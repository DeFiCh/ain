// Copyright (c) 2009-2010 Satoshi Nakamoto
// Copyright (c) 2009-2018 The Bitcoin Core developers
// Distributed under the MIT software license, see the accompanying
// file LICENSE or http://www.opensource.org/licenses/mit-license.php.

#include <validation.h>

#include <arith_uint256.h>
#include <chain.h>
#include <chainparams.h>
#include <checkqueue.h>
#include <consensus/consensus.h>
#include <consensus/merkle.h>
#include <consensus/tx_check.h>
#include <consensus/tx_verify.h>
#include <consensus/validation.h>
#include <core_io.h> /// ValueFromAmount
#include <cuckoocache.h>
#include <flatfile.h>
#include <hash.h>
#include <index/txindex.h>
#include <masternodes/accountshistory.h>
#include <masternodes/anchors.h>
#include <masternodes/govvariables/attributes.h>
#include <masternodes/govvariables/loan_daily_reward.h>
#include <masternodes/govvariables/lp_daily_dfi_reward.h>
#include <masternodes/govvariables/lp_splits.h>
#include <masternodes/govvariables/loan_splits.h>
#include <masternodes/masternodes.h>
#include <masternodes/mn_checks.h>
#include <masternodes/vaulthistory.h>
#include <policy/fees.h>
#include <policy/policy.h>
#include <policy/settings.h>
#include <pos.h>
#include <pos_kernel.h>
#include <primitives/block.h>
#include <primitives/transaction.h>
#include <random.h>
#include <reverse_iterator.h>
#include <script/script.h>
#include <script/sigcache.h>
#include <script/standard.h>
#include <spv/spv_wrapper.h>
#include <shutdown.h>
#include <timedata.h>
#include <tinyformat.h>
#include <txdb.h>
#include <txmempool.h>
#include <ui_interface.h>
#include <uint256.h>
#include <undo.h>
#include <util/moneystr.h>
#include <util/rbf.h>
#include <util/strencodings.h>
#include <util/system.h>
#include <util/translation.h>
#include <util/validation.h>
#include <validationinterface.h>
#include <warnings.h>

#include <wallet/wallet.h>
#include <net_processing.h>

#include <future>
#include <string>

#include <boost/algorithm/string/replace.hpp>
#include <boost/asio.hpp>

#if defined(NDEBUG)
# error "Defi cannot be compiled without assertions."
#endif

#define MICRO 0.000001
#define MILLI 0.001

bool CBlockIndexWorkComparator::operator()(const CBlockIndex *pa, const CBlockIndex *pb) const {
    // First sort by most total work, ...
    if (pa->nChainWork > pb->nChainWork) return false;
    if (pa->nChainWork < pb->nChainWork) return true;

    // ... then by earliest time received, ...
    if (pa->nSequenceId < pb->nSequenceId) return false;
    if (pa->nSequenceId > pb->nSequenceId) return true;

    // Use pointer address as tie breaker (should only happen with blocks
    // loaded from disk, as those all have id 0).
    if (pa < pb) return false;
    if (pa > pb) return true;

    // Identical blocks.
    return false;
}

namespace {
BlockManager g_blockman;

// Store subsidy at each reduction
std::map<uint32_t, CAmount> subsidyReductions;
} // anon namespace

std::unique_ptr<CChainState> g_chainstate;

CChainState& ChainstateActive() {
    assert(g_chainstate);
    return *g_chainstate;
}

CChain& ChainActive() {
    assert(g_chainstate);
    return g_chainstate->m_chain;
}

/**
 * Mutex to guard access to validation specific variables, such as reading
 * or changing the chainstate.
 *
 * This may also need to be locked when updating the transaction pool, e.g. on
 * AcceptToMemoryPool. See CTxMemPool::cs comment for details.
 *
 * The transaction pool has a separate lock to allow reading from it and the
 * chainstate at the same time.
 */
RecursiveMutex cs_main;

CBlockIndex *pindexBestHeader = nullptr;
Mutex g_best_block_mutex;
std::condition_variable g_best_block_cv;
uint256 g_best_block;
bool g_parallel_script_checks{false};
std::atomic_bool fImporting(false);
std::atomic_bool fReindex(false);
bool fHavePruned = false;
bool fPruneMode = false;
bool fRequireStandard = true;
bool fCheckBlockIndex = false;

bool fStopOrInterrupt = false;
std::string fInterruptBlockHash = "";
int fInterruptBlockHeight = -1;
std::string fStopBlockHash = "";
int fStopBlockHeight = -1;

size_t nCoinCacheUsage = 5000 * 300;
size_t nCustomMemUsage = nDefaultDbCache << 10;
uint64_t nPruneTarget = 0;
bool fIsFakeNet = false;
int64_t nMaxTipAge = DEFAULT_MAX_TIP_AGE;

uint256 hashAssumeValid;
arith_uint256 nMinimumChainWork;

CFeeRate minRelayTxFee = CFeeRate(DEFAULT_MIN_RELAY_TX_FEE);

CBlockPolicyEstimator feeEstimator;
CTxMemPool mempool(&feeEstimator);

/** Constant stuff for coinbase transactions we create: */
CScript COINBASE_FLAGS;

// used for db compacting
TBytes compactBegin;
TBytes compactEnd;

// Internal stuff
namespace {
    CBlockIndex* pindexBestInvalid = nullptr;

    CCriticalSection cs_LastBlockFile;
    std::vector<CBlockFileInfo> vinfoBlockFile;
    int nLastBlockFile = 0;
    /** Global flag to indicate we should check to see if there are
     *  block/undo files that should be deleted.  Set on startup
     *  or if we allocate more file space when we're in prune mode
     */
    bool fCheckForPruning = false;

    /** Dirty block index entries. */
    std::set<CBlockIndex*> setDirtyBlockIndex;

    /** Dirty block file entries. */
    std::set<int> setDirtyFileInfo;
} // anon namespace

extern std::string ScriptToString(CScript const& script);

CBlockIndex* LookupBlockIndex(const uint256& hash)
{
    //std::cout << "!!!LookupBlockIndex : " << hash.ToString() << std::endl;
    AssertLockHeld(cs_main);
    BlockMap::const_iterator it = g_blockman.m_block_index.find(hash);
    return it == g_blockman.m_block_index.end() ? nullptr : it->second;
}

CBlockIndex* FindForkInGlobalIndex(const CChain& chain, const CBlockLocator& locator)
{
    AssertLockHeld(cs_main);

    // Find the latest block common to locator and chain - we expect that
    // locator.vHave is sorted descending by height.
    for (const uint256& hash : locator.vHave) {
        CBlockIndex* pindex = LookupBlockIndex(hash);
        if (pindex) {
            if (chain.Contains(pindex))
                return pindex;
            if (pindex->GetAncestor(chain.Height()) == chain.Tip()) {
                return chain.Tip();
            }
        }
    }
    return chain.Genesis();
}

std::unique_ptr<CBlockTreeDB> pblocktree;

// See definition for documentation
static void FindFilesToPruneManual(std::set<int>& setFilesToPrune, int nManualPruneHeight);
static void FindFilesToPrune(std::set<int>& setFilesToPrune, uint64_t nPruneAfterHeight);
bool CheckInputs(const CTransaction& tx, CValidationState &state, const CCoinsViewCache &inputs, bool fScriptChecks, unsigned int flags, bool cacheSigStore, bool cacheFullScriptStore, PrecomputedTransactionData& txdata, std::vector<CScriptCheck> *pvChecks = nullptr);
static FILE* OpenUndoFile(const FlatFilePos &pos, bool fReadOnly = false);
static FlatFileSeq BlockFileSeq();
static FlatFileSeq UndoFileSeq();

bool CheckFinalTx(const CTransaction &tx, int flags)
{
    AssertLockHeld(cs_main);

    // By convention a negative value for flags indicates that the
    // current network-enforced consensus rules should be used. In
    // a future soft-fork scenario that would mean checking which
    // rules would be enforced for the next block and setting the
    // appropriate flags. At the present time no soft-forks are
    // scheduled, so no flags are set.
    flags = std::max(flags, 0);

    // CheckFinalTx() uses ::ChainActive().Height()+1 to evaluate
    // nLockTime because when IsFinalTx() is called within
    // CBlock::AcceptBlock(), the height of the block *being*
    // evaluated is what is used. Thus if we want to know if a
    // transaction can be part of the *next* block, we need to call
    // IsFinalTx() with one more than ::ChainActive().Height().
    const int nBlockHeight = ::ChainActive().Height() + 1;

    // BIP113 requires that time-locked transactions have nLockTime set to
    // less than the median time of the previous block they're contained in.
    // When the next block is created its previous block will be the current
    // chain tip, so we use that to calculate the median time passed to
    // IsFinalTx() if LOCKTIME_MEDIAN_TIME_PAST is set.
    const int64_t nBlockTime = (flags & LOCKTIME_MEDIAN_TIME_PAST)
                             ? ::ChainActive().Tip()->GetMedianTimePast()
                             : GetAdjustedTime();

    return IsFinalTx(tx, nBlockHeight, nBlockTime);
}

bool TestLockPointValidity(const LockPoints* lp)
{
    AssertLockHeld(cs_main);
    assert(lp);
    // If there are relative lock times then the maxInputBlock will be set
    // If there are no relative lock times, the LockPoints don't depend on the chain
    if (lp->maxInputBlock) {
        // Check whether ::ChainActive() is an extension of the block at which the LockPoints
        // calculation was valid.  If not LockPoints are no longer valid
        if (!::ChainActive().Contains(lp->maxInputBlock)) {
            return false;
        }
    }

    // LockPoints still valid
    return true;
}

bool CheckSequenceLocks(const CTxMemPool& pool, const CTransaction& tx, int flags, LockPoints* lp, bool useExistingLockPoints)
{
    AssertLockHeld(cs_main);
    AssertLockHeld(pool.cs);

    CBlockIndex* tip = ::ChainActive().Tip();
    assert(tip != nullptr);

    CBlockIndex index;
    index.pprev = tip;
    // CheckSequenceLocks() uses ::ChainActive().Height()+1 to evaluate
    // height based locks because when SequenceLocks() is called within
    // ConnectBlock (), the height of the block *being*
    // evaluated is what is used.
    // Thus if we want to know if a transaction can be part of the
    // *next* block, we need to use one more than ::ChainActive().Height()
    index.nHeight = tip->nHeight + 1;

    std::pair<int, int64_t> lockPair;
    if (useExistingLockPoints) {
        assert(lp);
        lockPair.first = lp->height;
        lockPair.second = lp->time;
    }
    else {
        // CoinsTip() contains the UTXO set for ::ChainActive().Tip()
        CCoinsViewMemPool viewMemPool(&::ChainstateActive().CoinsTip(), pool);
        std::vector<int> prevheights;
        prevheights.resize(tx.vin.size());
        for (size_t txinIndex = 0; txinIndex < tx.vin.size(); txinIndex++) {
            const CTxIn& txin = tx.vin[txinIndex];
            Coin coin;
            if (!viewMemPool.GetCoin(txin.prevout, coin)) {
                return error("%s: Missing input", __func__);
            }
            if (coin.nHeight == MEMPOOL_HEIGHT) {
                // Assume all mempool transaction confirm in the next block
                prevheights[txinIndex] = tip->nHeight + 1;
            } else {
                prevheights[txinIndex] = coin.nHeight;
            }
        }
        lockPair = CalculateSequenceLocks(tx, flags, &prevheights, index);
        if (lp) {
            lp->height = lockPair.first;
            lp->time = lockPair.second;
            // Also store the hash of the block with the highest height of
            // all the blocks which have sequence locked prevouts.
            // This hash needs to still be on the chain
            // for these LockPoint calculations to be valid
            // Note: It is impossible to correctly calculate a maxInputBlock
            // if any of the sequence locked inputs depend on unconfirmed txs,
            // except in the special case where the relative lock time/height
            // is 0, which is equivalent to no sequence lock. Since we assume
            // input height of tip+1 for mempool txs and test the resulting
            // lockPair from CalculateSequenceLocks against tip+1.  We know
            // EvaluateSequenceLocks will fail if there was a non-zero sequence
            // lock on a mempool input, so we can use the return value of
            // CheckSequenceLocks to indicate the LockPoints validity
            int maxInputHeight = 0;
            for (const int height : prevheights) {
                // Can ignore mempool inputs since we'll fail if they had non-zero locks
                if (height != tip->nHeight+1) {
                    maxInputHeight = std::max(maxInputHeight, height);
                }
            }
            lp->maxInputBlock = tip->GetAncestor(maxInputHeight);
        }
    }
    return EvaluateSequenceLocks(index, lockPair);
}

// Returns the script flags which should be checked for a given block
static unsigned int GetBlockScriptFlags(const CBlockIndex* pindex, const Consensus::Params& chainparams);

static void LimitMempoolSize(CTxMemPool& pool, size_t limit, unsigned long age)
    EXCLUSIVE_LOCKS_REQUIRED(pool.cs, ::cs_main)
{
    int expired = pool.Expire(GetTime() - age);
    if (expired != 0) {
        LogPrint(BCLog::MEMPOOL, "Expired %i transactions from the memory pool\n", expired);
    }

    std::vector<COutPoint> vNoSpendsRemaining;
    pool.TrimToSize(limit, &vNoSpendsRemaining);
    for (const COutPoint& removed : vNoSpendsRemaining)
        ::ChainstateActive().CoinsTip().Uncache(removed);
}

static bool IsCurrentForFeeEstimation() EXCLUSIVE_LOCKS_REQUIRED(cs_main)
{
    AssertLockHeld(cs_main);
    if (::ChainstateActive().IsInitialBlockDownload())
        return false;
    if (::ChainActive().Tip()->GetBlockTime() < (GetTime() - MAX_FEE_ESTIMATION_TIP_AGE))
        return false;
    if (::ChainActive().Height() < pindexBestHeader->nHeight - 1)
        return false;
    return true;
}

/* Make mempool consistent after a reorg, by re-adding or recursively erasing
 * disconnected block transactions from the mempool, and also removing any
 * other transactions from the mempool that are no longer valid given the new
 * tip/height.
 *
 * Note: we assume that disconnectpool only contains transactions that are NOT
 * confirmed in the current chain nor already in the mempool (otherwise,
 * in-mempool descendants of such transactions would be removed).
 *
 * Passing fAddToMempool=false will skip trying to add the transactions back,
 * and instead just erase from the mempool as needed.
 */

static void UpdateMempoolForReorg(DisconnectedBlockTransactions& disconnectpool, bool fAddToMempool) EXCLUSIVE_LOCKS_REQUIRED(cs_main, ::mempool.cs)
{
    AssertLockHeld(cs_main);
    AssertLockHeld(::mempool.cs);
    std::vector<uint256> vHashUpdate;
    // disconnectpool's insertion_order index sorts the entries from
    // oldest to newest, but the oldest entry will be the last tx from the
    // latest mined block that was disconnected.
    // Iterate disconnectpool in reverse, so that we add transactions
    // back to the mempool starting with the earliest transaction that had
    // been previously seen in a block.
    bool possibleMintTokenAffected{false};
    auto it = disconnectpool.queuedTx.get<insertion_order>().rbegin();
    while (it != disconnectpool.queuedTx.get<insertion_order>().rend()) {
        TBytes dummy;
        if (GuessCustomTxType(**it, dummy) == CustomTxType::CreateToken) // regardless of fAddToMempool and prooven CreateTokenTx
            possibleMintTokenAffected = true;

        // ignore validation errors in resurrected transactions
        CValidationState stateDummy;
        if (!fAddToMempool || (*it)->IsCoinBase() ||
            !AcceptToMemoryPool(mempool, stateDummy, *it, nullptr /* pfMissingInputs */,
                                nullptr /* plTxnReplaced */, true /* bypass_limits */, 0 /* nAbsurdFee */)) {
            // If the transaction doesn't make it in to the mempool, remove any
            // transactions that depend on it (which would now be orphans).
            mempool.removeRecursive(**it, MemPoolRemovalReason::REORG);
        } else if (mempool.exists((*it)->GetHash())) {
            vHashUpdate.push_back((*it)->GetHash());
        }
        ++it;
    }
    disconnectpool.queuedTx.clear();

    // remove affected MintTokenTxs
    /// @todo tokens: refactor to mempool method?
    if (possibleMintTokenAffected) {
        std::vector<uint256> mintTokensToRemove; // not sure about tx refs safety while recursive deletion, so hashes
        for (const CTxMemPoolEntry& e : mempool.mapTx) {
            auto tx = e.GetTx();
            if (IsMintTokenTx(tx)) {
                auto values = tx.GetValuesOut();
                for (auto const & pair : values) {
                    if (pair.first == DCT_ID{0})
                        continue;
                    // remove only if token does not exist any more
                    if (!pcustomcsview->GetToken(pair.first)) {
                        mintTokensToRemove.push_back(tx.GetHash());
                    }
                }
            }
        }
        for (uint256 const & hash : mintTokensToRemove) {
            CTransactionRef tx = mempool.get(hash);
            if (tx)
                mempool.removeRecursive(*tx, MemPoolRemovalReason::REORG);
        }
    }

    // AcceptToMemoryPool/addUnchecked all assume that new mempool entries have
    // no in-mempool children, which is generally not true when adding
    // previously-confirmed transactions back to the mempool.
    // UpdateTransactionsFromBlock finds descendants of any transactions in
    // the disconnectpool that were added back and cleans up the mempool state.
    mempool.UpdateTransactionsFromBlock(vHashUpdate);

    // We also need to remove any now-immature transactions
    mempool.removeForReorg(&::ChainstateActive().CoinsTip(), ::ChainActive().Tip()->nHeight + 1, STANDARD_LOCKTIME_VERIFY_FLAGS);
    // Re-limit mempool size, in case we added any transactions
    LimitMempoolSize(mempool, gArgs.GetArg("-maxmempool", DEFAULT_MAX_MEMPOOL_SIZE) * 1000000, gArgs.GetArg("-mempoolexpiry", DEFAULT_MEMPOOL_EXPIRY) * 60 * 60);
}

// Used to avoid mempool polluting consensus critical paths if CCoinsViewMempool
// were somehow broken and returning the wrong scriptPubKeys
static bool CheckInputsFromMempoolAndCache(const CTransaction& tx, CValidationState& state, const CCoinsViewCache& view, const CTxMemPool& pool,
                 unsigned int flags, bool cacheSigStore, PrecomputedTransactionData& txdata) EXCLUSIVE_LOCKS_REQUIRED(cs_main) {
    AssertLockHeld(cs_main);

    // pool.cs should be locked already, but go ahead and re-take the lock here
    // to enforce that mempool doesn't change between when we check the view
    // and when we actually call through to CheckInputs
    LOCK(pool.cs);

    assert(!tx.IsCoinBase());
    for (const CTxIn& txin : tx.vin) {
        const Coin& coin = view.AccessCoin(txin.prevout);

        // At this point we haven't actually checked if the coins are all
        // available (or shouldn't assume we have, since CheckInputs does).
        // So we just return failure if the inputs are not available here,
        // and then only have to check equivalence for available inputs.
        if (coin.IsSpent()) return false;

        const CTransactionRef& txFrom = pool.get(txin.prevout.hash);
        if (txFrom) {
            assert(txFrom->GetHash() == txin.prevout.hash);
            assert(txFrom->vout.size() > txin.prevout.n);
            assert(txFrom->vout[txin.prevout.n] == coin.out);
        } else {
            const Coin& coinFromDisk = ::ChainstateActive().CoinsTip().AccessCoin(txin.prevout);
            assert(!coinFromDisk.IsSpent());
            assert(coinFromDisk.out == coin.out);
        }
    }

    return CheckInputs(tx, state, view, true, flags, cacheSigStore, true, txdata);
}

/**
 * @param[out] coins_to_uncache   Return any outpoints which were not previously present in the
 *                                coins cache, but were added as a result of validating the tx
 *                                for mempool acceptance. This allows the caller to optionally
 *                                remove the cache additions if the associated transaction ends
 *                                up being rejected by the mempool.
 */
static bool AcceptToMemoryPoolWorker(const CChainParams& chainparams, CTxMemPool& pool, CValidationState& state, const CTransactionRef& ptx,
                              bool* pfMissingInputs, int64_t nAcceptTime, std::list<CTransactionRef>* plTxnReplaced,
                              bool bypass_limits, const CAmount& nAbsurdFee, std::vector<COutPoint>& coins_to_uncache, bool test_accept) EXCLUSIVE_LOCKS_REQUIRED(cs_main)
{
    const CTransaction& tx = *ptx;
    const uint256 hash = tx.GetHash();
    AssertLockHeld(cs_main);
    LOCK(pool.cs); // mempool "read lock" (held through GetMainSignals().TransactionAddedToMempool())
    if (pfMissingInputs) {
        *pfMissingInputs = false;
    }

    if (!CheckTransaction(tx, state))
        return false; // state filled in by CheckTransaction

    // Coinbase is only valid in a block, not as a loose transaction
    if (tx.IsCoinBase())
        return state.Invalid(ValidationInvalidReason::CONSENSUS, false, REJECT_INVALID, "coinbase");

    // Rather not work on nonstandard transactions (unless -testnet/-regtest)
    std::string reason;
    if (fRequireStandard && !IsStandardTx(tx, reason))
        return state.Invalid(ValidationInvalidReason::TX_NOT_STANDARD, false, REJECT_NONSTANDARD, reason);

    // Do not work on transactions that are too small.
    // A transaction with 1 segwit input and 1 P2WPHK output has non-witness size of 82 bytes.
    // Transactions smaller than this are not relayed to reduce unnecessary malloc overhead.
    if (::GetSerializeSize(tx, PROTOCOL_VERSION | SERIALIZE_TRANSACTION_NO_WITNESS) < MIN_STANDARD_TX_NONWITNESS_SIZE)
        return state.Invalid(ValidationInvalidReason::TX_NOT_STANDARD, false, REJECT_NONSTANDARD, "tx-size-small");

    // Only accept nLockTime-using transactions that can be mined in the next
    // block; we don't want our mempool filled up with transactions that can't
    // be mined yet.
    if (!CheckFinalTx(tx, STANDARD_LOCKTIME_VERIFY_FLAGS))
        return state.Invalid(ValidationInvalidReason::TX_PREMATURE_SPEND, false, REJECT_NONSTANDARD, "non-final");

    // is it already in the memory pool?
    if (pool.exists(hash)) {
        return state.Invalid(ValidationInvalidReason::TX_CONFLICT, false, REJECT_DUPLICATE, "txn-already-in-mempool");
    }

    // Check for conflicts with in-memory transactions
    std::set<uint256> setConflicts;
    for (const CTxIn &txin : tx.vin)
    {
        const CTransaction* ptxConflicting = pool.GetConflictTx(txin.prevout);
        if (ptxConflicting) {
            if (!setConflicts.count(ptxConflicting->GetHash()))
            {
                // Allow opt-out of transaction replacement by setting
                // nSequence > MAX_BIP125_RBF_SEQUENCE (SEQUENCE_FINAL-2) on all inputs.
                //
                // SEQUENCE_FINAL-1 is picked to still allow use of nLockTime by
                // non-replaceable transactions. All inputs rather than just one
                // is for the sake of multi-party protocols, where we don't
                // want a single party to be able to disable replacement.
                //
                // The opt-out ignores descendants as anyone relying on
                // first-seen mempool behavior should be checking all
                // unconfirmed ancestors anyway; doing otherwise is hopelessly
                // insecure.
                bool fReplacementOptOut = true;
                for (const CTxIn &_txin : ptxConflicting->vin)
                {
                    if (_txin.nSequence <= MAX_BIP125_RBF_SEQUENCE)
                    {
                        fReplacementOptOut = false;
                        break;
                    }
                }
                if (fReplacementOptOut) {
                    return state.Invalid(ValidationInvalidReason::TX_MEMPOOL_POLICY, false, REJECT_DUPLICATE, "txn-mempool-conflict");
                }

                setConflicts.insert(ptxConflicting->GetHash());
            }
        }
    }

    {
        CCoinsView dummy;
        CCoinsViewCache view(&dummy);
        CCustomCSView mnview(pool.accountsView());

        LockPoints lp;
        CCoinsViewCache& coins_cache = ::ChainstateActive().CoinsTip();
        CCoinsViewMemPool viewMemPool(&coins_cache, pool);
        view.SetBackend(viewMemPool);

        // do all inputs exist?
        for (const CTxIn& txin : tx.vin) {
            if (!coins_cache.HaveCoinInCache(txin.prevout)) {
                coins_to_uncache.push_back(txin.prevout);
            }

            // Note: this call may add txin.prevout to the coins cache
            // (CoinsTip().cacheCoins) by way of FetchCoin(). It should be removed
            // later (via coins_to_uncache) if this tx turns out to be invalid.
            if (!view.HaveCoin(txin.prevout)) {
                // Are inputs missing because we already have the tx?
                for (size_t out = 0; out < tx.vout.size(); out++) {
                    // Optimistically just do efficient check of cache for outputs
                    if (coins_cache.HaveCoinInCache(COutPoint(hash, out))) {
                        return state.Invalid(ValidationInvalidReason::TX_CONFLICT, false, REJECT_DUPLICATE, "txn-already-known");
                    }
                }
                // Otherwise assume this might be an orphan tx for which we just haven't seen parents yet
                if (pfMissingInputs) {
                    *pfMissingInputs = true;
                }
                return false; // fMissingInputs and !state.IsInvalid() is used to detect this condition, don't set state.Invalid()
            }

            // Special check of collateral spending for _not_created_ mn or token (cheating?), those creation tx yet in mempool. CMasternode::CanSpend() (and CheckTxInputs()) will skip this situation
            if (txin.prevout.n == 1 && IsMempooledCustomTxCreate(pool, txin.prevout.hash)) {
                    return state.Invalid(ValidationInvalidReason::CONSENSUS, false, REJECT_INVALID, "collateral-locked-in-mempool",
                                         strprintf("tried to spend collateral of non-created mn or token %s, cheater?", txin.prevout.hash.ToString()));
            }
        }

        // Bring the best block into scope
        view.GetBestBlock();

        const auto height = GetSpendHeight(view);

        // rebuild accounts view if dirty
        pool.rebuildAccountsView(height, view);

        CAmount nFees = 0;
        if (!Consensus::CheckTxInputs(tx, state, view, mnview, height, nFees, chainparams)) {
            return error("%s: Consensus::CheckTxInputs: %s, %s", __func__, tx.GetHash().ToString(), FormatStateMessage(state));
        }

        if (nAbsurdFee && nFees > nAbsurdFee) {
            return state.Invalid(ValidationInvalidReason::TX_NOT_STANDARD, false, REJECT_HIGHFEE, "absurdly-high-fee", strprintf("%d > %d", nFees, nAbsurdFee));
        }

        // let make sure we have needed coins
        if (view.GetValueIn(tx) < nFees) {
            return state.Invalid(ValidationInvalidReason::TX_MEMPOOL_POLICY, false, REJECT_INVALID, "bad-txns-inputs-below-tx-fee");
        }

        auto res = ApplyCustomTx(mnview, view, tx, chainparams.GetConsensus(), height, nAcceptTime);
        if (!res.ok || (res.code & CustomTxErrCodes::Fatal)) {
            return state.Invalid(ValidationInvalidReason::TX_MEMPOOL_POLICY, false, REJECT_INVALID, res.msg);
        }

        // we have all inputs cached now, so switch back to dummy, so we don't need to keep lock on mempool
        view.SetBackend(dummy);

        // Only accept BIP68 sequence locked transactions that can be mined in the next
        // block; we don't want our mempool filled up with transactions that can't
        // be mined yet.
        // Must keep pool.cs for this unless we change CheckSequenceLocks to take a
        // CoinsViewCache instead of create its own
        if (!CheckSequenceLocks(pool, tx, STANDARD_LOCKTIME_VERIFY_FLAGS, &lp))
            return state.Invalid(ValidationInvalidReason::TX_PREMATURE_SPEND, false, REJECT_NONSTANDARD, "non-BIP68-final");

        // Check for non-standard pay-to-script-hash in inputs
        if (fRequireStandard && !AreInputsStandard(tx, view))
            return state.Invalid(ValidationInvalidReason::TX_NOT_STANDARD, false, REJECT_NONSTANDARD, "bad-txns-nonstandard-inputs");

        // Check for non-standard witness in P2WSH
        if (tx.HasWitness() && fRequireStandard && !IsWitnessStandard(tx, view))
            return state.Invalid(ValidationInvalidReason::TX_WITNESS_MUTATED, false, REJECT_NONSTANDARD, "bad-witness-nonstandard");

        int64_t nSigOpsCost = GetTransactionSigOpCost(tx, view, STANDARD_SCRIPT_VERIFY_FLAGS);

        // nModifiedFees includes any fee deltas from PrioritiseTransaction
        CAmount nModifiedFees = nFees;
        pool.ApplyDelta(hash, nModifiedFees);

        // Keep track of transactions that spend a coinbase, which we re-scan
        // during reorgs to ensure COINBASE_MATURITY is still met.
        bool fSpendsCoinbase = false;
        for (const CTxIn &txin : tx.vin) {
            const Coin &coin = view.AccessCoin(txin.prevout);
            if (coin.IsCoinBase()) {
                fSpendsCoinbase = true;
                break;
            }
        }

        CTxMemPoolEntry entry(ptx, nFees, nAcceptTime, ::ChainActive().Height(),
                              fSpendsCoinbase, nSigOpsCost, lp);
        unsigned int nSize = entry.GetTxSize();

        if (nSigOpsCost > MAX_STANDARD_TX_SIGOPS_COST)
            return state.Invalid(ValidationInvalidReason::TX_NOT_STANDARD, false, REJECT_NONSTANDARD, "bad-txns-too-many-sigops",
                strprintf("%d", nSigOpsCost));

        CAmount mempoolRejectFee = pool.GetMinFee(gArgs.GetArg("-maxmempool", DEFAULT_MAX_MEMPOOL_SIZE) * 1000000).GetFee(nSize);
        if (!bypass_limits && mempoolRejectFee > 0 && nModifiedFees < mempoolRejectFee) {
            return state.Invalid(ValidationInvalidReason::TX_MEMPOOL_POLICY, false, REJECT_INSUFFICIENTFEE, "mempool min fee not met", strprintf("%d < %d", nModifiedFees, mempoolRejectFee));
        }

        // No transactions are allowed below minRelayTxFee except from disconnected blocks
        if (!bypass_limits && nModifiedFees < ::minRelayTxFee.GetFee(nSize)) {
            return state.Invalid(ValidationInvalidReason::TX_MEMPOOL_POLICY, false, REJECT_INSUFFICIENTFEE, "min relay fee not met", strprintf("%d < %d", nModifiedFees, ::minRelayTxFee.GetFee(nSize)));
        }

        // Calculate in-mempool ancestors, up to a limit.
        CTxMemPool::setEntries setAncestors;
        size_t nLimitAncestors = gArgs.GetArg("-limitancestorcount", DEFAULT_ANCESTOR_LIMIT);
        size_t nLimitAncestorSize = gArgs.GetArg("-limitancestorsize", DEFAULT_ANCESTOR_SIZE_LIMIT)*1000;
        size_t nLimitDescendants = gArgs.GetArg("-limitdescendantcount", DEFAULT_DESCENDANT_LIMIT);
        size_t nLimitDescendantSize = gArgs.GetArg("-limitdescendantsize", DEFAULT_DESCENDANT_SIZE_LIMIT)*1000;
        std::string errString;
        if (!pool.CalculateMemPoolAncestors(entry, setAncestors, nLimitAncestors, nLimitAncestorSize, nLimitDescendants, nLimitDescendantSize, errString)) {
            setAncestors.clear();
            // If CalculateMemPoolAncestors fails second time, we want the original error string.
            std::string dummy_err_string;
            // If the new transaction is relatively small (up to 40k weight)
            // and has at most one ancestor (ie ancestor limit of 2, including
            // the new transaction), allow it if its parent has exactly the
            // descendant limit descendants.
            //
            // This allows protocols which rely on distrusting counterparties
            // being able to broadcast descendants of an unconfirmed transaction
            // to be secure by simply only having two immediately-spendable
            // outputs - one for each counterparty. For more info on the uses for
            // this, see https://lists.linuxfoundation.org/pipermail/defi-dev/2018-November/016518.html
            if (nSize >  EXTRA_DESCENDANT_TX_SIZE_LIMIT ||
                    !pool.CalculateMemPoolAncestors(entry, setAncestors, 2, nLimitAncestorSize, nLimitDescendants + 1, nLimitDescendantSize + EXTRA_DESCENDANT_TX_SIZE_LIMIT, dummy_err_string)) {
                return state.Invalid(ValidationInvalidReason::TX_MEMPOOL_POLICY, false, REJECT_NONSTANDARD, "too-long-mempool-chain", errString);
            }
        }

        // A transaction that spends outputs that would be replaced by it is invalid. Now
        // that we have the set of all ancestors we can detect this
        // pathological case by making sure setConflicts and setAncestors don't
        // intersect.
        for (CTxMemPool::txiter ancestorIt : setAncestors)
        {
            const uint256 &hashAncestor = ancestorIt->GetTx().GetHash();
            if (setConflicts.count(hashAncestor))
            {
                return state.Invalid(ValidationInvalidReason::CONSENSUS, false, REJECT_INVALID, "bad-txns-spends-conflicting-tx",
                                 strprintf("%s spends conflicting transaction %s",
                                           hash.ToString(),
                                           hashAncestor.ToString()));
            }
        }

        // Check if it's economically rational to mine this transaction rather
        // than the ones it replaces.
        CAmount nConflictingFees = 0;
        size_t nConflictingSize = 0;
        uint64_t nConflictingCount = 0;
        CTxMemPool::setEntries allConflicting;

        // If we don't hold the lock allConflicting might be incomplete; the
        // subsequent RemoveStaged() and addUnchecked() calls don't guarantee
        // mempool consistency for us.
        const bool fReplacementTransaction = setConflicts.size();
        if (fReplacementTransaction)
        {
            CFeeRate newFeeRate(nModifiedFees, nSize);
            std::set<uint256> setConflictsParents;
            const int maxDescendantsToVisit = 100;
            const CTxMemPool::setEntries setIterConflicting = pool.GetIterSet(setConflicts);
            for (const auto& mi : setIterConflicting) {
                // Don't allow the replacement to reduce the feerate of the
                // mempool.
                //
                // We usually don't want to accept replacements with lower
                // feerates than what they replaced as that would lower the
                // feerate of the next block. Requiring that the feerate always
                // be increased is also an easy-to-reason about way to prevent
                // DoS attacks via replacements.
                //
                // We only consider the feerates of transactions being directly
                // replaced, not their indirect descendants. While that does
                // mean high feerate children are ignored when deciding whether
                // or not to replace, we do require the replacement to pay more
                // overall fees too, mitigating most cases.
                CFeeRate oldFeeRate(mi->GetModifiedFee(), mi->GetTxSize());
                if (newFeeRate <= oldFeeRate)
                {
                    return state.Invalid(ValidationInvalidReason::TX_MEMPOOL_POLICY, false, REJECT_INSUFFICIENTFEE, "insufficient fee",
                            strprintf("rejecting replacement %s; new feerate %s <= old feerate %s",
                                  hash.ToString(),
                                  newFeeRate.ToString(),
                                  oldFeeRate.ToString()));
                }

                for (const CTxIn &txin : mi->GetTx().vin)
                {
                    setConflictsParents.insert(txin.prevout.hash);
                }

                nConflictingCount += mi->GetCountWithDescendants();
            }
            // This potentially overestimates the number of actual descendants
            // but we just want to be conservative to avoid doing too much
            // work.
            if (nConflictingCount <= maxDescendantsToVisit) {
                // If not too many to replace, then calculate the set of
                // transactions that would have to be evicted
                for (CTxMemPool::txiter it : setIterConflicting) {
                    pool.CalculateDescendants(it, allConflicting);
                }
                for (CTxMemPool::txiter it : allConflicting) {
                    nConflictingFees += it->GetModifiedFee();
                    nConflictingSize += it->GetTxSize();
                }
            } else {
                return state.Invalid(ValidationInvalidReason::TX_MEMPOOL_POLICY, false, REJECT_NONSTANDARD, "too many potential replacements",
                        strprintf("rejecting replacement %s; too many potential replacements (%d > %d)\n",
                            hash.ToString(),
                            nConflictingCount,
                            maxDescendantsToVisit));
            }

            for (unsigned int j = 0; j < tx.vin.size(); j++)
            {
                // We don't want to accept replacements that require low
                // feerate junk to be mined first. Ideally we'd keep track of
                // the ancestor feerates and make the decision based on that,
                // but for now requiring all new inputs to be confirmed works.
                if (!setConflictsParents.count(tx.vin[j].prevout.hash))
                {
                    // Rather than check the UTXO set - potentially expensive -
                    // it's cheaper to just check if the new input refers to a
                    // tx that's in the mempool.
                    if (pool.exists(tx.vin[j].prevout.hash)) {
                        return state.Invalid(ValidationInvalidReason::TX_MEMPOOL_POLICY, false, REJECT_NONSTANDARD, "replacement-adds-unconfirmed",
                                         strprintf("replacement %s adds unconfirmed input, idx %d",
                                                  hash.ToString(), j));
                    }
                }
            }

            // The replacement must pay greater fees than the transactions it
            // replaces - if we did the bandwidth used by those conflicting
            // transactions would not be paid for.
            if (nModifiedFees < nConflictingFees)
            {
                return state.Invalid(ValidationInvalidReason::TX_MEMPOOL_POLICY, false, REJECT_INSUFFICIENTFEE, "insufficient fee",
                                 strprintf("rejecting replacement %s, less fees than conflicting txs; %s < %s",
                                          hash.ToString(), FormatMoney(nModifiedFees), FormatMoney(nConflictingFees)));
            }

            // Finally in addition to paying more fees than the conflicts the
            // new transaction must pay for its own bandwidth.
            CAmount nDeltaFees = nModifiedFees - nConflictingFees;
            if (nDeltaFees < ::incrementalRelayFee.GetFee(nSize))
            {
                return state.Invalid(ValidationInvalidReason::TX_MEMPOOL_POLICY, false, REJECT_INSUFFICIENTFEE, "insufficient fee",
                        strprintf("rejecting replacement %s, not enough additional fees to relay; %s < %s",
                              hash.ToString(),
                              FormatMoney(nDeltaFees),
                              FormatMoney(::incrementalRelayFee.GetFee(nSize))));
            }
        }

        constexpr unsigned int scriptVerifyFlags = STANDARD_SCRIPT_VERIFY_FLAGS;

        // Check against previous transactions
        // This is done last to help prevent CPU exhaustion denial-of-service attacks.
        PrecomputedTransactionData txdata(tx);
        if (!CheckInputs(tx, state, view, true, scriptVerifyFlags, true, false, txdata)) {
            // SCRIPT_VERIFY_CLEANSTACK requires SCRIPT_VERIFY_WITNESS, so we
            // need to turn both off, and compare against just turning off CLEANSTACK
            // to see if the failure is specifically due to witness validation.
            CValidationState stateDummy; // Want reported failures to be from first CheckInputs
            if (!tx.HasWitness() && CheckInputs(tx, stateDummy, view, true, scriptVerifyFlags & ~(SCRIPT_VERIFY_WITNESS | SCRIPT_VERIFY_CLEANSTACK), true, false, txdata) &&
                !CheckInputs(tx, stateDummy, view, true, scriptVerifyFlags & ~SCRIPT_VERIFY_CLEANSTACK, true, false, txdata)) {
                // Only the witness is missing, so the transaction itself may be fine.
                state.Invalid(ValidationInvalidReason::TX_WITNESS_MUTATED, false,
                        state.GetRejectCode(), state.GetRejectReason(), state.GetDebugMessage());
            }
            assert(IsTransactionReason(state.GetReason()));
            return false; // state filled in by CheckInputs
        }

        // Check again against the current block tip's script verification
        // flags to cache our script execution flags. This is, of course,
        // useless if the next block has different script flags from the
        // previous one, but because the cache tracks script flags for us it
        // will auto-invalidate and we'll just have a few blocks of extra
        // misses on soft-fork activation.
        //
        // This is also useful in case of bugs in the standard flags that cause
        // transactions to pass as valid when they're actually invalid. For
        // instance the STRICTENC flag was incorrectly allowing certain
        // CHECKSIG NOT scripts to pass, even though they were invalid.
        //
        // There is a similar check in CreateNewBlock() to prevent creating
        // invalid blocks (using TestBlockValidity), however allowing such
        // transactions into the mempool can be exploited as a DoS attack.
        unsigned int currentBlockScriptVerifyFlags = GetBlockScriptFlags(::ChainActive().Tip(), chainparams.GetConsensus());
        if (!CheckInputsFromMempoolAndCache(tx, state, view, pool, currentBlockScriptVerifyFlags, true, txdata)) {
            return error("%s: BUG! PLEASE REPORT THIS! CheckInputs failed against latest-block but not STANDARD flags %s, %s",
                    __func__, hash.ToString(), FormatStateMessage(state));
        }

        if (test_accept) {
            // Tx was accepted, but not added
            return true;
        }

        // Remove conflicting transactions from the mempool
        for (CTxMemPool::txiter it : allConflicting)
        {
            LogPrint(BCLog::MEMPOOL, "replacing tx %s with %s for %s DFI additional fees, %d delta bytes\n",
                    it->GetTx().GetHash().ToString(),
                    hash.ToString(),
                    FormatMoney(nModifiedFees - nConflictingFees),
                    (int)nSize - (int)nConflictingSize);
            if (plTxnReplaced)
                plTxnReplaced->push_back(it->GetSharedTx());
        }
        pool.RemoveStaged(allConflicting, false, MemPoolRemovalReason::REPLACED);

        // This transaction should only count for fee estimation if:
        // - it isn't a BIP 125 replacement transaction (may not be widely supported)
        // - it's not being re-added during a reorg which bypasses typical mempool fee limits
        // - the node is not behind
        // - the transaction is not dependent on any other transactions in the mempool
        bool validForFeeEstimation = !fReplacementTransaction && !bypass_limits && IsCurrentForFeeEstimation() && pool.HasNoInputsOf(tx);

        // Store transaction in memory
        pool.addUnchecked(entry, setAncestors, validForFeeEstimation);
        mnview.Flush();

        // trim mempool and check if tx was trimmed
        if (!bypass_limits) {
            LimitMempoolSize(pool, gArgs.GetArg("-maxmempool", DEFAULT_MAX_MEMPOOL_SIZE) * 1000000, gArgs.GetArg("-mempoolexpiry", DEFAULT_MEMPOOL_EXPIRY) * 60 * 60);
            if (!pool.exists(hash))
                return state.Invalid(ValidationInvalidReason::TX_MEMPOOL_POLICY, false, REJECT_INSUFFICIENTFEE, "mempool full");
        }
    }

    GetMainSignals().TransactionAddedToMempool(ptx);

    return true;
}

/** (try to) add transaction to memory pool with a specified acceptance time **/
static bool AcceptToMemoryPoolWithTime(const CChainParams& chainparams, CTxMemPool& pool, CValidationState &state, const CTransactionRef &tx,
                        bool* pfMissingInputs, int64_t nAcceptTime, std::list<CTransactionRef>* plTxnReplaced,
                        bool bypass_limits, const CAmount nAbsurdFee, bool test_accept) EXCLUSIVE_LOCKS_REQUIRED(cs_main)
{
    std::vector<COutPoint> coins_to_uncache;
    bool res = AcceptToMemoryPoolWorker(chainparams, pool, state, tx, pfMissingInputs, nAcceptTime, plTxnReplaced, bypass_limits, nAbsurdFee, coins_to_uncache, test_accept);
    if (!res) {
        // Remove coins that were not present in the coins cache before calling ATMPW;
        // this is to prevent memory DoS in case we receive a large number of
        // invalid transactions that attempt to overrun the in-memory coins cache
        // (`CCoinsViewCache::cacheCoins`).

        for (const COutPoint& hashTx : coins_to_uncache)
            ::ChainstateActive().CoinsTip().Uncache(hashTx);
    }
    // After we've (potentially) uncached entries, ensure our coins cache is still within its size limits
    CValidationState stateDummy;
    ::ChainstateActive().FlushStateToDisk(chainparams, stateDummy, FlushStateMode::PERIODIC);
    return res;
}

bool AcceptToMemoryPool(CTxMemPool& pool, CValidationState &state, const CTransactionRef &tx,
                        bool* pfMissingInputs, std::list<CTransactionRef>* plTxnReplaced,
                        bool bypass_limits, const CAmount nAbsurdFee, bool test_accept)
{
    const CChainParams& chainparams = Params();
    return AcceptToMemoryPoolWithTime(chainparams, pool, state, tx, pfMissingInputs, GetTime(), plTxnReplaced, bypass_limits, nAbsurdFee, test_accept);
}

/**
 * Return transaction in txOut, and if it was found inside a block, its hash is placed in hashBlock.
 * If blockIndex is provided, the transaction is fetched from the corresponding block.
 */
bool GetTransaction(const uint256& hash, CTransactionRef& txOut, const Consensus::Params& consensusParams, uint256& hashBlock, const CBlockIndex* const block_index)
{
    for (auto && genesisTx : Params().GenesisBlock().vtx) {
        if (genesisTx->GetHash() == hash) {
            // Return genesis tx
            hashBlock = consensusParams.hashGenesisBlock;
            txOut = genesisTx;
            return true;
        }
    }

    LOCK(cs_main);

    if (!block_index) {
        CTransactionRef ptx = mempool.get(hash);
        if (ptx) {
            txOut = ptx;
            return true;
        }

        if (g_txindex) {
            return g_txindex->FindTx(hash, hashBlock, txOut);
        }
    } else {
        CBlock block;
        if (ReadBlockFromDisk(block, block_index, consensusParams)) {
            for (const auto& tx : block.vtx) {
                if (tx->GetHash() == hash) {
                    txOut = tx;
                    hashBlock = block_index->GetBlockHash();
                    return true;
                }
            }
        }
    }

    return false;
}

//////////////////////////////////////////////////////////////////////////////
//
// CBlock and CBlockIndex
//

static bool WriteBlockToDisk(const CBlock& block, FlatFilePos& pos, const CMessageHeader::MessageStartChars& messageStart)
{
    // Open history file to append
    CAutoFile fileout(OpenBlockFile(pos), SER_DISK, CLIENT_VERSION);
    if (fileout.IsNull())
        return error("WriteBlockToDisk: OpenBlockFile failed");

    // Write index header
    unsigned int nSize = GetSerializeSize(block, fileout.GetVersion());
    fileout << messageStart << nSize;

    // Write block
    long fileOutPos = ftell(fileout.Get());
    if (fileOutPos < 0)
        return error("WriteBlockToDisk: ftell failed");
    pos.nPos = (unsigned int)fileOutPos;
    fileout << block;

    return true;
}

bool ReadBlockFromDisk(CBlock& block, const FlatFilePos& pos, const Consensus::Params& consensusParams)
{
    block.SetNull();

    // Open history file to read
    CAutoFile filein(OpenBlockFile(pos, true), SER_DISK, CLIENT_VERSION);
    if (filein.IsNull())
        return error("ReadBlockFromDisk: OpenBlockFile failed for %s", pos.ToString());

    // Read block
    try {
        filein >> block;
    }
    catch (const std::exception& e) {
        return error("%s: Deserialize or I/O error - %s at %s", __func__, e.what(), pos.ToString());
    }

    // Check the header
    if (!pos::CheckHeaderSignature(block))
        return error("ReadBlockFromDisk: Errors in block header at %s", pos.ToString());

    return true;
}

bool ReadBlockFromDisk(CBlock& block, const CBlockIndex* pindex, const Consensus::Params& consensusParams)
{
    if (pindex->GetBlockHash() == consensusParams.hashGenesisBlock) {
        // Return genesis block
        block = Params().GenesisBlock();
        return true;
    }

    FlatFilePos blockPos;
    {
        LOCK(cs_main);
        blockPos = pindex->GetBlockPos();
    }

    if (!ReadBlockFromDisk(block, blockPos, consensusParams))
        return false;
    if (block.GetHash() != pindex->GetBlockHash())
        return error("ReadBlockFromDisk(CBlock&, CBlockIndex*): GetHash() doesn't match index for %s at %s",
                pindex->ToString(), pindex->GetBlockPos().ToString());
    return true;
}

bool ReadRawBlockFromDisk(std::vector<uint8_t>& block, const FlatFilePos& pos, const CMessageHeader::MessageStartChars& message_start)
{
    FlatFilePos hpos = pos;
    hpos.nPos -= 8; // Seek back 8 bytes for meta header
    CAutoFile filein(OpenBlockFile(hpos, true), SER_DISK, CLIENT_VERSION);
    if (filein.IsNull()) {
        return error("%s: OpenBlockFile failed for %s", __func__, pos.ToString());
    }

    try {
        CMessageHeader::MessageStartChars blk_start;
        unsigned int blk_size;

        filein >> blk_start >> blk_size;

        if (memcmp(blk_start, message_start, CMessageHeader::MESSAGE_START_SIZE)) {
            return error("%s: Block magic mismatch for %s: %s versus expected %s", __func__, pos.ToString(),
                    HexStr(blk_start, blk_start + CMessageHeader::MESSAGE_START_SIZE),
                    HexStr(message_start, message_start + CMessageHeader::MESSAGE_START_SIZE));
        }

        if (blk_size > MAX_DESER_SIZE) {
            return error("%s: Block data is larger than maximum deserialization size for %s: %s versus %s", __func__, pos.ToString(),
                    blk_size, MAX_DESER_SIZE);
        }

        block.resize(blk_size); // Zeroing of memory is intentional here
        filein.read((char*)block.data(), blk_size);
    } catch(const std::exception& e) {
        return error("%s: Read from block file failed: %s for %s", __func__, e.what(), pos.ToString());
    }

    return true;
}

bool ReadRawBlockFromDisk(std::vector<uint8_t>& block, const CBlockIndex* pindex, const CMessageHeader::MessageStartChars& message_start)
{
    FlatFilePos block_pos;
    {
        LOCK(cs_main);
        block_pos = pindex->GetBlockPos();
    }

    return ReadRawBlockFromDisk(block, block_pos, message_start);
}

CAmount GetBlockSubsidy(int nHeight, const Consensus::Params& consensusParams)
{
    CAmount nSubsidy = consensusParams.baseBlockSubsidy;

    if (Params().NetworkIDString() != CBaseChainParams::REGTEST ||
            (Params().NetworkIDString() == CBaseChainParams::REGTEST && gArgs.GetBoolArg("-subsidytest", false)))
    {
        if (nHeight >= consensusParams.EunosHeight)
        {
            nSubsidy = consensusParams.newBaseBlockSubsidy;
            const size_t reductions = (nHeight - consensusParams.EunosHeight) / consensusParams.emissionReductionPeriod;

            // See if we already have this reduction calculated and return if found.
            if (subsidyReductions.find(reductions) != subsidyReductions.end())
            {
                return subsidyReductions[reductions];
            }

            CAmount reductionAmount;
            for (size_t i = reductions; i > 0; --i)
            {
                reductionAmount = (nSubsidy * consensusParams.emissionReductionAmount) / 100000;
                if (!reductionAmount) {
                    nSubsidy = 0;
                    break;
                }

                nSubsidy -= reductionAmount;
            }

            // Store subsidy.
            subsidyReductions[reductions] = nSubsidy;
        }

        return nSubsidy;
    }

    int halvings = nHeight / consensusParams.nSubsidyHalvingInterval;
    // Force block reward to zero when right shift is undefined.
    if (halvings >= 64)
        return 0;

    // Subsidy is cut in half every 210,000 blocks which will occur approximately every 4 years.
    nSubsidy >>= halvings;
    return nSubsidy;
}

CoinsViews::CoinsViews(
    std::string ldb_name,
    size_t cache_size_bytes,
    bool in_memory,
    bool should_wipe) : m_dbview(
                            GetDataDir() / ldb_name, cache_size_bytes, in_memory, should_wipe),
                        m_catcherview(&m_dbview) {}

void CoinsViews::InitCache()
{
    m_cacheview = std::make_unique<CCoinsViewCache>(&m_catcherview);
}

// NOTE: for now m_blockman is set to a global, but this will be changed
// in a future commit.
CChainState::CChainState() : m_blockman(g_blockman) {}


void CChainState::InitCoinsDB(
    size_t cache_size_bytes,
    bool in_memory,
    bool should_wipe,
    std::string leveldb_name)
{
    m_coins_views = std::make_unique<CoinsViews>(
        leveldb_name, cache_size_bytes, in_memory, should_wipe);
}

void CChainState::InitCoinsCache()
{
    assert(m_coins_views != nullptr);
    m_coins_views->InitCache();
}

// Note that though this is marked const, we may end up modifying `m_cached_finished_ibd`, which
// is a performance-related implementation detail. This function must be marked
// `const` so that `CValidationInterface` clients (which are given a `const CChainState*`)
// can call it.
//
bool CChainState::IsInitialBlockDownload() const
{
    // Optimization: pre-test latch before taking the lock.
    if (m_cached_finished_ibd.load(std::memory_order_relaxed))
        return false;

    LOCK(cs_main);
    if (m_cached_finished_ibd.load(std::memory_order_relaxed))
        return false;
    if (fImporting || fReindex)
        return true;
    if (m_chain.Tip() == nullptr)
        return true;
    if (m_chain.Tip()->nChainWork < nMinimumChainWork)
        return true;
    if (m_chain.Tip()->GetBlockTime() < (GetTime() - nMaxTipAge))
        return true;
    LogPrintf("Leaving InitialBlockDownload (latching to false)\n");
    m_cached_finished_ibd.store(true, std::memory_order_relaxed);
    return false;
}

bool CChainState::IsDisconnectingTip() const
{
    return m_disconnectTip;
}

static CBlockIndex *pindexBestForkTip = nullptr, *pindexBestForkBase = nullptr;

BlockMap& BlockIndex()
{
    return g_blockman.m_block_index;
}

static void AlertNotify(const std::string& strMessage)
{
    uiInterface.NotifyAlertChanged();
#if HAVE_SYSTEM
    std::string strCmd = gArgs.GetArg("-alertnotify", "");
    if (strCmd.empty()) return;

    // Alert text should be plain ascii coming from a trusted source, but to
    // be safe we first strip anything not in safeChars, then add single quotes around
    // the whole string before passing it to the shell:
    std::string singleQuote("'");
    std::string safeStatus = SanitizeString(strMessage);
    safeStatus = singleQuote+safeStatus+singleQuote;
    boost::replace_all(strCmd, "%s", safeStatus);

    std::thread t(runCommand, strCmd);
    t.detach(); // thread runs free
#endif
}

static void CheckForkWarningConditions() EXCLUSIVE_LOCKS_REQUIRED(cs_main)
{
    AssertLockHeld(cs_main);
    // Before we get past initial download, we cannot reliably alert about forks
    // (we assume we don't get stuck on a fork before finishing our initial sync)
    if (::ChainstateActive().IsInitialBlockDownload())
        return;

    // If our best fork is no longer within 1440 blocks (+/- 12 hours if no one mines it)
    // of our head, drop it
    if (pindexBestForkTip && ::ChainActive().Height() - pindexBestForkTip->nHeight >= 1440)
        pindexBestForkTip = nullptr;

    if (pindexBestForkTip || (pindexBestInvalid && pindexBestInvalid->nChainWork > ::ChainActive().Tip()->nChainWork + (GetBlockProof(*::ChainActive().Tip()) * 120)))
    {
        if (!GetfLargeWorkForkFound() && pindexBestForkBase)
        {
            std::string warning = std::string("'Warning: Large-work fork detected, forking after block ") +
                pindexBestForkBase->phashBlock->ToString() + std::string("'");
            AlertNotify(warning);
        }
        if (pindexBestForkTip && pindexBestForkBase)
        {
            LogPrintf("%s: Warning: Large valid fork found\n  forking the chain at height %d (%s)\n  lasting to height %d (%s).\nChain state database corruption likely.\n", __func__,
                   pindexBestForkBase->nHeight, pindexBestForkBase->phashBlock->ToString(),
                   pindexBestForkTip->nHeight, pindexBestForkTip->phashBlock->ToString());
            SetfLargeWorkForkFound(true);
        }
        else
        {
            LogPrintf("%s: Warning: Found invalid chain at least ~120 blocks longer than our best chain.\nChain state database corruption likely.\n", __func__);
            SetfLargeWorkInvalidChainFound(true);
        }
    }
    else
    {
        SetfLargeWorkForkFound(false);
        SetfLargeWorkInvalidChainFound(false);
    }
}

static void CheckForkWarningConditionsOnNewFork(CBlockIndex* pindexNewForkTip) EXCLUSIVE_LOCKS_REQUIRED(cs_main)
{
    AssertLockHeld(cs_main);
    // If we are on a fork that is sufficiently large, set a warning flag
    CBlockIndex* pfork = pindexNewForkTip;
    CBlockIndex* plonger = ::ChainActive().Tip();
    while (pfork && pfork != plonger)
    {
        while (plonger && plonger->nHeight > pfork->nHeight)
            plonger = plonger->pprev;
        if (pfork == plonger)
            break;
        pfork = pfork->pprev;
    }

    // We define a condition where we should warn the user about as a fork of at least 144 blocks
    // with a tip within 1440 blocks (+/- 12 hours if no one mines it) of ours
    // We use 144 blocks rather arbitrarily as it represents just under 10% of sustained network
    // hash rate operating on the fork.
    // or a chain that is entirely longer than ours and invalid (note that this should be detected by both)
    // We define it this way because it allows us to only store the highest fork tip (+ base) which meets
    // the 144-block condition and from this always have the most-likely-to-cause-warning fork
    if (pfork && (!pindexBestForkTip || pindexNewForkTip->nHeight > pindexBestForkTip->nHeight) &&
            pindexNewForkTip->nChainWork - pfork->nChainWork > (GetBlockProof(*pfork) * 144) &&
            ::ChainActive().Height() - pindexNewForkTip->nHeight < 1440)
    {
        pindexBestForkTip = pindexNewForkTip;
        pindexBestForkBase = pfork;
    }

    CheckForkWarningConditions();
}

void static InvalidChainFound(CBlockIndex* pindexNew) EXCLUSIVE_LOCKS_REQUIRED(cs_main)
{
    if (!pindexBestInvalid || pindexNew->nChainWork > pindexBestInvalid->nChainWork)
        pindexBestInvalid = pindexNew;

    LogPrintf("%s: invalid block=%s  height=%d  log2_work=%.8g  date=%s\n", __func__,
      pindexNew->GetBlockHash().ToString(), pindexNew->nHeight,
      log(pindexNew->nChainWork.getdouble())/log(2.0), FormatISO8601DateTime(pindexNew->GetBlockTime()));
    CBlockIndex *tip = ::ChainActive().Tip();
    assert (tip);
    LogPrintf("%s:  current best=%s  height=%d  log2_work=%.8g  date=%s\n", __func__,
      tip->GetBlockHash().ToString(), ::ChainActive().Height(), log(tip->nChainWork.getdouble())/log(2.0),
      FormatISO8601DateTime(tip->GetBlockTime()));
    CheckForkWarningConditions();
}

void CChainState::InvalidBlockFound(CBlockIndex *pindex, const CValidationState &state) {
    if (state.GetReason() != ValidationInvalidReason::BLOCK_MUTATED) {
        pindex->nStatus |= BLOCK_FAILED_VALID;
        m_blockman.m_failed_blocks.insert(pindex);
        setDirtyBlockIndex.insert(pindex);
        setBlockIndexCandidates.erase(pindex);
        InvalidChainFound(pindex);
    }
}

void UpdateCoins(const CTransaction& tx, CCoinsViewCache& inputs, CTxUndo &txundo, int nHeight)
{
    // mark inputs spent
    if (!tx.IsCoinBase()) {
        txundo.vprevout.reserve(tx.vin.size());
        for (const CTxIn &txin : tx.vin) {
            txundo.vprevout.emplace_back();
            bool is_spent = inputs.SpendCoin(txin.prevout, &txundo.vprevout.back());
            assert(is_spent);
        }
    }
    // add outputs
    AddCoins(inputs, tx, nHeight);
}

void UpdateCoins(const CTransaction& tx, CCoinsViewCache& inputs, int nHeight)
{
    CTxUndo txundo;
    UpdateCoins(tx, inputs, txundo, nHeight);
}

bool CScriptCheck::operator()() {
    const CScript &scriptSig = ptxTo->vin[nIn].scriptSig;
    const CScriptWitness *witness = &ptxTo->vin[nIn].scriptWitness;
    return VerifyScript(scriptSig, m_tx_out.scriptPubKey, witness, nFlags, CachingTransactionSignatureChecker(ptxTo, nIn, m_tx_out.nValue, cacheStore, *txdata), &error);
}

int GetSpendHeight(const CCoinsViewCache& inputs)
{
    LOCK(cs_main);
    CBlockIndex* pindexPrev = LookupBlockIndex(inputs.GetBestBlock());
    return pindexPrev->nHeight + 1;
}


static CuckooCache::cache<uint256, SignatureCacheHasher> scriptExecutionCache;
static uint256 scriptExecutionCacheNonce(GetRandHash());

void InitScriptExecutionCache() {
    // nMaxCacheSize is unsigned. If -maxsigcachesize is set to zero,
    // setup_bytes creates the minimum possible cache (2 elements).
    size_t nMaxCacheSize = std::min(std::max((int64_t)0, gArgs.GetArg("-maxsigcachesize", DEFAULT_MAX_SIG_CACHE_SIZE) / 2), MAX_MAX_SIG_CACHE_SIZE) * ((size_t) 1 << 20);
    size_t nElems = scriptExecutionCache.setup_bytes(nMaxCacheSize);
    LogPrintf("Using %zu MiB out of %zu/2 requested for script execution cache, able to store %zu elements\n",
            (nElems*sizeof(uint256)) >>20, (nMaxCacheSize*2)>>20, nElems);
}

bool CheckBurnSpend(const CTransaction &tx, const CCoinsViewCache &inputs)
{
    Coin coin;
    for(size_t i = 0; i < tx.vin.size(); ++i)
    {
        if (inputs.GetCoin(tx.vin[i].prevout, coin)
        && coin.out.scriptPubKey == Params().GetConsensus().burnAddress)
        {
            return false;
        }
    }

    return true;
}

/**
 * Check whether all inputs of this transaction are valid (no double spends, scripts & sigs, amounts)
 * This does not modify the UTXO set.
 *
 * If pvChecks is not nullptr, script checks are pushed onto it instead of being performed inline. Any
 * script checks which are not necessary (eg due to script execution cache hits) are, obviously,
 * not pushed onto pvChecks/run.
 *
 * Setting cacheSigStore/cacheFullScriptStore to false will remove elements from the corresponding cache
 * which are matched. This is useful for checking blocks where we will likely never need the cache
 * entry again.
 *
 * Note that we may set state.reason to NOT_STANDARD for extra soft-fork flags in flags, block-checking
 * callers should probably reset it to CONSENSUS in such cases.
 *
 * Non-static (and re-declared) in src/test/txvalidationcache_tests.cpp
 */
bool CheckInputs(const CTransaction& tx, CValidationState &state, const CCoinsViewCache &inputs, bool fScriptChecks, unsigned int flags, bool cacheSigStore, bool cacheFullScriptStore, PrecomputedTransactionData& txdata, std::vector<CScriptCheck> *pvChecks) EXCLUSIVE_LOCKS_REQUIRED(cs_main)
{
    if (!CheckBurnSpend(tx, inputs))
    {
        return(state.Invalid(ValidationInvalidReason::CONSENSUS, error("CheckBurnSpend: Trying to spend burnt outputs"), REJECT_INVALID, "burnt-output"));
    }

    if (!tx.IsCoinBase())
    {
        if (pvChecks)
            pvChecks->reserve(tx.vin.size());

        // The first loop above does all the inexpensive checks.
        // Only if ALL inputs pass do we perform expensive ECDSA signature checks.
        // Helps prevent CPU exhaustion attacks.

        // Skip script verification when connecting blocks under the
        // assumevalid block. Assuming the assumevalid block is valid this
        // is safe because block merkle hashes are still computed and checked,
        // Of course, if an assumed valid block is invalid due to false scriptSigs
        // this optimization would allow an invalid chain to be accepted.
        if (fScriptChecks) {
            // First check if script executions have been cached with the same
            // flags. Note that this assumes that the inputs provided are
            // correct (ie that the transaction hash which is in tx's prevouts
            // properly commits to the scriptPubKey in the inputs view of that
            // transaction).
            uint256 hashCacheEntry;
            // We only use the first 19 bytes of nonce to avoid a second SHA
            // round - giving us 19 + 32 + 4 = 55 bytes (+ 8 + 1 = 64)
            static_assert(55 - sizeof(flags) - 32 >= 128/8, "Want at least 128 bits of nonce for script execution cache");
            CSHA256().Write(scriptExecutionCacheNonce.begin(), 55 - sizeof(flags) - 32).Write(tx.GetWitnessHash().begin(), 32).Write((unsigned char*)&flags, sizeof(flags)).Finalize(hashCacheEntry.begin());
            AssertLockHeld(cs_main); //TODO: Remove this requirement by making CuckooCache not require external locks
            if (scriptExecutionCache.contains(hashCacheEntry, !cacheFullScriptStore)) {
                return true;
            }

            for (unsigned int i = 0; i < tx.vin.size(); i++) {
                const COutPoint &prevout = tx.vin[i].prevout;
                const Coin& coin = inputs.AccessCoin(prevout);
                assert(!coin.IsSpent());

                // We very carefully only pass in things to CScriptCheck which
                // are clearly committed to by tx' witness hash. This provides
                // a sanity check that our caching is not introducing consensus
                // failures through additional data in, eg, the coins being
                // spent being checked as a part of CScriptCheck.

                // Verify signature
                CScriptCheck check(coin.out, tx, i, flags, cacheSigStore, &txdata);
                if (pvChecks) {
                    pvChecks->push_back(CScriptCheck());
                    check.swap(pvChecks->back());
                } else if (!check()) {
                    if (flags & STANDARD_NOT_MANDATORY_VERIFY_FLAGS) {
                        // Check whether the failure was caused by a
                        // non-mandatory script verification check, such as
                        // non-standard DER encodings or non-null dummy
                        // arguments; if so, ensure we return NOT_STANDARD
                        // instead of CONSENSUS to avoid downstream users
                        // splitting the network between upgraded and
                        // non-upgraded nodes by banning CONSENSUS-failing
                        // data providers.
                        CScriptCheck check2(coin.out, tx, i,
                                flags & ~STANDARD_NOT_MANDATORY_VERIFY_FLAGS, cacheSigStore, &txdata);
                        if (check2())
                            return state.Invalid(ValidationInvalidReason::TX_NOT_STANDARD, false, REJECT_NONSTANDARD, strprintf("non-mandatory-script-verify-flag (%s)", ScriptErrorString(check.GetScriptError())));
                    }
                    // MANDATORY flag failures correspond to
                    // ValidationInvalidReason::CONSENSUS. Because CONSENSUS
                    // failures are the most serious case of validation
                    // failures, we may need to consider using
                    // RECENT_CONSENSUS_CHANGE for any script failure that
                    // could be due to non-upgraded nodes which we may want to
                    // support, to avoid splitting the network (but this
                    // depends on the details of how net_processing handles
                    // such errors).
                    return state.Invalid(ValidationInvalidReason::CONSENSUS, false, REJECT_INVALID, strprintf("mandatory-script-verify-flag-failed (%s)", ScriptErrorString(check.GetScriptError())));
                }
            }

            if (cacheFullScriptStore && !pvChecks) {
                // We executed all of the provided scripts, and were told to
                // cache the result. Do so now.
                scriptExecutionCache.insert(hashCacheEntry);
            }
        }
    }

    return true;
}

static bool UndoWriteToDisk(const CBlockUndo& blockundo, FlatFilePos& pos, const uint256& hashBlock, const CMessageHeader::MessageStartChars& messageStart)
{
    // Open history file to append
    CAutoFile fileout(OpenUndoFile(pos), SER_DISK, CLIENT_VERSION);
    if (fileout.IsNull())
        return error("%s: OpenUndoFile failed", __func__);

    // Write index header
    unsigned int nSize = GetSerializeSize(blockundo, fileout.GetVersion());
    fileout << messageStart << nSize;

    // Write undo data
    long fileOutPos = ftell(fileout.Get());
    if (fileOutPos < 0)
        return error("%s: ftell failed", __func__);
    pos.nPos = (unsigned int)fileOutPos;
    fileout << blockundo;

    // calculate & write checksum
    CHashWriter hasher(SER_GETHASH, PROTOCOL_VERSION);
    hasher << hashBlock;
    hasher << blockundo;
    fileout << hasher.GetHash();

    return true;
}

bool UndoReadFromDisk(CBlockUndo& blockundo, const CBlockIndex* pindex)
{
    FlatFilePos pos = pindex->GetUndoPos();
    if (pos.IsNull()) {
        return error("%s: no undo data available", __func__);
    }

    // Open history file to read
    CAutoFile filein(OpenUndoFile(pos, true), SER_DISK, CLIENT_VERSION);
    if (filein.IsNull())
        return error("%s: OpenUndoFile failed", __func__);

    // Read block
    uint256 hashChecksum;
    CHashVerifier<CAutoFile> verifier(&filein); // We need a CHashVerifier as reserializing may lose data
    try {
        verifier << pindex->pprev->GetBlockHash();
        verifier >> blockundo;
        filein >> hashChecksum;
    }
    catch (const std::exception& e) {
        return error("%s: Deserialize or I/O error - %s", __func__, e.what());
    }

    // Verify checksum
    if (hashChecksum != verifier.GetHash())
        return error("%s: Checksum mismatch", __func__);

    return true;
}

/** Abort with a message */
static bool AbortNode(const std::string& strMessage, const std::string& userMessage = "", unsigned int prefix = 0)
{
    SetMiscWarning(strMessage);
    LogPrintf("*** %s\n", strMessage);
    if (!userMessage.empty()) {
        uiInterface.ThreadSafeMessageBox(userMessage, "", CClientUIInterface::MSG_ERROR | prefix);
    } else {
        uiInterface.ThreadSafeMessageBox(_("Error: A fatal internal error occurred, see debug.log for details").translated, "", CClientUIInterface::MSG_ERROR | CClientUIInterface::MSG_NOPREFIX);
    }
    StartShutdown();
    return false;
}

static bool AbortNode(CValidationState& state, const std::string& strMessage, const std::string& userMessage = "", unsigned int prefix = 0)
{
    AbortNode(strMessage, userMessage, prefix);
    return state.Error(strMessage);
}

/**
 * Restore the UTXO in a Coin at a given COutPoint
 * @param undo The Coin to be restored.
 * @param view The coins view to which to apply the changes.
 * @param out The out point that corresponds to the tx input.
 * @return A DisconnectResult as an int
 */
int ApplyTxInUndo(Coin&& undo, CCoinsViewCache& view, const COutPoint& out)
{
    bool fClean = true;

    if (view.HaveCoin(out)) fClean = false; // overwriting transaction output

    if (undo.nHeight == 0) {
        // Missing undo metadata (height and coinbase). Older versions included this
        // information only in undo records for the last spend of a transactions'
        // outputs. This implies that it must be present for some other output of the same tx.
        const Coin& alternate = AccessByTxid(view, out.hash);
        if (!alternate.IsSpent()) {
            undo.nHeight = alternate.nHeight;
            undo.fCoinBase = alternate.fCoinBase;
        } else {
            return DISCONNECT_FAILED; // adding output for transaction without known metadata
        }
    }
    // The potential_overwrite parameter to AddCoin is only allowed to be false if we know for
    // sure that the coin did not already exist in the cache. As we have queried for that above
    // using HaveCoin, we don't need to guess. When fClean is false, a coin already existed and
    // it is an overwrite.
    view.AddCoin(out, std::move(undo), !fClean);

    return fClean ? DISCONNECT_OK : DISCONNECT_UNCLEAN;
}

static bool GetCreationTransactions(const CBlock& block, const uint32_t id, const int32_t multiplier, uint256& tokenCreationTx, std::vector<uint256>& poolCreationTx) {
    bool opcodes{false};
    std::vector<unsigned char> metadata;
    uint32_t type;
    uint32_t metaId;
    int32_t metaMultiplier;

    for (const auto& tx : block.vtx) {
        if (ParseScriptByMarker(tx->vout[0].scriptPubKey, DfTokenSplitMarker, metadata, opcodes)) {
            try {
                CDataStream ss(metadata, SER_NETWORK, PROTOCOL_VERSION);
                ss >> type;
                ss >> metaId;
                ss >> metaMultiplier;

                if (id == metaId && multiplier == metaMultiplier) {
                    if (type == 0) {
                        tokenCreationTx = tx->GetHash();
                    } else if (type > 0) {
                        poolCreationTx.push_back(tx->GetHash());
                    }
                }
            } catch (const std::ios_base::failure&) {
                LogPrintf("Failed to read ID and multiplier from token split coinbase TXs. TX: %s\n", tx->GetHash().ToString());
            }
        }
    }

    if (tokenCreationTx == uint256{}) {
        LogPrintf("%s: Token split failed. Coinbase TX for new token not found.\n", __func__);
        return false;
    }

    return true;
}

/** Undo the effects of this block (with given index) on the UTXO set represented by coins.
 *  When FAILED is returned, view is left in an indeterminate state. */
DisconnectResult CChainState::DisconnectBlock(const CBlock& block, const CBlockIndex* pindex, CCoinsViewCache& view, CCustomCSView& mnview, std::vector<CAnchorConfirmMessage> & disconnectedAnchorConfirms)
{
    bool fClean = true;

    CBlockUndo blockUndo;
    if (!UndoReadFromDisk(blockUndo, pindex)) {
        error("DisconnectBlock(): failure reading undo data");
        return DISCONNECT_FAILED;
    }

    if (blockUndo.vtxundo.size() + 1 != block.vtx.size()) {
        error("DisconnectBlock(): block and undo data inconsistent");
        return DISCONNECT_FAILED;
    }

    if (mnview.GetLastHeight() != pindex->nHeight) {
        error("DisconnectBlock(): mnview: wrong last processed block hash (view: %d, current: %d)", mnview.GetLastHeight(), pindex->nHeight);
        return DISCONNECT_FAILED;
    }

    // special case: possible undo (first) of custom 'complex changes' for the whole block (expired orders and/or prices)
    mnview.OnUndoTx(uint256(), (uint32_t) pindex->nHeight); // undo for "zero hash"

    pburnHistoryDB->EraseAccountHistoryHeight(pindex->nHeight);
    if (paccountHistoryDB) {
        paccountHistoryDB->EraseAccountHistoryHeight(pindex->nHeight);
    }

    if (pindex->nHeight >= Params().GetConsensus().FortCanningHeight) {
        // erase auction fee history
        if (paccountHistoryDB) {
            paccountHistoryDB->EraseAuctionHistoryHeight(pindex->nHeight);
        }
        if (pvaultHistoryDB) {
            pvaultHistoryDB->EraseVaultHistory(pindex->nHeight);
        }
    }

    // Undo community balance increments
    ReverseGeneralCoinbaseTx(mnview, pindex->nHeight, Params().GetConsensus());

    CKeyID minterKey;
    std::optional<uint256> nodeId;

    if (!fIsFakeNet) {
        minterKey = pindex->minterKey();

        // Get node id and node now from mnview before undo
        nodeId = mnview.GetMasternodeIdByOperator(minterKey);
        assert(nodeId);
    }

    std::vector<AccountHistoryKey> eraseBurnEntries;

    // undo transactions in reverse order
    for (int i = block.vtx.size() - 1; i >= 0; i--) {
        const CTransaction &tx = *(block.vtx[i]);
        uint256 hash = tx.GetHash();
        bool is_coinbase = tx.IsCoinBase();

        if (is_coinbase) {
            std::vector<unsigned char> metadata;
            if (IsAnchorRewardTxPlus(tx, metadata))
            {
                LogPrint(BCLog::ANCHORING, "%s: disconnecting finalization tx: %s block: %d\n", __func__, tx.GetHash().GetHex(), pindex->nHeight);
                CDataStream ss(metadata, SER_NETWORK, PROTOCOL_VERSION);
                CAnchorFinalizationMessagePlus finMsg;
                ss >> finMsg;

                LogPrint(BCLog::ANCHORING, "%s: Add community balance %d\n", __func__, tx.GetValueOut());
                mnview.AddCommunityBalance(CommunityAccountType::AnchorReward, tx.GetValueOut());
                mnview.RemoveRewardForAnchor(finMsg.btcTxHash);
                mnview.EraseAnchorConfirmData(finMsg.btcTxHash);

                CAnchorConfirmMessage message(static_cast<CAnchorConfirmDataPlus &>(finMsg));
                for (auto && sig : finMsg.sigs) {
                    message.signature = sig;
                    disconnectedAnchorConfirms.push_back(message);
                }

                LogPrint(BCLog::ANCHORING, "%s: disconnected finalization tx: %s block: %d\n", __func__, tx.GetHash().GetHex(), pindex->nHeight);
            }
            else if (IsAnchorRewardTx(tx, metadata))
            {
                LogPrint(BCLog::ANCHORING, "%s: disconnecting finalization tx: %s block: %d\n", __func__, tx.GetHash().GetHex(), pindex->nHeight);
                CDataStream ss(metadata, SER_NETWORK, PROTOCOL_VERSION);
                CAnchorFinalizationMessage finMsg;
                ss >> finMsg;

                mnview.SetTeam(finMsg.currentTeam);

                if (pindex->nHeight >= Params().GetConsensus().AMKHeight) {
                    mnview.AddCommunityBalance(CommunityAccountType::AnchorReward, tx.GetValueOut()); // or just 'Set..'
                    LogPrint(BCLog::ANCHORING, "%s: post AMK logic, add community balance %d\n", __func__, tx.GetValueOut());
                }
                else { // pre-AMK logic:
                    assert(mnview.GetFoundationsDebt() >= tx.GetValueOut());
                    mnview.SetFoundationsDebt(mnview.GetFoundationsDebt() - tx.GetValueOut());
                }
                mnview.RemoveRewardForAnchor(finMsg.btcTxHash);
                mnview.EraseAnchorConfirmData(finMsg.btcTxHash);

                LogPrint(BCLog::ANCHORING, "%s: disconnected finalization tx: %s block: %d\n", __func__, tx.GetHash().GetHex(), pindex->nHeight);
            }
        }

        // Check that all outputs are available and match the outputs in the block itself
        // exactly.
        for (size_t o = 0; o < tx.vout.size(); o++) {
            if (!tx.vout[o].scriptPubKey.IsUnspendable()) {
                COutPoint out(hash, o);
                Coin coin;
                bool is_spent = view.SpendCoin(out, &coin);
                if (!is_spent || tx.vout[o] != coin.out || pindex->nHeight != coin.nHeight || is_coinbase != coin.fCoinBase) {
                    fClean = false; // transaction output mismatch
                }

                // Check for burn outputs
                if (tx.vout[o].scriptPubKey == Params().GetConsensus().burnAddress)
                {
                    eraseBurnEntries.push_back({tx.vout[o].scriptPubKey, static_cast<uint32_t>(pindex->nHeight), static_cast<uint32_t>(i)});
                }
            }
        }

        // restore inputs
        TBytes dummy;
        if (i > 0 && !IsAnchorRewardTx(tx, dummy) && !IsAnchorRewardTxPlus(tx, dummy) && !IsTokenSplitTx(tx, dummy)) { // not coinbases
            CTxUndo &txundo = blockUndo.vtxundo[i-1];
            if (txundo.vprevout.size() != tx.vin.size()) {
                error("DisconnectBlock(): transaction and undo data inconsistent");
                return DISCONNECT_FAILED;
            }
            for (unsigned int j = tx.vin.size(); j-- > 0;) {
                const COutPoint &out = tx.vin[j].prevout;
                int res = ApplyTxInUndo(std::move(txundo.vprevout[j]), view, out);
                if (res == DISCONNECT_FAILED) return DISCONNECT_FAILED;
                fClean = fClean && res != DISCONNECT_UNCLEAN;
            }
            // At this point, all of txundo.vprevout should have been moved out.
        }

        // process transactions revert for masternodes
        mnview.OnUndoTx(tx.GetHash(), (uint32_t) pindex->nHeight);
    }

    // one time downgrade to revert CInterestRateV2 structure
    if (pindex->nHeight == Params().GetConsensus().FortCanningHillHeight) {
        auto time = GetTimeMillis();
        LogPrintf("Interest rate reverting ...\n");
        mnview.RevertInterestRateToV1();
        LogPrint(BCLog::BENCH, "    - Interest rate reverting took: %dms\n", GetTimeMillis() - time);
    }

    // one time downgrade to revert CInterestRateV3 structure
    if (pindex->nHeight == Params().GetConsensus().FortCanningGreatWorldHeight) {
        auto time = GetTimeMillis();
        LogPrintf("Interest rate reverting ...\n");
        mnview.RevertInterestRateToV2();
        LogPrint(BCLog::BENCH, "    - Interest rate reverting took: %dms\n", GetTimeMillis() - time);
    }

    // Remove burn balance transfers
    if (pindex->nHeight == Params().GetConsensus().EunosHeight)
    {
        // Make sure to initialize lastTxOut, otherwise it never finds the block and
        // ends up looping through uninitialized garbage value.
        uint32_t lastTxOut = 0;
        auto shouldContinueToNextAccountHistory = [&lastTxOut, block](AccountHistoryKey const & key, AccountHistoryValue const &) -> bool
        {
            if (key.owner != Params().GetConsensus().burnAddress) {
                return false;
            }

            if (key.blockHeight != static_cast<uint32_t>(Params().GetConsensus().EunosHeight)) {
                return false;
            }

            lastTxOut = key.txn;

            return false;
        };

        AccountHistoryKey startKey({Params().GetConsensus().burnAddress, static_cast<uint32_t>(Params().GetConsensus().EunosHeight), std::numeric_limits<uint32_t>::max()});
        pburnHistoryDB->ForEachAccountHistory(shouldContinueToNextAccountHistory,
                                              Params().GetConsensus().burnAddress,
                                              Params().GetConsensus().EunosHeight);

        for (uint32_t i = block.vtx.size(); i <= lastTxOut; ++i) {
            pburnHistoryDB->EraseAccountHistory({Params().GetConsensus().burnAddress, static_cast<uint32_t>(Params().GetConsensus().EunosHeight), i});
        }
    }

    // Erase any UTXO burns
    for (const auto& entries : eraseBurnEntries)
    {
        pburnHistoryDB->EraseAccountHistory(entries);
    }

    // move best block pointer to prevout block
    view.SetBestBlock(pindex->pprev->GetBlockHash());

    if (!fIsFakeNet) {
        mnview.DecrementMintedBy(*nodeId);
        if (pindex->nHeight >= Params().GetConsensus().EunosPayaHeight) {
            mnview.EraseSubNodesLastBlockTime(*nodeId, static_cast<uint32_t>(pindex->nHeight));
        } else {
            mnview.EraseMasternodeLastBlockTime(*nodeId, static_cast<uint32_t>(pindex->nHeight));
        }
    }
    mnview.SetLastHeight(pindex->pprev->nHeight);

    return fClean ? DISCONNECT_OK : DISCONNECT_UNCLEAN;
}

void static FlushBlockFile(bool fFinalize = false)
{
    LOCK(cs_LastBlockFile);

    FlatFilePos block_pos_old(nLastBlockFile, vinfoBlockFile[nLastBlockFile].nSize);
    FlatFilePos undo_pos_old(nLastBlockFile, vinfoBlockFile[nLastBlockFile].nUndoSize);

    bool status = true;
    status &= BlockFileSeq().Flush(block_pos_old, fFinalize);
    status &= UndoFileSeq().Flush(undo_pos_old, fFinalize);
    if (!status) {
        AbortNode("Flushing block file to disk failed. This is likely the result of an I/O error.");
    }
}

static bool FindUndoPos(CValidationState &state, int nFile, FlatFilePos &pos, unsigned int nAddSize);

static bool WriteUndoDataForBlock(const CBlockUndo& blockundo, CValidationState& state, CBlockIndex* pindex, const CChainParams& chainparams)
{
    // Write undo information to disk
    if (pindex->GetUndoPos().IsNull()) {
        FlatFilePos _pos;
        if (!FindUndoPos(state, pindex->nFile, _pos, ::GetSerializeSize(blockundo, CLIENT_VERSION) + 40))
            return error("%s: FindUndoPos failed", __func__);
        if (!UndoWriteToDisk(blockundo, _pos, pindex->pprev->GetBlockHash(), chainparams.MessageStart()))
            return AbortNode(state, "Failed to write undo data");

        // update nUndoPos in block index
        pindex->nUndoPos = _pos.nPos;
        pindex->nStatus |= BLOCK_HAVE_UNDO;
        setDirtyBlockIndex.insert(pindex);
    }

    return true;
}

static CCheckQueue<CScriptCheck> scriptcheckqueue(128);

void StartScriptCheckWorkerThreads(int threads_num)
{
    scriptcheckqueue.StartWorkerThreads(threads_num);
}

void StopScriptCheckWorkerThreads()
{
    scriptcheckqueue.StopWorkerThreads();
}

VersionBitsCache versionbitscache GUARDED_BY(cs_main);

int32_t ComputeBlockVersion(const CBlockIndex* pindexPrev, const Consensus::Params& params)
{
    LOCK(cs_main);
    int32_t nVersion = VERSIONBITS_TOP_BITS;

    for (int i = 0; i < (int)Consensus::MAX_VERSION_BITS_DEPLOYMENTS; i++) {
        ThresholdState state = VersionBitsState(pindexPrev, params, static_cast<Consensus::DeploymentPos>(i), versionbitscache);
        if (state == ThresholdState::LOCKED_IN || state == ThresholdState::STARTED) {
            nVersion |= VersionBitsMask(params, static_cast<Consensus::DeploymentPos>(i));
        }
    }

    return nVersion;
}

/**
 * Threshold condition checker that triggers when unknown versionbits are seen on the network.
 */
class WarningBitsConditionChecker : public AbstractThresholdConditionChecker
{
private:
    int bit;

public:
    explicit WarningBitsConditionChecker(int bitIn) : bit(bitIn) {}

    int64_t BeginTime(const Consensus::Params& params) const override { return 0; }
    int64_t EndTime(const Consensus::Params& params) const override { return std::numeric_limits<int64_t>::max(); }
    int Period(const Consensus::Params& params) const override { return params.nMinerConfirmationWindow; }
    int Threshold(const Consensus::Params& params) const override { return params.nRuleChangeActivationThreshold; }

    bool Condition(const CBlockIndex* pindex, const Consensus::Params& params) const override
    {
        return ((pindex->nVersion & VERSIONBITS_TOP_MASK) == VERSIONBITS_TOP_BITS) &&
               ((pindex->nVersion >> bit) & 1) != 0 &&
               ((ComputeBlockVersion(pindex->pprev, params) >> bit) & 1) == 0;
    }
};

static ThresholdConditionCache warningcache[VERSIONBITS_NUM_BITS] GUARDED_BY(cs_main);

// 0.13.0 was shipped with a segwit deployment defined for testnet, but not for
// mainnet. We no longer need to support disabling the segwit deployment
// except for testing purposes, due to limitations of the functional test
// environment. See test/functional/p2p-segwit.py.
static bool IsScriptWitnessEnabled(const Consensus::Params& params)
{
    return params.SegwitHeight != std::numeric_limits<int>::max();
}

static unsigned int GetBlockScriptFlags(const CBlockIndex* pindex, const Consensus::Params& consensusparams) EXCLUSIVE_LOCKS_REQUIRED(cs_main) {
    AssertLockHeld(cs_main);

    unsigned int flags = SCRIPT_VERIFY_NONE;

    // BIP16 didn't become active until Apr 1 2012 (on mainnet, and
    // retroactively applied to testnet)
    // However, only one historical block violated the P2SH rules (on both
    // mainnet and testnet), so for simplicity, always leave P2SH
    // on except for the one violating block.
    if (consensusparams.BIP16Exception.IsNull() || // no bip16 exception on this chain
        pindex->phashBlock == nullptr || // this is a new candidate block, eg from TestBlockValidity()
        *pindex->phashBlock != consensusparams.BIP16Exception) // this block isn't the historical exception
    {
        flags |= SCRIPT_VERIFY_P2SH;
    }

    // Enforce WITNESS rules whenever P2SH is in effect (and the segwit
    // deployment is defined).
    if (flags & SCRIPT_VERIFY_P2SH && IsScriptWitnessEnabled(consensusparams)) {
        flags |= SCRIPT_VERIFY_WITNESS;
    }

    // Start enforcing the DERSIG (BIP66) rule
    if (pindex->nHeight >= consensusparams.BIP66Height) {
        flags |= SCRIPT_VERIFY_DERSIG;
    }

    // Start enforcing CHECKLOCKTIMEVERIFY (BIP65) rule
    if (pindex->nHeight >= consensusparams.BIP65Height) {
        flags |= SCRIPT_VERIFY_CHECKLOCKTIMEVERIFY;
    }

    // Start enforcing BIP112 (CHECKSEQUENCEVERIFY)
    if (pindex->nHeight >= consensusparams.CSVHeight) {
        flags |= SCRIPT_VERIFY_CHECKSEQUENCEVERIFY;
    }

    // Start enforcing BIP147 NULLDUMMY (activated simultaneously with segwit)
    if (IsWitnessEnabled(pindex->pprev, consensusparams)) {
        flags |= SCRIPT_VERIFY_NULLDUMMY;
    }

    return flags;
}

Res ApplyGeneralCoinbaseTx(CCustomCSView & mnview, CTransaction const & tx, int height, CAmount nFees, const Consensus::Params& consensus)
{
    TAmounts const cbValues = tx.GetValuesOut();
    CAmount blockReward = GetBlockSubsidy(height, consensus);
    if (cbValues.size() != 1 || cbValues.begin()->first != DCT_ID{0})
        return Res::ErrDbg("bad-cb-wrong-tokens", "coinbase should pay only Defi coins");


    if (height >= consensus.AMKHeight)
    {
        CAmount foundationReward{0};
        if (height >= consensus.GrandCentralHeight)
        {
            // no foundation utxo reward check anymore
        }
        else if (height >= consensus.EunosHeight)
        {
            foundationReward = CalculateCoinbaseReward(blockReward, consensus.dist.community);
        }
        else if (!consensus.foundationShareScript.empty() && consensus.foundationShareDFIP1)
        {
            foundationReward = blockReward * consensus.foundationShareDFIP1 / COIN;
        }

        if (foundationReward)
        {
            bool foundationsRewardfound = false;
            for (auto& txout : tx.vout)
            {
                if (txout.scriptPubKey == consensus.foundationShareScript)
                {
                    if (txout.nValue < foundationReward)
                    {
                        return Res::ErrDbg("bad-cb-foundation-reward", "coinbase doesn't pay proper foundation reward! (actual=%d vs expected=%d", txout.nValue, foundationReward);
                    }

                    foundationsRewardfound = true;
                    break;
                }
            }

            if (!foundationsRewardfound)
            {
                return Res::ErrDbg("bad-cb-foundation-reward", "coinbase doesn't pay foundation reward!");
            }
        }

        // count and subtract for non-UTXO community rewards
        CAmount nonUtxoTotal = 0;
        if (height >= consensus.EunosHeight)
        {
            CAmount subsidy;
            for (const auto& kv : consensus.newNonUTXOSubsidies)
            {
                if (kv.first == CommunityAccountType::CommunityDevFunds) {
                    if (height < consensus.GrandCentralHeight) {
                        continue;
                    }
                }

                subsidy = CalculateCoinbaseReward(blockReward, kv.second);

                Res res = Res::Ok();

                // Loan below FC and Options are unused and all go to Unallocated (burnt) pot.
                if ((height < consensus.FortCanningHeight && kv.first == CommunityAccountType::Loan) ||
                    kv.first == CommunityAccountType::Options)
                {
                    res = mnview.AddCommunityBalance(CommunityAccountType::Unallocated, subsidy);
                    if (res)
                        LogPrint(BCLog::ACCOUNTCHANGE, "AccountChange: txid=%s fund=%s change=%s\n", tx.GetHash().ToString(), GetCommunityAccountName(CommunityAccountType::Unallocated), (CBalances{{{{0}, subsidy}}}.ToString()));
                }
                else
                {
                    if (height >= consensus.GrandCentralHeight && kv.first == CommunityAccountType::CommunityDevFunds)
                    {
                        CDataStructureV0 enabledKey{AttributeTypes::Param, ParamIDs::Feature, DFIPKeys::GovernanceEnabled};

                        auto attributes = mnview.GetAttributes();
                        if (!attributes) {
                            return Res::ErrDbg("attributes-not-found", "Critical error!");
                        }
                        if (!attributes->GetValue(enabledKey, false))
                        {
                            mnview.AddBalance(consensus.foundationShareScript, {DCT_ID{0}, subsidy});
                            nonUtxoTotal += subsidy;

                            continue;
                        }
                    }

                    res = mnview.AddCommunityBalance(kv.first, subsidy);
                    if (res)
                        LogPrint(BCLog::ACCOUNTCHANGE, "AccountChange: txid=%s fund=%s change=%s\n", tx.GetHash().ToString(), GetCommunityAccountName(kv.first), (CBalances{{{{0}, subsidy}}}.ToString()));
                }

                if (!res.ok)
                {
                    return Res::ErrDbg("bad-cb-community-rewards", "Cannot take non-UTXO community share from coinbase");
                }

                nonUtxoTotal += subsidy;
            }
        }
        else
        {
            for (const auto& kv : consensus.nonUtxoBlockSubsidies) {
                CAmount subsidy = blockReward * kv.second / COIN;
                Res res = mnview.AddCommunityBalance(kv.first, subsidy);
                if (!res.ok) {
                    return Res::ErrDbg("bad-cb-community-rewards", "can't take non-UTXO community share from coinbase");
                } else {
                    LogPrint(BCLog::ACCOUNTCHANGE, "AccountChange: txid=%s fund=%s change=%s\n", tx.GetHash().ToString(), GetCommunityAccountName(kv.first), (CBalances{{{{0}, subsidy}}}.ToString()));
                }
                nonUtxoTotal += subsidy;
            }
        }

        blockReward -= nonUtxoTotal;
    }

    // pre-AMK logic, compatible after prev blockReward mod:
    if (cbValues.at(DCT_ID{0}) > blockReward + nFees)
        return Res::ErrDbg("bad-cb-amount", "coinbase pays too much (actual=%d vs limit=%d)", cbValues.at(DCT_ID{0}), blockReward + nFees);

    return Res::Ok();
}


void ReverseGeneralCoinbaseTx(CCustomCSView & mnview, int height, const Consensus::Params& consensus)
{
    CAmount blockReward = GetBlockSubsidy(height, Params().GetConsensus());

    if (height >= Params().GetConsensus().AMKHeight)
    {
        if (height >= Params().GetConsensus().EunosHeight)
        {
            for (const auto& kv : Params().GetConsensus().newNonUTXOSubsidies)
            {
                if (kv.first == CommunityAccountType::CommunityDevFunds) {
                    if (height < Params().GetConsensus().GrandCentralHeight) {
                        continue;
                    }
                }

                CAmount subsidy = CalculateCoinbaseReward(blockReward, kv.second);

                // Remove Loan and Options balances from Unallocated
                if ((height < Params().GetConsensus().FortCanningHeight && kv.first == CommunityAccountType::Loan) ||
                    kv.first == CommunityAccountType::Options)
                {
                    mnview.SubCommunityBalance(CommunityAccountType::Unallocated, subsidy);
                }
                else
                {
                    if (height >= consensus.GrandCentralHeight && kv.first == CommunityAccountType::CommunityDevFunds)
                    {
                        CDataStructureV0 enabledKey{AttributeTypes::Param, ParamIDs::Feature, DFIPKeys::GovernanceEnabled};

                        auto attributes = mnview.GetAttributes();
                        if (!attributes) {
                            return;
                        }
                        if (!attributes->GetValue(enabledKey, false))
                        {
                            mnview.SubBalance(consensus.foundationShareScript, {DCT_ID{0}, subsidy});

                            continue;
                        }
                    }

                    mnview.SubCommunityBalance(kv.first, subsidy);
                }
            }
        }
        else
        {
            for (const auto& kv : Params().GetConsensus().nonUtxoBlockSubsidies)
            {
                CAmount subsidy = blockReward * kv.second / COIN;
                mnview.SubCommunityBalance(kv.first, subsidy);
            }
        }
    }
}



static int64_t nTimeCheck = 0;
static int64_t nTimeForks = 0;
static int64_t nTimeVerify = 0;
static int64_t nTimeConnect = 0;
static int64_t nTimeIndex = 0;
static int64_t nTimeCallbacks = 0;
static int64_t nTimeTotal = 0;
static int64_t nBlocksTotal = 0;

// Holds position for burn TXs appended to block in burn history
static std::vector<CTransactionRef>::size_type nPhantomBurnTx{0};
static uint32_t nPhantomAccTx{};

static std::map<CScript, CBalances> mapBurnAmounts;

static uint32_t GetNextBurnPosition() {
    return nPhantomBurnTx++;
}

uint32_t GetNextAccPosition() {
    return nPhantomAccTx--;
}

// Burn non-transaction amounts, that is burns that are not sent directly to the burn address
// in a account or UTXO transaction. When parsing TXs via ConnectBlock that result in a burn
// from an account in this way call the function below. This will add the burn to the map to
// be added to the burn index as a phantom TX appended to the end of the connecting block.
Res AddNonTxToBurnIndex(const CScript& from, const CBalances& amounts)
{
    return mapBurnAmounts[from].AddBalances(amounts.balances);
}

void CChainState::ProcessEunosEvents(const CBlockIndex* pindex, CCustomCSView& cache, const CChainParams& chainparams) {
    if (pindex->nHeight != chainparams.GetConsensus().EunosHeight) {
        return;
    }

    // Move funds from old burn address to new one
    CBalances burnAmounts;
    cache.ForEachBalance([&burnAmounts](CScript const & owner, CTokenAmount balance) {
        if (owner != Params().GetConsensus().retiredBurnAddress) {
            return false;
        }

        burnAmounts.Add({balance.nTokenId, balance.nValue});

        return true;
    }, BalanceKey{chainparams.GetConsensus().retiredBurnAddress, DCT_ID{}});

    AddNonTxToBurnIndex(chainparams.GetConsensus().retiredBurnAddress, burnAmounts);

    // Zero foundation balances
    for (const auto& script : chainparams.GetConsensus().accountDestruction)
    {
        CBalances zeroAmounts;
        cache.ForEachBalance([&zeroAmounts, script](CScript const & owner, CTokenAmount balance) {
            if (owner != script) {
                return false;
            }

            zeroAmounts.Add({balance.nTokenId, balance.nValue});

            return true;
        }, BalanceKey{script, DCT_ID{}});

        cache.SubBalances(script, zeroAmounts);
    }

    // Add any non-Tx burns to index as phantom Txs
    for (const auto& item : mapBurnAmounts)
    {
        for (const auto& subItem : item.second.balances)
        {
            // If amount cannot be deducted then burn skipped.
            auto result = cache.SubBalance(item.first, {subItem.first, subItem.second});
            if (result.ok)
            {
                cache.AddBalance(chainparams.GetConsensus().burnAddress, {subItem.first, subItem.second});

                // Add transfer as additional TX in block
                pburnHistoryDB->WriteAccountHistory({Params().GetConsensus().burnAddress, static_cast<uint32_t>(pindex->nHeight), GetNextBurnPosition()},
                                                    {uint256{}, static_cast<uint8_t>(CustomTxType::AccountToAccount), {{subItem.first, subItem.second}}});
            }
            else // Log burn failure
            {
                CTxDestination dest;
                ExtractDestination(item.first, dest);
                LogPrintf("Burn failed: %s Address: %s Token: %d Amount: %d\n", result.msg, EncodeDestination(dest), subItem.first.v, subItem.second);
            }
        }
    }

    mapBurnAmounts.clear();
}

template<typename GovVar>
static void UpdateDailyGovVariables(const std::map<CommunityAccountType, uint32_t>::const_iterator& incentivePair, CCustomCSView& cache, int nHeight) {
    if (incentivePair != Params().GetConsensus().newNonUTXOSubsidies.end())
    {
        CAmount subsidy = CalculateCoinbaseReward(GetBlockSubsidy(nHeight, Params().GetConsensus()), incentivePair->second);
        subsidy *= Params().GetConsensus().blocksPerDay();
        // Change daily LP reward if it has changed
        auto var = cache.GetVariable(GovVar::TypeName());
        if (var) {
            // Cast to avoid UniValue in GovVariable Export/ImportserliazedSplits.emplace(it.first.v, it.second);
            auto lpVar = dynamic_cast<GovVar*>(var.get());
            if (lpVar && lpVar->dailyReward != subsidy) {
                lpVar->dailyReward = subsidy;
                lpVar->Apply(cache, nHeight);
                cache.SetVariable(*lpVar);
            }
        }
    }
}

void CChainState::ProcessRewardEvents(const CBlockIndex* pindex, CCustomCSView& cache, const CChainParams& chainparams) {

    // Hard coded LP_DAILY_DFI_REWARD change
    if (pindex->nHeight >= chainparams.GetConsensus().EunosHeight)
    {
        const auto& incentivePair = chainparams.GetConsensus().newNonUTXOSubsidies.find(CommunityAccountType::IncentiveFunding);
        UpdateDailyGovVariables<LP_DAILY_DFI_REWARD>(incentivePair, cache, pindex->nHeight);
    }

    // Hard coded LP_DAILY_LOAN_TOKEN_REWARD change
    if (pindex->nHeight >= chainparams.GetConsensus().FortCanningHeight)
    {
        const auto& incentivePair = chainparams.GetConsensus().newNonUTXOSubsidies.find(CommunityAccountType::Loan);
        UpdateDailyGovVariables<LP_DAILY_LOAN_TOKEN_REWARD>(incentivePair, cache, pindex->nHeight);
    }

    // hardfork commissions update
    const auto distributed = cache.UpdatePoolRewards(
            [&](CScript const & owner, DCT_ID tokenID) {
                cache.CalculateOwnerRewards(owner, pindex->nHeight);
                return cache.GetBalance(owner, tokenID);
            },
            [&](CScript const & from, CScript const & to, CTokenAmount amount) {
                if (!from.empty()) {
                    auto res = cache.SubBalance(from, amount);
                    if (!res) {
                        LogPrintf("Custom pool rewards: can't subtract balance of %s: %s, height %ld\n", from.GetHex(), res.msg, pindex->nHeight);
                        return res;
                    }
                }
                if (!to.empty()) {
                    auto res = cache.AddBalance(to, amount);
                    if (!res) {
                        LogPrintf("Can't apply reward to %s: %s, %ld\n", to.GetHex(), res.msg, pindex->nHeight);
                        return res;
                    }
                    cache.UpdateBalancesHeight(to, pindex->nHeight + 1);
                }
                return Res::Ok();
            },
            pindex->nHeight
    );

    auto res = cache.SubCommunityBalance(CommunityAccountType::IncentiveFunding, distributed.first);
    if (!res.ok) {
        LogPrintf("Pool rewards: can't update community balance: %s. Block %ld (%s)\n", res.msg, pindex->nHeight, pindex->phashBlock->GetHex());
    } else {
        if (distributed.first != 0)
            LogPrint(BCLog::ACCOUNTCHANGE, "AccountChange: event=ProcessRewardEvents fund=%s change=%s\n", GetCommunityAccountName(CommunityAccountType::IncentiveFunding), (CBalances{{{{0}, -distributed.first}}}.ToString()));
    }

    if (pindex->nHeight >= chainparams.GetConsensus().FortCanningHeight) {
        res = cache.SubCommunityBalance(CommunityAccountType::Loan, distributed.second);
        if (!res.ok) {
            LogPrintf("Pool rewards: can't update community balance: %s. Block %ld (%s)\n", res.msg, pindex->nHeight, pindex->phashBlock->GetHex());
        } else {
            if (distributed.second != 0)
                LogPrint(BCLog::ACCOUNTCHANGE, "AccountChange: event=ProcessRewardEvents fund=%s change=%s\n", GetCommunityAccountName(CommunityAccountType::Loan), (CBalances{{{{0}, -distributed.second}}}.ToString()));
        }
    }
}

std::vector<CAuctionBatch> CollectAuctionBatches(const CCollateralLoans& collLoan, const TAmounts& collBalances, const TAmounts& loanBalances)
{
    constexpr const uint64_t batchThreshold = 10000 * COIN; // 10k USD
    auto totalCollateralsValue = collLoan.totalCollaterals;
    auto totalLoansValue = collLoan.totalLoans;

    auto maxCollateralsValue = totalCollateralsValue;
    auto maxLoansValue = totalLoansValue;
    auto maxCollBalances = collBalances;

    auto CreateAuctionBatch = [&maxCollBalances, &collBalances](CTokenAmount loanAmount, CAmount chunk) {
        CAuctionBatch batch{};
        batch.loanAmount = loanAmount;
        for (const auto& tAmount : collBalances) {
            auto& maxCollBalance = maxCollBalances[tAmount.first];
            auto collValue = std::min(MultiplyAmounts(tAmount.second, chunk), maxCollBalance);
            batch.collaterals.Add({tAmount.first, collValue});
            maxCollBalance -= collValue;
        }
        return batch;
    };

    std::vector<CAuctionBatch> batches;
    for (const auto& loan : collLoan.loans) {
        auto maxLoanAmount = loanBalances.at(loan.nTokenId);
        auto loanChunk = std::min(uint64_t(DivideAmounts(loan.nValue, totalLoansValue)), maxLoansValue);
        auto collateralChunkValue = std::min(uint64_t(MultiplyAmounts(loanChunk, totalCollateralsValue)), maxCollateralsValue);
        if (collateralChunkValue > batchThreshold) {
            auto chunk = DivideAmounts(batchThreshold, collateralChunkValue);
            auto loanAmount = MultiplyAmounts(maxLoanAmount, chunk);
            for (auto chunks = COIN; chunks > 0; chunks -= chunk) {
                chunk = std::min(chunk, chunks);
                loanAmount = std::min(loanAmount, maxLoanAmount);
                auto collateralChunk = MultiplyAmounts(chunk, loanChunk);
                batches.push_back(CreateAuctionBatch({loan.nTokenId, loanAmount}, collateralChunk));
                maxLoanAmount -= loanAmount;
            }
        } else {
            auto loanAmount = CTokenAmount{loan.nTokenId, maxLoanAmount};
            batches.push_back(CreateAuctionBatch(loanAmount, loanChunk));
        }
        maxLoansValue -= loan.nValue;
        maxCollateralsValue -= collateralChunkValue;
    }
    // return precision loss balanced
    for (auto& collateral : maxCollBalances) {
        auto it = batches.begin();
        auto lastValue = collateral.second;
        while (collateral.second > 0) {
            if (it == batches.end()) {
                it = batches.begin();
                if (lastValue == collateral.second) {
                    // we fail to update any batch
                    // extreme small collateral going to first batch
                    it->collaterals.Add({collateral.first, collateral.second});
                    break;
                }
                lastValue = collateral.second;
            }
            if (it->collaterals.balances.count(collateral.first) > 0) {
                it->collaterals.Add({collateral.first, 1});
                --collateral.second;
            }
            ++it;
        }
    }
    return batches;
}

bool ApplyGovVars(CCustomCSView& cache, const CBlockIndex& pindex, const std::map<std::string, std::string>& attrs){
    if (auto govVar = cache.GetVariable("ATTRIBUTES")) {
        if (auto var = dynamic_cast<ATTRIBUTES*>(govVar.get())) {
            var->time = pindex.nTime;

            UniValue obj(UniValue::VOBJ);
            for (const auto& [key, value] : attrs) {
                obj.pushKV(key, value);
            }

            if (var->Import(obj) && var->Validate(cache) && var->Apply(cache, pindex.nHeight) && cache.SetVariable(*var)) {
                return true;
            }
        }
    }

    return false;
}

bool StopOrInterruptConnect(const CBlockIndex *pIndex, CValidationState& state) {
    if (!fStopOrInterrupt)
        return false;

    const auto checkMatch = [](const CBlockIndex *index, const int height, const std::string& hash) {
        return height == index->nHeight || (!hash.empty() && hash == index->phashBlock->ToString());
    };

    // Stop is processed first. So, if a block has both stop and interrupt
    // stop will take priority.
    if (checkMatch(pIndex, fStopBlockHeight, fStopBlockHash) || checkMatch(pIndex, fInterruptBlockHeight, fInterruptBlockHash)) {
        if (pIndex->nHeight == fStopBlockHeight) {
            StartShutdown();
        }
        state.Invalid(
            ValidationInvalidReason::CONSENSUS,
            error("%s: user interrupt", __func__),
            REJECT_INVALID,
            "user-interrupt-request");
        return true;
    }

    return false;
}

/** Apply the effects of this block (with given index) on the UTXO set represented by coins.
 *  Validity checks that depend on the UTXO set are also done; ConnectBlock ()
 *  can fail if those validity checks fail (among other reasons). */
bool CChainState::ConnectBlock(const CBlock& block, CValidationState& state, CBlockIndex* pindex,
                  CCoinsViewCache& view, CCustomCSView& mnview, const CChainParams& chainparams, bool & rewardedAnchors, bool fJustCheck)
{
    AssertLockHeld(cs_main);
    assert(pindex);
    assert(*pindex->phashBlock == block.GetHash());
    int64_t nTimeStart = GetTimeMicros();

    // Interrupt on hash or height requested. Invalidate the block.
    if (StopOrInterruptConnect(pindex, state))
        return false;

    // Reset phanton TX to block TX count
    nPhantomBurnTx = block.vtx.size();

    // Reset phantom TX to end of block TX count
    nPhantomAccTx = std::numeric_limits<uint32_t>::max();

    // Wipe burn map, we only want TXs added during ConnectBlock
    mapBurnAmounts.clear();

    // Check it again in case a previous version let a bad block in
    // NOTE: We don't currently (re-)invoke ContextualCheckBlock() or
    // ContextualCheckBlockHeader() here. This means that if we add a new
    // consensus rule that is enforced in one of those two functions, then we
    // may have let in a block that violates the rule prior to updating the
    // software, and we would NOT be enforcing the rule here. Fully solving
    // upgrade from one software version to the next after a consensus rule
    // change is potentially tricky and issue-specific (see RewindBlockIndex()
    // for one general approach that was used for BIP 141 deployment).
    // Also, currently the rule against blocks more than 2 hours in the future
    // is enforced in ContextualCheckBlockHeader(); we wouldn't want to
    // re-enforce that rule here (at least until we make it impossible for
    // GetAdjustedTime() to go backward).

    CheckContextState ctxState;

    if (!CheckBlock(block, state, chainparams.GetConsensus(), ctxState, !fJustCheck, pindex->nHeight, !fJustCheck)) {
        if (state.GetReason() == ValidationInvalidReason::BLOCK_MUTATED) {
            // We don't write down blocks to disk if they may have been
            // corrupted, so this should be impossible unless we're having hardware
            // problems.
            return AbortNode(state, "Corrupt block found indicating potential hardware failure; shutting down");
        }

        // Add sleep here to avoid hot looping over failed but not invalidated block.
        std::this_thread::sleep_for(std::chrono::milliseconds(100));
        return error("%s: Consensus::CheckBlock: %s", __func__, FormatStateMessage(state));
    }

    // verify that the view's current state corresponds to the previous block
    uint256 hashPrevBlock = pindex->pprev == nullptr ? uint256() : pindex->pprev->GetBlockHash();
    assert(hashPrevBlock == view.GetBestBlock());

    // verify that the mn view's current state corresponds to the previous block
    if (pindex->nHeight != 0) {
        if (mnview.GetLastHeight() != pindex->nHeight-1)
            return AbortNode(state, "Masternodes database is corrupted (height mismatch)! DB prev block = " + std::to_string(mnview.GetLastHeight()) +
                             ", current block = " + std::to_string(pindex->nHeight) + ". Please restart with -reindex to recover.");
    }

    // Special case for the genesis block
    if (block.GetHash() == chainparams.GetConsensus().hashGenesisBlock) {
        if (!fJustCheck) {
            view.SetBestBlock(pindex->GetBlockHash());
            pcustomcsview->CreateDFIToken();
            // init view|db with genesis here
            for (size_t i = 0; i < block.vtx.size(); ++i) {
                CHistoryWriters writers{paccountHistoryDB.get(), nullptr, nullptr};
                const auto res = ApplyCustomTx(mnview, view, *block.vtx[i], chainparams.GetConsensus(), pindex->nHeight, pindex->GetBlockTime(), nullptr, i, &writers);
                if (!res.ok) {
                    return error("%s: Genesis block ApplyCustomTx failed. TX: %s Error: %s",
                                 __func__, block.vtx[i]->GetHash().ToString(), res.msg);
                }
                AddCoins(view, *block.vtx[i], 0);
            }
        }
        return true;
    }

    // one time upgrade to convert the old CInterestRate data structure
    // we don't neeed it in undos
    if (pindex->nHeight == chainparams.GetConsensus().FortCanningHillHeight) {
        auto time = GetTimeMillis();
        LogPrintf("Interest rate migration ...\n");
        mnview.MigrateInterestRateToV2(mnview,(uint32_t)pindex->nHeight);
        LogPrint(BCLog::BENCH, "    - Interest rate migration took: %dms\n", GetTimeMillis() - time);
    }

    if (pindex->nHeight == chainparams.GetConsensus().FortCanningGreatWorldHeight) {
        auto time = GetTimeMillis();
        LogPrintf("Interest rate migration ...\n");
        mnview.MigrateInterestRateToV3(mnview, static_cast<uint32_t>(pindex->nHeight));
        LogPrint(BCLog::BENCH, "    - Interest rate migration took: %dms\n", GetTimeMillis() - time);
    }

    CKeyID minterKey;
    std::optional<uint256> nodeId;
    std::optional<CMasternode> nodePtr;

    // We are forced not to check this due to the block wasn't signed yet if called by TestBlockValidity()
    if (!fJustCheck && !fIsFakeNet) {
        // Check only that mintedBlocks counter is correct (MN existence and activation was partially checked before in checkblock()->contextualcheckproofofstake(), but not in the case of fJustCheck)
        minterKey = pindex->minterKey();
        nodeId = mnview.GetMasternodeIdByOperator(minterKey);
        assert(nodeId);
        nodePtr = mnview.GetMasternode(*nodeId);
        assert(nodePtr);

        if (nodePtr->mintedBlocks + 1 != block.mintedBlocks)
        {
            return state.Invalid(ValidationInvalidReason::CONSENSUS, error("%s: masternode's %s mintedBlocks should be %d, got %d!",
                                                                           __func__, nodeId->ToString(), nodePtr->mintedBlocks + 1, block.mintedBlocks), REJECT_INVALID, "bad-minted-blocks");
        }
        uint256 stakeModifierPrevBlock = pindex->pprev == nullptr ? uint256() : pindex->pprev->stakeModifier;
        const CKeyID key = pindex->nHeight >= chainparams.GetConsensus().GrandCentralHeight ? nodePtr->ownerAuthAddress : nodePtr->operatorAuthAddress;
        const auto stakeModifier = pos::ComputeStakeModifier(stakeModifierPrevBlock, key);
        if (block.stakeModifier != stakeModifier) {            return state.Invalid(
                    ValidationInvalidReason::CONSENSUS,
                    error("%s: block's stake Modifier should be %d, got %d!",
                            __func__, block.stakeModifier.ToString(), pos::ComputeStakeModifier(stakeModifierPrevBlock, nodePtr->operatorAuthAddress).ToString()),
                    REJECT_INVALID,
                    "bad-minted-blocks");
        }
    }

    nBlocksTotal++;

    bool fScriptChecks = true;
    if (!hashAssumeValid.IsNull()) {
        // We've been configured with the hash of a block which has been externally verified to have a valid history.
        // A suitable default value is included with the software and updated from time to time.  Because validity
        //  relative to a piece of software is an objective fact these defaults can be easily reviewed.
        // This setting doesn't force the selection of any particular chain but makes validating some faster by
        //  effectively caching the result of part of the verification.
        BlockMap::const_iterator  it = m_blockman.m_block_index.find(hashAssumeValid);
        if (it != m_blockman.m_block_index.end()) {
            if (it->second->GetAncestor(pindex->nHeight) == pindex &&
                pindexBestHeader->GetAncestor(pindex->nHeight) == pindex &&
                pindexBestHeader->nChainWork >= nMinimumChainWork) {
                // This block is a member of the assumed verified chain and an ancestor of the best header.
                // The equivalent time check discourages hash power from extorting the network via DOS attack
                //  into accepting an invalid block through telling users they must manually set assumevalid.
                //  Requiring a software change or burying the invalid block, regardless of the setting, makes
                //  it hard to hide the implication of the demand.  This also avoids having release candidates
                //  that are hardly doing any signature verification at all in testing without having to
                //  artificially set the default assumed verified block further back.
                // The test against nMinimumChainWork prevents the skipping when denied access to any chain at
                //  least as good as the expected chain.
                fScriptChecks = (GetBlockProofEquivalentTime(*pindexBestHeader, *pindex, *pindexBestHeader, chainparams.GetConsensus()) <= 60 * 60 * 24 * 7 * 2);
            }
        }
    }

    int64_t nTime1 = GetTimeMicros(); nTimeCheck += nTime1 - nTimeStart;
    LogPrint(BCLog::BENCH, "    - Sanity checks: %.2fms [%.2fs (%.2fms/blk)]\n", MILLI * (nTime1 - nTimeStart), nTimeCheck * MICRO, nTimeCheck * MILLI / nBlocksTotal);

    // Do not allow blocks that contain transactions which 'overwrite' older transactions,
    // unless those are already completely spent.
    // If such overwrites are allowed, coinbases and transactions depending upon those
    // can be duplicated to remove the ability to spend the first instance -- even after
    // being sent to another address.
    // See BIP30 and http://r6.ca/blog/20120206T005236Z.html for more information.
    // This logic is not necessary for memory pool transactions, as AcceptToMemoryPool
    // already refuses previously-known transaction ids entirely.
    // This rule was originally applied to all blocks with a timestamp after March 15, 2012, 0:00 UTC.
    // Now that the whole chain is irreversibly beyond that time it is applied to all blocks except the
    // two in the chain that violate it. This prevents exploiting the issue against nodes during their
    // initial block download.
    bool fEnforceBIP30 = !((pindex->nHeight==91842 && pindex->GetBlockHash() == uint256S("0x00000000000a4d0a398161ffc163c503763b1f4360639393e0e4c8e300e0caec")) ||
                           (pindex->nHeight==91880 && pindex->GetBlockHash() == uint256S("0x00000000000743f190a18c5577a3c2d2a1f610ae9601ac046a38084ccb7cd721")));

    // Once BIP34 activated it was not possible to create new duplicate coinbases and thus other than starting
    // with the 2 existing duplicate coinbase pairs, not possible to create overwriting txs.  But by the
    // time BIP34 activated, in each of the existing pairs the duplicate coinbase had overwritten the first
    // before the first had been spent.  Since those coinbases are sufficiently buried it's no longer possible to create further
    // duplicate transactions descending from the known pairs either.
    // If we're on the known chain at height greater than where BIP34 activated, we can save the db accesses needed for the BIP30 check.

    // BIP34 requires that a block at height X (block X) has its coinbase
    // scriptSig start with a CScriptNum of X (indicated height X).  The above
    // logic of no longer requiring BIP30 once BIP34 activates is flawed in the
    // case that there is a block X before the BIP34 height of 227,931 which has
    // an indicated height Y where Y is greater than X.  The coinbase for block
    // X would also be a valid coinbase for block Y, which could be a BIP30
    // violation.  An exhaustive search of all mainnet coinbases before the
    // BIP34 height which have an indicated height greater than the block height
    // reveals many occurrences. The 3 lowest indicated heights found are
    // 209,921, 490,897, and 1,983,702 and thus coinbases for blocks at these 3
    // heights would be the first opportunity for BIP30 to be violated.

    // The search reveals a great many blocks which have an indicated height
    // greater than 1,983,702, so we simply remove the optimization to skip
    // BIP30 checking for blocks at height 1,983,702 or higher.  Before we reach
    // that block in another 25 years or so, we should take advantage of a
    // future consensus change to do a new and improved version of BIP34 that
    // will actually prevent ever creating any duplicate coinbases in the
    // future.
    static constexpr int BIP34_IMPLIES_BIP30_LIMIT = 1983702;

    // There is no potential to create a duplicate coinbase at block 209,921
    // because this is still before the BIP34 height and so explicit BIP30
    // checking is still active.

    // The final case is block 176,684 which has an indicated height of
    // 490,897. Unfortunately, this issue was not discovered until about 2 weeks
    // before block 490,897 so there was not much opportunity to address this
    // case other than to carefully analyze it and determine it would not be a
    // problem. Block 490,897 was, in fact, mined with a different coinbase than
    // block 176,684, but it is important to note that even if it hadn't been or
    // is remined on an alternate fork with a duplicate coinbase, we would still
    // not run into a BIP30 violation.  This is because the coinbase for 176,684
    // is spent in block 185,956 in transaction
    // d4f7fbbf92f4a3014a230b2dc70b8058d02eb36ac06b4a0736d9d60eaa9e8781.  This
    // spending transaction can't be duplicated because it also spends coinbase
    // 0328dd85c331237f18e781d692c92de57649529bd5edf1d01036daea32ffde29.  This
    // coinbase has an indicated height of over 4.2 billion, and wouldn't be
    // duplicatable until that height, and it's currently impossible to create a
    // chain that long. Nevertheless we may wish to consider a future soft fork
    // which retroactively prevents block 490,897 from creating a duplicate
    // coinbase. The two historical BIP30 violations often provide a confusing
    // edge case when manipulating the UTXO and it would be simpler not to have
    // another edge case to deal with.

    // testnet3 has no blocks before the BIP34 height with indicated heights
    // post BIP34 before approximately height 486,000,000 and presumably will
    // be reset before it reaches block 1,983,702 and starts doing unnecessary
    // BIP30 checking again.
    assert(pindex->pprev);
    CBlockIndex *pindexBIP34height = pindex->pprev->GetAncestor(chainparams.GetConsensus().BIP34Height);
    //Only continue to enforce if we're below BIP34 activation height or the block hash at that height doesn't correspond.
    fEnforceBIP30 = fEnforceBIP30 && (!pindexBIP34height || !(pindexBIP34height->GetBlockHash() == chainparams.GetConsensus().BIP34Hash));

    // TODO: Remove BIP30 checking from block height 1,983,702 on, once we have a
    // consensus change that ensures coinbases at those heights can not
    // duplicate earlier coinbases.
    if (fEnforceBIP30 || pindex->nHeight >= BIP34_IMPLIES_BIP30_LIMIT) {
        for (const auto& tx : block.vtx) {
            for (size_t o = 0; o < tx->vout.size(); o++) {
                if (view.HaveCoin(COutPoint(tx->GetHash(), o))) {
                    return state.Invalid(ValidationInvalidReason::CONSENSUS, error("%s: tried to overwrite transaction", __func__), REJECT_INVALID, "bad-txns-BIP30");
                }
            }
        }
    }

    // Start enforcing BIP68 (sequence locks)
    int nLockTimeFlags = 0;
    if (pindex->nHeight >= chainparams.GetConsensus().CSVHeight) {
        nLockTimeFlags |= LOCKTIME_VERIFY_SEQUENCE;
    }

    // Get the script flags for this block
    unsigned int flags = GetBlockScriptFlags(pindex, chainparams.GetConsensus());

    int64_t nTime2 = GetTimeMicros(); nTimeForks += nTime2 - nTime1;
    LogPrint(BCLog::BENCH, "    - Fork checks: %.2fms [%.2fs (%.2fms/blk)]\n", MILLI * (nTime2 - nTime1), nTimeForks * MICRO, nTimeForks * MILLI / nBlocksTotal);

    CBlockUndo blockundo;

    CCheckQueueControl<CScriptCheck> control(fScriptChecks && g_parallel_script_checks ? &scriptcheckqueue : nullptr);

    std::vector<std::pair<AccountHistoryKey, AccountHistoryValue>> writeBurnEntries;
    std::vector<int> prevheights;
    CAmount nFees = 0;
    int nInputs = 0;
    int64_t nSigOpsCost = 0;
    // it's used for account changes by the block
    // to calculate their merkle root in isolation
    CCustomCSView accountsView(mnview);
    blockundo.vtxundo.reserve(block.vtx.size() - 1);
    std::vector<PrecomputedTransactionData> txdata;

    txdata.reserve(block.vtx.size()); // Required so that pointers to individual PrecomputedTransactionData don't get invalidated

    // Execute TXs
    for (unsigned int i = 0; i < block.vtx.size(); i++)
    {
        const CTransaction &tx = *(block.vtx[i]);
        nInputs += tx.vin.size();

        if (!tx.IsCoinBase())
        {
            CAmount txfee = 0;
            if (!Consensus::CheckTxInputs(tx, state, view, accountsView, pindex->nHeight, txfee, chainparams)) {
                if (!IsBlockReason(state.GetReason())) {
                    // CheckTxInputs may return MISSING_INPUTS or
                    // PREMATURE_SPEND but we can't return that, as it's not
                    // defined for a block, so we reset the reason flag to
                    // CONSENSUS here.
                    state.Invalid(ValidationInvalidReason::CONSENSUS, false,
                            state.GetRejectCode(), state.GetRejectReason(), state.GetDebugMessage());
                }
                return error("%s: Consensus::CheckTxInputs: %s, %s", __func__, tx.GetHash().ToString(), FormatStateMessage(state));
            }
            nFees += txfee;
            if (!MoneyRange(nFees)) {
                return state.Invalid(ValidationInvalidReason::CONSENSUS, error("%s: accumulated fee in the block out of range.", __func__),
                                 REJECT_INVALID, "bad-txns-accumulated-fee-outofrange");
            }

            // Check that transaction is BIP68 final
            // BIP68 lock checks (as opposed to nLockTime checks) must
            // be in ConnectBlock because they require the UTXO set
            prevheights.resize(tx.vin.size());
            for (size_t j = 0; j < tx.vin.size(); j++) {
                prevheights[j] = view.AccessCoin(tx.vin[j].prevout).nHeight;
            }

            if (!SequenceLocks(tx, nLockTimeFlags, &prevheights, *pindex)) {
                return state.Invalid(ValidationInvalidReason::CONSENSUS, error("%s: contains a non-BIP68-final transaction", __func__),
                                 REJECT_INVALID, "bad-txns-nonfinal");
            }
        }

        // GetTransactionSigOpCost counts 3 types of sigops:
        // * legacy (always)
        // * p2sh (when P2SH enabled in flags and excludes coinbase)
        // * witness (when witness enabled in flags and excludes coinbase)
        nSigOpsCost += GetTransactionSigOpCost(tx, view, flags);
        if (nSigOpsCost > MAX_BLOCK_SIGOPS_COST)
            return state.Invalid(ValidationInvalidReason::CONSENSUS, error("%s: too many sigops", __func__),
                             REJECT_INVALID, "bad-blk-sigops");

        txdata.emplace_back(tx);
        if (!tx.IsCoinBase())
        {
            std::vector<CScriptCheck> vChecks;
            bool fCacheResults = fJustCheck; /* Don't cache results if we're actually connecting blocks (still consult the cache, though) */
            if (!CheckInputs(tx, state, view, fScriptChecks, flags, fCacheResults, fCacheResults, txdata[i], g_parallel_script_checks ? &vChecks : nullptr)) {
                if (state.GetReason() == ValidationInvalidReason::TX_NOT_STANDARD) {
                    // CheckInputs may return NOT_STANDARD for extra flags we passed,
                    // but we can't return that, as it's not defined for a block, so
                    // we reset the reason flag to CONSENSUS here.
                    // In the event of a future soft-fork, we may need to
                    // consider whether rewriting to CONSENSUS or
                    // RECENT_CONSENSUS_CHANGE would be more appropriate.
                    state.Invalid(ValidationInvalidReason::CONSENSUS, false,
                              state.GetRejectCode(), state.GetRejectReason(), state.GetDebugMessage());
                }
                return error("%s: CheckInputs on %s failed with %s",
                    __func__, tx.GetHash().ToString(), FormatStateMessage(state));
            }

            CHistoryWriters writers{paccountHistoryDB.get(), pburnHistoryDB.get(), pvaultHistoryDB.get()};
            const auto res = ApplyCustomTx(accountsView, view, tx, chainparams.GetConsensus(), pindex->nHeight, pindex->GetBlockTime(), nullptr, i, &writers);
            if (!res.ok && (res.code & CustomTxErrCodes::Fatal)) {
                if (pindex->nHeight >= chainparams.GetConsensus().EunosHeight) {
                    return state.Invalid(ValidationInvalidReason::CONSENSUS,
                                         error("%s: ApplyCustomTx on %s failed with %s",
                                               __func__, tx.GetHash().ToString(), res.msg), REJECT_CUSTOMTX, "bad-custom-tx");
                } else {
                    // we will never fail, but skip, unless transaction mints UTXOs
                    return error("%s: ApplyCustomTx on %s failed with %s",
                                __func__, tx.GetHash().ToString(), res.msg);
                }
            }
            // log
            if (!fJustCheck && !res.msg.empty()) {
                if (res.ok) {
                    LogPrintf("applied tx %s: %s\n", block.vtx[i]->GetHash().GetHex(), res.msg);
                } else {
                    LogPrintf("skipped tx %s: %s\n", block.vtx[i]->GetHash().GetHex(), res.msg);
                }
            }

            control.Add(vChecks);
        } else {
            std::vector<unsigned char> metadata;
            if (IsAnchorRewardTxPlus(tx, metadata)) {
                if (!fJustCheck) {
                    LogPrint(BCLog::ANCHORING, "%s: connecting finalization tx: %s block: %d\n", __func__, tx.GetHash().GetHex(), pindex->nHeight);
                }
                ResVal<uint256> res = ApplyAnchorRewardTxPlus(mnview, tx, pindex->nHeight, metadata, chainparams.GetConsensus());
                if (!res.ok) {
                    return state.Invalid(ValidationInvalidReason::CONSENSUS,
                                         error("%s: %s", __func__, res.msg),
                                         REJECT_INVALID, res.dbgMsg);
                }
                rewardedAnchors = true;
                if (!fJustCheck) {
                    LogPrint(BCLog::ANCHORING, "%s: connected finalization tx: %s block: %d\n", __func__, tx.GetHash().GetHex(), pindex->nHeight);
                }
            } else if (IsAnchorRewardTx(tx, metadata)) {
                if (!fJustCheck) {
                    LogPrint(BCLog::ANCHORING, "%s: connecting finalization tx: %s block: %d\n", __func__, tx.GetHash().GetHex(), pindex->nHeight);
                }
                ResVal<uint256> res = ApplyAnchorRewardTx(mnview, tx, pindex->nHeight, pindex->pprev ? pindex->pprev->stakeModifier : uint256(), metadata, chainparams.GetConsensus());
                if (!res.ok) {
                    return state.Invalid(ValidationInvalidReason::CONSENSUS,
                                         error("%s: %s", __func__, res.msg),
                                         REJECT_INVALID, res.dbgMsg);
                }
                rewardedAnchors = true;
                if (!fJustCheck) {
                    LogPrint(BCLog::ANCHORING, "%s: connected finalization tx: %s block: %d\n", __func__, tx.GetHash().GetHex(), pindex->nHeight);
                }
            }
        }

        // Search for burn outputs
        for (uint32_t j = 0; j < tx.vout.size(); ++j)
        {
            if (tx.vout[j].scriptPubKey == Params().GetConsensus().burnAddress)
            {
                writeBurnEntries.push_back({{tx.vout[j].scriptPubKey, static_cast<uint32_t>(pindex->nHeight), i},
                                            {block.vtx[i]->GetHash(), static_cast<uint8_t>(CustomTxType::None), {{DCT_ID{0}, tx.vout[j].nValue}}}});
            }
        }

        CTxUndo undoDummy;
        if (i > 0) {
            blockundo.vtxundo.push_back(CTxUndo());
        }
        UpdateCoins(tx, view, i == 0 ? undoDummy : blockundo.vtxundo.back(), pindex->nHeight);
    }

    int64_t nTime3 = GetTimeMicros(); nTimeConnect += nTime3 - nTime2;
    LogPrint(BCLog::BENCH, "      - Connect %u transactions: %.2fms (%.3fms/tx, %.3fms/txin) [%.2fs (%.2fms/blk)]\n", (unsigned)block.vtx.size(), MILLI * (nTime3 - nTime2), MILLI * (nTime3 - nTime2) / block.vtx.size(), nInputs <= 1 ? 0 : MILLI * (nTime3 - nTime2) / (nInputs-1), nTimeConnect * MICRO, nTimeConnect * MILLI / nBlocksTotal);

    // chek main coinbase
    Res res = ApplyGeneralCoinbaseTx(accountsView, *block.vtx[0], pindex->nHeight, nFees, chainparams.GetConsensus());
    if (!res.ok) {
        return state.Invalid(ValidationInvalidReason::CONSENSUS,
                             error("%s: %s", __func__, res.msg),
                             REJECT_INVALID, res.dbgMsg);
    }

    if (!control.Wait())
        return state.Invalid(ValidationInvalidReason::CONSENSUS, error("%s: CheckQueue failed", __func__), REJECT_INVALID, "block-validation-failed");

    int64_t nTime4 = GetTimeMicros(); nTimeVerify += nTime4 - nTime2;
    LogPrint(BCLog::BENCH, "    - Verify %u txins: %.2fms (%.3fms/txin) [%.2fs (%.2fms/blk)]\n", nInputs - 1, MILLI * (nTime4 - nTime2), nInputs <= 1 ? 0 : MILLI * (nTime4 - nTime2) / (nInputs-1), nTimeVerify * MICRO, nTimeVerify * MILLI / nBlocksTotal);

    // Reject block without token split coinbase TX outputs.
    const auto attributes = accountsView.GetAttributes();
    assert(attributes);

    CDataStructureV0 splitKey{AttributeTypes::Oracles, OracleIDs::Splits, static_cast<uint32_t>(pindex->nHeight)};
    const auto splits = attributes->GetValue(splitKey, OracleSplits{});

    const auto isSplitsBlock = splits.size() > 0;

    CreationTxs creationTxs;
    auto counter_n = 1;
    for (const auto& [id, multiplier] : splits) {
        LogPrintf("Preparing for token split (id=%d, mul=%d, n=%d/%d, height: %d)\n",
        id, multiplier, counter_n++, splits.size(), pindex->nHeight);
        uint256 tokenCreationTx{};
        std::vector<uint256> poolCreationTx;
        if (!GetCreationTransactions(block, id, multiplier, tokenCreationTx, poolCreationTx)) {
            return state.Invalid(ValidationInvalidReason::CONSENSUS, error("%s: coinbase missing split token creation TX", __func__), REJECT_INVALID, "bad-cb-token-split");
        }

        std::vector<DCT_ID> poolsToMigrate;
        accountsView.ForEachPoolPair([&, id = id](DCT_ID const & poolId, const CPoolPair& pool){
            if (pool.idTokenA.v == id || pool.idTokenB.v == id) {
                const auto tokenA = accountsView.GetToken(pool.idTokenA);
                const auto tokenB = accountsView.GetToken(pool.idTokenB);
                assert(tokenA);
                assert(tokenB);
                if ((tokenA->destructionHeight == -1 && tokenA->destructionTx == uint256{}) &&
                    (tokenB->destructionHeight == -1 && tokenB->destructionTx == uint256{})) {
                    poolsToMigrate.push_back(poolId);
                }
            }
            return true;
        });

        std::stringstream poolIdStr;
        for (size_t i{0}; i < poolsToMigrate.size(); i++) {
            if  (i != 0) poolIdStr << ", ";
            poolIdStr << poolsToMigrate[i].ToString();
        }

        LogPrintf("Pools to migrate for token %d: (count: %d, ids: %s)\n", id, poolsToMigrate.size(), poolIdStr.str());

        if (poolsToMigrate.size() != poolCreationTx.size()) {
            return state.Invalid(ValidationInvalidReason::CONSENSUS, error("%s: coinbase missing split pool creation TX", __func__), REJECT_INVALID, "bad-cb-pool-split");
        }

        std::vector<std::pair<DCT_ID, uint256>> poolPairs;
        poolPairs.reserve(poolsToMigrate.size());
        std::transform(poolsToMigrate.begin(), poolsToMigrate.end(),
            poolCreationTx.begin(), std::back_inserter(poolPairs),
            [](DCT_ID a, uint256 b) { return std::make_pair(a, b); });

        creationTxs.emplace(id, std::make_pair(tokenCreationTx, poolPairs));
    }

    if (fJustCheck)
        return accountsView.Flush(); // keeps compatibility

    // validates account changes as well
    if (pindex->nHeight >= chainparams.GetConsensus().EunosHeight
    && pindex->nHeight < chainparams.GetConsensus().EunosKampungHeight) {
        bool mutated;
        uint256 hashMerkleRoot2 = BlockMerkleRoot(block, &mutated);
        if (block.hashMerkleRoot != Hash2(hashMerkleRoot2, accountsView.MerkleRoot())) {
            return state.Invalid(ValidationInvalidReason::BLOCK_MUTATED, false, REJECT_INVALID, "bad-txnmrklroot", "hashMerkleRoot mismatch");
        }

        // Check for merkle tree malleability (CVE-2012-2459): repeating sequences
        // of transactions in a block without affecting the merkle root of a block,
        // while still invalidating it.
        if (mutated)
            return state.Invalid(ValidationInvalidReason::BLOCK_MUTATED, false, REJECT_INVALID, "bad-txns-duplicate", "duplicate transaction");
    }

    // account changes are validated
    accountsView.Flush();

    if (!WriteUndoDataForBlock(blockundo, state, pindex, chainparams))
        return false;

    if (!pindex->IsValid(BLOCK_VALID_SCRIPTS)) {
        pindex->RaiseValidity(BLOCK_VALID_SCRIPTS);
        setDirtyBlockIndex.insert(pindex);
    }

    assert(pindex->phashBlock);
    // add this block to the view's block chain
    view.SetBestBlock(pindex->GetBlockHash());

    { // old data pruning and other (some processing made for the whole block)
        // make all changes to the new cache/snapshot to make it possible to take a diff later:
        CCustomCSView cache(mnview);

        // calculate rewards to current block
        ProcessRewardEvents(pindex, cache, chainparams);

        // close expired orders, refund all expired DFC HTLCs at this block height
        ProcessICXEvents(pindex, cache, chainparams);

        // Remove `Finalized` and/or `LPS` flags _possibly_set_ by bytecoded (cheated) txs before bayfront fork
        if (pindex->nHeight == chainparams.GetConsensus().BayfrontHeight - 1) { // call at block _before_ fork
            cache.BayfrontFlagsCleanup();
        }

        // burn DFI on Eunos height
        ProcessEunosEvents(pindex, cache, chainparams);

        // set oracle prices
        ProcessOracleEvents(pindex, cache, chainparams);

        // loan scheme, collateral ratio, liquidations
        ProcessLoanEvents(pindex, cache, chainparams);

        // Must be before set gov by height to clear futures in case there's a disabling of loan token in v3+
        ProcessFutures(pindex, cache, chainparams);

        // update governance variables
        ProcessGovEvents(pindex, cache, chainparams);

        // Migrate loan and collateral tokens to Gov vars.
        ProcessTokenToGovVar(pindex, cache, chainparams);

        // Loan splits
        ProcessTokenSplits(block, pindex, cache, creationTxs, chainparams);

        // Set height for live dex data
        if (cache.GetDexStatsEnabled().value_or(false))
            cache.SetDexStatsLastHeight(pindex->nHeight);

        // DFI-to-DUSD swaps
        ProcessFuturesDUSD(pindex, cache, chainparams);

        // Tally negative interest across vaults
        ProcessNegativeInterest(pindex, cache);

<<<<<<< HEAD
        // proposal activations
        ProcessProposalEvents(pindex, cache, chainparams);
=======
        // Masternode updates
        ProcessMasternodeUpdates(pindex, cache, view, chainparams);

        // Migrate foundation members to attributes
        ProcessGrandCentralEvents(pindex, cache, chainparams);
>>>>>>> 6c6043f7

        // construct undo
        auto& flushable = cache.GetStorage();
        auto undo = CUndo::Construct(mnview.GetStorage(), flushable.GetRaw());
        // flush changes to underlying view
        cache.Flush();
        // write undo
        if (!undo.before.empty()) {
            mnview.SetUndo(UndoKey{static_cast<uint32_t>(pindex->nHeight), uint256() }, undo); // "zero hash"
        }
    }

    // Write any UTXO burns
    for (const auto& entries : writeBurnEntries)
    {
        pburnHistoryDB->WriteAccountHistory(entries.first, entries.second);
    }

    if (!fIsFakeNet) {
        mnview.IncrementMintedBy(*nodeId);

        // Store block staker height for use in coinage
        if (pindex->nHeight >= Params().GetConsensus().EunosPayaHeight) {
            mnview.SetSubNodesBlockTime(minterKey, static_cast<uint32_t>(pindex->nHeight), ctxState.subNode, pindex->GetBlockTime());
        } else if (pindex->nHeight >= Params().GetConsensus().DakotaCrescentHeight) {
            mnview.SetMasternodeLastBlockTime(minterKey, static_cast<uint32_t>(pindex->nHeight), pindex->GetBlockTime());
        }
    }
    mnview.SetLastHeight(pindex->nHeight);

    auto &checkpoints = chainparams.Checkpoints().mapCheckpoints;
    auto it = checkpoints.lower_bound(pindex->nHeight);
    if (it != checkpoints.begin()) {
        --it;
        bool pruneStarted = false;
        auto time = GetTimeMillis();
        CCustomCSView pruned(mnview);
        mnview.ForEachUndo([&](UndoKey const & key, CLazySerialize<CUndo>) {
            if (key.height >= static_cast<uint32_t>(it->first)) { // don't erase checkpoint height
                return false;
            }
            if (!pruneStarted) {
                pruneStarted = true;
                LogPrintf("Pruning undo data prior %d, it can take a while...\n", it->first);
            }
            return pruned.DelUndo(key).ok;
        });
        if (pruneStarted) {
            auto& map = pruned.GetStorage().GetRaw();
            compactBegin = map.begin()->first;
            compactEnd = map.rbegin()->first;
            pruned.Flush();
            LogPrintf("Pruning undo data finished.\n");
            LogPrint(BCLog::BENCH, "    - Pruning undo data takes: %dms\n", GetTimeMillis() - time);
        }
        // we can safety delete old interest keys
        if (it->first > chainparams.GetConsensus().FortCanningHillHeight) {
            CCustomCSView view(mnview);
            mnview.ForEachVaultInterest([&](const CVaultId& vaultId, DCT_ID tokenId, CInterestRate) {
                view.EraseBy<CLoanView::LoanInterestByVault>(std::make_pair(vaultId, tokenId));
                return true;
            });
            view.Flush();
        }
    }

    if (isSplitsBlock) {
        LogPrintf("Token split block validation time: %.2fms\n", MILLI * (GetTimeMicros() - nTime1));
    }

    int64_t nTime5 = GetTimeMicros(); nTimeIndex += nTime5 - nTime4;
    LogPrint(BCLog::BENCH, "    - Index writing: %.2fms [%.2fs (%.2fms/blk)]\n", MILLI * (nTime5 - nTime4), nTimeIndex * MICRO, nTimeIndex * MILLI / nBlocksTotal);

    int64_t nTime6 = GetTimeMicros(); nTimeCallbacks += nTime6 - nTime5;
    LogPrint(BCLog::BENCH, "    - Callbacks: %.2fms [%.2fs (%.2fms/blk)]\n", MILLI * (nTime6 - nTime5), nTimeCallbacks * MICRO, nTimeCallbacks * MILLI / nBlocksTotal);

    return true;
}

void CChainState::ProcessICXEvents(const CBlockIndex* pindex, CCustomCSView& cache, const CChainParams& chainparams) {
    if (pindex->nHeight < chainparams.GetConsensus().EunosHeight) {
        return;
    }

    bool isPreEunosPaya = pindex->nHeight < chainparams.GetConsensus().EunosPayaHeight;

    cache.ForEachICXOrderExpire([&](CICXOrderView::StatusKey const& key, uint8_t status) {
        if (static_cast<int>(key.first) != pindex->nHeight)
            return false;

        auto order = cache.GetICXOrderByCreationTx(key.second);
        if (!order)
            return true;

        if (order->orderType == CICXOrder::TYPE_INTERNAL) {
            CTokenAmount amount{order->idToken, order->amountToFill};
            CScript txidaddr(order->creationTx.begin(), order->creationTx.end());
            auto res = cache.SubBalance(txidaddr, amount);
            if (!res)
                LogPrintf("Can't subtract balance from order (%s) txidaddr: %s\n", order->creationTx.GetHex(), res.msg);
            else {
                cache.CalculateOwnerRewards(order->ownerAddress, pindex->nHeight);
                cache.AddBalance(order->ownerAddress, amount);
            }
        }

        cache.ICXCloseOrderTx(*order, status);

        return true;
    }, pindex->nHeight);

    cache.ForEachICXMakeOfferExpire([&](CICXOrderView::StatusKey const& key, uint8_t status) {
        if (static_cast<int>(key.first) != pindex->nHeight)
            return false;

        auto offer = cache.GetICXMakeOfferByCreationTx(key.second);
        if (!offer)
            return true;

        auto order = cache.GetICXOrderByCreationTx(offer->orderTx);
        if (!order)
            return true;

        CScript txidAddr(offer->creationTx.begin(), offer->creationTx.end());
        CTokenAmount takerFee{DCT_ID{0}, offer->takerFee};

        if ((order->orderType == CICXOrder::TYPE_INTERNAL && !cache.ExistedICXSubmitDFCHTLC(offer->creationTx, isPreEunosPaya)) ||
            (order->orderType == CICXOrder::TYPE_EXTERNAL && !cache.ExistedICXSubmitEXTHTLC(offer->creationTx, isPreEunosPaya))) {
            auto res = cache.SubBalance(txidAddr, takerFee);
            if (!res)
                LogPrintf("Can't subtract takerFee from offer (%s) txidAddr: %s\n", offer->creationTx.GetHex(), res.msg);
            else {
                cache.CalculateOwnerRewards(offer->ownerAddress, pindex->nHeight);
                cache.AddBalance(offer->ownerAddress, takerFee);
            }
        }

        cache.ICXCloseMakeOfferTx(*offer, status);

        return true;
    }, pindex->nHeight);

    cache.ForEachICXSubmitDFCHTLCExpire([&](CICXOrderView::StatusKey const& key, uint8_t status) {
        if (static_cast<int>(key.first) != pindex->nHeight)
            return false;

        auto dfchtlc = cache.GetICXSubmitDFCHTLCByCreationTx(key.second);
        if (!dfchtlc)
            return true;

        auto offer = cache.GetICXMakeOfferByCreationTx(dfchtlc->offerTx);
        if (!offer)
            return true;

        auto order = cache.GetICXOrderByCreationTx(offer->orderTx);
        if (!order)
            return true;

        bool refund = false;

        if (status == CICXSubmitDFCHTLC::STATUS_EXPIRED && order->orderType == CICXOrder::TYPE_INTERNAL) {
            if (!cache.ExistedICXSubmitEXTHTLC(dfchtlc->offerTx, isPreEunosPaya)) {
                CTokenAmount makerDeposit{DCT_ID{0}, offer->takerFee};
                cache.CalculateOwnerRewards(order->ownerAddress, pindex->nHeight);
                cache.AddBalance(order->ownerAddress, makerDeposit);
                refund = true;
            }
        } else if (status == CICXSubmitDFCHTLC::STATUS_REFUNDED)
            refund = true;

        if (refund) {
            CScript ownerAddress;
            if (order->orderType == CICXOrder::TYPE_INTERNAL)
                ownerAddress = CScript(order->creationTx.begin(), order->creationTx.end());
            else if (order->orderType == CICXOrder::TYPE_EXTERNAL)
                ownerAddress = offer->ownerAddress;

            CTokenAmount amount{order->idToken, dfchtlc->amount};
            CScript txidaddr = CScript(dfchtlc->creationTx.begin(), dfchtlc->creationTx.end());
            auto res = cache.SubBalance(txidaddr, amount);
            if (!res)
                LogPrintf("Can't subtract balance from dfc htlc (%s) txidaddr: %s\n", dfchtlc->creationTx.GetHex(), res.msg);
            else {
                cache.CalculateOwnerRewards(ownerAddress, pindex->nHeight);
                cache.AddBalance(ownerAddress, amount);
            }

            cache.ICXCloseDFCHTLC(*dfchtlc, status);
        }

        return true;
    }, pindex->nHeight);

    cache.ForEachICXSubmitEXTHTLCExpire([&](CICXOrderView::StatusKey const& key, uint8_t status) {
        if (static_cast<int>(key.first) != pindex->nHeight)
            return false;

        auto exthtlc = cache.GetICXSubmitEXTHTLCByCreationTx(key.second);
        if (!exthtlc)
            return true;

        auto offer = cache.GetICXMakeOfferByCreationTx(exthtlc->offerTx);
        if (!offer)
            return true;

        auto order = cache.GetICXOrderByCreationTx(offer->orderTx);
        if (!order)
            return true;

        if (status == CICXSubmitEXTHTLC::STATUS_EXPIRED && order->orderType == CICXOrder::TYPE_EXTERNAL) {
            if (!cache.ExistedICXSubmitDFCHTLC(exthtlc->offerTx, isPreEunosPaya)) {
                CTokenAmount makerDeposit{DCT_ID{0}, offer->takerFee};
                cache.CalculateOwnerRewards(order->ownerAddress, pindex->nHeight);
                cache.AddBalance(order->ownerAddress, makerDeposit);
                cache.ICXCloseEXTHTLC(*exthtlc, status);
            }
        }

        return true;
    },  pindex->nHeight);
}

void CChainState::ProcessLoanEvents(const CBlockIndex* pindex, CCustomCSView& cache, const CChainParams& chainparams)
{
    if (pindex->nHeight < chainparams.GetConsensus().FortCanningHeight) {
        return;
    }

    std::vector<CLoanSchemeMessage> loanUpdates;
    cache.ForEachDelayedLoanScheme([&pindex, &loanUpdates](const std::pair<std::string, uint64_t>& key, const CLoanSchemeMessage& loanScheme) {
        if (key.second == static_cast<uint64_t>(pindex->nHeight)) {
            loanUpdates.push_back(loanScheme);
        }
        return true;
    });

    for (const auto& loanScheme : loanUpdates) {
        // Make sure loan still exist, that it has not been destroyed in the mean time.
        if (cache.GetLoanScheme(loanScheme.identifier)) {
            cache.StoreLoanScheme(loanScheme);
        }
        cache.EraseDelayedLoanScheme(loanScheme.identifier, pindex->nHeight);
    }

    std::vector<std::string> loanDestruction;
    cache.ForEachDelayedDestroyScheme([&pindex, &loanDestruction](const std::string& key, const uint64_t& height) {
        if (height == static_cast<uint64_t>(pindex->nHeight)) {
            loanDestruction.push_back(key);
        }
        return true;
    });

    for (const auto& loanDestroy : loanDestruction) {
        cache.EraseLoanScheme(loanDestroy);
        cache.EraseDelayedDestroyScheme(loanDestroy);
    }

    if (!loanDestruction.empty()) {
        CCustomCSView viewCache(cache);
        auto defaultLoanScheme = cache.GetDefaultLoanScheme();
        cache.ForEachVault([&](const CVaultId& vaultId, CVaultData vault) {
            if (!cache.GetLoanScheme(vault.schemeId)) {
                vault.schemeId = *defaultLoanScheme;
                viewCache.UpdateVault(vaultId, vault);
            }
            return true;
        });
        viewCache.Flush();
    }

    if (pindex->nHeight % chainparams.GetConsensus().blocksCollateralizationRatioCalculation() == 0) {
        bool useNextPrice = false, requireLivePrice = true;

        cache.ForEachVaultCollateral([&](const CVaultId& vaultId, const CBalances& collaterals) {
            auto collateral = cache.GetLoanCollaterals(vaultId, collaterals, pindex->nHeight, pindex->nTime, useNextPrice, requireLivePrice);
            if (!collateral) {
                return true;
            }

            auto vault = cache.GetVault(vaultId);
            assert(vault);
            auto scheme = cache.GetLoanScheme(vault->schemeId);
            assert(scheme);
            if (scheme->ratio <= collateral.val->ratio()) {
                // All good, within ratio, nothing more to do.
                return true;
            }

            // Time to liquidate vault.
            vault->isUnderLiquidation = true;
            cache.StoreVault(vaultId, *vault);
            auto loanTokens = cache.GetLoanTokens(vaultId);
            assert(loanTokens);

            // Get the interest rate for each loan token in the vault, find
            // the interest value and move it to the totals, removing it from the
            // vault, while also stopping the vault from accumulating interest
            // further. Note, however, it's added back so that it's accurate
            // for auction calculations.
            CBalances totalInterest;
            for (auto it = loanTokens->balances.begin(); it != loanTokens->balances.end();) {
                const auto &[tokenId, tokenValue] = *it;

                auto rate = cache.GetInterestRate(vaultId, tokenId, pindex->nHeight);
                assert(rate);

                auto subInterest = TotalInterest(*rate, pindex->nHeight);
                if (subInterest > 0) {
                    totalInterest.Add({tokenId, subInterest});
                }

                // Remove loan from the vault
                cache.SubLoanToken(vaultId, {tokenId, tokenValue});

                if (const auto token = cache.GetToken("DUSD"); token && token->first == tokenId) {
                    TrackDUSDSub(cache, {tokenId, tokenValue});
                }

                // Remove interest from the vault
                cache.DecreaseInterest(pindex->nHeight, vaultId, vault->schemeId, tokenId, tokenValue,
                    subInterest < 0 || (!subInterest && rate->interestPerBlock.negative) ? std::numeric_limits<CAmount>::max() : subInterest);

                // Putting this back in now for auction calculations.
                it->second += subInterest;

                // If loan amount fully negated then remove it
                if (it->second < 0) {

                    TrackNegativeInterest(cache, {tokenId, tokenValue});

                    it = loanTokens->balances.erase(it);
                } else {

                    if (subInterest < 0) {
                        TrackNegativeInterest(cache, {tokenId, std::abs(subInterest)});
                    }

                    ++it;
                }
            }

            // Remove the collaterals out of the vault.
            // (Prep to get the auction batches instead)
            for (const auto& col : collaterals.balances) {
                auto tokenId = col.first;
                auto tokenValue = col.second;
                cache.SubVaultCollateral(vaultId, {tokenId, tokenValue});
            }

            auto batches = CollectAuctionBatches(*collateral.val, collaterals.balances, loanTokens->balances);

            // Now, let's add the remaining amounts and store the batch.
            CBalances totalLoanInBatches{};
            for (auto i = 0u; i < batches.size(); i++) {
                auto& batch = batches[i];
                totalLoanInBatches.Add(batch.loanAmount);
                auto tokenId = batch.loanAmount.nTokenId;
                auto interest = totalInterest.balances[tokenId];
                if (interest > 0) {
                    auto balance = loanTokens->balances[tokenId];
                    auto interestPart = DivideAmounts(batch.loanAmount.nValue, balance);
                    batch.loanInterest = MultiplyAmounts(interestPart, interest);
                    totalLoanInBatches.Sub({tokenId, batch.loanInterest});
                }
                cache.StoreAuctionBatch({vaultId, i}, batch);
            }

            // Check if more than loan amount was generated.
            CBalances balances;
            for (const auto& [tokenId, amount] : loanTokens->balances) {
                if (totalLoanInBatches.balances.count(tokenId)) {
                    const auto interest = totalInterest.balances.count(tokenId) ? totalInterest.balances[tokenId] : 0;
                    if (totalLoanInBatches.balances[tokenId] > amount - interest) {
                        balances.Add({tokenId, totalLoanInBatches.balances[tokenId] - (amount - interest)});
                    }
                }
            }

            // Only store to attributes if there has been a rounding error.
            if (!balances.balances.empty()) {
                TrackLiveBalances(cache, balances, EconomyKeys::BatchRoundingExcess);
            }

            // All done. Ready to save the overall auction.
            cache.StoreAuction(vaultId, CAuctionData{
                                            uint32_t(batches.size()),
                                            pindex->nHeight + chainparams.GetConsensus().blocksCollateralAuction(),
                                            cache.GetLoanLiquidationPenalty()
            });

            // Store state in vault DB
            if (pvaultHistoryDB) {
                pvaultHistoryDB->WriteVaultState(cache, *pindex, vaultId, collateral.val->ratio());
            }

            return true;
        });
    }

    CHistoryWriters writers{nullptr, pburnHistoryDB.get(), pvaultHistoryDB.get()};
    CAccountsHistoryWriter view(cache, pindex->nHeight, ~0u, {}, uint8_t(CustomTxType::AuctionBid), &writers);

    view.ForEachVaultAuction([&](const CVaultId& vaultId, const CAuctionData& data) {
        if (data.liquidationHeight != uint32_t(pindex->nHeight)) {
            return false;
        }
        auto vault = view.GetVault(vaultId);
        assert(vault);

        CBalances balances;
        for (uint32_t i = 0; i < data.batchCount; i++) {
            auto batch = view.GetAuctionBatch({vaultId, i});
            assert(batch);

            if (auto bid = view.GetAuctionBid({vaultId, i})) {
                auto bidOwner = bid->first;
                auto bidTokenAmount = bid->second;

                auto penaltyAmount = MultiplyAmounts(batch->loanAmount.nValue, COIN + data.liquidationPenalty);
                if (bidTokenAmount.nValue < penaltyAmount) {
                    LogPrintf("WARNING: bidTokenAmount.nValue(%d) < penaltyAmount(%d)\n",
                        bidTokenAmount.nValue, penaltyAmount);
                }
                // penaltyAmount includes interest, batch as well, so we should put interest back
                // in result we have 5% penalty + interest via DEX to DFI and burn
                auto amountToBurn = penaltyAmount - batch->loanAmount.nValue + batch->loanInterest;
                if (amountToBurn > 0) {
                    CScript tmpAddress(vaultId.begin(), vaultId.end());
                    view.AddBalance(tmpAddress, {bidTokenAmount.nTokenId, amountToBurn});
                    SwapToDFIorDUSD(view, bidTokenAmount.nTokenId, amountToBurn, tmpAddress,
                        chainparams.GetConsensus().burnAddress, pindex->nHeight);
                }

                view.CalculateOwnerRewards(bidOwner, pindex->nHeight);

                for (const auto& col : batch->collaterals.balances) {
                    auto tokenId = col.first;
                    auto tokenAmount = col.second;
                    view.AddBalance(bidOwner, {tokenId, tokenAmount});
                }

                auto amountToFill = bidTokenAmount.nValue - penaltyAmount;
                if (amountToFill > 0) {
                    // return the rest as collateral to vault via DEX to DFI
                    CScript tmpAddress(vaultId.begin(), vaultId.end());
                    view.AddBalance(tmpAddress, {bidTokenAmount.nTokenId, amountToFill});

                    SwapToDFIorDUSD(view, bidTokenAmount.nTokenId, amountToFill, tmpAddress, tmpAddress, pindex->nHeight);
                    auto amount = view.GetBalance(tmpAddress, DCT_ID{0});
                    view.SubBalance(tmpAddress, amount);
                    view.AddVaultCollateral(vaultId, amount);
                }

                auto res = view.SubMintedTokens(batch->loanAmount.nTokenId, batch->loanAmount.nValue - batch->loanInterest);
                if (!res) {
                    LogPrintf("AuctionBid: SubMintedTokens failed: %s\n", res.msg);
                }

                if (paccountHistoryDB) {
                    AuctionHistoryKey key{data.liquidationHeight, bidOwner, vaultId, i};
                    AuctionHistoryValue value{bidTokenAmount, batch->collaterals.balances};
                    paccountHistoryDB->WriteAuctionHistory(key, value);
                }

            } else {
                // we should return loan including interest
                view.AddLoanToken(vaultId, batch->loanAmount);
                balances.Add({batch->loanAmount.nTokenId, batch->loanInterest});

                // When tracking loan amounts remove interest.
                if (const auto token = view.GetToken("DUSD"); token && token->first == batch->loanAmount.nTokenId) {
                    TrackDUSDAdd(view, {batch->loanAmount.nTokenId, batch->loanAmount.nValue - batch->loanInterest});
                }

                if (auto token = view.GetLoanTokenByID(batch->loanAmount.nTokenId)) {
                    view.IncreaseInterest(pindex->nHeight, vaultId, vault->schemeId, batch->loanAmount.nTokenId, token->interest, batch->loanAmount.nValue);
                }
                for (const auto& col : batch->collaterals.balances) {
                    auto tokenId = col.first;
                    auto tokenAmount = col.second;
                    view.AddVaultCollateral(vaultId, {tokenId, tokenAmount});
                }
            }
        }

        // Only store to attributes if there has been a rounding error.
        if (!balances.balances.empty()) {
            TrackLiveBalances(view, balances, EconomyKeys::ConsolidatedInterest);
        }

        vault->isUnderLiquidation = false;
        view.StoreVault(vaultId, *vault);
        view.EraseAuction(vaultId, pindex->nHeight);

        // Store state in vault DB
        if (pvaultHistoryDB) {
            pvaultHistoryDB->WriteVaultState(view, *pindex, vaultId);
        }

        return true;
    }, pindex->nHeight);

    view.Flush();
    pburnHistoryDB->Flush();
    if (paccountHistoryDB) {
        paccountHistoryDB->Flush();
    }
}

void CChainState::ProcessFutures(const CBlockIndex* pindex, CCustomCSView& cache, const CChainParams& chainparams)
{
    if (pindex->nHeight < chainparams.GetConsensus().FortCanningRoadHeight) {
        return;
    }

    auto attributes = cache.GetAttributes();
    if (!attributes) {
        return;
    }

    CDataStructureV0 activeKey{AttributeTypes::Param, ParamIDs::DFIP2203, DFIPKeys::Active};
    CDataStructureV0 blockKey{AttributeTypes::Param, ParamIDs::DFIP2203, DFIPKeys::BlockPeriod};
    CDataStructureV0 rewardKey{AttributeTypes::Param, ParamIDs::DFIP2203, DFIPKeys::RewardPct};
    if (!attributes->GetValue(activeKey, false) ||
        !attributes->CheckKey(blockKey) ||
        !attributes->CheckKey(rewardKey)) {
        return;
    }

    CDataStructureV0 startKey{AttributeTypes::Param, ParamIDs::DFIP2203, DFIPKeys::StartBlock};
    const auto startBlock = attributes->GetValue(startKey, CAmount{});
    if (pindex->nHeight < startBlock) {
        return;
    }

    const auto blockPeriod = attributes->GetValue(blockKey, CAmount{});
    if ((pindex->nHeight - startBlock) % blockPeriod != 0) {
        return;
    }

    auto time = GetTimeMillis();
    LogPrintf("Future swap settlement in progress.. (height: %d)\n", pindex->nHeight);

    const auto rewardPct = attributes->GetValue(rewardKey, CAmount{});
    const auto discount{COIN - rewardPct};
    const auto premium{COIN + rewardPct};

    std::map<DCT_ID, CFuturesPrice> futuresPrices;
    CDataStructureV0 tokenKey{AttributeTypes::Token, 0, TokenKeys::DFIP2203Enabled};

    std::vector<std::pair<DCT_ID, CLoanView::CLoanSetLoanTokenImpl>> loanTokens;

    cache.ForEachLoanToken([&](const DCT_ID& id, const CLoanView::CLoanSetLoanTokenImpl& loanToken) {
        tokenKey.typeId = id.v;
        const auto enabled = attributes->GetValue(tokenKey, true);
        if (!enabled) {
            return true;
        }

        loanTokens.emplace_back(id, loanToken);

        return true;
    });

    if (loanTokens.empty()) {
        attributes->ForEach([&](const CDataStructureV0& attr, const CAttributeValue&) {
            if (attr.type != AttributeTypes::Token) {
                return false;
            }

            tokenKey.typeId = attr.typeId;
            const auto enabled = attributes->GetValue(tokenKey, true);
            if (!enabled) {
                return true;
            }

            if (attr.key == TokenKeys::LoanMintingEnabled) {
                auto tokenId = DCT_ID{attr.typeId};
                if (auto loanToken = cache.GetLoanTokenFromAttributes(tokenId)) {
                    loanTokens.emplace_back(tokenId, *loanToken);
                }
            }

            return true;
        }, CDataStructureV0{AttributeTypes::Token});
    }

    for (const auto& [id, loanToken] : loanTokens) {

        const auto useNextPrice{false}, requireLivePrice{true};
        const auto discountPrice = cache.GetAmountInCurrency(discount, loanToken.fixedIntervalPriceId, useNextPrice, requireLivePrice);
        const auto premiumPrice = cache.GetAmountInCurrency(premium, loanToken.fixedIntervalPriceId, useNextPrice, requireLivePrice);
        if (!discountPrice || !premiumPrice) {
            continue;
        }

        futuresPrices.emplace(id, CFuturesPrice{*discountPrice, *premiumPrice});
    }

    CDataStructureV0 burnKey{AttributeTypes::Live, ParamIDs::Economy, EconomyKeys::DFIP2203Burned};
    CDataStructureV0 mintedKey{AttributeTypes::Live, ParamIDs::Economy, EconomyKeys::DFIP2203Minted};

    auto burned = attributes->GetValue(burnKey, CBalances{});
    auto minted = attributes->GetValue(mintedKey, CBalances{});

    std::map<CFuturesUserKey, CFuturesUserValue> unpaidContracts;
    std::set<CFuturesUserKey> deletionPending;

    auto dUsdToTokenSwapsCounter = 0;
    auto tokenTodUsdSwapsCounter = 0;

    cache.ForEachFuturesUserValues([&](const CFuturesUserKey& key, const CFuturesUserValue& futuresValues){

        CHistoryWriters writers{paccountHistoryDB.get(), nullptr, nullptr};
        CAccountsHistoryWriter view(cache, pindex->nHeight, GetNextAccPosition(), {}, uint8_t(CustomTxType::FutureSwapExecution), &writers);

        deletionPending.insert(key);

        const auto source = view.GetLoanTokenByID(futuresValues.source.nTokenId);
        assert(source);

        if (source->symbol == "DUSD") {
            const DCT_ID destId{futuresValues.destination};
            const auto destToken = view.GetLoanTokenByID(destId);
            assert(destToken);
            try {
                const auto& premiumPrice = futuresPrices.at(destId).premium;
                if (premiumPrice > 0) {
                    const auto total = DivideAmounts(futuresValues.source.nValue, premiumPrice);
                    view.AddMintedTokens(destId, total);
                    CTokenAmount destination{destId, total};
                    view.AddBalance(key.owner, destination);
                    burned.Add(futuresValues.source);
                    minted.Add(destination);
                    dUsdToTokenSwapsCounter++;
                    LogPrint(BCLog::FUTURESWAP, "ProcessFutures (): Owner %s source %s destination %s\n",
                        key.owner.GetHex(), futuresValues.source.ToString(), destination.ToString());
                }
            } catch (const std::out_of_range&) {
                unpaidContracts.emplace(key, futuresValues);
            }

        } else {
            const auto tokenDUSD = view.GetToken("DUSD");
            assert(tokenDUSD);

            try {
                const auto& discountPrice = futuresPrices.at(futuresValues.source.nTokenId).discount;
                const auto total = MultiplyAmounts(futuresValues.source.nValue, discountPrice);
                view.AddMintedTokens(tokenDUSD->first, total);
                CTokenAmount destination{tokenDUSD->first, total};
                view.AddBalance(key.owner, destination);
                burned.Add(futuresValues.source);
                minted.Add(destination);
                tokenTodUsdSwapsCounter++;
                LogPrint(BCLog::FUTURESWAP, "ProcessFutures (): Payment Owner %s source %s destination %s\n",
                    key.owner.GetHex(), futuresValues.source.ToString(), destination.ToString());
            } catch (const std::out_of_range&) {
                unpaidContracts.emplace(key, futuresValues);
            }
        }

        view.Flush();

        return true;
    }, {static_cast<uint32_t>(pindex->nHeight), {}, std::numeric_limits<uint32_t>::max()});

    const auto contractAddressValue = GetFutureSwapContractAddress(SMART_CONTRACT_DFIP_2203);
    assert(contractAddressValue);

    CDataStructureV0 liveKey{AttributeTypes::Live, ParamIDs::Economy, EconomyKeys::DFIP2203Current};

    auto balances = attributes->GetValue(liveKey, CBalances{});

    auto failedContractsCounter = unpaidContracts.size();

    // Refund unpaid contracts
    for (const auto& [key, value] : unpaidContracts) {

        CHistoryWriters subWriters{paccountHistoryDB.get(), nullptr, nullptr};
        CAccountsHistoryWriter subView(cache, pindex->nHeight, GetNextAccPosition(), {}, uint8_t(CustomTxType::FutureSwapRefund), &subWriters);
        subView.SubBalance(*contractAddressValue, value.source);
        subView.Flush();

        CHistoryWriters addWriters{paccountHistoryDB.get(), nullptr, nullptr};
        CAccountsHistoryWriter addView(cache, pindex->nHeight, GetNextAccPosition(), {}, uint8_t(CustomTxType::FutureSwapRefund), &addWriters);
        addView.AddBalance(key.owner, value.source);
        addView.Flush();

        LogPrint(BCLog::FUTURESWAP, "%s: Refund Owner %s value %s\n",
                 __func__, key.owner.GetHex(), value.source.ToString());
        balances.Sub(value.source);
    }

    for (const auto& key : deletionPending) {
        cache.EraseFuturesUserValues(key);
    }

    attributes->SetValue(burnKey, std::move(burned));
    attributes->SetValue(mintedKey, std::move(minted));

    if (!unpaidContracts.empty()) {
        attributes->SetValue(liveKey, std::move(balances));
    }

    LogPrintf("Future swap settlement completed: (%d DUSD->Token swaps," /* Continued */
    " %d Token->DUSD swaps, %d refunds (height: %d, time: %dms)\n",
    dUsdToTokenSwapsCounter, tokenTodUsdSwapsCounter, failedContractsCounter,
    pindex->nHeight, GetTimeMillis() - time);

    cache.SetVariable(*attributes);
}


void CChainState::ProcessFuturesDUSD(const CBlockIndex* pindex, CCustomCSView& cache, const CChainParams& chainparams)
{
    if (pindex->nHeight < chainparams.GetConsensus().FortCanningSpringHeight) {
        return;
    }

    auto attributes = cache.GetAttributes();
    if (!attributes) {
        return;
    }

    CDataStructureV0 activeKey{AttributeTypes::Param, ParamIDs::DFIP2206F, DFIPKeys::Active};
    CDataStructureV0 blockKey{AttributeTypes::Param, ParamIDs::DFIP2206F, DFIPKeys::BlockPeriod};
    CDataStructureV0 rewardKey{AttributeTypes::Param, ParamIDs::DFIP2206F, DFIPKeys::RewardPct};
    if (!attributes->GetValue(activeKey, false) ||
        !attributes->CheckKey(blockKey) ||
        !attributes->CheckKey(rewardKey)) {
        return;
    }

    CDataStructureV0 startKey{AttributeTypes::Param, ParamIDs::DFIP2206F, DFIPKeys::StartBlock};
    const auto startBlock = attributes->GetValue(startKey, CAmount{});
    if (pindex->nHeight < startBlock) {
        return;
    }

    const auto blockPeriod = attributes->GetValue(blockKey, CAmount{});
    if ((pindex->nHeight - startBlock) % blockPeriod != 0) {
        return;
    }

    auto time = GetTimeMillis();
    LogPrintf("Future swap DUSD settlement in progress.. (height: %d)\n", pindex->nHeight);

    const auto rewardPct = attributes->GetValue(rewardKey, CAmount{});
    const auto discount{COIN - rewardPct};

    const auto useNextPrice{false}, requireLivePrice{true};
    const auto discountPrice = cache.GetAmountInCurrency(discount, {"DFI", "USD"}, useNextPrice, requireLivePrice);

    CDataStructureV0 liveKey{AttributeTypes::Live, ParamIDs::Economy, EconomyKeys::DFIP2206FCurrent};
    auto balances = attributes->GetValue(liveKey, CBalances{});

    const auto contractAddressValue = GetFutureSwapContractAddress(SMART_CONTRACT_DFIP2206F);
    assert(contractAddressValue);

    const auto dfiID{DCT_ID{}};

    if (!discountPrice) {
        std::vector<std::pair<CFuturesUserKey, CAmount>> refunds;

        cache.ForEachFuturesDUSD([&](const CFuturesUserKey& key, const CAmount& amount){
            refunds.emplace_back(key, amount);
            return true;
        }, {static_cast<uint32_t>(pindex->nHeight), {}, std::numeric_limits<uint32_t>::max()});

        for (const auto& [key, amount] : refunds) {
            cache.EraseFuturesDUSD(key);

            const CTokenAmount source{dfiID, amount};

            CHistoryWriters subWriters{paccountHistoryDB.get(), nullptr, nullptr};
            CAccountsHistoryWriter subView(cache, pindex->nHeight, GetNextAccPosition(), {}, uint8_t(CustomTxType::FutureSwapRefund), &subWriters);
            subView.SubBalance(*contractAddressValue, source);
            subView.Flush();

            CHistoryWriters addWriters{paccountHistoryDB.get(), nullptr, nullptr};
            CAccountsHistoryWriter addView(cache, pindex->nHeight, GetNextAccPosition(), {}, uint8_t(CustomTxType::FutureSwapRefund), &addWriters);
            addView.AddBalance(key.owner, source);
            addView.Flush();

            LogPrint(BCLog::FUTURESWAP, "%s: Refund Owner %s value %s\n",
                     __func__, key.owner.GetHex(), source.ToString());
            balances.Sub(source);
        }

        if (!refunds.empty()) {
            attributes->SetValue(liveKey, std::move(balances));
        }

        cache.SetVariable(*attributes);

        LogPrintf("Future swap DUSD refunded due to no live price: (%d refunds (height: %d, time: %dms)\n",
                  refunds.size(), pindex->nHeight, GetTimeMillis() - time);

        return;
    }

    CDataStructureV0 burnKey{AttributeTypes::Live, ParamIDs::Economy, EconomyKeys::DFIP2206FBurned};
    CDataStructureV0 mintedKey{AttributeTypes::Live, ParamIDs::Economy, EconomyKeys::DFIP2206FMinted};

    auto burned = attributes->GetValue(burnKey, CBalances{});
    auto minted = attributes->GetValue(mintedKey, CBalances{});

    std::set<CFuturesUserKey> deletionPending;

    auto swapCounter{0};

    cache.ForEachFuturesDUSD([&](const CFuturesUserKey& key, const CAmount& amount){

        CHistoryWriters writers{paccountHistoryDB.get(), nullptr, nullptr};
        CAccountsHistoryWriter view(cache, pindex->nHeight, GetNextAccPosition(), {}, uint8_t(CustomTxType::FutureSwapExecution), &writers);

        deletionPending.insert(key);

        const auto tokenDUSD = view.GetToken("DUSD");
        assert(tokenDUSD);

        const auto total = MultiplyAmounts(amount, discountPrice);
        view.AddMintedTokens(tokenDUSD->first, total);
        CTokenAmount destination{tokenDUSD->first, total};
        view.AddBalance(key.owner, destination);
        burned.Add({dfiID, amount});
        minted.Add(destination);
        ++swapCounter;
        LogPrint(BCLog::FUTURESWAP, "ProcessFuturesDUSD (): Payment Owner %s source %d destination %s\n",
                 key.owner.GetHex(), amount, destination.ToString());

        view.Flush();

        return true;
    }, {static_cast<uint32_t>(pindex->nHeight), {}, std::numeric_limits<uint32_t>::max()});

    for (const auto& key : deletionPending) {
        cache.EraseFuturesDUSD(key);
    }

    attributes->SetValue(burnKey, std::move(burned));
    attributes->SetValue(mintedKey, std::move(minted));

    LogPrintf("Future swap DUSD settlement completed: (%d swaps (height: %d, time: %dms)\n",
              swapCounter, pindex->nHeight, GetTimeMillis() - time);

    cache.SetVariable(*attributes);
}

void CChainState::ProcessNegativeInterest(const CBlockIndex* pindex, CCustomCSView& cache) {

    if (!gArgs.GetBoolArg("-negativeinterest", DEFAULT_NEGATIVE_INTEREST)) {
        return;
    }

    auto attributes = cache.GetAttributes();
    assert(attributes);

    DCT_ID dusd{};
    const auto token = cache.GetTokenGuessId("DUSD", dusd);
    if (!token) {
        return;
    }

    CDataStructureV0 negativeInterestKey{AttributeTypes::Live, ParamIDs::Economy, EconomyKeys::NegativeInt};
    auto negativeInterestBalances = attributes->GetValue(negativeInterestKey, CBalances{});
    negativeInterestKey.key = EconomyKeys::NegativeIntCurrent;

    cache.ForEachLoanTokenAmount([&](const CVaultId& vaultId,  const CBalances& balances){
        for (const auto& [tokenId, amount] : balances.balances) {
            if (tokenId == dusd) {
                const auto rate = cache.GetInterestRate(vaultId, tokenId, pindex->nHeight);
                if (!rate) {
                    continue;
                }

                const auto totalInterest = TotalInterest(*rate, pindex->nHeight);
                if (totalInterest < 0) {
                    negativeInterestBalances.Add({tokenId, amount > std::abs(totalInterest)  ? std::abs(totalInterest) : amount});
                }
            }
        }
        return true;
    });

    if (!negativeInterestBalances.balances.empty()) {
        attributes->SetValue(negativeInterestKey, negativeInterestBalances);
        cache.SetVariable(*attributes);
    }
}

void CChainState::ProcessGrandCentralEvents(const CBlockIndex* pindex, CCustomCSView& cache, const CChainParams& chainparams) {

    if (pindex->nHeight != chainparams.GetConsensus().GrandCentralHeight) {
        return;
    }

    auto attributes = cache.GetAttributes();
    assert(attributes);

    CDataStructureV0 key{AttributeTypes::Param, ParamIDs::Foundation, DFIPKeys::Members};
    attributes->SetValue(key, chainparams.GetConsensus().foundationMembers);
    cache.SetVariable(*attributes);
}

void CChainState::ProcessOracleEvents(const CBlockIndex* pindex, CCustomCSView& cache, const CChainParams& chainparams){
    if (pindex->nHeight < chainparams.GetConsensus().FortCanningHeight) {
        return;
    }
    auto blockInterval = cache.GetIntervalBlock();
    if (pindex->nHeight % blockInterval != 0) {
        return;
    }
    cache.ForEachFixedIntervalPrice([&](const CTokenCurrencyPair&, CFixedIntervalPrice fixedIntervalPrice){
        // Ensure that we update active and next regardless of state of things
        // And SetFixedIntervalPrice on each evaluation of this block.

        // As long as nextPrice exists, move the buffers.
        // If nextPrice doesn't exist, active price is retained.
        // nextPrice starts off as empty. Will be replaced by the next
        // aggregate, as long as there's a new price available.
        // If there is no price, nextPrice will remain empty.
        // This guarantees that the last price will continue to exists,
        // while the overall validity check still fails.

        // Furthermore, the time stamp is always indicative of the
        // last price time.
        auto nextPrice = fixedIntervalPrice.priceRecord[1];
        if (nextPrice > 0) {
            fixedIntervalPrice.priceRecord[0] = fixedIntervalPrice.priceRecord[1];
        }
        // keep timestamp updated
        fixedIntervalPrice.timestamp = pindex->nTime;
        // Use -1 to indicate empty price
        fixedIntervalPrice.priceRecord[1] = -1;
        auto aggregatePrice = GetAggregatePrice(cache,
                                                fixedIntervalPrice.priceFeedId.first,
                                                fixedIntervalPrice.priceFeedId.second,
                                                pindex->nTime);
        if (aggregatePrice) {
            fixedIntervalPrice.priceRecord[1] = aggregatePrice;
        } else {
            LogPrint(BCLog::ORACLE,"ProcessOracleEvents(): No aggregate price available: %s\n", aggregatePrice.msg);
        }
        auto res = cache.SetFixedIntervalPrice(fixedIntervalPrice);
        if (!res) {
            LogPrintf("Error: SetFixedIntervalPrice failed: %s\n", res.msg);
        }
        return true;
    });
}

void CChainState::ProcessGovEvents(const CBlockIndex* pindex, CCustomCSView& cache, const CChainParams& chainparams) {
    if (pindex->nHeight < chainparams.GetConsensus().FortCanningHeight) {
        return;
    }

    // Apply any pending GovVariable changes. Will come into effect on the next block.
    auto storedGovVars = cache.GetStoredVariables(pindex->nHeight);
    for (const auto& var : storedGovVars) {
        if (var) {
            CCustomCSView govCache(cache);
            // Add to existing ATTRIBUTES instead of overwriting.
            if (var->GetName() == "ATTRIBUTES") {
                auto govVar = cache.GetAttributes();
                govVar->time = pindex->GetBlockTime();
                auto newVar = std::dynamic_pointer_cast<ATTRIBUTES>(var);
                assert(newVar);

                CDataStructureV0 key{AttributeTypes::Param, ParamIDs::Foundation, DFIPKeys::Members};
                auto memberRemoval = newVar->GetValue(key, std::set<std::string>{});

                if (!memberRemoval.empty()) {
                    auto existingMembers = govVar->GetValue(key, std::set<CScript>{});

                    for (auto &member : memberRemoval) {
                        if (member.empty()) {
                            continue;
                        }

                        if (member[0] == '-') {
                            auto memberCopy{member};
                            const auto dest = DecodeDestination(memberCopy.erase(0, 1));
                            if (!IsValidDestination(dest)) {
                                continue;
                            }
                            existingMembers.erase(GetScriptForDestination(dest));

                        } else {
                            const auto dest = DecodeDestination(member);
                            if (!IsValidDestination(dest)) {
                                continue;
                            }
                            existingMembers.insert(GetScriptForDestination(dest));
                        }
                    }

                    govVar->SetValue(key, existingMembers);

                    // Remove this key and apply any other changes
                    newVar->EraseKey(key);
                    if (govVar->Import(newVar->Export()) && govVar->Validate(govCache) && govVar->Apply(govCache, pindex->nHeight) && govCache.SetVariable(*govVar)) {
                        govCache.Flush();
                    }
                } else {
                    if (govVar->Import(var->Export()) && govVar->Validate(govCache) && govVar->Apply(govCache, pindex->nHeight) && govCache.SetVariable(*govVar)) {
                        govCache.Flush();
                    }
                }
            } else if (var->Validate(govCache) && var->Apply(govCache, pindex->nHeight) && govCache.SetVariable(*var)) {
                govCache.Flush();
            }
        }
    }
    cache.EraseStoredVariables(static_cast<uint32_t>(pindex->nHeight));
}

<<<<<<< HEAD
void CChainState::ProcessProposalEvents(const CBlockIndex* pindex, CCustomCSView& cache, const CChainParams& chainparams) {
=======
void CChainState::ProcessMasternodeUpdates(const CBlockIndex* pindex, CCustomCSView& cache, const CCoinsViewCache& view, const CChainParams& chainparams) {
>>>>>>> 6c6043f7
    if (pindex->nHeight < chainparams.GetConsensus().GrandCentralHeight) {
        return;
    }

<<<<<<< HEAD
    CDataStructureV0 enabledKey{AttributeTypes::Param, ParamIDs::Feature, DFIPKeys::GovernanceEnabled};

    auto attributes = cache.GetAttributes();
    if (!attributes) {
        return;
    }

    auto funds = cache.GetCommunityBalance(CommunityAccountType::CommunityDevFunds);
    if (!attributes->GetValue(enabledKey, false))
    {
        if (funds > 0) {
            cache.SubCommunityBalance(CommunityAccountType::CommunityDevFunds, funds);
            cache.AddBalance(chainparams.GetConsensus().foundationShareScript, {DCT_ID{0}, funds});
        }

        return;
    }

    auto balance = cache.GetBalance(chainparams.GetConsensus().foundationShareScript, DCT_ID{0});
    if (balance.nValue > 0) {
        cache.SubBalance(chainparams.GetConsensus().foundationShareScript, balance);
        cache.AddCommunityBalance(CommunityAccountType::CommunityDevFunds, balance.nValue);
    }

    std::set<uint256> activeMasternodes;
    cache.ForEachCycleProp([&](CPropId const& propId, CPropObject const& prop) {
        if (prop.status != CPropStatusType::Voting) return false;

        if (activeMasternodes.empty()) {
            cache.ForEachMasternode([&](uint256 const & mnId, CMasternode node) {
                if (node.IsActive(pindex->nHeight) && node.mintedBlocks) {
                    activeMasternodes.insert(mnId);
                }
                return true;
            });
            if (activeMasternodes.empty()) {
                return false;
            }
        }

        uint32_t voteYes = 0;
        std::set<uint256> voters{};
        cache.ForEachPropVote([&](CPropId const & pId, uint8_t cycle, uint256 const & mnId, CPropVoteType vote) {
            if (pId != propId || cycle != prop.cycle) {
                return false;
            }
            if (activeMasternodes.count(mnId)) {
                voters.insert(mnId);
                if (vote == CPropVoteType::VoteYes) {
                    ++voteYes;
                }
            }
            return true;
        }, CMnVotePerCycle{propId, prop.cycle});

        // Redistributes fee among voting masternodes
        CDataStructureV0 feeRedistributionKey{AttributeTypes::Governance, GovernanceIDs::Proposals, GovernanceKeys::FeeRedistribution};

        if (voters.size() > 0 && attributes->GetValue(feeRedistributionKey, false)) {
            // return half fee among voting masternodes, the rest is burned at creation
            auto feeBack = prop.fee - prop.feeBurnAmount;
            auto amountPerVoter = DivideAmounts(feeBack, voters.size() * COIN);
            for (const auto mnId : voters) {
                auto const mn = cache.GetMasternode(mnId);
                assert(mn);

                CScript scriptPubKey;
                if (mn->rewardAddressType != 0) {
                    scriptPubKey = GetScriptForDestination(mn->rewardAddressType == PKHashType ?
                        CTxDestination(PKHash(mn->rewardAddress)) :
                        CTxDestination(WitnessV0KeyHash(mn->rewardAddress))
                    );
                } else {
                    scriptPubKey = GetScriptForDestination(mn->ownerType == PKHashType ?
                        CTxDestination(PKHash(mn->ownerAuthAddress)) :
                        CTxDestination(WitnessV0KeyHash(mn->ownerAuthAddress))
                    );
                }

                CHistoryWriters subWriters{paccountHistoryDB.get(), nullptr, nullptr};
                CAccountsHistoryWriter subView(cache, pindex->nHeight, GetNextAccPosition(), {}, uint8_t(CustomTxType::ProposalFeeRedistribution), &subWriters);

                auto res = subView.AddBalance(scriptPubKey, {DCT_ID{0}, amountPerVoter});
                if (!res) {
                    LogPrintf("Proposal fee redistribution failed: %s Address: %s Amount: %d\n", res.msg, scriptPubKey.GetHex(), amountPerVoter);
                }
                subView.Flush();
            }

            // Burn leftover sats.
            auto burnAmount = feeBack - MultiplyAmounts(amountPerVoter, voters.size() * COIN);
            if (burnAmount > 0) {
                auto res = cache.AddBalance(Params().GetConsensus().burnAddress, {{0}, burnAmount});
                if (!res) {
                    LogPrintf("Burn of proposal fee redistribution leftover failed. Amount: %d\n", burnAmount);
                }
            }
        }

        CDataStructureV0 minVoting{AttributeTypes::Governance, GovernanceIDs::Proposals, GovernanceKeys::MinVoters};
        CDataStructureV0 vocEmergencyQuorumKey{AttributeTypes::Governance, GovernanceIDs::Proposals, GovernanceKeys::VOCEmergencyQuorum};

        bool emergency = prop.options & CPropOption::Emergency;
        uint64_t quorum;
        if (prop.type == CPropType::VoteOfConfidence && emergency) {
            quorum = attributes->GetValue(vocEmergencyQuorumKey, COIN / 10) / 10000;
        } else {
            quorum = attributes->GetValue(minVoting, chainparams.GetConsensus().props.minVoting) / 10000;
        }

        if (lround(voters.size() * 10000.f / activeMasternodes.size()) <= quorum) {
            cache.UpdatePropStatus(propId, pindex->nHeight, CPropStatusType::Rejected);
            return true;
        }

        uint32_t majorityThreshold{};
        CDataStructureV0 cfpMajority{AttributeTypes::Governance, GovernanceIDs::Proposals, GovernanceKeys::CFPMajority};
        CDataStructureV0 vocMajority{AttributeTypes::Governance, GovernanceIDs::Proposals, GovernanceKeys::VOCMajority};

        switch(prop.type) {
            case CPropType::CommunityFundProposal:
                majorityThreshold = attributes->GetValue(cfpMajority, chainparams.GetConsensus().props.cfp.majorityThreshold) / 10000;
                break;
            case CPropType::VoteOfConfidence:
                majorityThreshold = attributes->GetValue(vocMajority, chainparams.GetConsensus().props.voc.majorityThreshold) / 10000;
                break;
        }

        if (lround(voteYes * 10000.f / voters.size()) <= majorityThreshold) {
            cache.UpdatePropStatus(propId, pindex->nHeight, CPropStatusType::Rejected);
            return true;
        }

        if (prop.nCycles == prop.cycle) {
            cache.UpdatePropStatus(propId, pindex->nHeight, CPropStatusType::Completed);
        } else {
            assert(prop.nCycles > prop.cycle);
            cache.UpdatePropCycle(propId, prop.cycle + 1);
        }

        CDataStructureV0 payoutKey{AttributeTypes::Governance, GovernanceIDs::Proposals, GovernanceKeys::CFPPayout};

        if (prop.type == CPropType::CommunityFundProposal && attributes->GetValue(payoutKey, false)) {
            auto res = cache.SubCommunityBalance(CommunityAccountType::CommunityDevFunds, prop.nAmount);
            if (res) {
                cache.CalculateOwnerRewards(prop.address, pindex->nHeight);
                cache.AddBalance(prop.address, {DCT_ID{0}, prop.nAmount});
            } else {
                LogPrintf("Fails to subtract community developement funds: %s\n", res.msg);
            }
        }

        return true;
    }, pindex->nHeight);
=======
    // Apply any pending masternode owner changes
    cache.ForEachNewCollateral([&](const uint256& key, const MNNewOwnerHeightValue& value){
        if (value.blockHeight == static_cast<uint32_t>(pindex->nHeight)) {
            auto node = cache.GetMasternode(value.masternodeID);
            assert(node);
            assert(key == node->collateralTx);
            const auto& coin = view.AccessCoin({node->collateralTx, 1});
            assert(!coin.IsSpent());
            CTxDestination dest;
            assert(ExtractDestination(coin.out.scriptPubKey, dest));
            const CKeyID keyId = dest.index() == PKHashType ? CKeyID(std::get<PKHash>(dest)) : CKeyID(std::get<WitnessV0KeyHash>(dest));
            cache.UpdateMasternodeOwner(value.masternodeID, *node, dest.index(), keyId);
        }
        return true;
    });

    std::set<CKeyID> pendingToErase;
    cache.ForEachPendingHeight([&](const CKeyID &ownerAuthAddress, const uint32_t &height) {
        if (height == static_cast<uint32_t>(pindex->nHeight)) {
            pendingToErase.insert(ownerAuthAddress);
        }
        return true;
    });

    for (const auto &keyID : pendingToErase) {
        cache.ErasePendingHeight(keyID);
    }
>>>>>>> 6c6043f7
}

void CChainState::ProcessTokenToGovVar(const CBlockIndex* pindex, CCustomCSView& cache, const CChainParams& chainparams) {

    // Migrate at +1 height so that GetLastHeight() in Gov var
    // Validate() has a height equal to the GW fork.
    if (pindex->nHeight != chainparams.GetConsensus().FortCanningCrunchHeight + 1) {
        return;
    }

    auto time = GetTimeMillis();
    LogPrintf("Token attributes migration in progress.. (height: %d)\n", pindex->nHeight);

    std::map<DCT_ID, CLoanSetLoanToken> loanTokens;
    std::vector<CLoanSetCollateralTokenImplementation> collateralTokens;

    cache.ForEachLoanToken([&](const DCT_ID& key, const CLoanSetLoanToken& loanToken) {
        loanTokens[key] = loanToken;
        return true;
    });

    cache.ForEachLoanCollateralToken([&](const CollateralTokenKey& key, const uint256& collTokenTx) {
        auto collToken = cache.GetLoanCollateralToken(collTokenTx);
        if (collToken) {
            collateralTokens.push_back(*collToken);
        }
        return true;
    });

    // Apply fixed_interval_price_id first
    std::map<std::string, std::string> attrsFirst;
    std::map<std::string, std::string> attrsSecond;

    int loanCount = 0, collateralCount = 0;

    try {
        for (const auto& [id, token] : loanTokens) {
            std::string prefix = KeyBuilder(ATTRIBUTES::displayVersions().at(VersionTypes::v0), ATTRIBUTES::displayTypes().at(AttributeTypes::Token),id.v);
            attrsFirst[KeyBuilder(prefix, ATTRIBUTES::displayKeys().at(AttributeTypes::Token).at(TokenKeys::FixedIntervalPriceId))] = token.fixedIntervalPriceId.first + '/' + token.fixedIntervalPriceId.second;
            attrsSecond[KeyBuilder(prefix, ATTRIBUTES::displayKeys().at(AttributeTypes::Token).at(TokenKeys::LoanMintingEnabled))] = token.mintable ? "true" : "false";
            attrsSecond[KeyBuilder(prefix, ATTRIBUTES::displayKeys().at(AttributeTypes::Token).at(TokenKeys::LoanMintingInterest))] = KeyBuilder(ValueFromAmount(token.interest).get_real());
            ++loanCount;
        }

        for (const auto& token : collateralTokens) {
            std::string prefix = KeyBuilder(ATTRIBUTES::displayVersions().at(VersionTypes::v0), ATTRIBUTES::displayTypes().at(AttributeTypes::Token), token.idToken.v);
            attrsFirst[KeyBuilder(prefix, ATTRIBUTES::displayKeys().at(AttributeTypes::Token).at(TokenKeys::FixedIntervalPriceId))] = token.fixedIntervalPriceId.first + '/' + token.fixedIntervalPriceId.second;
            attrsSecond[KeyBuilder(prefix, ATTRIBUTES::displayKeys().at(AttributeTypes::Token).at(TokenKeys::LoanCollateralEnabled))] = "true";
            attrsSecond[KeyBuilder(prefix, ATTRIBUTES::displayKeys().at(AttributeTypes::Token).at(TokenKeys::LoanCollateralFactor))] = KeyBuilder(ValueFromAmount(token.factor).get_real());
            ++collateralCount;
        }

        CCustomCSView govCache(cache);
        if (ApplyGovVars(govCache, *pindex, attrsFirst) && ApplyGovVars(govCache, *pindex, attrsSecond)) {
            govCache.Flush();

            // Erase old tokens afterwards to avoid invalid state during transition
            for (const auto& item : loanTokens) {
                cache.EraseLoanToken(item.first);
            }

            for (const auto& token : collateralTokens) {
                cache.EraseLoanCollateralToken(token);
            }
        }

        LogPrintf("Token attributes migration complete: " /* Continued */
                  "(%d loan tokens, %d collateral tokens, height: %d, time: %dms)\n",
                  loanCount, collateralCount, pindex->nHeight, GetTimeMillis() - time);

    } catch(std::out_of_range&) {
        LogPrintf("Non-existant map entry referenced in loan/collateral token to Gov var migration\n");
    }
}

static Res GetTokenSuffix(const CCustomCSView& view, const ATTRIBUTES& attributes, const uint32_t id, std::string& newSuffix) {
    CDataStructureV0 ascendantKey{AttributeTypes::Token, id, TokenKeys::Ascendant};
    if (attributes.CheckKey(ascendantKey)) {
        const auto& [previousID, str] = attributes.GetValue(ascendantKey, AscendantValue{std::numeric_limits<uint32_t>::max(), ""});
        auto previousToken = view.GetToken(DCT_ID{previousID});
        if (!previousToken) {
            return Res::Err("Previous token %d not found\n", id);
        }
        const auto found = previousToken->symbol.find(newSuffix);
        if (found == std::string::npos) {
            return Res::Err("Previous token name not valid: %s\n", previousToken->symbol);
        }

        const auto versionNumber  = previousToken->symbol.substr(found + newSuffix.size());
        uint32_t previousVersion{};
        try {
            previousVersion = std::stoi(versionNumber);
        } catch (...) {
            return Res::Err("Previous token name not valid.");
        }

        newSuffix += std::to_string(++previousVersion);
    } else {
        newSuffix += '1';
    }

    return Res::Ok();
}

template<typename GovVar>
static Res UpdateLiquiditySplits(CCustomCSView& view, const DCT_ID oldPoolId, const DCT_ID newPoolId, const uint32_t height) {
    if (auto var = view.GetVariable(GovVar::TypeName())) {
        if (auto lpVar = std::dynamic_pointer_cast<GovVar>(var)) {
            if (lpVar->splits.count(oldPoolId) > 0) {
                const auto value = lpVar->splits[oldPoolId];
                lpVar->splits.erase(oldPoolId);
                lpVar->splits[newPoolId] = value;
                lpVar->Apply(view, height);
                view.SetVariable(*lpVar);
            }
        }
    } else {
        return Res::Err("Failed to get %s", LP_SPLITS::TypeName());
    }

    return Res::Ok();
}

template<typename T>
static inline T CalculateNewAmount(const int multiplier, const T amount) {
    return multiplier < 0 ? amount / std::abs(multiplier) : amount * multiplier;
}

size_t RewardConsolidationWorkersCount() {
    const size_t workersMax = GetNumCores() - 1;
    return workersMax > 2 ? workersMax : 3;
}

// Note: Be careful with lambda captures and default args. GCC 11.2.0, appears the if the captures are
// unused in the function directly, but inside the lambda, it completely disassociates them from the fn
// possibly when the lambda is lifted up and with default args, ends up inling the default arg
// completely. TODO: verify with smaller test case.
// But scenario: If `interruptOnShutdown` is set as default arg to false, it will never be set true
// on the below as it's inlined by gcc 11.2.0 on Ubuntu 22.04 incorrectly. Behavior is correct
// in lower versions of gcc or across clang.
void ConsolidateRewards(CCustomCSView &view, int height,
        const std::vector<std::pair<CScript, CAmount>> &items, bool interruptOnShutdown, int numWorkers) {
    int nWorkers = numWorkers < 1 ? RewardConsolidationWorkersCount() : numWorkers;
    auto rewardsTime = GetTimeMicros();
    boost::asio::thread_pool workerPool(nWorkers);
    boost::asio::thread_pool mergeWorker(1);
    std::atomic<uint64_t> tasksCompleted{0};
    std::atomic<uint64_t> reportedTs{0};

    for (auto& [owner, amount] : items) {
        // See https://github.com/DeFiCh/ain/pull/1291
        // https://github.com/DeFiCh/ain/pull/1291#issuecomment-1137638060
        // Technically not fully synchronized, but avoid races
        // due to the segregated areas of operation.
        boost::asio::post(workerPool, [&, &account = owner]() {
            if (interruptOnShutdown && ShutdownRequested()) return;
            auto tempView = std::make_unique<CCustomCSView>(view);
            tempView->CalculateOwnerRewards(account, height);

            boost::asio::post(mergeWorker, [&, tempView = std::move(tempView)]() {
                if (interruptOnShutdown && ShutdownRequested()) return;
                tempView->Flush();

                // This entire block is already serialized with single merge worker.
                // So, relaxed ordering is more than sufficient - don't even need
                // atomics really.
                auto itemsCompleted = tasksCompleted.fetch_add(1,
                    std::memory_order::memory_order_relaxed);
                const auto logTimeIntervalMillis = 3 * 1000;
                if (GetTimeMillis() - reportedTs > logTimeIntervalMillis) {
                    LogPrintf("Reward consolidation: %.2f%% completed (%d/%d)\n",
                        (itemsCompleted * 1.f / items.size()) * 100.0,
                        itemsCompleted, items.size());
                    reportedTs.store(GetTimeMillis(),
                        std::memory_order::memory_order_relaxed);
                }
            });
        });
    }
    workerPool.join();
    mergeWorker.join();

    auto itemsCompleted = tasksCompleted.load();
    LogPrintf("Reward consolidation: 100%% completed (%d/%d, time: %dms)\n",
        itemsCompleted, itemsCompleted, MILLI * (GetTimeMicros() - rewardsTime));
}

static Res PoolSplits(CCustomCSView& view, CAmount& totalBalance, ATTRIBUTES& attributes, const DCT_ID oldTokenId, const DCT_ID newTokenId,
                      const CBlockIndex* pindex, const CreationTxs& creationTxs, const int32_t multiplier) {

    LogPrintf("Pool migration in progress.. (token %d -> %d, height: %d)\n",
            oldTokenId.v, newTokenId.v, pindex->nHeight);

    try {
        assert(creationTxs.count(oldTokenId.v));
        for (const auto& [oldPoolId, creationTx] : creationTxs.at(oldTokenId.v).second) {
            auto loopTime = GetTimeMillis();
            auto oldPoolToken = view.GetToken(oldPoolId);
            if (!oldPoolToken) {
                throw std::runtime_error(strprintf("Failed to get related pool token: %d", oldPoolId.v));
            }

            CTokenImplementation newPoolToken{*oldPoolToken};
            newPoolToken.creationHeight = pindex->nHeight;
            newPoolToken.creationTx = creationTx;
            newPoolToken.minted = 0;

            size_t suffixCount{1};
            view.ForEachPoolPair([&](DCT_ID const & poolId, const CPoolPair& pool){
                const auto tokenA = view.GetToken(pool.idTokenA);
                const auto tokenB = view.GetToken(pool.idTokenB);
                assert(tokenA);
                assert(tokenB);
                if ((tokenA->destructionHeight != -1 && tokenA->destructionTx != uint256{}) ||
                    (tokenB->destructionHeight != -1 && tokenB->destructionTx != uint256{})) {
                    const auto poolToken = view.GetToken(poolId);
                    assert(poolToken);
                    if (poolToken->symbol.find(oldPoolToken->symbol + "/v") != std::string::npos) {
                        ++suffixCount;
                    }
                }
                return true;
            });

            oldPoolToken->symbol += "/v" + std::to_string(suffixCount);
            oldPoolToken->flags |= static_cast<uint8_t>(CToken::TokenFlags::Tradeable);
            oldPoolToken->destructionHeight = pindex->nHeight;
            oldPoolToken->destructionTx = pindex->GetBlockHash();

            auto res = view.UpdateToken(*oldPoolToken, true, true);
            if (!res) {
                throw std::runtime_error(res.msg);
            }

            auto resVal = view.CreateToken(newPoolToken);
            if (!resVal) {
                throw std::runtime_error(resVal.msg);
            }

            const DCT_ID newPoolId{resVal.val->v};

            auto oldPoolPair = view.GetPoolPair(oldPoolId);
            if (!oldPoolPair) {
                throw std::runtime_error(strprintf("Failed to get related pool: %d", oldPoolId.v));
            }

            LogPrintf("Pool migration: Old pair (id: %d, token a: %d, b: %d, reserve a: %d, b: %d, liquidity: %d)\n",
                oldPoolId.v, oldPoolPair->idTokenA.v, oldPoolPair->idTokenB.v,
                oldPoolPair->reserveA, oldPoolPair->reserveB, oldPoolPair->totalLiquidity);

            CPoolPair newPoolPair{*oldPoolPair};
            if (oldPoolPair->idTokenA == oldTokenId) {
                newPoolPair.idTokenA = newTokenId;
            } else {
                newPoolPair.idTokenB = newTokenId;
            }
            newPoolPair.creationTx = newPoolToken.creationTx;
            newPoolPair.creationHeight = pindex->nHeight;
            newPoolPair.reserveA = 0;
            newPoolPair.reserveB = 0;
            newPoolPair.totalLiquidity = 0;

            res = view.SetPoolPair(newPoolId, pindex->nHeight, newPoolPair);
            if (!res) {
                throw std::runtime_error(strprintf("SetPoolPair on new pool pair: %s", res.msg));
            }

            std::vector<std::pair<CScript, CAmount>> balancesToMigrate;
            uint64_t totalAccounts = 0;
            view.ForEachBalance([&, oldPoolId = oldPoolId](CScript const& owner, CTokenAmount balance) {
                if (oldPoolId.v == balance.nTokenId.v && balance.nValue > 0) {
                    balancesToMigrate.emplace_back(owner, balance.nValue);
                }
                totalAccounts++;
                return true;
            });

            auto nWorkers = RewardConsolidationWorkersCount();
            LogPrintf("Pool migration: Consolidating rewards (count: %d, total: %d, concurrency: %d)..\n",
                balancesToMigrate.size(), totalAccounts, nWorkers);

            // Largest first to make sure we are over MINIMUM_LIQUIDITY on first call to AddLiquidity
            std::sort(balancesToMigrate.begin(), balancesToMigrate.end(),
                [](const std::pair<CScript, CAmount>&a, const std::pair<CScript, CAmount>& b){
                return a.second > b.second;
            });

            ConsolidateRewards(view, pindex->nHeight, balancesToMigrate, false, nWorkers);

            // Special case. No liquidity providers in a previously used pool.
            if (balancesToMigrate.empty() && oldPoolPair->totalLiquidity == CPoolPair::MINIMUM_LIQUIDITY) {
                balancesToMigrate.emplace_back(Params().GetConsensus().burnAddress, CAmount{CPoolPair::MINIMUM_LIQUIDITY});
            }

            for (auto& [owner, amount] : balancesToMigrate) {
                if (owner != Params().GetConsensus().burnAddress) {
                    CHistoryWriters subWriters{view.GetAccountHistoryStore(), nullptr, nullptr};
                    CAccountsHistoryWriter subView(view, pindex->nHeight, GetNextAccPosition(), {}, uint8_t(CustomTxType::TokenSplit), &subWriters);

                    res = subView.SubBalance(owner, CTokenAmount{oldPoolId, amount});
                    if (!res.ok) {
                        throw std::runtime_error(strprintf("SubBalance failed: %s", res.msg));
                    }
                    subView.Flush();
                }

                if (oldPoolPair->totalLiquidity < CPoolPair::MINIMUM_LIQUIDITY) {
                    throw std::runtime_error("totalLiquidity less than minimum.");
                }

                // First deposit to the pool has MINIMUM_LIQUIDITY removed and does not
                // belong to anyone. Give this to the last person leaving the pool.
                if (oldPoolPair->totalLiquidity - amount == CPoolPair::MINIMUM_LIQUIDITY) {
                    amount += CPoolPair::MINIMUM_LIQUIDITY;
                }

                CAmount resAmountA = (arith_uint256(amount) * oldPoolPair->reserveA / oldPoolPair->totalLiquidity).GetLow64();
                CAmount resAmountB = (arith_uint256(amount) * oldPoolPair->reserveB / oldPoolPair->totalLiquidity).GetLow64();
                oldPoolPair->reserveA -= resAmountA;
                oldPoolPair->reserveB -= resAmountB;
                oldPoolPair->totalLiquidity -= amount;

                CAmount amountA{0}, amountB{0};
                if (oldPoolPair->idTokenA == oldTokenId) {
                    amountA = CalculateNewAmount(multiplier, resAmountA);
                    totalBalance += amountA;
                    amountB = resAmountB;
                } else {
                    amountA = resAmountA;
                    amountB = CalculateNewAmount(multiplier, resAmountB);
                    totalBalance += amountB;
                }

                CHistoryWriters addWriters{view.GetAccountHistoryStore(), nullptr, nullptr};
                CAccountsHistoryWriter addView(view, pindex->nHeight, GetNextAccPosition(), {}, uint8_t(CustomTxType::TokenSplit), &addWriters);

                auto refundBalances = [&, owner = owner]() {
                    addView.AddBalance(owner, {newPoolPair.idTokenA, amountA});
                    addView.AddBalance(owner, {newPoolPair.idTokenB, amountB});
                    addView.Flush();
                };

                if (amountA <= 0 || amountB <= 0 || owner == Params().GetConsensus().burnAddress) {
                    refundBalances();
                    continue;
                }

                CAmount liquidity{0};
                if (newPoolPair.totalLiquidity == 0) {
                    liquidity = (arith_uint256(amountA) * amountB).sqrt().GetLow64();
                    liquidity -= CPoolPair::MINIMUM_LIQUIDITY;
                    newPoolPair.totalLiquidity = CPoolPair::MINIMUM_LIQUIDITY;
                } else {
                    CAmount liqA = (arith_uint256(amountA) * newPoolPair.totalLiquidity / newPoolPair.reserveA).GetLow64();
                    CAmount liqB = (arith_uint256(amountB) * newPoolPair.totalLiquidity / newPoolPair.reserveB).GetLow64();
                    liquidity = std::min(liqA, liqB);

                    if (liquidity == 0) {
                        refundBalances();
                        continue;
                    }
                }

                auto resTotal = SafeAdd(newPoolPair.totalLiquidity, liquidity);
                if (!resTotal) {
                    refundBalances();
                    continue;
                }
                newPoolPair.totalLiquidity = resTotal;

                auto resA = SafeAdd(newPoolPair.reserveA, amountA);
                auto resB = SafeAdd(newPoolPair.reserveB, amountB);
                if (resA && resB) {
                    newPoolPair.reserveA = resA;
                    newPoolPair.reserveB = resB;
                } else {
                    refundBalances();
                    continue;
                }

                res = addView.AddBalance(owner, {newPoolId, liquidity});
                if (!res) {
                    addView.Discard();
                    refundBalances();
                    continue;
                }
                addView.Flush();

                auto oldPoolLogStr = CTokenAmount{oldPoolId, amount}.ToString();
                auto newPoolLogStr = CTokenAmount{newPoolId, liquidity}.ToString();
                LogPrint(BCLog::TOKENSPLIT, "TokenSplit: LP (%s: %s => %s)\n",
                    ScriptToString(owner), oldPoolLogStr, newPoolLogStr);

                view.SetShare(newPoolId, owner, pindex->nHeight);
            }

            DCT_ID maxToken{std::numeric_limits<uint32_t>::max()};
            if (oldPoolPair->idTokenA == oldTokenId) {
                view.EraseDexFeePct(oldPoolPair->idTokenA, maxToken);
                view.EraseDexFeePct(maxToken, oldPoolPair->idTokenA);
            } else {
                view.EraseDexFeePct(oldPoolPair->idTokenB, maxToken);
                view.EraseDexFeePct(maxToken, oldPoolPair->idTokenB);
            }

            view.EraseDexFeePct(oldPoolId, oldPoolPair->idTokenA);
            view.EraseDexFeePct(oldPoolId, oldPoolPair->idTokenB);

            if (oldPoolPair->totalLiquidity != 0) {
                throw std::runtime_error(strprintf("totalLiquidity should be zero. Remainder: %d", oldPoolPair->totalLiquidity));
            }

            LogPrintf("Pool migration: New pair (id: %d, token a: %d, b: %d, reserve a: %d, b: %d, liquidity: %d)\n",
                newPoolId.v,
                newPoolPair.idTokenA.v, newPoolPair.idTokenB.v,
                newPoolPair.reserveA, newPoolPair.reserveB, newPoolPair.totalLiquidity);

            res = view.SetPoolPair(newPoolId, pindex->nHeight, newPoolPair);
            if (!res) {
                throw std::runtime_error(strprintf("SetPoolPair on new pool pair: %s", res.msg));
            }

            res = view.SetPoolPair(oldPoolId, pindex->nHeight, *oldPoolPair);
            if (!res) {
                throw std::runtime_error(strprintf("SetPoolPair on old pool pair: %s", res.msg));
            }

            res = view.UpdatePoolPair(oldPoolId, pindex->nHeight, false, -1, CScript{}, CBalances{});
            if (!res) {
                throw std::runtime_error(strprintf("UpdatePoolPair on old pool pair: %s", res.msg));
            }

            std::vector<CDataStructureV0> eraseKeys;
            for (const auto& [key, value] : attributes.GetAttributesMap()) {
                if (const auto v0Key = std::get_if<CDataStructureV0>(&key); v0Key->type == AttributeTypes::Poolpairs && v0Key->typeId == oldPoolId.v) {
                    CDataStructureV0 newKey{AttributeTypes::Poolpairs, newPoolId.v, v0Key->key, v0Key->keyId};
                    attributes.SetValue(newKey, value);
                    eraseKeys.push_back(*v0Key);
                }
            }

            for (const auto& key : eraseKeys) {
                attributes.EraseKey(key);
            }

            res = UpdateLiquiditySplits<LP_SPLITS>(view, oldPoolId, newPoolId, pindex->nHeight);
            if (!res) {
                throw std::runtime_error(res.msg);
            }

            res = UpdateLiquiditySplits<LP_LOAN_TOKEN_SPLITS>(view, oldPoolId, newPoolId, pindex->nHeight);
            if (!res) {
                throw std::runtime_error(res.msg);
            }
            LogPrintf("Pool migration complete: (%d -> %d, height: %d, time: %dms)\n",
                  oldPoolId.v, newPoolId.v, pindex->nHeight, GetTimeMillis() - loopTime);
        }

    } catch (const std::runtime_error& e) {
        return Res::Err(e.what());
    }
    return Res::Ok();
}

static Res VaultSplits(CCustomCSView& view, ATTRIBUTES& attributes, const DCT_ID oldTokenId, const DCT_ID newTokenId, const int height, const int multiplier) {
    auto time = GetTimeMillis();
    LogPrintf("Vaults rebalance in progress.. (token %d -> %d, height: %d)\n",
              oldTokenId.v, newTokenId.v, height);

    std::vector<std::pair<CVaultId, CAmount>> loanTokenAmounts;
    view.ForEachLoanTokenAmount([&](const CVaultId& vaultId,  const CBalances& balances){
        for (const auto& [tokenId, amount] : balances.balances) {
            if (tokenId == oldTokenId) {
                loanTokenAmounts.emplace_back(vaultId, amount);
            }
        }
        return true;
    });

    for (auto& [vaultId, amount] : loanTokenAmounts) {
        const auto res = view.SubLoanToken(vaultId, {oldTokenId, amount});
        if (!res) {
            return res;
        }
    }

    CVaultId failedVault;
    std::vector<std::tuple<CVaultId, CInterestRateV3, std::string>> loanInterestRates;
    if (height >= Params().GetConsensus().FortCanningGreatWorldHeight) {
        view.ForEachVaultInterestV3([&](const CVaultId& vaultId, DCT_ID tokenId, const CInterestRateV3& rate) {
            if (tokenId == oldTokenId) {
                const auto vaultData = view.GetVault(vaultId);
                if (!vaultData) {
                    failedVault = vaultId;
                    return false;
                }
                loanInterestRates.emplace_back(vaultId, rate, vaultData->schemeId);
            }
            return true;
        });
    } else {
        view.ForEachVaultInterestV2([&](const CVaultId& vaultId, DCT_ID tokenId, const CInterestRateV2& rate) {
            if (tokenId == oldTokenId) {
                const auto vaultData = view.GetVault(vaultId);
                if (!vaultData) {
                    failedVault = vaultId;
                    return false;
                }
                loanInterestRates.emplace_back(vaultId, ConvertInterestRateToV3(rate), vaultData->schemeId);
            }
            return true;
        });
    }

    if (failedVault != CVaultId{}) {
        return Res::Err("Failed to get vault data for: %s", failedVault.ToString());
    }

    attributes.EraseKey(CDataStructureV0{AttributeTypes::Locks, ParamIDs::TokenID, oldTokenId.v});
    attributes.SetValue(CDataStructureV0{AttributeTypes::Locks, ParamIDs::TokenID, newTokenId.v}, true);

    auto res = attributes.Apply(view, height);
    if (!res) {
        return res;
    }
    view.SetVariable(attributes);

    for (const auto& [vaultId, amount] : loanTokenAmounts) {
        auto newAmount = CalculateNewAmount(multiplier, amount);

        auto oldTokenAmount = CTokenAmount{oldTokenId, amount};
        auto newTokenAmount = CTokenAmount{newTokenId, newAmount};

        LogPrint(BCLog::TOKENSPLIT, "TokenSplit: V Loan (%s: %s => %s)\n",
            vaultId.ToString(), oldTokenAmount.ToString(), newTokenAmount.ToString());

        res = view.AddLoanToken(vaultId, newTokenAmount);
        if (!res) {
            return res;
        }

        if (view.GetVaultHistoryStore()) {
            if (const auto vault = view.GetVault(vaultId)) {
                VaultHistoryKey subKey{static_cast<uint32_t>(height), vaultId, GetNextAccPosition(), vault->ownerAddress};
                VaultHistoryValue subValue{uint256{}, static_cast<uint8_t>(CustomTxType::TokenSplit), {{oldTokenId, -amount}}};
                view.GetVaultHistoryStore()->WriteVaultHistory(subKey, subValue);

                VaultHistoryKey addKey{static_cast<uint32_t>(height), vaultId, GetNextAccPosition(), vault->ownerAddress};
                VaultHistoryValue addValue{uint256{}, static_cast<uint8_t>(CustomTxType::TokenSplit), {{newTokenId, newAmount}}};
                view.GetVaultHistoryStore()->WriteVaultHistory(addKey, addValue);
            }
        }
    }

    const auto loanToken = view.GetLoanTokenByID(newTokenId);
    if (!loanToken) {
        return Res::Err("Failed to get loan token.");
    }

    // Pre-populate to save repeated calls to get loan scheme
    std::map<std::string, CAmount> loanSchemes;
    view.ForEachLoanScheme([&](const std::string& key, const CLoanSchemeData& data) {
        loanSchemes.emplace(key, data.rate);
        return true;
    });

    for (auto& [vaultId, rate, schemeId] : loanInterestRates) {
        CAmount loanSchemeRate{0};
        try {
            loanSchemeRate = loanSchemes.at(schemeId);
        } catch (const std::out_of_range&) {
            return Res::Err("Failed to get loan scheme.");
        }

        view.EraseInterest(vaultId, oldTokenId, height);
        auto oldRateToHeight = rate.interestToHeight;
        auto newRateToHeight = CalculateNewAmount(multiplier, rate.interestToHeight.amount);

        rate.interestToHeight.amount = newRateToHeight;

        auto oldInterestPerBlock = rate.interestPerBlock;
        CInterestAmount newInterestRatePerBlock{};

        auto amounts = view.GetLoanTokens(vaultId);
        if (amounts) {
            newInterestRatePerBlock = InterestPerBlockCalculationV3(amounts->balances[newTokenId], loanToken->interest, loanSchemeRate);
            rate.interestPerBlock = newInterestRatePerBlock;
        }

        if (LogAcceptCategory(BCLog::TOKENSPLIT)) {
            LogPrint(BCLog::TOKENSPLIT, "TokenSplit: V Interest (%s: %s => %s, %s => %s)\n",
                vaultId.ToString(),
                GetInterestPerBlockHighPrecisionString(oldRateToHeight),
                GetInterestPerBlockHighPrecisionString({oldRateToHeight.negative, newRateToHeight}),
                GetInterestPerBlockHighPrecisionString(oldInterestPerBlock),
                GetInterestPerBlockHighPrecisionString(newInterestRatePerBlock));
        }

        view.WriteInterestRate(std::make_pair(vaultId, newTokenId), rate, rate.height);
    }

    std::vector<std::pair<CVaultView::AuctionStoreKey, CAuctionBatch>> auctionBatches;
    view.ForEachAuctionBatch([&](const CVaultView::AuctionStoreKey& key, const CAuctionBatch& value) {
        if (value.loanAmount.nTokenId == oldTokenId || value.collaterals.balances.count(oldTokenId)) {
            auctionBatches.emplace_back(key, value);
        }
        return true;
    });

    for (auto& [key, value] : auctionBatches) {
        view.EraseAuctionBatch(key);

        if (value.loanAmount.nTokenId == oldTokenId) {
            auto oldLoanAmount = value.loanAmount;
            auto oldInterest = value.loanInterest;

            auto newLoanAmount = CTokenAmount{newTokenId, CalculateNewAmount(multiplier, value.loanAmount.nValue)};
            value.loanAmount.nTokenId = newLoanAmount.nTokenId;
            value.loanAmount.nValue = newLoanAmount.nValue;

            auto newLoanInterest = CalculateNewAmount(multiplier, value.loanInterest);
            value.loanInterest = newLoanInterest;

            LogPrint(BCLog::TOKENSPLIT, "TokenSplit: V AuctionL (%s,%d: %s => %s, %d => %d)\n",
                key.first.ToString(), key.second, oldLoanAmount.ToString(),
                newLoanAmount.ToString(), oldInterest, newLoanInterest);
        }

        if (value.collaterals.balances.count(oldTokenId)) {
            auto oldAmount = CTokenAmount { oldTokenId, value.collaterals.balances[oldTokenId] };
            auto newAmount = CTokenAmount { newTokenId, CalculateNewAmount(multiplier, oldAmount.nValue) };

            value.collaterals.balances[newAmount.nTokenId] = newAmount.nValue;
            value.collaterals.balances.erase(oldAmount.nTokenId);

            LogPrint(BCLog::TOKENSPLIT, "TokenSplit: V AuctionC (%s,%d: %s => %s)\n",
                key.first.ToString(), key.second, oldAmount.ToString(),
                newAmount.ToString());
        }

        view.StoreAuctionBatch(key, value);
    }

    std::vector<std::pair<CVaultView::AuctionStoreKey, CVaultView::COwnerTokenAmount>> auctionBids;
    view.ForEachAuctionBid([&](const CVaultView::AuctionStoreKey& key, const CVaultView::COwnerTokenAmount& value) {
        if (value.second.nTokenId == oldTokenId) {
            auctionBids.emplace_back(key, value);
        }
        return true;
    });

    for (auto& [key, value] : auctionBids) {
        view.EraseAuctionBid(key);

        auto oldTokenAmount = value.second;
        auto newTokenAmount = CTokenAmount{newTokenId, CalculateNewAmount(multiplier, oldTokenAmount.nValue)};

        value.second = newTokenAmount;

        view.StoreAuctionBid(key, value);

        LogPrint(BCLog::TOKENSPLIT, "TokenSplit: V Bid (%s,%d: %s => %s)\n",
            key.first.ToString(), key.second, oldTokenAmount.ToString(),
            newTokenAmount.ToString());
    }

    LogPrintf("Vaults rebalance completed: (token %d -> %d, height: %d, time: %dms)\n",
              oldTokenId.v, newTokenId.v, height, GetTimeMillis() - time);

    return Res::Ok();
}

static void MigrateV1Remnants(const CCustomCSView &cache, ATTRIBUTES &attributes, const uint8_t key, const DCT_ID oldId, const DCT_ID newId, const int32_t multiplier, const uint8_t typeID = ParamIDs::Economy) {
    CDataStructureV0 attrKey{AttributeTypes::Live, typeID, key};
    auto balances = attributes.GetValue(attrKey, CBalances{});
    for (auto it = balances.balances.begin(); it != balances.balances.end(); ++it) {
        const auto& [tokenId, amount] = *it;
        if (tokenId != oldId) {
            continue;
        }
        balances.balances.erase(it);
        balances.Add({newId, CalculateNewAmount(multiplier, amount)});
        break;
    }
    attributes.SetValue(attrKey, balances);
}

void CChainState::ProcessTokenSplits(const CBlock& block, const CBlockIndex* pindex, CCustomCSView& cache, const CreationTxs& creationTxs, const CChainParams& chainparams) {
    if (pindex->nHeight < chainparams.GetConsensus().FortCanningCrunchHeight) {
        return;
    }
    const auto attributes = cache.GetAttributes();
    if (!attributes) {
        return;
    }

    CDataStructureV0 splitKey{AttributeTypes::Oracles, OracleIDs::Splits, static_cast<uint32_t>(pindex->nHeight)};
    const auto splits = attributes->GetValue(splitKey, OracleSplits{});

    if (!splits.empty()) {
        attributes->EraseKey(splitKey);
        cache.SetVariable(*attributes);
    }

    for (const auto& [id, multiplier] : splits) {
        auto time = GetTimeMillis();
        LogPrintf("Token split in progress.. (id: %d, mul: %d, height: %d)\n", id, multiplier, pindex->nHeight);

        if (!cache.AreTokensLocked({id})) {
            LogPrintf("Token split failed. No locks.\n");
            continue;
        }

        auto view{cache};
        view.SetAccountHistoryStore();
        view.SetVaultHistoryStore();

        // Refund affected future swaps
        auto res = attributes->RefundFuturesContracts(view, std::numeric_limits<uint32_t>::max(), id);
        if (!res) {
            LogPrintf("Token split failed on refunding futures: %s\n", res.msg);
            continue;
        }

        const DCT_ID oldTokenId{id};

        auto token = view.GetToken(oldTokenId);
        if (!token) {
            LogPrintf("Token split failed. Token %d not found\n", oldTokenId.v);
            continue;
        }

        std::string newTokenSuffix = "/v";
        res = GetTokenSuffix(cache, *attributes, oldTokenId.v, newTokenSuffix);
        if (!res) {
            LogPrintf("Token split failed on GetTokenSuffix %s\n", res.msg);
            continue;
        }

        CTokenImplementation newToken{*token};
        newToken.creationHeight = pindex->nHeight;
        assert(creationTxs.count(id));
        newToken.creationTx = creationTxs.at(id).first;
        newToken.minted = 0;

        token->symbol += newTokenSuffix;
        token->destructionHeight = pindex->nHeight;
        token->destructionTx = pindex->GetBlockHash();
        token->flags &= ~(static_cast<uint8_t>(CToken::TokenFlags::Default) | static_cast<uint8_t>(CToken::TokenFlags::LoanToken));
        token->flags |= static_cast<uint8_t>(CToken::TokenFlags::Finalized);

        res = view.SubMintedTokens(oldTokenId, token->minted);
        if (!res) {
            LogPrintf("Token split failed on SubMintedTokens %s\n", res.msg);
            continue;
        }

        res = view.UpdateToken(*token, false, true);
        if (!res) {
            LogPrintf("Token split failed on UpdateToken %s\n", res.msg);
            continue;
        }

        auto resVal = view.CreateToken(newToken);
        if (!resVal) {
            LogPrintf("Token split failed on CreateToken %s\n", resVal.msg);
            continue;
        }

        const DCT_ID newTokenId{resVal.val->v};
        LogPrintf("Token split info: (symbol: %s, id: %d -> %d)\n", newToken.symbol, oldTokenId.v, newTokenId.v);

        std::vector<CDataStructureV0> eraseKeys;
        for (const auto& [key, value] : attributes->GetAttributesMap()) {
            if (const auto v0Key = std::get_if<CDataStructureV0>(&key); v0Key->type == AttributeTypes::Token) {
                if (v0Key->typeId == oldTokenId.v && v0Key->keyId == oldTokenId.v) {
                    CDataStructureV0 newKey{AttributeTypes::Token, newTokenId.v, v0Key->key, newTokenId.v};
                    attributes->SetValue(newKey, value);
                    eraseKeys.push_back(*v0Key);
                } else if (v0Key->typeId == oldTokenId.v) {
                    CDataStructureV0 newKey{AttributeTypes::Token, newTokenId.v, v0Key->key, v0Key->keyId};
                    attributes->SetValue(newKey, value);
                    eraseKeys.push_back(*v0Key);
                } else if (v0Key->keyId == oldTokenId.v) {
                    CDataStructureV0 newKey{AttributeTypes::Token, v0Key->typeId, v0Key->key, newTokenId.v};
                    attributes->SetValue(newKey, value);
                    eraseKeys.push_back(*v0Key);
                }
            }
        }

        for (const auto& key : eraseKeys) {
            attributes->EraseKey(key);
        }

        CDataStructureV0 newAscendantKey{AttributeTypes::Token, newTokenId.v, TokenKeys::Ascendant};
        attributes->SetValue(newAscendantKey, AscendantValue{oldTokenId.v, "split"});

        CDataStructureV0 descendantKey{AttributeTypes::Token, oldTokenId.v, TokenKeys::Descendant};
        attributes->SetValue(descendantKey, DescendantValue{newTokenId.v, static_cast<int32_t>(pindex->nHeight)});

        MigrateV1Remnants(cache, *attributes, EconomyKeys::BatchRoundingExcess, oldTokenId, newTokenId, multiplier, ParamIDs::Auction);
        MigrateV1Remnants(cache, *attributes, EconomyKeys::ConsolidatedInterest, oldTokenId, newTokenId, multiplier, ParamIDs::Auction);

        CAmount totalBalance{0};

        res = PoolSplits(view, totalBalance, *attributes, oldTokenId, newTokenId, pindex, creationTxs, multiplier);
        if (!res) {
            LogPrintf("Pool splits failed %s\n", res.msg);
            continue;
        }

        std::map<CScript, std::pair<CTokenAmount, CTokenAmount>> balanceUpdates;

        view.ForEachBalance([&, multiplier = multiplier](CScript const& owner, const CTokenAmount& balance) {
            if (oldTokenId.v == balance.nTokenId.v) {
                const auto newBalance = CalculateNewAmount(multiplier, balance.nValue);
                balanceUpdates.emplace(owner, std::pair<CTokenAmount, CTokenAmount>{{newTokenId, newBalance}, balance});
                totalBalance += newBalance;

                auto newBalanceStr = CTokenAmount{newTokenId, newBalance}.ToString();
                LogPrint(BCLog::TOKENSPLIT, "TokenSplit: T (%s: %s => %s)\n",
                    ScriptToString(owner), balance.ToString(),
                    newBalanceStr);
            }
            return true;
        });

        LogPrintf("Token split info: rebalance "  /* Continued */
        "(id: %d, symbol: %s, accounts: %d, val: %d)\n",
        id, newToken.symbol, balanceUpdates.size(), totalBalance);

        res = view.AddMintedTokens(newTokenId, totalBalance);
        if (!res) {
            LogPrintf("Token split failed on AddMintedTokens %s\n", res.msg);
            continue;
        }

        try {

            for (const auto& [owner, balances] : balanceUpdates) {

                CHistoryWriters subWriters{view.GetAccountHistoryStore(), nullptr, nullptr};
                CAccountsHistoryWriter subView(view, pindex->nHeight, GetNextAccPosition(), {}, uint8_t(CustomTxType::TokenSplit), &subWriters);

                res = subView.SubBalance(owner, balances.second);
                if (!res) {
                    throw std::runtime_error(res.msg);
                }
                subView.Flush();

                CHistoryWriters addWriters{view.GetAccountHistoryStore(), nullptr, nullptr};
                CAccountsHistoryWriter addView(view, pindex->nHeight, GetNextAccPosition(), {}, uint8_t(CustomTxType::TokenSplit), &addWriters);

                res = addView.AddBalance(owner, balances.first);
                if (!res) {
                    throw std::runtime_error(res.msg);
                }
                addView.Flush();
            }
        } catch (const std::runtime_error& e) {
            LogPrintf("Token split failed. %s\n", res.msg);
            continue;
        }

        res = VaultSplits(view, *attributes, oldTokenId, newTokenId, pindex->nHeight, multiplier);
        if (!res) {
            LogPrintf("Token splits failed: %s\n", res.msg);
            continue;
        }

        std::vector<std::pair<CDataStructureV0, OracleSplits>> updateAttributesKeys;
        for (const auto& [key, value] : attributes->GetAttributesMap()) {
            if (const auto v0Key = std::get_if<CDataStructureV0>(&key);
                v0Key->type == AttributeTypes::Oracles && v0Key->typeId == OracleIDs::Splits) {
                if (const auto splitMap = std::get_if<OracleSplits>(&value)) {
                    for (auto [splitMapKey, splitMapValue] : *splitMap) {
                        if (splitMapKey == oldTokenId.v) {
                            auto copyMap{*splitMap};
                            copyMap.erase(splitMapKey);
                            updateAttributesKeys.emplace_back(*v0Key, copyMap);
                            break;
                        }
                    }
                }
            }
        }

        for (const auto& [key, value] : updateAttributesKeys) {
            if (value.empty()) {
                attributes->EraseKey(key);
            } else {
                attributes->SetValue(key, value);
            }
        }
        view.SetVariable(*attributes);

        // Migrate stored unlock
        if (pindex->nHeight >= chainparams.GetConsensus().GrandCentralHeight) {
            bool updateStoredVar{};
            auto storedGovVars = view.GetStoredVariablesRange(pindex->nHeight, std::numeric_limits<uint32_t>::max());
            for (const auto& [varHeight, var] : storedGovVars) {
                if (var->GetName() != "ATTRIBUTES") {
                    continue;
                }
                updateStoredVar = false;

                if (const auto attrVar = std::dynamic_pointer_cast<ATTRIBUTES>(var); attrVar) {
                    const auto attrMap = attrVar->GetAttributesMap();
                    std::vector<CDataStructureV0> keysToUpdate;
                    for (const auto& [key, value] : attrMap) {
                        if (const auto attrV0 = std::get_if<CDataStructureV0>(&key); attrV0) {
                            if (attrV0->type == AttributeTypes::Locks && attrV0->typeId == ParamIDs::TokenID && attrV0->key == oldTokenId.v) {
                                keysToUpdate.push_back(*attrV0);
                                updateStoredVar = true;
                            }
                        }
                    }
                    for (auto& key : keysToUpdate) {
                        const auto value = attrVar->GetValue(key, false);
                        attrVar->EraseKey(key);
                        key.key = newTokenId.v;
                        attrVar->SetValue(key, value);
                    }
                }

                if (updateStoredVar) {
                    view.SetStoredVariables({var}, varHeight);
                }
            }
        }

        view.Flush();
        if (auto accountHistory = view.GetAccountHistoryStore()) {
            accountHistory->Flush();
        }
        if (auto vaultHistory = view.GetVaultHistoryStore()) {
            vaultHistory->Flush();
        }
        LogPrintf("Token split completed: (id: %d, mul: %d, time: %dms)\n", id, multiplier, GetTimeMillis() - time);
    }
}

bool CChainState::FlushStateToDisk(
    const CChainParams& chainparams,
    CValidationState &state,
    FlushStateMode mode,
    int nManualPruneHeight)
{
    int64_t nMempoolUsage = mempool.DynamicMemoryUsage();
    LOCK2(cs_main, cs_LastBlockFile);
    assert(this->CanFlushToDisk());
    static int64_t nLastWrite = 0;
    static int64_t nLastFlush = 0;
    std::set<int> setFilesToPrune;
    bool full_flush_completed = false;
    try {
    {
        bool fFlushForPrune = false;
        bool fDoFullFlush = false;
        if (fPruneMode && (fCheckForPruning || nManualPruneHeight > 0) && !fReindex) {
            if (nManualPruneHeight > 0) {
                FindFilesToPruneManual(setFilesToPrune, nManualPruneHeight);
            } else {
                FindFilesToPrune(setFilesToPrune, chainparams.PruneAfterHeight());
                fCheckForPruning = false;
            }
            if (!setFilesToPrune.empty()) {
                fFlushForPrune = true;
                if (!fHavePruned) {
                    pblocktree->WriteFlag("prunedblockfiles", true);
                    fHavePruned = true;
                }
            }
        }
        int64_t nNow = GetTimeMicros();
        // Avoid writing/flushing immediately after startup.
        if (nLastWrite == 0) {
            nLastWrite = nNow;
        }
        if (nLastFlush == 0) {
            nLastFlush = nNow;
        }
        int64_t nMempoolSizeMax = gArgs.GetArg("-maxmempool", DEFAULT_MAX_MEMPOOL_SIZE) * 1000000;
        int64_t cacheSize = CoinsTip().DynamicMemoryUsage();
        int64_t nTotalSpace = nCoinCacheUsage + std::max<int64_t>(nMempoolSizeMax - nMempoolUsage, 0);
        // The cache is large and we're within 10% and 10 MiB of the limit, but we have time now (not in the middle of a block processing).
        bool fCacheLarge = mode == FlushStateMode::PERIODIC && cacheSize > std::max((9 * nTotalSpace) / 10, nTotalSpace - MAX_BLOCK_COINSDB_USAGE * 1024 * 1024);
        // The cache is over the limit, we have to write now.
        bool fCacheCritical = mode == FlushStateMode::IF_NEEDED && cacheSize > nTotalSpace;
        // It's been a while since we wrote the block index to disk. Do this frequently, so we don't need to redownload after a crash.
        bool fPeriodicWrite = mode == FlushStateMode::PERIODIC && nNow > nLastWrite + (int64_t)DATABASE_WRITE_INTERVAL * 1000000;
        // It's been very long since we flushed the cache. Do this infrequently, to optimize cache usage.
        bool fPeriodicFlush = mode == FlushStateMode::PERIODIC && nNow > nLastFlush + (int64_t)DATABASE_FLUSH_INTERVAL * 1000000;
        // Combine all conditions that result in a full cache flush.
        fDoFullFlush = (mode == FlushStateMode::ALWAYS) || fCacheLarge || fCacheCritical || fPeriodicFlush || fFlushForPrune;
        // Write blocks and block index to disk.
        if (fDoFullFlush || fPeriodicWrite) {
            // Depend on nMinDiskSpace to ensure we can write block index
            if (!CheckDiskSpace(GetBlocksDir())) {
                return AbortNode(state, "Disk space is too low!", _("Error: Disk space is too low!").translated, CClientUIInterface::MSG_NOPREFIX);
            }
            // First make sure all block and undo data is flushed to disk.
            FlushBlockFile();
            // Then update all block file information (which may refer to block and undo files).
            {
                std::vector<std::pair<int, const CBlockFileInfo*> > vFiles;
                vFiles.reserve(setDirtyFileInfo.size());
                for (std::set<int>::iterator it = setDirtyFileInfo.begin(); it != setDirtyFileInfo.end(); ) {
                    vFiles.push_back(std::make_pair(*it, &vinfoBlockFile[*it]));
                    setDirtyFileInfo.erase(it++);
                }
                std::vector<const CBlockIndex*> vBlocks;
                vBlocks.reserve(setDirtyBlockIndex.size());
                for (std::set<CBlockIndex*>::iterator it = setDirtyBlockIndex.begin(); it != setDirtyBlockIndex.end(); ) {
                    vBlocks.push_back(*it);
                    setDirtyBlockIndex.erase(it++);
                }
                if (!pblocktree->WriteBatchSync(vFiles, nLastBlockFile, vBlocks)) {
                    return AbortNode(state, "Failed to write to block index database");
                }
            }
            // Finally remove any pruned files
            if (fFlushForPrune)
                UnlinkPrunedFiles(setFilesToPrune);
            nLastWrite = nNow;
        }
        // use a bit more memory in normal usage
        const size_t memoryCacheSizeMax = IsInitialBlockDownload() ? nCustomMemUsage : (nCustomMemUsage << 1);
        bool fMemoryCacheLarge = fDoFullFlush || (mode == FlushStateMode::IF_NEEDED && pcustomcsview->SizeEstimate() > memoryCacheSizeMax);
        // Flush best chain related state. This can only be done if the blocks / block index write was also done.
        if (fMemoryCacheLarge && !CoinsTip().GetBestBlock().IsNull()) {
            // Flush view first to estimate size on disk later
            if (!pcustomcsview->Flush()) {
                return AbortNode(state, "Failed to write db batch");
            }
            // Typical Coin structures on disk are around 48 bytes in size.
            // Pushing a new one to the database can cause it to be written
            // twice (once in the log, and once in the tables). This is already
            // an overestimation, as most will delete an existing entry or
            // overwrite one. Still, use a conservative safety factor of 2.
            if (!CheckDiskSpace(GetDataDir(), 48 * 2 * 2 * CoinsTip().GetCacheSize() + pcustomcsDB->SizeEstimate())) {
                return AbortNode(state, "Disk space is too low!", _("Error: Disk space is too low!").translated, CClientUIInterface::MSG_NOPREFIX);
            }
            // Flush the chainstate (which may refer to block index entries).
            if (!CoinsTip().Flush() || !pcustomcsDB->Flush()) {
                return AbortNode(state, "Failed to write to coin or masternode db to disk");
            }
            if (!compactBegin.empty() && !compactEnd.empty()) {
                auto time = GetTimeMillis();
                pcustomcsDB->Compact(compactBegin, compactEnd);
                compactBegin.clear();
                compactEnd.clear();
                LogPrint(BCLog::BENCH, "    - DB compacting takes: %dms\n", GetTimeMillis() - time);
            }
            nLastFlush = nNow;
            full_flush_completed = true;
        }
    }
    if (full_flush_completed) {
        // Update best block in wallet (so we can detect restored wallets).
        GetMainSignals().ChainStateFlushed(m_chain.GetLocator());
    }
    } catch (const std::runtime_error& e) {
        return AbortNode(state, std::string("System error while flushing: ") + e.what());
    }
    return true;
}

void CChainState::ForceFlushStateToDisk() {
    CValidationState state;
    const CChainParams& chainparams = Params();
    if (!this->FlushStateToDisk(chainparams, state, FlushStateMode::ALWAYS)) {
        LogPrintf("%s: failed to flush state (%s)\n", __func__, FormatStateMessage(state));
    }
}

void CChainState::PruneAndFlush() {
    CValidationState state;
    fCheckForPruning = true;
    const CChainParams& chainparams = Params();

    if (!this->FlushStateToDisk(chainparams, state, FlushStateMode::NONE)) {
        LogPrintf("%s: failed to flush state (%s)\n", __func__, FormatStateMessage(state));
    }
}

static void DoWarning(const std::string& strWarning)
{
    static bool fWarned = false;
    SetMiscWarning(strWarning);
    if (!fWarned) {
        AlertNotify(strWarning);
        fWarned = true;
    }
}

/** Private helper function that concatenates warning messages. */
static void AppendWarning(std::string& res, const std::string& warn)
{
    if (!res.empty()) res += ", ";
    res += warn;
}

/** Check warning conditions and do some notifications on new chain tip set. */
void static UpdateTip(const CBlockIndex* pindexNew, const CChainParams& chainParams)
    EXCLUSIVE_LOCKS_REQUIRED(::cs_main)
{
    // New best block
    mempool.AddTransactionsUpdated(1);

    {
        LOCK(g_best_block_mutex);
        g_best_block = pindexNew->GetBlockHash();
        g_best_block_cv.notify_all();
    }

    std::string warningMessages;
    if (!::ChainstateActive().IsInitialBlockDownload())
    {
        int nUpgraded = 0;
        const CBlockIndex* pindex = pindexNew;
        for (int bit = 0; bit < VERSIONBITS_NUM_BITS; bit++) {
            WarningBitsConditionChecker checker(bit);
            ThresholdState state = checker.GetStateFor(pindex, chainParams.GetConsensus(), warningcache[bit]);
            if (state == ThresholdState::ACTIVE || state == ThresholdState::LOCKED_IN) {
                const std::string strWarning = strprintf(_("Warning: unknown new rules activated (versionbit %i)").translated, bit);
                if (state == ThresholdState::ACTIVE) {
                    DoWarning(strWarning);
                } else {
                    AppendWarning(warningMessages, strWarning);
                }
            }
        }
        // Check the version of the last 100 blocks to see if we need to upgrade:
        for (int i = 0; i < 100 && pindex != nullptr; i++)
        {
            int32_t nExpectedVersion = ComputeBlockVersion(pindex->pprev, chainParams.GetConsensus());
            if (pindex->nVersion > VERSIONBITS_LAST_OLD_BLOCK_VERSION && (pindex->nVersion & ~nExpectedVersion) != 0)
                ++nUpgraded;
            pindex = pindex->pprev;
        }
        if (nUpgraded > 0)
            AppendWarning(warningMessages, strprintf(_("%d of last 100 blocks have unexpected version").translated, nUpgraded));
    }

    static int64_t lastTipTime = 0;
    auto currentTime = GetSystemTimeInSeconds();
    if (!warningMessages.empty() || !::ChainstateActive().IsInitialBlockDownload() || lastTipTime < currentTime - 20) {
        lastTipTime = currentTime;
        LogPrintf("%s: new best=%s height=%d version=0x%08x log2_work=%.8g tx=%lu date='%s' progress=%f cache=%.1fMiB(%utxo)", __func__, /* Continued */
            pindexNew->GetBlockHash().ToString(), pindexNew->nHeight, pindexNew->nVersion,
            log(pindexNew->nChainWork.getdouble())/log(2.0), (unsigned long)pindexNew->nChainTx,
            FormatISO8601DateTime(pindexNew->GetBlockTime()),
            GuessVerificationProgress(chainParams.TxData(), pindexNew), ::ChainstateActive().CoinsTip().DynamicMemoryUsage() * (1.0 / (1<<20)), ::ChainstateActive().CoinsTip().GetCacheSize());
        if (!warningMessages.empty())
            LogPrintf(" warning='%s'", warningMessages); /* Continued */
        LogPrintf("\n");
    }
}

/** Disconnect m_chain's tip.
  * After calling, the mempool will be in an inconsistent state, with
  * transactions from disconnected blocks being added to disconnectpool.  You
  * should make the mempool consistent again by calling UpdateMempoolForReorg.
  * with cs_main held.
  *
  * If disconnectpool is nullptr, then no disconnected transactions are added to
  * disconnectpool (note that the caller is responsible for mempool consistency
  * in any case).
  */
bool CChainState::DisconnectTip(CValidationState& state, const CChainParams& chainparams, DisconnectedBlockTransactions *disconnectpool)
{
    m_disconnectTip = true;
    CBlockIndex *pindexDelete = m_chain.Tip();
    assert(pindexDelete);
    // Read block from disk.
    std::shared_ptr<CBlock> pblock = std::make_shared<CBlock>();
    CBlock& block = *pblock;
    if (!ReadBlockFromDisk(block, pindexDelete, chainparams.GetConsensus())) {
        m_disconnectTip = false;
        return error("DisconnectTip(): Failed to read block");
    }
    // Apply the block atomically to the chain state.
    int64_t nStart = GetTimeMicros();
    {
        CCoinsViewCache view(&CoinsTip());
        CCustomCSView mnview(*pcustomcsview.get());
        assert(view.GetBestBlock() == pindexDelete->GetBlockHash());
        std::vector<CAnchorConfirmMessage> disconnectedConfirms;
        if (DisconnectBlock(block, pindexDelete, view, mnview, disconnectedConfirms) != DISCONNECT_OK) {
            // no usable history
            if (paccountHistoryDB) {
                paccountHistoryDB->Discard();
            }
            if (pburnHistoryDB) {
                pburnHistoryDB->Discard();
            }
            if (pvaultHistoryDB) {
                pvaultHistoryDB->Discard();
            }
            m_disconnectTip = false;
            return error("DisconnectTip(): DisconnectBlock %s failed", pindexDelete->GetBlockHash().ToString());
        }
        bool flushed = view.Flush() && mnview.Flush();
        assert(flushed);

        // flush history
        if (paccountHistoryDB) {
            paccountHistoryDB->Flush();
        }
        if (pburnHistoryDB) {
            pburnHistoryDB->Flush();
        }
        if (pvaultHistoryDB) {
            pvaultHistoryDB->Flush();
        }

        if (!disconnectedConfirms.empty()) {
            for (auto const & confirm : disconnectedConfirms) {
                panchorAwaitingConfirms->Add(confirm);
            }
            // we do not clear ALL votes (even they are stale) for the case of rapid tip changing. At least, they'll be deleted after their rewards
            if (!IsInitialBlockDownload()) {
                panchorAwaitingConfirms->ReVote();
            }
        }
    }
    LogPrint(BCLog::BENCH, "- Disconnect block: %.2fms\n", (GetTimeMicros() - nStart) * MILLI);
    // Write the chain state to disk, if necessary.
    if (!FlushStateToDisk(chainparams, state, FlushStateMode::IF_NEEDED)) {
        m_disconnectTip = false;
        return false;
    }

    if (disconnectpool) {
        // Save transactions to re-add to mempool at end of reorg
        for (auto it = block.vtx.rbegin(); it != block.vtx.rend(); ++it) {
            disconnectpool->addTransaction(*it);
        }
        while (disconnectpool->DynamicMemoryUsage() > MAX_DISCONNECTED_TX_POOL_SIZE * 1000) {
            // Drop the earliest entry, and remove its children from the mempool.
            auto it = disconnectpool->queuedTx.get<insertion_order>().begin();
            mempool.removeRecursive(**it, MemPoolRemovalReason::REORG);
            disconnectpool->removeEntry(it);
        }
    }

    m_chain.SetTip(pindexDelete->pprev);

    UpdateTip(pindexDelete->pprev, chainparams);
    // Let wallets know transactions went from 1-confirmed to
    // 0-confirmed or conflicted:
    GetMainSignals().BlockDisconnected(pblock);
    m_disconnectTip = false;
    return true;
}

static int64_t nTimeReadFromDisk = 0;
static int64_t nTimeConnectTotal = 0;
static int64_t nTimeFlush = 0;
static int64_t nTimeChainState = 0;
static int64_t nTimePostConnect = 0;

struct PerBlockConnectTrace {
    CBlockIndex* pindex = nullptr;
    std::shared_ptr<const CBlock> pblock;
    std::shared_ptr<std::vector<CTransactionRef>> conflictedTxs;
    PerBlockConnectTrace() : conflictedTxs(std::make_shared<std::vector<CTransactionRef>>()) {}
};
/**
 * Used to track blocks whose transactions were applied to the UTXO state as a
 * part of a single ActivateBestChainStep call.
 *
 * This class also tracks transactions that are removed from the mempool as
 * conflicts (per block) and can be used to pass all those transactions
 * through SyncTransaction.
 *
 * This class assumes (and asserts) that the conflicted transactions for a given
 * block are added via mempool callbacks prior to the BlockConnected() associated
 * with those transactions. If any transactions are marked conflicted, it is
 * assumed that an associated block will always be added.
 *
 * This class is single-use, once you call GetBlocksConnected() you have to throw
 * it away and make a new one.
 */
class ConnectTrace {
private:
    std::vector<PerBlockConnectTrace> blocksConnected;
    CTxMemPool &pool;
    boost::signals2::scoped_connection m_connNotifyEntryRemoved;

public:
    explicit ConnectTrace(CTxMemPool &_pool) : blocksConnected(1), pool(_pool) {
        m_connNotifyEntryRemoved = pool.NotifyEntryRemoved.connect(std::bind(&ConnectTrace::NotifyEntryRemoved, this, std::placeholders::_1, std::placeholders::_2));
    }

    void BlockConnected(CBlockIndex* pindex, std::shared_ptr<const CBlock> pblock) {
        assert(!blocksConnected.back().pindex);
        assert(pindex);
        assert(pblock);
        blocksConnected.back().pindex = pindex;
        blocksConnected.back().pblock = std::move(pblock);
        blocksConnected.emplace_back();
    }

    std::vector<PerBlockConnectTrace>& GetBlocksConnected() {
        // We always keep one extra block at the end of our list because
        // blocks are added after all the conflicted transactions have
        // been filled in. Thus, the last entry should always be an empty
        // one waiting for the transactions from the next block. We pop
        // the last entry here to make sure the list we return is sane.
        assert(!blocksConnected.back().pindex);
        assert(blocksConnected.back().conflictedTxs->empty());
        blocksConnected.pop_back();
        return blocksConnected;
    }

    void NotifyEntryRemoved(CTransactionRef txRemoved, MemPoolRemovalReason reason) {
        assert(!blocksConnected.back().pindex);
        if (reason == MemPoolRemovalReason::CONFLICT) {
            blocksConnected.back().conflictedTxs->emplace_back(std::move(txRemoved));
        }
    }
};

/**
 * Connect a new block to m_chain. pblock is either nullptr or a pointer to a CBlock
 * corresponding to pindexNew, to bypass loading it again from disk.
 *
 * The block is added to connectTrace if connection succeeds.
 */
bool CChainState::ConnectTip(CValidationState& state, const CChainParams& chainparams, CBlockIndex* pindexNew, const std::shared_ptr<const CBlock>& pblock, ConnectTrace& connectTrace, DisconnectedBlockTransactions &disconnectpool)
{
    assert(pindexNew->pprev == m_chain.Tip());
    // Read block from disk.
    int64_t nTime1 = GetTimeMicros();
    std::shared_ptr<const CBlock> pthisBlock;
    if (!pblock) {
        std::shared_ptr<CBlock> pblockNew = std::make_shared<CBlock>();
        if (!ReadBlockFromDisk(*pblockNew, pindexNew, chainparams.GetConsensus()))
            return AbortNode(state, "Failed to read block");
        pthisBlock = pblockNew;
    } else {
        pthisBlock = pblock;
    }
    const CBlock& blockConnecting = *pthisBlock;
    // Apply the block atomically to the chain state.
    int64_t nTime2 = GetTimeMicros(); nTimeReadFromDisk += nTime2 - nTime1;
    int64_t nTime3;
    LogPrint(BCLog::BENCH, "  - Load block from disk: %.2fms [%.2fs]\n", (nTime2 - nTime1) * MILLI, nTimeReadFromDisk * MICRO);
    {
        CCoinsViewCache view(&CoinsTip());
        CCustomCSView mnview(*pcustomcsview);
        bool rewardedAnchors{};
        bool rv = ConnectBlock(blockConnecting, state, pindexNew, view, mnview, chainparams, rewardedAnchors);
        GetMainSignals().BlockChecked(blockConnecting, state);
        if (!rv) {
            if (state.IsInvalid()) {
                InvalidBlockFound(pindexNew, state);
            }
            // no usable history
            if (paccountHistoryDB) {
                paccountHistoryDB->Discard();
            }
            if (pburnHistoryDB) {
                pburnHistoryDB->Discard();
            }
            if (pvaultHistoryDB) {
                pvaultHistoryDB->Discard();
            }
            return error("%s: ConnectBlock %s failed, %s", __func__, pindexNew->GetBlockHash().ToString(), FormatStateMessage(state));
        }
        nTime3 = GetTimeMicros(); nTimeConnectTotal += nTime3 - nTime2;
        LogPrint(BCLog::BENCH, "  - Connect total: %.2fms [%.2fs (%.2fms/blk)]\n", (nTime3 - nTime2) * MILLI, nTimeConnectTotal * MICRO, nTimeConnectTotal * MILLI / nBlocksTotal);
        bool flushed = view.Flush() && mnview.Flush();
        assert(flushed);

        // flush history
        if (paccountHistoryDB) {
            paccountHistoryDB->Flush();
        }
        if (pburnHistoryDB) {
            pburnHistoryDB->Flush();
        }
        if (pvaultHistoryDB) {
            pvaultHistoryDB->Flush();
        }

        // Delete all other confirms from memory
        if (rewardedAnchors) {
            std::vector<uint256> oldConfirms;
            panchorAwaitingConfirms->ForEachConfirm([&oldConfirms](const CAnchorConfirmMessage &confirm) {
                oldConfirms.push_back(confirm.btcTxHash);
                return true;
            });

            for (const auto &confirm: oldConfirms) {
                panchorAwaitingConfirms->EraseAnchor(confirm);
            }
        }
    }
    int64_t nTime4 = GetTimeMicros(); nTimeFlush += nTime4 - nTime3;
    LogPrint(BCLog::BENCH, "  - Flush: %.2fms [%.2fs (%.2fms/blk)]\n", (nTime4 - nTime3) * MILLI, nTimeFlush * MICRO, nTimeFlush * MILLI / nBlocksTotal);
    // Write the chain state to disk, if necessary.
    if (!FlushStateToDisk(chainparams, state, FlushStateMode::IF_NEEDED))
        return false;
    int64_t nTime5 = GetTimeMicros(); nTimeChainState += nTime5 - nTime4;
    LogPrint(BCLog::BENCH, "  - Writing chainstate: %.2fms [%.2fs (%.2fms/blk)]\n", (nTime5 - nTime4) * MILLI, nTimeChainState * MICRO, nTimeChainState * MILLI / nBlocksTotal);
    // Remove conflicting transactions from the mempool.;
    mempool.removeForBlock(blockConnecting.vtx, pindexNew->nHeight);
    disconnectpool.removeForBlock(blockConnecting.vtx);
    // Update m_chain & related variables.
    m_chain.SetTip(pindexNew);
    UpdateTip(pindexNew, chainparams);

    // Update teams every anchoringTeamChange number of blocks
    if (pindexNew->nHeight >= Params().GetConsensus().DakotaHeight &&
            pindexNew->nHeight % Params().GetConsensus().mn.anchoringTeamChange == 0) {
        pcustomcsview->CalcAnchoringTeams(blockConnecting.stakeModifier, pindexNew);

        // Delete old and now invalid anchor confirms
        panchorAwaitingConfirms->Clear();

        // Revote to pay any unrewarded anchor confirms
        if (!IsInitialBlockDownload()) {
            panchorAwaitingConfirms->ReVote();
        }
    }

    int64_t nTime6 = GetTimeMicros(); nTimePostConnect += nTime6 - nTime5; nTimeTotal += nTime6 - nTime1;
    LogPrint(BCLog::BENCH, "  - Connect postprocess: %.2fms [%.2fs (%.2fms/blk)]\n", (nTime6 - nTime5) * MILLI, nTimePostConnect * MICRO, nTimePostConnect * MILLI / nBlocksTotal);
    LogPrint(BCLog::BENCH, "- Connect block: %.2fms [%.2fs (%.2fms/blk)]\n", (nTime6 - nTime1) * MILLI, nTimeTotal * MICRO, nTimeTotal * MILLI / nBlocksTotal);

    connectTrace.BlockConnected(pindexNew, std::move(pthisBlock));
    return true;
}

/**
 * Return the tip of the chain with the most work in it, that isn't
 * known to be invalid (it's however far from certain to be valid).
 */
CBlockIndex* CChainState::FindMostWorkChain() {
    do {
        CBlockIndex *pindexNew = nullptr;

        // Find the best candidate header.
        {
            std::set<CBlockIndex*, CBlockIndexWorkComparator>::reverse_iterator it = setBlockIndexCandidates.rbegin();
            if (it == setBlockIndexCandidates.rend())
                return nullptr;
            pindexNew = *it;
        }

        // Check whether all blocks on the path between the currently active chain and the candidate are valid.
        // Just going until the active chain is an optimization, as we know all blocks in it are valid already.
        CBlockIndex *pindexTest = pindexNew;
        bool fInvalidAncestor = false;
        while (pindexTest && !m_chain.Contains(pindexTest)) {
            assert(pindexTest->HaveTxsDownloaded() || pindexTest->nHeight == 0);

            // Pruned nodes may have entries in setBlockIndexCandidates for
            // which block files have been deleted.  Remove those as candidates
            // for the most work chain if we come across them; we can't switch
            // to a chain unless we have all the non-active-chain parent blocks.
            bool fFailedChain = pindexTest->nStatus & BLOCK_FAILED_MASK;
            bool fMissingData = !(pindexTest->nStatus & BLOCK_HAVE_DATA);
            if (fFailedChain || fMissingData) {
                // Candidate chain is not usable (either invalid or missing data)
                if (fFailedChain && (pindexBestInvalid == nullptr || pindexNew->nChainWork > pindexBestInvalid->nChainWork))
                    pindexBestInvalid = pindexNew;
                CBlockIndex *pindexFailed = pindexNew;
                // Remove the entire chain from the set.
                while (pindexTest != pindexFailed) {
                    if (fFailedChain) {
                        pindexFailed->nStatus |= BLOCK_FAILED_CHILD;
                    } else if (fMissingData) {
                        // If we're missing data, then add back to m_blocks_unlinked,
                        // so that if the block arrives in the future we can try adding
                        // to setBlockIndexCandidates again.
                        m_blockman.m_blocks_unlinked.insert(
                            std::make_pair(pindexFailed->pprev, pindexFailed));
                    }
                    setBlockIndexCandidates.erase(pindexFailed);
                    pindexFailed = pindexFailed->pprev;
                }
                setBlockIndexCandidates.erase(pindexTest);
                fInvalidAncestor = true;
                break;
            }
            pindexTest = pindexTest->pprev;
        }
        if (!fInvalidAncestor)
            return pindexNew;
    } while(true);
}

/** Delete all entries in setBlockIndexCandidates that are worse than the current tip. */
void CChainState::PruneBlockIndexCandidates() {
    // Note that we can't delete the current block itself, as we may need to return to it later in case a
    // reorganization to a better block fails.
    std::set<CBlockIndex*, CBlockIndexWorkComparator>::iterator it = setBlockIndexCandidates.begin();
    while (it != setBlockIndexCandidates.end() && setBlockIndexCandidates.value_comp()(*it, m_chain.Tip())) {
        setBlockIndexCandidates.erase(it++);
    }
    // Either the current tip or a successor of it we're working towards is left in setBlockIndexCandidates.
    assert(!setBlockIndexCandidates.empty());
//    LogPrintf("TRACE PruneBlockIndexCandidates() after: setBlockIndexCandidates: %i\n", setBlockIndexCandidates.size());
}

//! Returns last CBlockIndex* that is a checkpoint
static CBlockIndex* GetLastCheckpoint(const CCheckpointData& data) EXCLUSIVE_LOCKS_REQUIRED(cs_main)
{
    const MapCheckpoints& checkpoints = data.mapCheckpoints;

    for (const MapCheckpoints::value_type& i : reverse_iterate(checkpoints))
    {
        const uint256& hash = i.second;
        CBlockIndex* pindex = LookupBlockIndex(hash);
        if (pindex) {
            return pindex;
        }
    }
    return nullptr;
}

/**
 * Try to make some progress towards making pindexMostWork the active block.
 * pblock is either nullptr or a pointer to a CBlock corresponding to pindexMostWork.
 */
bool CChainState::ActivateBestChainStep(CValidationState& state, const CChainParams& chainparams, CBlockIndex* pindexMostWork, const std::shared_ptr<const CBlock>& pblock, bool& fInvalidFound, ConnectTrace& connectTrace)
{
    AssertLockHeld(cs_main);

    const CBlockIndex *pindexOldTip = m_chain.Tip();
    const CBlockIndex *pindexFork = m_chain.FindFork(pindexMostWork);

    // Disconnect active blocks which are no longer in the best chain.
    bool fBlocksDisconnected = false;
    DisconnectedBlockTransactions disconnectpool;
    auto disconnectBlocksTo = [&](const CBlockIndex *pindex) -> bool {
        while (m_chain.Tip() && m_chain.Tip() != pindex) {
            if (!DisconnectTip(state, chainparams, &disconnectpool)) {
                // This is likely a fatal error, but keep the mempool consistent,
                // just in case. Only remove from the mempool in this case.
                UpdateMempoolForReorg(disconnectpool, false);

                // If we're unable to disconnect a block during normal operation,
                // then that is a failure of our local system -- we should abort
                // rather than stay on a less work chain.
                return AbortNode(state, "Failed to disconnect block; see debug.log for details");
            }
            fBlocksDisconnected = true;

            if (ShutdownRequested())
                break;
        }
        return true;
    };

    if (!disconnectBlocksTo(pindexFork))
        return false;

    // Build list of new blocks to connect.
    std::vector<CBlockIndex*> vpindexToConnect;
    bool fContinue = true;
    int nHeight = pindexFork ? pindexFork->nHeight : -1;
    while (fContinue && nHeight != pindexMostWork->nHeight) {
        // Don't iterate the entire list of potential improvements toward the best tip, as we likely only need
        // a few blocks along the way.
        int nTargetHeight = std::min(nHeight + 32, pindexMostWork->nHeight);
        vpindexToConnect.clear();
        vpindexToConnect.reserve(nTargetHeight - nHeight);
        CBlockIndex *pindexIter = pindexMostWork->GetAncestor(nTargetHeight);
        while (pindexIter && pindexIter->nHeight != nHeight) {
            vpindexToConnect.push_back(pindexIter);
            pindexIter = pindexIter->pprev;
        }
        nHeight = nTargetHeight;

        // Connect new blocks.
        for (CBlockIndex *pindexConnect : reverse_iterate(vpindexToConnect)) {
            state = CValidationState();
            if (!ConnectTip(state, chainparams, pindexConnect, pindexConnect == pindexMostWork ? pblock : std::shared_ptr<const CBlock>(), connectTrace, disconnectpool)) {
                if (state.IsInvalid()) {
                    fContinue = false;
                    if (state.GetRejectReason() == "high-hash"
                    || (pindexConnect == pindexMostWork
                    && pindexConnect->nHeight >= chainparams.GetConsensus().FortCanningParkHeight
                    && state.GetRejectCode() == REJECT_CUSTOMTX)) {
                        UpdateMempoolForReorg(disconnectpool, false);
                        return false;
                    }
                    fInvalidFound = true;
                    InvalidChainFound(vpindexToConnect.front());
                    if (state.GetReason() == ValidationInvalidReason::BLOCK_MUTATED) {
                        // prior EunosHeight we shoutdown node on mutated block
                        if (ShutdownRequested()) {
                            return false;
                        }
                        // now block cannot be part of blockchain either
                        // but it can be produced by outdated/malicious masternode
                        // so we should not shutdown entire network
                        if (auto blockIndex = ChainActive()[vpindexToConnect.front()->nHeight]) {
                            auto checkPoint = GetLastCheckpoint(chainparams.Checkpoints());
                            if (checkPoint && blockIndex->nHeight > checkPoint->nHeight) {
                                disconnectBlocksTo(blockIndex);
                            }
                        }
                    }
                    if (pindexConnect == pindexMostWork
                    && (pindexConnect->nHeight < chainparams.GetConsensus().EunosHeight
                    || state.GetRejectCode() == REJECT_CUSTOMTX)) {
                        // NOTE: Invalidate blocks back to last checkpoint
                        auto &checkpoints = chainparams.Checkpoints().mapCheckpoints;
                        //calculate the latest suitable checkpoint block height
                        auto checkpointIt = checkpoints.lower_bound(pindexConnect->nHeight);
                        auto fallbackCheckpointBlockHeight = (checkpointIt != checkpoints.begin()) ? (--checkpointIt)->first : 0;

                        CBlockIndex *blockIndex = nullptr;
                        //check spv and anchors are available and try it first
                        if (spv::pspv && panchors) {
                            auto fallbackAnchor = panchors->GetLatestAnchorUpToDeFiHeight(pindexConnect->nHeight);
                            if (fallbackAnchor && (fallbackAnchor->anchor.height > static_cast<THeight>(fallbackCheckpointBlockHeight))) {
                                blockIndex = LookupBlockIndex(fallbackAnchor->anchor.blockHash);
                            }
                        }
                        if (!blockIndex && fallbackCheckpointBlockHeight > 0) {// it doesn't makes sense backward to genesis
                            blockIndex = LookupBlockIndex(checkpointIt->second);
                        }
                        //fallback
                        if (blockIndex) {
                            if (!disconnectBlocksTo(blockIndex))
                                return false;
                        }
                    }
                    break;
                } else {
                    // A system error occurred (disk space, database error, ...).
                    // Make the mempool consistent with the current tip, just in case
                    // any observers try to use it before shutdown.
                    UpdateMempoolForReorg(disconnectpool, false);
                    return false;
                }
            } else {
                PruneBlockIndexCandidates();
                if (!pindexOldTip || m_chain.Tip()->nChainWork > pindexOldTip->nChainWork) {
                    // We're in a better position than we were. Return temporarily to release the lock.
                    fContinue = false;
                    break;
                }
            }
        }
    }

    if (fBlocksDisconnected) {
        // If any blocks were disconnected, disconnectpool may be non empty.  Add
        // any disconnected transactions back to the mempool.
        UpdateMempoolForReorg(disconnectpool, true);
    }
    mempool.xcheck(&CoinsTip(), pcustomcsview.get(), chainparams);

    // Callbacks/notifications for a new best chain.
    if (fInvalidFound)
        CheckForkWarningConditionsOnNewFork(vpindexToConnect.back());
    else
        CheckForkWarningConditions();

    return true;
}

static bool NotifyHeaderTip() LOCKS_EXCLUDED(cs_main) {
    bool fNotify = false;
    bool fInitialBlockDownload = false;
    static CBlockIndex* pindexHeaderOld = nullptr;
    CBlockIndex* pindexHeader = nullptr;
    {
        LOCK(cs_main);
        pindexHeader = pindexBestHeader;

        if (pindexHeader != pindexHeaderOld) {
            fNotify = true;
            fInitialBlockDownload = ::ChainstateActive().IsInitialBlockDownload();
            pindexHeaderOld = pindexHeader;
        }
    }
    // Send block tip changed notifications without cs_main
    if (fNotify) {
        uiInterface.NotifyHeaderTip(fInitialBlockDownload, pindexHeader);
    }
    return fNotify;
}

static void LimitValidationInterfaceQueue() LOCKS_EXCLUDED(cs_main) {
    AssertLockNotHeld(cs_main);

    if (GetMainSignals().CallbacksPending() > 10) {
        SyncWithValidationInterfaceQueue();
    }
}

/**
 * Make the best chain active, in multiple steps. The result is either failure
 * or an activated best chain. pblock is either nullptr or a pointer to a block
 * that is already loaded (to avoid loading it again from disk).
 *
 * ActivateBestChain is split into steps (see ActivateBestChainStep) so that
 * we avoid holding cs_main for an extended period of time; the length of this
 * call may be quite long during reindexing or a substantial reorg.
 */
bool CChainState::ActivateBestChain(CValidationState &state, const CChainParams& chainparams, std::shared_ptr<const CBlock> pblock) {
    // Note that while we're often called here from ProcessNewBlock, this is
    // far from a guarantee. Things in the P2P/RPC will often end up calling
    // us in the middle of ProcessNewBlock - do not assume pblock is set
    // sanely for performance or correctness!
    AssertLockNotHeld(cs_main);

    // ABC maintains a fair degree of expensive-to-calculate internal state
    // because this function periodically releases cs_main so that it does not lock up other threads for too long
    // during large connects - and to allow for e.g. the callback queue to drain
    // we use m_cs_chainstate to enforce mutual exclusion so that only one caller may execute this function at a time
    LOCK(m_cs_chainstate);

    CBlockIndex *pindexMostWork = nullptr;
    CBlockIndex *pindexNewTip = nullptr;
    int nStopAtHeight = gArgs.GetArg("-stopatheight", DEFAULT_STOPATHEIGHT);
    do {
        // Block until the validation queue drains. This should largely
        // never happen in normal operation, however may happen during
        // reindex, causing memory blowup if we run too far ahead.
        // Note that if a validationinterface callback ends up calling
        // ActivateBestChain this may lead to a deadlock! We should
        // probably have a DEBUG_LOCKORDER test for this in the future.
        LimitValidationInterfaceQueue();
        {
            LOCK2(cs_main, ::mempool.cs); // Lock transaction pool for at least as long as it takes for connectTrace to be consumed
            CBlockIndex* starting_tip = m_chain.Tip();
            bool blocks_connected = false;
            do {
                // We absolutely may not unlock cs_main until we've made forward progress
                // (with the exception of shutdown due to hardware issues, low disk space, etc).
                ConnectTrace connectTrace(mempool); // Destructed before cs_main is unlocked

                if (pindexMostWork == nullptr) {
                    pindexMostWork = FindMostWorkChain();
                }

                // Whether we have anything to do at all.
                if (pindexMostWork == nullptr || pindexMostWork == m_chain.Tip()) {
                    break;
                }

                bool fInvalidFound = false;
                std::shared_ptr<const CBlock> nullBlockPtr;
                if (!ActivateBestChainStep(state, chainparams, pindexMostWork, pblock && pblock->GetHash() == pindexMostWork->GetBlockHash() ? pblock : nullBlockPtr, fInvalidFound, connectTrace))
                    return false;
                blocks_connected = true;

                if (fInvalidFound) {
                    // Wipe cache, we may need another branch now.
                    pindexMostWork = nullptr;
                }

                pindexNewTip = m_chain.Tip();

                for (const PerBlockConnectTrace& trace : connectTrace.GetBlocksConnected()) {
                    assert(trace.pblock && trace.pindex);
                    GetMainSignals().BlockConnected(trace.pblock, trace.pindex, trace.conflictedTxs);
                }
            } while (!m_chain.Tip() || (starting_tip && CBlockIndexWorkComparator()(m_chain.Tip(), starting_tip)));
            if (!blocks_connected) return true;

            const CBlockIndex* pindexFork = m_chain.FindFork(starting_tip);
            bool fInitialDownload = IsInitialBlockDownload();

            // Notify external listeners about the new tip.
            // Enqueue while holding cs_main to ensure that UpdatedBlockTip is called in the order in which blocks are connected
            if (pindexFork != pindexNewTip) {
                // Notify ValidationInterface subscribers
                GetMainSignals().UpdatedBlockTip(pindexNewTip, pindexFork, fInitialDownload);

                // Always notify the UI if a new block tip was connected
                uiInterface.NotifyBlockTip(fInitialDownload, pindexNewTip);
            }
        }
        // When we reach this point, we switched to a new tip (stored in pindexNewTip).

        if (nStopAtHeight && pindexNewTip && pindexNewTip->nHeight >= nStopAtHeight) StartShutdown();

        // We check shutdown only after giving ActivateBestChainStep a chance to run once so that we
        // never shutdown before connecting the genesis block during LoadChainTip(). Previously this
        // caused an assert() failure during shutdown in such cases as the UTXO DB flushing checks
        // that the best block hash is non-null.
        if (ShutdownRequested())
            break;
    } while (pindexNewTip != pindexMostWork);
    CheckBlockIndex(chainparams.GetConsensus());

    // Write changes periodically to disk, after relay.
    if (!FlushStateToDisk(chainparams, state, FlushStateMode::PERIODIC)) {
        return false;
    }

    return true;
}

bool ActivateBestChain(CValidationState &state, const CChainParams& chainparams, std::shared_ptr<const CBlock> pblock) {
    return ::ChainstateActive().ActivateBestChain(state, chainparams, std::move(pblock));
}

bool CChainState::PreciousBlock(CValidationState& state, const CChainParams& params, CBlockIndex *pindex)
{
    {
        LOCK(cs_main);
        if (pindex->nChainWork < m_chain.Tip()->nChainWork) {
            // Nothing to do, this block is not at the tip.
            return true;
        }
        if (m_chain.Tip()->nChainWork > nLastPreciousChainwork) {
            // The chain has been extended since the last call, reset the counter.
            nBlockReverseSequenceId = -1;
        }
        nLastPreciousChainwork = m_chain.Tip()->nChainWork;
        setBlockIndexCandidates.erase(pindex);
        pindex->nSequenceId = nBlockReverseSequenceId;
        if (nBlockReverseSequenceId > std::numeric_limits<int32_t>::min()) {
            // We can't keep reducing the counter if somebody really wants to
            // call preciousblock 2**31-1 times on the same set of tips...
            nBlockReverseSequenceId--;
        }
        if (pindex->IsValid(BLOCK_VALID_TRANSACTIONS) && pindex->HaveTxsDownloaded()) {
            setBlockIndexCandidates.insert(pindex);
            PruneBlockIndexCandidates();
        }
    }

    return ActivateBestChain(state, params, std::shared_ptr<const CBlock>());
}
bool PreciousBlock(CValidationState& state, const CChainParams& params, CBlockIndex *pindex) {
    return ::ChainstateActive().PreciousBlock(state, params, pindex);
}

bool CChainState::InvalidateBlock(CValidationState& state, const CChainParams& chainparams, CBlockIndex *pindex)
{
    CBlockIndex* to_mark_failed = pindex;
    bool pindex_was_in_chain = false;
    int disconnected = 0;

    // We do not allow ActivateBestChain() to run while InvalidateBlock() is
    // running, as that could cause the tip to change while we disconnect
    // blocks.
    LOCK(m_cs_chainstate);

    // We'll be acquiring and releasing cs_main below, to allow the validation
    // callbacks to run. However, we should keep the block index in a
    // consistent state as we disconnect blocks -- in particular we need to
    // add equal-work blocks to setBlockIndexCandidates as we disconnect.
    // To avoid walking the block index repeatedly in search of candidates,
    // build a map once so that we can look up candidate blocks by chain
    // work as we go.
    std::multimap<const arith_uint256, CBlockIndex *> candidate_blocks_by_work;

    {
        LOCK(cs_main);
        CBlockIndex* pcheckpoint = GetLastCheckpoint(chainparams.Checkpoints());
        if (pcheckpoint && pindex->nHeight <= pcheckpoint->nHeight)
            return state.Invalid(ValidationInvalidReason::BLOCK_CHECKPOINT, error("Cannot invalidate block prior last checkpoint height %d", pcheckpoint->nHeight), REJECT_CHECKPOINT, "");

        for (const auto& entry : m_blockman.m_block_index) {
            CBlockIndex *candidate = entry.second;
            // We don't need to put anything in our active chain into the
            // multimap, because those candidates will be found and considered
            // as we disconnect.
            // Instead, consider only non-active-chain blocks that have at
            // least as much work as where we expect the new tip to end up.
            if (!m_chain.Contains(candidate) &&
                    !CBlockIndexWorkComparator()(candidate, pindex->pprev) &&
                    candidate->IsValid(BLOCK_VALID_TRANSACTIONS) &&
                    candidate->HaveTxsDownloaded()) {
                candidate_blocks_by_work.insert(std::make_pair(candidate->nChainWork, candidate));
            }
        }
    }

    // Disconnect (descendants of) pindex, and mark them invalid.
    while (true) {
        if (ShutdownRequested()) break;

        // Make sure the queue of validation callbacks doesn't grow unboundedly.
        LimitValidationInterfaceQueue();

        LOCK2(cs_main, ::mempool.cs); // Lock for as long as disconnectpool is in scope to make sure UpdateMempoolForReorg is called after DisconnectTip without unlocking in between
        if (!m_chain.Contains(pindex)) break;
        pindex_was_in_chain = true;
        CBlockIndex *invalid_walk_tip = m_chain.Tip();

        // ActivateBestChain considers blocks already in m_chain
        // unconditionally valid already, so force disconnect away from it.
        DisconnectedBlockTransactions disconnectpool;
        bool ret = DisconnectTip(state, chainparams, &disconnectpool);
        // DisconnectTip will add transactions to disconnectpool.
        // Adjust the mempool to be consistent with the new tip, adding
        // transactions back to the mempool if disconnecting was successful,
        // and we're not doing a very deep invalidation (in which case
        // keeping the mempool up to date is probably futile anyway).
        UpdateMempoolForReorg(disconnectpool, /* fAddToMempool = */ (++disconnected <= 10) && ret);
        if (!ret) return false;
        assert(invalid_walk_tip->pprev == m_chain.Tip());

        // We immediately mark the disconnected blocks as invalid.
        // This prevents a case where pruned nodes may fail to invalidateblock
        // and be left unable to start as they have no tip candidates (as there
        // are no blocks that meet the "have data and are not invalid per
        // nStatus" criteria for inclusion in setBlockIndexCandidates).
        invalid_walk_tip->nStatus |= BLOCK_FAILED_VALID;
        setDirtyBlockIndex.insert(invalid_walk_tip);
        setBlockIndexCandidates.erase(invalid_walk_tip);
        setBlockIndexCandidates.insert(invalid_walk_tip->pprev);
        if (invalid_walk_tip->pprev == to_mark_failed && (to_mark_failed->nStatus & BLOCK_FAILED_VALID)) {
            // We only want to mark the last disconnected block as BLOCK_FAILED_VALID; its children
            // need to be BLOCK_FAILED_CHILD instead.
            to_mark_failed->nStatus = (to_mark_failed->nStatus ^ BLOCK_FAILED_VALID) | BLOCK_FAILED_CHILD;
            setDirtyBlockIndex.insert(to_mark_failed);
        }

        // Add any equal or more work headers to setBlockIndexCandidates
        auto candidate_it = candidate_blocks_by_work.lower_bound(invalid_walk_tip->pprev->nChainWork);
        while (candidate_it != candidate_blocks_by_work.end()) {
            if (!CBlockIndexWorkComparator()(candidate_it->second, invalid_walk_tip->pprev)) {
                setBlockIndexCandidates.insert(candidate_it->second);
                candidate_it = candidate_blocks_by_work.erase(candidate_it);
            } else {
                ++candidate_it;
            }
        }

        // Track the last disconnected block, so we can correct its BLOCK_FAILED_CHILD status in future
        // iterations, or, if it's the last one, call InvalidChainFound on it.
        to_mark_failed = invalid_walk_tip;
    }

    {
        LOCK(cs_main);
        if (m_chain.Contains(to_mark_failed)) {
            // If the to-be-marked invalid block is in the active chain, something is interfering and we can't proceed.
            return false;
        }

        // Mark pindex (or the last disconnected block) as invalid, even when it never was in the main chain
        to_mark_failed->nStatus |= BLOCK_FAILED_VALID;
        setDirtyBlockIndex.insert(to_mark_failed);
        setBlockIndexCandidates.erase(to_mark_failed);
        m_blockman.m_failed_blocks.insert(to_mark_failed);

        // The resulting new best tip may not be in setBlockIndexCandidates anymore, so
        // add it again.
        BlockMap::iterator it = m_blockman.m_block_index.begin();
        while (it != m_blockman.m_block_index.end()) {
            if (it->second->IsValid(BLOCK_VALID_TRANSACTIONS) && it->second->HaveTxsDownloaded() && !setBlockIndexCandidates.value_comp()(it->second, m_chain.Tip())) {
                setBlockIndexCandidates.insert(it->second);
            }
            it++;
        }

        InvalidChainFound(to_mark_failed);
    }

    // Only notify about a new block tip if the active chain was modified.
    if (pindex_was_in_chain) {
        uiInterface.NotifyBlockTip(IsInitialBlockDownload(), to_mark_failed->pprev);
    }
    return true;
}

bool InvalidateBlock(CValidationState& state, const CChainParams& chainparams, CBlockIndex *pindex) {
    return ::ChainstateActive().InvalidateBlock(state, chainparams, pindex);
}

void CChainState::ResetBlockFailureFlags(CBlockIndex *pindex) {
    AssertLockHeld(cs_main);

    int nHeight = pindex->nHeight;

    // Remove the invalidity flag from this block and all its descendants.
    BlockMap::iterator it = m_blockman.m_block_index.begin();
    while (it != m_blockman.m_block_index.end()) {
        if (!it->second->IsValid() && it->second->GetAncestor(nHeight) == pindex) {
            it->second->nStatus &= ~BLOCK_FAILED_MASK;
            setDirtyBlockIndex.insert(it->second);
            if (it->second->IsValid(BLOCK_VALID_TRANSACTIONS) && it->second->HaveTxsDownloaded() && setBlockIndexCandidates.value_comp()(m_chain.Tip(), it->second)) {
                setBlockIndexCandidates.insert(it->second);
            }
            if (it->second == pindexBestInvalid) {
                // Reset invalid block marker if it was pointing to one of those.
                pindexBestInvalid = nullptr;
            }
            m_blockman.m_failed_blocks.erase(it->second);
        }
        it++;
    }

    // Remove the invalidity flag from all ancestors too.
    while (pindex != nullptr) {
        if (pindex->nStatus & BLOCK_FAILED_MASK) {
            pindex->nStatus &= ~BLOCK_FAILED_MASK;
            setDirtyBlockIndex.insert(pindex);
            m_blockman.m_failed_blocks.erase(pindex);
        }
        pindex = pindex->pprev;
    }
}

void ResetBlockFailureFlags(CBlockIndex *pindex) {
    return ::ChainstateActive().ResetBlockFailureFlags(pindex);
}

CBlockIndex* BlockManager::AddToBlockIndex(const CBlockHeader& block)
{
    AssertLockHeld(cs_main);

    // Check for duplicate
    uint256 hash = block.GetHash();
    BlockMap::iterator it = m_block_index.find(hash);
    if (it != m_block_index.end())
        return it->second;

    // Construct new block index object
    CBlockIndex* pindexNew = new CBlockIndex(block);
    // We assign the sequence id to blocks only when the full data is available,
    // to avoid miners withholding blocks but broadcasting headers, to get a
    // competitive advantage.
    pindexNew->nSequenceId = 0;
    BlockMap::iterator mi = m_block_index.insert(std::make_pair(hash, pindexNew)).first;
    pindexNew->phashBlock = &((*mi).first);
    BlockMap::iterator miPrev = m_block_index.find(block.hashPrevBlock);
    if (miPrev != m_block_index.end())
    {
        pindexNew->pprev = (*miPrev).second;
        pindexNew->nHeight = pindexNew->pprev->nHeight + 1;
        pindexNew->BuildSkip();
    }
    pindexNew->nTimeMax = (pindexNew->pprev ? std::max(pindexNew->pprev->nTimeMax, pindexNew->nTime) : pindexNew->nTime);
    pindexNew->nChainWork = (pindexNew->pprev ? pindexNew->pprev->nChainWork : 0) + GetBlockProof(*pindexNew);
    pindexNew->RaiseValidity(BLOCK_VALID_TREE);
    if (pindexBestHeader == nullptr || pindexBestHeader->nChainWork < pindexNew->nChainWork)
        pindexBestHeader = pindexNew;

    setDirtyBlockIndex.insert(pindexNew);

    return pindexNew;
}

/** Mark a block as having its data received and checked (up to BLOCK_VALID_TRANSACTIONS). */
void CChainState::ReceivedBlockTransactions(const CBlock& block, CBlockIndex* pindexNew, const FlatFilePos& pos, const Consensus::Params& consensusParams)
{
    pindexNew->nTx = block.vtx.size();
    pindexNew->nChainTx = 0;
    pindexNew->nFile = pos.nFile;
    pindexNew->nDataPos = pos.nPos;
    pindexNew->nUndoPos = 0;
    pindexNew->nStatus |= BLOCK_HAVE_DATA;
    if (IsWitnessEnabled(pindexNew->pprev, consensusParams)) {
        pindexNew->nStatus |= BLOCK_OPT_WITNESS;
    }
    pindexNew->RaiseValidity(BLOCK_VALID_TRANSACTIONS);
    setDirtyBlockIndex.insert(pindexNew);

    if (pindexNew->pprev == nullptr || pindexNew->pprev->HaveTxsDownloaded()) {
        // If pindexNew is the genesis block or all parents are BLOCK_VALID_TRANSACTIONS.
        std::deque<CBlockIndex*> queue;
        queue.push_back(pindexNew);

        // Recursively process any descendant blocks that now may be eligible to be connected.
        while (!queue.empty()) {
            CBlockIndex *pindex = queue.front();
            queue.pop_front();
            pindex->nChainTx = (pindex->pprev ? pindex->pprev->nChainTx : 0) + pindex->nTx;
            {
                LOCK(cs_nBlockSequenceId);
                pindex->nSequenceId = nBlockSequenceId++;
            }
            if (m_chain.Tip() == nullptr || !setBlockIndexCandidates.value_comp()(pindex, m_chain.Tip())) {
                setBlockIndexCandidates.insert(pindex);
//                LogPrintf("TRACE ReceivedBlockTransactions() after: setBlockIndexCandidates: %i\n", setBlockIndexCandidates.size());
            }
            std::pair<std::multimap<CBlockIndex*, CBlockIndex*>::iterator, std::multimap<CBlockIndex*, CBlockIndex*>::iterator> range = m_blockman.m_blocks_unlinked.equal_range(pindex);
            while (range.first != range.second) {
                std::multimap<CBlockIndex*, CBlockIndex*>::iterator it = range.first;
                queue.push_back(it->second);
                range.first++;
                m_blockman.m_blocks_unlinked.erase(it);
            }
        }
    } else {
        if (pindexNew->pprev && pindexNew->pprev->IsValid(BLOCK_VALID_TREE)) {
            m_blockman.m_blocks_unlinked.insert(std::make_pair(pindexNew->pprev, pindexNew));
        }
    }
}

static bool FindBlockPos(FlatFilePos &pos, unsigned int nAddSize, unsigned int nHeight, uint64_t nTime, bool fKnown = false)
{
    LOCK(cs_LastBlockFile);

    unsigned int nFile = fKnown ? pos.nFile : nLastBlockFile;
    if (vinfoBlockFile.size() <= nFile) {
        vinfoBlockFile.resize(nFile + 1);
    }

    if (!fKnown) {
        while (vinfoBlockFile[nFile].nSize + nAddSize >= MAX_BLOCKFILE_SIZE) {
            nFile++;
            if (vinfoBlockFile.size() <= nFile) {
                vinfoBlockFile.resize(nFile + 1);
            }
        }
        pos.nFile = nFile;
        pos.nPos = vinfoBlockFile[nFile].nSize;
    }

    if ((int)nFile != nLastBlockFile) {
        if (!fKnown) {
            LogPrintf("Leaving block file %i: %s\n", nLastBlockFile, vinfoBlockFile[nLastBlockFile].ToString());
        }
        FlushBlockFile(!fKnown);
        nLastBlockFile = nFile;
    }

    vinfoBlockFile[nFile].AddBlock(nHeight, nTime);
    if (fKnown)
        vinfoBlockFile[nFile].nSize = std::max(pos.nPos + nAddSize, vinfoBlockFile[nFile].nSize);
    else
        vinfoBlockFile[nFile].nSize += nAddSize;

    if (!fKnown) {
        bool out_of_space;
        size_t bytes_allocated = BlockFileSeq().Allocate(pos, nAddSize, out_of_space);
        if (out_of_space) {
            return AbortNode("Disk space is too low!", _("Error: Disk space is too low!").translated, CClientUIInterface::MSG_NOPREFIX);
        }
        if (bytes_allocated != 0 && fPruneMode) {
            fCheckForPruning = true;
        }
    }

    setDirtyFileInfo.insert(nFile);
    return true;
}

static bool FindUndoPos(CValidationState &state, int nFile, FlatFilePos &pos, unsigned int nAddSize)
{
    pos.nFile = nFile;

    LOCK(cs_LastBlockFile);

    pos.nPos = vinfoBlockFile[nFile].nUndoSize;
    vinfoBlockFile[nFile].nUndoSize += nAddSize;
    setDirtyFileInfo.insert(nFile);

    bool out_of_space;
    size_t bytes_allocated = UndoFileSeq().Allocate(pos, nAddSize, out_of_space);
    if (out_of_space) {
        return AbortNode(state, "Disk space is too low!", _("Error: Disk space is too low!").translated, CClientUIInterface::MSG_NOPREFIX);
    }
    if (bytes_allocated != 0 && fPruneMode) {
        fCheckForPruning = true;
    }

    return true;
}

bool CheckBlock(const CBlock& block, CValidationState& state, const Consensus::Params& consensusParams, CheckContextState& ctxState, bool fCheckPOS, const int height, bool fCheckMerkleRoot)
{
    // These are checks that are independent of context.

    if (block.fChecked)
        return true;

    // Check that the header is valid (particularly PoW).  This is mostly
    // redundant with the call in AcceptBlockHeader.
    if (!fIsFakeNet && fCheckPOS && !pos::ContextualCheckProofOfStake(block, consensusParams, pcustomcsview.get(), ctxState, height))
        return state.Invalid(ValidationInvalidReason::BLOCK_INVALID_HEADER, false, REJECT_INVALID, "high-hash", "proof of stake failed");

    // Check the merkle root.
    // block merkle root is delayed to ConnectBlock to ensure account changes
    if (fCheckMerkleRoot && (height < consensusParams.EunosHeight
    || height >= consensusParams.EunosKampungHeight)) {
        bool mutated;
        uint256 hashMerkleRoot2 = BlockMerkleRoot(block, &mutated);
        if (block.hashMerkleRoot != hashMerkleRoot2)
            return state.Invalid(ValidationInvalidReason::BLOCK_MUTATED, false, REJECT_INVALID, "bad-txnmrklroot", "hashMerkleRoot mismatch");

        // Check for merkle tree malleability (CVE-2012-2459): repeating sequences
        // of transactions in a block without affecting the merkle root of a block,
        // while still invalidating it.
        if (mutated)
            return state.Invalid(ValidationInvalidReason::BLOCK_MUTATED, false, REJECT_INVALID, "bad-txns-duplicate", "duplicate transaction");
    }

    // All potential-corruption validation must be done before we do any
    // transaction validation, as otherwise we may mark the header as invalid
    // because we receive the wrong transactions for it.
    // Note that witness malleability is checked in ContextualCheckBlock, so no
    // checks that use witness data may be performed here.

    // Size limits
    if (block.vtx.empty() || block.vtx.size() * WITNESS_SCALE_FACTOR > MAX_BLOCK_WEIGHT || ::GetSerializeSize(block, PROTOCOL_VERSION | SERIALIZE_TRANSACTION_NO_WITNESS) * WITNESS_SCALE_FACTOR > MAX_BLOCK_WEIGHT)
        return state.Invalid(ValidationInvalidReason::CONSENSUS, false, REJECT_INVALID, "bad-blk-length", "size limits failed");

    // First transaction must be coinbase, the rest must not be
    if (block.vtx.empty() || !block.vtx[0]->IsCoinBase())
        return state.Invalid(ValidationInvalidReason::CONSENSUS, false, REJECT_INVALID, "bad-cb-missing", "first tx is not coinbase");

    // skip this validation if it is Genesis (due to mn creation txs)
    if (block.GetHash() != consensusParams.hashGenesisBlock) {
        TBytes dummy;
        for (unsigned int i = 1; i < block.vtx.size(); i++) {
            if (block.vtx[i]->IsCoinBase() &&
                !IsAnchorRewardTx(*block.vtx[i], dummy, height >= consensusParams.FortCanningHeight) &&
                !IsAnchorRewardTxPlus(*block.vtx[i], dummy, height >= consensusParams.FortCanningHeight) &&
                !IsTokenSplitTx(*block.vtx[i], dummy, height >= consensusParams.FortCanningCrunchHeight))
                return state.Invalid(ValidationInvalidReason::CONSENSUS, false, REJECT_INVALID, "bad-cb-multiple", "more than one coinbase");
        }
    }

    // Check transactions
    // skip this validation if it is Genesis (due to mn creation txs)
    if (block.GetHash() != consensusParams.hashGenesisBlock) {
        for (const auto& tx : block.vtx)
            if (!CheckTransaction(*tx, state, true))
                return state.Invalid(state.GetReason(), false, state.GetRejectCode(), state.GetRejectReason(),
                                     strprintf("Transaction check failed (tx hash %s) %s", tx->GetHash().ToString(), state.GetDebugMessage()));
    }

    if (!fIsFakeNet && fCheckPOS && height >= consensusParams.FortCanningHeight) {
        CKeyID minter;
        // this is safe cause pos::ContextualCheckProofOfStake checked
        block.ExtractMinterKey(minter);
        auto nodeId = pcustomcsview->GetMasternodeIdByOperator(minter);
        auto node = pcustomcsview->GetMasternode(*nodeId);
        if (node->rewardAddressType != 0) {
            CScript rewardScriptPubKey = GetScriptForDestination(node->rewardAddressType == PKHashType ?
                CTxDestination(PKHash(node->rewardAddress)) :
                CTxDestination(WitnessV0KeyHash(node->rewardAddress))
            );
            if (block.vtx[0]->vout[0].scriptPubKey != rewardScriptPubKey) {
                return state.Invalid(ValidationInvalidReason::BLOCK_INVALID_HEADER, false, REJECT_INVALID, "bad-rewardaddress", "proof of stake failed");
            }
        }
    }

    unsigned int nSigOps = 0;
    for (const auto& tx : block.vtx)
    {
        nSigOps += GetLegacySigOpCount(*tx);
    }
    if (nSigOps * WITNESS_SCALE_FACTOR > MAX_BLOCK_SIGOPS_COST)
        return state.Invalid(ValidationInvalidReason::CONSENSUS, false, REJECT_INVALID, "bad-blk-sigops", "out-of-bounds SigOpCount");

    if (fCheckPOS && fCheckMerkleRoot)
        block.fChecked = true;

    return true;
}

bool IsWitnessEnabled(const CBlockIndex* pindexPrev, const Consensus::Params& params)
{
    int height = pindexPrev == nullptr ? 0 : pindexPrev->nHeight + 1;
    return (height >= params.SegwitHeight);
}

// Compute at which vout of the block's coinbase transaction the witness
// commitment occurs, or -1 if not found.
static int GetWitnessCommitmentIndex(const CBlock& block)
{
    int commitpos = -1;
    if (!block.vtx.empty()) {
        for (size_t o = 0; o < block.vtx[0]->vout.size(); o++) {
            if (block.vtx[0]->vout[o].scriptPubKey.size() >= 38 && block.vtx[0]->vout[o].scriptPubKey[0] == OP_RETURN && block.vtx[0]->vout[o].scriptPubKey[1] == 0x24 && block.vtx[0]->vout[o].scriptPubKey[2] == 0xaa && block.vtx[0]->vout[o].scriptPubKey[3] == 0x21 && block.vtx[0]->vout[o].scriptPubKey[4] == 0xa9 && block.vtx[0]->vout[o].scriptPubKey[5] == 0xed) {
                commitpos = o;
            }
        }
    }
    return commitpos;
}

void UpdateUncommittedBlockStructures(CBlock& block, const CBlockIndex* pindexPrev, const Consensus::Params& consensusParams)
{
    int commitpos = GetWitnessCommitmentIndex(block);
    static const std::vector<unsigned char> nonce(32, 0x00);
    if (commitpos != -1 && IsWitnessEnabled(pindexPrev, consensusParams) && !block.vtx[0]->HasWitness()) {
        CMutableTransaction tx(*block.vtx[0]);
        tx.vin[0].scriptWitness.stack.resize(1);
        tx.vin[0].scriptWitness.stack[0] = nonce;
        block.vtx[0] = MakeTransactionRef(std::move(tx));
    }
}

std::vector<unsigned char> GenerateCoinbaseCommitment(CBlock& block, const CBlockIndex* pindexPrev, const Consensus::Params& consensusParams)
{
    std::vector<unsigned char> commitment;
    int commitpos = GetWitnessCommitmentIndex(block);
    std::vector<unsigned char> ret(32, 0x00);
    if (consensusParams.SegwitHeight != std::numeric_limits<int>::max()) {
        if (commitpos == -1) {
            uint256 witnessroot = BlockWitnessMerkleRoot(block, nullptr);
            CHash256().Write(witnessroot.begin(), 32).Write(ret.data(), 32).Finalize(witnessroot.begin());
            CTxOut out;
            out.nValue = 0;
            out.scriptPubKey.resize(38);
            out.scriptPubKey[0] = OP_RETURN;
            out.scriptPubKey[1] = 0x24;
            out.scriptPubKey[2] = 0xaa;
            out.scriptPubKey[3] = 0x21;
            out.scriptPubKey[4] = 0xa9;
            out.scriptPubKey[5] = 0xed;
            memcpy(&out.scriptPubKey[6], witnessroot.begin(), 32);
            commitment = std::vector<unsigned char>(out.scriptPubKey.begin(), out.scriptPubKey.end());
            CMutableTransaction tx(*block.vtx[0]);
            tx.vout.push_back(out);
            block.vtx[0] = MakeTransactionRef(std::move(tx));
        }
    }
    UpdateUncommittedBlockStructures(block, pindexPrev, consensusParams);
    return commitment;
}

/** Context-dependent validity checks.
 *  By "context", we mean only the previous block headers, but not the UTXO
 *  set; UTXO-related validity checks are done in ConnectBlock ().
 *  NOTE: This function is not currently invoked by ConnectBlock (), so we
 *  should consider upgrade issues if we change which consensus rules are
 *  enforced in this function (eg by adding a new consensus rule). See comment
 *  in ConnectBlock ().
 *  Note that -reindex-chainstate skips the validation that happens here!
 */
static bool ContextualCheckBlockHeader(const CBlockHeader& block, CValidationState& state, const CChainParams& params, const CBlockIndex* pindexPrev, int64_t nAdjustedTime) EXCLUSIVE_LOCKS_REQUIRED(cs_main)
{
    assert(pindexPrev != nullptr);
    const int nHeight = pindexPrev->nHeight + 1;

    if (nHeight >= params.GetConsensus().FortCanningMuseumHeight && static_cast<uint64_t>(nHeight) != block.deprecatedHeight) {
        return state.Invalid(ValidationInvalidReason::BLOCK_INVALID_HEADER, false, REJECT_INVALID, "incorrect-height", "incorrect height set in block header");
    }

    // Check proof of work
    const Consensus::Params& consensusParams = params.GetConsensus();
    if (block.nBits != pos::GetNextWorkRequired(pindexPrev, block.nTime, consensusParams))
        return state.Invalid(ValidationInvalidReason::BLOCK_INVALID_HEADER, false, REJECT_INVALID, "bad-diffbits", "incorrect proof of work");

    // Check against checkpoints
    // Don't accept any forks from the main chain prior to last checkpoint.
    // GetLastCheckpoint finds the last checkpoint in MapCheckpoints that's in our
    // g_blockman.m_block_index.
    CBlockIndex* pcheckpoint = GetLastCheckpoint(params.Checkpoints());
    if (pcheckpoint && nHeight <= pcheckpoint->nHeight)
        return state.Invalid(ValidationInvalidReason::BLOCK_CHECKPOINT, error("%s: forked chain older than last checkpoint (height %d)", __func__, nHeight), REJECT_CHECKPOINT, "bad-fork-prior-to-checkpoint");

    // Check timestamp against prev
    if (block.GetBlockTime() <= pindexPrev->GetMedianTimePast())
        return state.Invalid(ValidationInvalidReason::BLOCK_INVALID_HEADER, false, REJECT_INVALID, "time-too-old", strprintf("block's timestamp is too early. Block time: %d Min time: %d", block.GetBlockTime(), pindexPrev->GetMedianTimePast()));

    // Check timestamp
    if (Params().NetworkIDString() != CBaseChainParams::REGTEST && nHeight >= consensusParams.EunosPayaHeight) {
        if (block.GetBlockTime() > GetTime() + MAX_FUTURE_BLOCK_TIME_EUNOSPAYA)
            return state.Invalid(ValidationInvalidReason::BLOCK_TIME_FUTURE, false, REJECT_INVALID, "time-too-new", strprintf("block timestamp too far in the future. Block time: %d Max time: %d", block.GetBlockTime(), GetTime() + MAX_FUTURE_BLOCK_TIME_EUNOSPAYA));
    }

    if (block.GetBlockTime() > nAdjustedTime + MAX_FUTURE_BLOCK_TIME)
        return state.Invalid(ValidationInvalidReason::BLOCK_TIME_FUTURE, false, REJECT_INVALID, "time-too-new", "block timestamp too far in the future");

    if (nHeight >= consensusParams.DakotaCrescentHeight) {
        if (block.GetBlockTime() > GetTime() + MAX_FUTURE_BLOCK_TIME_DAKOTACRESCENT)
            return state.Invalid(ValidationInvalidReason::BLOCK_TIME_FUTURE, false, REJECT_INVALID, "time-too-new", strprintf("block timestamp too far in the future. Block time: %d Max time: %d", block.GetBlockTime(), GetTime() + MAX_FUTURE_BLOCK_TIME_DAKOTACRESCENT));
    }

    // Reject outdated version blocks when 95% (75% on testnet) of the network has upgraded:
    // check for version 2, 3 and 4 upgrades
    if((block.nVersion < 2 && nHeight >= consensusParams.BIP34Height) ||
       (block.nVersion < 3 && nHeight >= consensusParams.BIP66Height) ||
       (block.nVersion < 4 && nHeight >= consensusParams.BIP65Height))
            return state.Invalid(ValidationInvalidReason::BLOCK_INVALID_HEADER, false, REJECT_OBSOLETE, strprintf("bad-version(0x%08x)", block.nVersion),
                                 strprintf("rejected nVersion=0x%08x block", block.nVersion));

    return true;
}

/** NOTE: This function is not currently invoked by ConnectBlock (), so we
 *  should consider upgrade issues if we change which consensus rules are
 *  enforced in this function (eg by adding a new consensus rule). See comment
 *  in ConnectBlock ().
 *  Note that -reindex-chainstate skips the validation that happens here!
 */
static bool ContextualCheckBlock(const CBlock& block, CValidationState& state, const Consensus::Params& consensusParams, const CBlockIndex* pindexPrev)
{
    const int nHeight = pindexPrev == nullptr ? 0 : pindexPrev->nHeight + 1;
    //std::cout << "!!!ContextualCheckBlock  : " << nHeight << std::endl;
    // Start enforcing BIP113 (Median Time Past).
    int nLockTimeFlags = 0;
    if (nHeight >= consensusParams.CSVHeight) {
        assert(pindexPrev != nullptr);
        nLockTimeFlags |= LOCKTIME_MEDIAN_TIME_PAST;
    }

    int64_t nLockTimeCutoff = (nLockTimeFlags & LOCKTIME_MEDIAN_TIME_PAST)
                              ? pindexPrev->GetMedianTimePast()
                              : block.GetBlockTime();

    // Check that all transactions are finalized
    for (const auto& tx : block.vtx) {
        if (!IsFinalTx(*tx, nHeight, nLockTimeCutoff)) {
            return state.Invalid(ValidationInvalidReason::CONSENSUS, false, REJECT_INVALID, "bad-txns-nonfinal", "non-final transaction");
        }
    }

    // Enforce rule that the coinbase starts with serialized block height
    if (nHeight >= consensusParams.BIP34Height)
    {
        CScript expect = CScript() << nHeight;
        if (block.vtx[0]->vin[0].scriptSig.size() < expect.size() ||
            !std::equal(expect.begin(), expect.end(), block.vtx[0]->vin[0].scriptSig.begin())) {
            return state.Invalid(ValidationInvalidReason::CONSENSUS, false, REJECT_INVALID, "bad-cb-height", "block height mismatch in coinbase");
        }
    }

    // Validation for witness commitments.
    // * We compute the witness hash (which is the hash including witnesses) of all the block's transactions, except the
    //   coinbase (where 0x0000....0000 is used instead).
    // * The coinbase scriptWitness is a stack of a single 32-byte vector, containing a witness reserved value (unconstrained).
    // * We build a merkle tree with all those witness hashes as leaves (similar to the hashMerkleRoot in the block header).
    // * There must be at least one output whose scriptPubKey is a single 36-byte push, the first 4 bytes of which are
    //   {0xaa, 0x21, 0xa9, 0xed}, and the following 32 bytes are SHA256^2(witness root, witness reserved value). In case there are
    //   multiple, the last one is used.
    bool fHaveWitness = false;
    if (nHeight >= consensusParams.SegwitHeight) {
        int commitpos = GetWitnessCommitmentIndex(block);
        if (commitpos != -1) {
            bool malleated = false;
            uint256 hashWitness = BlockWitnessMerkleRoot(block, &malleated);
            // The malleation check is ignored; as the transaction tree itself
            // already does not permit it, it is impossible to trigger in the
            // witness tree.
            if (block.vtx[0]->vin[0].scriptWitness.stack.size() != 1 || block.vtx[0]->vin[0].scriptWitness.stack[0].size() != 32) {
                return state.Invalid(ValidationInvalidReason::BLOCK_MUTATED, false, REJECT_INVALID, "bad-witness-nonce-size", strprintf("%s : invalid witness reserved value size", __func__));
            }
            CHash256().Write(hashWitness.begin(), 32).Write(&block.vtx[0]->vin[0].scriptWitness.stack[0][0], 32).Finalize(hashWitness.begin());
            if (memcmp(hashWitness.begin(), &block.vtx[0]->vout[commitpos].scriptPubKey[6], 32)) {
                return state.Invalid(ValidationInvalidReason::BLOCK_MUTATED, false, REJECT_INVALID, "bad-witness-merkle-match", strprintf("%s : witness merkle commitment mismatch", __func__));
            }
            fHaveWitness = true;
        }
    }

    // No witness data is allowed in blocks that don't commit to witness data, as this would otherwise leave room for spam
    if (!fHaveWitness) {
      for (const auto& tx : block.vtx) {
            if (tx->HasWitness()) {
                return state.Invalid(ValidationInvalidReason::BLOCK_MUTATED, false, REJECT_INVALID, "unexpected-witness", strprintf("%s : unexpected witness data found", __func__));
            }
        }
    }

    // After the coinbase witness reserved value and commitment are verified,
    // we can check if the block weight passes (before we've checked the
    // coinbase witness, it would be possible for the weight to be too
    // large by filling up the coinbase witness, which doesn't change
    // the block hash, so we couldn't mark the block as permanently
    // failed).
    if (GetBlockWeight(block) > MAX_BLOCK_WEIGHT) {
        return state.Invalid(ValidationInvalidReason::CONSENSUS, false, REJECT_INVALID, "bad-blk-weight", strprintf("%s : weight limit failed", __func__));
    }

    return true;
}

bool BlockManager::AcceptBlockHeader(const CBlockHeader& block, CValidationState& state, const CChainParams& chainparams, CBlockIndex** ppindex)
{
    AssertLockHeld(cs_main);
    // Check for duplicate
    uint256 hash = block.GetHash();
    BlockMap::iterator miSelf = m_block_index.find(hash);
    CBlockIndex *pindex = nullptr;
    if (hash != chainparams.GetConsensus().hashGenesisBlock) {
        if (miSelf != m_block_index.end()) {
            // Block header is already known.
            pindex = miSelf->second;
            if (ppindex)
                *ppindex = pindex;
            if (pindex->nStatus & BLOCK_FAILED_MASK) {
                return state.Invalid(ValidationInvalidReason::CACHED_INVALID, error("%s: block %s is marked invalid", __func__, hash.ToString()), 0, "duplicate");
            }
            return true;
        }

        if (!fIsFakeNet && !pos::CheckHeaderSignature(block)) {
            return state.Invalid(ValidationInvalidReason::BLOCK_INVALID_HEADER, error("%s: Consensus::CheckHeaderSignature: block %s: bad-pos-header-signature", __func__, hash.ToString()), REJECT_INVALID, "bad-pos-header-signature");
        }

        // Get prev block index
        CBlockIndex* pindexPrev = nullptr;
        BlockMap::iterator mi = m_block_index.find(block.hashPrevBlock);
        if (mi == m_block_index.end())
            return state.Invalid(ValidationInvalidReason::BLOCK_MISSING_PREV, error("%s: prev block not found", __func__), 0, "prev-blk-not-found");
        pindexPrev = (*mi).second;
        if (pindexPrev->nStatus & BLOCK_FAILED_MASK)
            return state.Invalid(ValidationInvalidReason::BLOCK_INVALID_PREV, error("%s: prev block invalid", __func__), REJECT_INVALID, "bad-prevblk");
        if (!ContextualCheckBlockHeader(block, state, chainparams, pindexPrev, GetAdjustedTime()))
            return error("%s: Consensus::ContextualCheckBlockHeader: %s, %s", __func__, hash.ToString(), FormatStateMessage(state));

        // Now with pindexPrev we can check stake modifier
        if (!fIsFakeNet && !pos::CheckStakeModifier(pindexPrev, block)) {
            return state.Invalid(ValidationInvalidReason::BLOCK_INVALID_HEADER, error("%s: block %s: bad PoS stake modifier", __func__, hash.ToString()), REJECT_INVALID, "bad-stakemodifier");
        }

        /* Determine if this block descends from any block which has been found
         * invalid (m_failed_blocks), then mark pindexPrev and any blocks between
         * them as failed. For example:
         *
         *                D3
         *              /
         *      B2 - C2
         *    /         \
         *  A             D2 - E2 - F2
         *    \
         *      B1 - C1 - D1 - E1
         *
         * In the case that we attempted to reorg from E1 to F2, only to find
         * C2 to be invalid, we would mark D2, E2, and F2 as BLOCK_FAILED_CHILD
         * but NOT D3 (it was not in any of our candidate sets at the time).
         *
         * In any case D3 will also be marked as BLOCK_FAILED_CHILD at restart
         * in LoadBlockIndex.
         */
        if (!pindexPrev->IsValid(BLOCK_VALID_SCRIPTS)) {
            // The above does not mean "invalid": it checks if the previous block
            // hasn't been validated up to BLOCK_VALID_SCRIPTS. This is a performance
            // optimization, in the common case of adding a new block to the tip,
            // we don't need to iterate over the failed blocks list.
            for (const CBlockIndex* failedit : m_failed_blocks) {
                if (pindexPrev->GetAncestor(failedit->nHeight) == failedit) {
                    assert(failedit->nStatus & BLOCK_FAILED_VALID);
                    CBlockIndex* invalid_walk = pindexPrev;
                    while (invalid_walk != failedit) {
                        invalid_walk->nStatus |= BLOCK_FAILED_CHILD;
                        setDirtyBlockIndex.insert(invalid_walk);
                        invalid_walk = invalid_walk->pprev;
                    }
                    return state.Invalid(ValidationInvalidReason::BLOCK_INVALID_PREV, error("%s: prev block invalid", __func__), REJECT_INVALID, "bad-prevblk");
                }
            }
        }
    }
    if (pindex == nullptr)
        pindex = AddToBlockIndex(block);

    if (ppindex)
        *ppindex = pindex;

    return true;
}

// Exposed wrapper for AcceptBlockHeader
bool ProcessNewBlockHeaders(const std::vector<CBlockHeader>& headers, CValidationState& state, const CChainParams& chainparams, const CBlockIndex** ppindex, CBlockHeader *first_invalid)
{
    if (first_invalid != nullptr) first_invalid->SetNull();
    {
        LOCK(cs_main);

        for (const CBlockHeader& header : headers) {
            CBlockIndex *pindex = nullptr; // Use a temp pindex instead of ppindex to avoid a const_cast
            bool accepted = g_blockman.AcceptBlockHeader(header, state, chainparams, &pindex);
            ::ChainstateActive().CheckBlockIndex(chainparams.GetConsensus());

            if (!accepted) {
                if (first_invalid) *first_invalid = header;
                return false;
            }
            if (ppindex) {
                *ppindex = pindex;
            }
        }
    }
    if (NotifyHeaderTip())
    {
        LOCK(cs_main);
        if (::ChainstateActive().IsInitialBlockDownload() && ppindex && *ppindex) {
            LogPrintf("Synchronizing blockheaders, height: %d (~%.2f%%)\n", (*ppindex)->nHeight, 100.0/((*ppindex)->nHeight+(GetAdjustedTime() - (*ppindex)->GetBlockTime()) / Params().GetConsensus().pos.nTargetSpacing) * (*ppindex)->nHeight);
        }
    }
    return true;
}

/** Store block on disk. If dbp is non-nullptr, the file is known to already reside on disk */
static FlatFilePos SaveBlockToDisk(const CBlock& block, int nHeight, const CChainParams& chainparams, const FlatFilePos* dbp) {
    unsigned int nBlockSize = ::GetSerializeSize(block, CLIENT_VERSION);
    FlatFilePos blockPos;
    if (dbp != nullptr)
        blockPos = *dbp;
    if (!FindBlockPos(blockPos, nBlockSize+8, nHeight, block.GetBlockTime(), dbp != nullptr)) {
        error("%s: FindBlockPos failed", __func__);
        return FlatFilePos();
    }
    if (dbp == nullptr) {
        if (!WriteBlockToDisk(block, blockPos, chainparams.MessageStart())) {
            AbortNode("Failed to write block");
            return FlatFilePos();
        }
    }
    return blockPos;
}

/** Store block on disk. If dbp is non-nullptr, the file is known to already reside on disk */
bool CChainState::AcceptBlock(const std::shared_ptr<const CBlock>& pblock, CValidationState& state, const CChainParams& chainparams, CBlockIndex** ppindex, bool fRequested, const FlatFilePos* dbp, bool* fNewBlock)
{
    const CBlock& block = *pblock;

    if (fNewBlock) *fNewBlock = false;
    AssertLockHeld(cs_main);

    CBlockIndex *pindexDummy = nullptr;
    CBlockIndex *&pindex = ppindex ? *ppindex : pindexDummy;

    bool accepted_header = m_blockman.AcceptBlockHeader(block, state, chainparams, &pindex);
    CheckBlockIndex(chainparams.GetConsensus());

    if (!accepted_header)
        return false;

    // Try to process all requested blocks that we don't have, but only
    // process an unrequested block if it's new and has enough work to
    // advance our tip, and isn't too many blocks ahead.
    bool fAlreadyHave = pindex->nStatus & BLOCK_HAVE_DATA;
    bool fHasMoreOrSameWork = (m_chain.Tip() ? pindex->nChainWork >= m_chain.Tip()->nChainWork : true);
    // Blocks that are too out-of-order needlessly limit the effectiveness of
    // pruning, because pruning will not delete block files that contain any
    // blocks which are too close in height to the tip.  Apply this test
    // regardless of whether pruning is enabled; it should generally be safe to
    // not process unrequested blocks.
    bool fTooFarAhead = (pindex->nHeight > int(m_chain.Height() + MIN_BLOCKS_TO_KEEP));

    // TODO: Decouple this function from the block download logic by removing fRequested
    // This requires some new chain data structure to efficiently look up if a
    // block is in a chain leading to a candidate for best tip, despite not
    // being such a candidate itself.

    // TODO: deal better with return value and error conditions for duplicate
    // and unrequested blocks.
    if (fAlreadyHave) return true;
    if (!fRequested) {  // If we didn't ask for it:
        if (pindex->nTx != 0) return true;    // This is a previously-processed block that was pruned
        if (!fHasMoreOrSameWork) return true; // Don't process less-work chains
        if (fTooFarAhead) return true;        // Block height is too high

        // Protect against DoS attacks from low-work chains.
        // If our tip is behind, a peer could try to send us
        // low-work blocks on a fake chain that we would never
        // request; don't process these.
        if (pindex->nChainWork < nMinimumChainWork) return true;
    }

    CheckContextState ctxState;
    if (!CheckBlock(block, state, chainparams.GetConsensus(), ctxState, false, pindex->nHeight) || // false cause we can check pos context only on ConnectBlock
        !ContextualCheckBlock(block, state, chainparams.GetConsensus(), pindex->pprev)) {
        assert(IsBlockReason(state.GetReason()));
        if (state.IsInvalid() && state.GetReason() != ValidationInvalidReason::BLOCK_MUTATED) {
            pindex->nStatus |= BLOCK_FAILED_VALID;
            setDirtyBlockIndex.insert(pindex);
        }
        return error("%s: %s", __func__, FormatStateMessage(state));
    }

    // Header is valid/has work, merkle tree and segwit merkle tree are good...RELAY NOW
    // (but if it does not build on our best tip, let the SendMessages loop relay it)
    if (!IsInitialBlockDownload() && m_chain.Tip() == pindex->pprev)
        GetMainSignals().NewPoWValidBlock(pindex, pblock);

    // Write block to history file
    if (fNewBlock) *fNewBlock = true;
    try {
        FlatFilePos blockPos = SaveBlockToDisk(block, pindex->nHeight, chainparams, dbp);
        if (blockPos.IsNull()) {
            state.Error(strprintf("%s: Failed to find position to write new block to disk", __func__));
            return false;
        }
        ReceivedBlockTransactions(block, pindex, blockPos, chainparams.GetConsensus());
    } catch (const std::runtime_error& e) {
        return AbortNode(state, std::string("System error: ") + e.what());
    }

    FlushStateToDisk(chainparams, state, FlushStateMode::NONE);

    CheckBlockIndex(chainparams.GetConsensus());

    return true;
}

void ProcessAuthsIfTipChanged(CBlockIndex const * oldTip, CBlockIndex const * tip, Consensus::Params const & consensus)
{
    AssertLockNotHeld(cs_main);
    assert(oldTip);
    assert(tip);
    assert(tip != oldTip);

    LOCK(cs_main);

    auto topAnchor = panchors->GetActiveAnchor();
    CTeamView::CTeam team;
    int teamChange = tip->nHeight;
    auto const teamDakota = pcustomcsview->GetAuthTeam(tip->nHeight);
    if (!teamDakota || teamDakota->empty()) {
        return;
    }
    team = *teamDakota;

    // Calc how far back team changes, do not generate auths below that height.
    teamChange = teamChange % Params().GetConsensus().mn.anchoringTeamChange;

    int topAnchorHeight = topAnchor ? static_cast<uint64_t>(topAnchor->anchor.height) : 0;
    // we have no need to ask for auths at all if we have topAnchor higher than current chain
    if (tip->nHeight <= topAnchorHeight) {
        return;
    }

    CBlockIndex const * pindexFork = ::ChainActive().FindFork(oldTip);
    auto forkHeight = pindexFork && pindexFork->nHeight >= consensus.mn.anchoringFrequency ? pindexFork->nHeight - consensus.mn.anchoringFrequency : 0;
    // limit fork height - trim it by the top anchor, if any
    forkHeight = std::max(forkHeight, topAnchorHeight);
    pindexFork = ::ChainActive()[forkHeight];

    if (tip->pprev != oldTip) {
        // asking all auths that may be skipped (rather we have switch the chain or not)
        LogPrint(BCLog::ANCHORING, "request getauths from %d to %d\n", pindexFork->nHeight, tip->nHeight);
        RelayGetAnchorAuths(pindexFork->GetBlockHash(), tip->GetBlockHash(), *g_connman);
    }

    // masternode key and operator auth address
    auto operatorDetails = AmISignerNow(tip->nHeight, team);

    if (operatorDetails.empty()) {
        return;
    }

    // trying to create auths between pindexFork and new tip (descending)
    std::vector<CInv> vInv;
    for (CBlockIndex const * pindex = tip; pindex && pindex != pindexFork && teamChange >= 0; pindex = pindex->pprev, --teamChange) {

        // Only anchor by specified frequency
        if (pindex->nHeight % consensus.mn.anchoringFrequency != 0) {
            continue;
        }

        // Get start anchor height
        int anchorHeight = static_cast<int>(pindex->nHeight) - consensus.mn.anchoringFrequency;

        // Get anchor block from specified time depth
        int64_t timeDepth = consensus.mn.anchoringTimeDepth;
        while (anchorHeight > 0 && ::ChainActive()[anchorHeight]->nTime + timeDepth > pindex->nTime) {
            --anchorHeight;
        }

        // Select a block further back to avoid Anchor too new error.
        if (pindex->nHeight >= consensus.FortCanningHeight) {
            timeDepth += consensus.mn.anchoringAdditionalTimeDepth;
            while (anchorHeight > 0 && ::ChainActive()[anchorHeight]->nTime + timeDepth > pindex->nTime) {
                --anchorHeight;
            }
        }

        // Rollback to height consistent with anchoringFrequency
        while (anchorHeight > 0 && anchorHeight % consensus.mn.anchoringFrequency != 0) {
            --anchorHeight;
        }

        if (anchorHeight <= 0 || (topAnchor && topAnchor->anchor.height >= (THeight)anchorHeight)) { // important to check prev anchor height!
            break;
        }

        auto const anchorBlock = ::ChainActive()[anchorHeight];

        // Create team data
        CTeamView::CTeam team;
        std::vector<unsigned char> teamDetailsVector;

        // Embed height and partial hash into CKeyID to find team later and validate chain
        size_t prefixLength{CKeyID().size() - spv::BtcAnchorMarker.size() - sizeof(uint64_t)};
        std::vector<unsigned char> hashPrefix{pindex->GetBlockHash().begin(), pindex->GetBlockHash().begin() + prefixLength};
        teamDetailsVector.insert(teamDetailsVector.end(), spv::BtcAnchorMarker.begin(), spv::BtcAnchorMarker.end()); // 3 Bytes
        uint64_t anchorCreationHeight = pindex->nHeight;
        teamDetailsVector.insert(teamDetailsVector.end(), reinterpret_cast<unsigned char*>(&anchorCreationHeight),
                                 reinterpret_cast<unsigned char*>(&anchorCreationHeight) + sizeof(uint64_t)); // 8 Bytes
        teamDetailsVector.insert(teamDetailsVector.end(), hashPrefix.begin(), hashPrefix.end()); // 9 Bytes

        CKeyID teamDetails{uint160{teamDetailsVector}};
        team.insert(teamDetails);

        // trying to create and sign new auth
        CAnchorAuthMessage auth({topAnchor ? topAnchor->txHash : uint256(), static_cast<THeight>(anchorHeight), anchorBlock->GetBlockHash(), team});

        for (const auto& keys : operatorDetails) {
            if (!panchorauths->GetVote(auth.GetSignHash(), keys.first))
            {
                auth.SignWithKey(keys.second);
                LogPrint(BCLog::ANCHORING, "Anchor auth message signed, hash: %s, height: %d, prev: %s, teamSize: %ld, signHash: %s\n",
                          auth.GetHash().ToString(),
                          auth.height,
                          auth.previousAnchor.ToString(),
                          auth.nextTeam.size(),
                          auth.GetSignHash().ToString()
                          );

                panchorauths->AddAuth(auth);
                vInv.push_back(CInv(MSG_ANCHOR_AUTH, auth.GetHash()));
            }
        }
    }
    if (vInv.size() > 0) {
        RelayAnchorAuths(vInv, *g_connman);
    }
}


bool ProcessNewBlock(const CChainParams& chainparams, const std::shared_ptr<const CBlock> pblock, bool fForceProcessing, bool *fNewBlock)
{
    AssertLockNotHeld(cs_main);

    {
        CBlockIndex *pindex = nullptr;
        if (fNewBlock) *fNewBlock = false;
        CValidationState state;

        // CheckBlock() does not support multi-threaded block validation because CBlock::fChecked can cause data race.
        // Therefore, the following critical section must include the CheckBlock() call as well.
        LOCK(cs_main);

        // Get previous block index
        bool ret{true};
        const auto prevIndex = LookupBlockIndex(pblock->hashPrevBlock);
        if (!prevIndex) {
            ret = false;
            state.Invalid(ValidationInvalidReason::BLOCK_MISSING_PREV, error("%s: prev block not found", __func__), 0, "prev-blk-not-found");
        }

        // Ensure that CheckBlock() passes before calling AcceptBlock, as
        // belt-and-suspenders.
        // reverts a011b9db38ce6d3d5c1b67c1e3bad9365b86f2ce
        // we can end up in isolation banning all other nodes
        CheckContextState ctxState;
        if (ret) {
            ret = CheckBlock(*pblock, state, chainparams.GetConsensus(), ctxState, false, prevIndex->nHeight + 1); // false cause we can check pos context only on ConnectBlock
        }
        if (ret) {
            // Store to disk
            ret = ::ChainstateActive().AcceptBlock(pblock, state, chainparams, &pindex, fForceProcessing, nullptr, fNewBlock);
        }
        if (!ret) {
            GetMainSignals().BlockChecked(*pblock, state);
            return error("%s: AcceptBlock FAILED (%s)", __func__, FormatStateMessage(state));
        }
    }

    NotifyHeaderTip();

    // save old tip
    auto const oldTip = ::ChainActive().Tip();

    CValidationState state; // Only used to report errors, not invalidity - ignore it
    if (!::ChainstateActive().ActivateBestChain(state, chainparams, pblock))
        return error("%s: ActivateBestChain failed (%s)", __func__, FormatStateMessage(state));

    auto const tip = ::ChainActive().Tip();

    // special case for the first run after IBD
    static bool firstRunAfterIBD = true;
    if (!::ChainstateActive().IsInitialBlockDownload() && tip && firstRunAfterIBD && spv::pspv) // spv::pspv not necessary here, but for disabling in old tests
    {
        int sinceHeight = std::max(::ChainActive().Height() - chainparams.GetConsensus().mn.anchoringFrequency * 5, 0);
        LogPrint(BCLog::ANCHORING, "Trying to request some auths after IBD, since %i...\n", sinceHeight);
        RelayGetAnchorAuths(::ChainActive()[sinceHeight]->GetBlockHash(), tip->GetBlockHash(), *g_connman);
        firstRunAfterIBD = false;
    }
    // only if tip was changed
    if (!::ChainstateActive().IsInitialBlockDownload() && tip && tip != oldTip && spv::pspv) // spv::pspv not necessary here, but for disabling in old tests
    {
        ProcessAuthsIfTipChanged(oldTip, tip, chainparams.GetConsensus());

        if (tip->nHeight >= chainparams.GetConsensus().DakotaHeight) {
            panchors->CheckPendingAnchors();
        }
    }

    return true;
}

bool TestBlockValidity(CValidationState& state, const CChainParams& chainparams, const CBlock& block, CBlockIndex* pindexPrev, bool fCheckMerkleRoot)
{
    AssertLockHeld(cs_main);
    assert(pindexPrev && pindexPrev == ::ChainActive().Tip());
    CCoinsViewCache viewNew(&::ChainstateActive().CoinsTip());
    bool dummyRewardedAnchors{};
    CCustomCSView mnview(*pcustomcsview);
    uint256 block_hash(block.GetHash());
    CBlockIndex indexDummy(block);
    indexDummy.pprev = pindexPrev;
    indexDummy.nHeight = pindexPrev->nHeight + 1;
    indexDummy.phashBlock = &block_hash;
    CheckContextState ctxState;

    // NOTE: ContextualCheckProofOfStake is called by CheckBlock
    if (!ContextualCheckBlockHeader(block, state, chainparams, pindexPrev, GetAdjustedTime()))
        return error("%s: Consensus::ContextualCheckBlockHeader: %s", __func__, FormatStateMessage(state));
    if (!CheckBlock(block, state, chainparams.GetConsensus(), ctxState, false, indexDummy.nHeight, fCheckMerkleRoot))
        return error("%s: Consensus::CheckBlock: %s", __func__, FormatStateMessage(state));
    if (!ContextualCheckBlock(block, state, chainparams.GetConsensus(), pindexPrev))
        return error("%s: Consensus::ContextualCheckBlock: %s", __func__, FormatStateMessage(state));
    if (!::ChainstateActive().ConnectBlock(block, state, &indexDummy, viewNew, mnview, chainparams, dummyRewardedAnchors, true))
        return false;
    assert(state.IsValid());

    return true;
}

/**
 * BLOCK PRUNING CODE
 */

/* Calculate the amount of disk space the block & undo files currently use */
uint64_t CalculateCurrentUsage()
{
    LOCK(cs_LastBlockFile);

    uint64_t retval = 0;
    for (const CBlockFileInfo &file : vinfoBlockFile) {
        retval += file.nSize + file.nUndoSize;
    }
    return retval;
}

/* Prune a block file (modify associated database entries)*/
void PruneOneBlockFile(const int fileNumber)
{
    LOCK(cs_LastBlockFile);

    for (const auto& entry : g_blockman.m_block_index) {
        CBlockIndex* pindex = entry.second;
        if (pindex->nFile == fileNumber) {
            pindex->nStatus &= ~BLOCK_HAVE_DATA;
            pindex->nStatus &= ~BLOCK_HAVE_UNDO;
            pindex->nFile = 0;
            pindex->nDataPos = 0;
            pindex->nUndoPos = 0;
            setDirtyBlockIndex.insert(pindex);

            // Prune from m_blocks_unlinked -- any block we prune would have
            // to be downloaded again in order to consider its chain, at which
            // point it would be considered as a candidate for
            // m_blocks_unlinked or setBlockIndexCandidates.
            auto range = g_blockman.m_blocks_unlinked.equal_range(pindex->pprev);
            while (range.first != range.second) {
                std::multimap<CBlockIndex *, CBlockIndex *>::iterator _it = range.first;
                range.first++;
                if (_it->second == pindex) {
                    g_blockman.m_blocks_unlinked.erase(_it);
                }
            }
        }
    }

    vinfoBlockFile[fileNumber].SetNull();
    setDirtyFileInfo.insert(fileNumber);
}


void UnlinkPrunedFiles(const std::set<int>& setFilesToPrune)
{
    for (std::set<int>::iterator it = setFilesToPrune.begin(); it != setFilesToPrune.end(); ++it) {
        FlatFilePos pos(*it, 0);
        fs::remove(BlockFileSeq().FileName(pos));
        fs::remove(UndoFileSeq().FileName(pos));
        LogPrintf("Prune: %s deleted blk/rev (%05u)\n", __func__, *it);
    }
}

/* Calculate the block/rev files to delete based on height specified by user with RPC command pruneblockchain */
static void FindFilesToPruneManual(std::set<int>& setFilesToPrune, int nManualPruneHeight)
{
    assert(fPruneMode && nManualPruneHeight > 0);

    LOCK2(cs_main, cs_LastBlockFile);
    if (::ChainActive().Tip() == nullptr)
        return;

    // last block to prune is the lesser of (user-specified height, MIN_BLOCKS_TO_KEEP from the tip)
    unsigned int nLastBlockWeCanPrune = std::min((unsigned)nManualPruneHeight, ::ChainActive().Tip()->nHeight - MIN_BLOCKS_TO_KEEP);
    int count=0;
    for (int fileNumber = 0; fileNumber < nLastBlockFile; fileNumber++) {
        if (vinfoBlockFile[fileNumber].nSize == 0 || vinfoBlockFile[fileNumber].nHeightLast > nLastBlockWeCanPrune)
            continue;
        PruneOneBlockFile(fileNumber);
        setFilesToPrune.insert(fileNumber);
        count++;
    }
    LogPrintf("Prune (Manual): prune_height=%d removed %d blk/rev pairs\n", nLastBlockWeCanPrune, count);
}

/* This function is called from the RPC code for pruneblockchain */
void PruneBlockFilesManual(int nManualPruneHeight)
{
    CValidationState state;
    const CChainParams& chainparams = Params();
    if (!::ChainstateActive().FlushStateToDisk(
            chainparams, state, FlushStateMode::NONE, nManualPruneHeight)) {
        LogPrintf("%s: failed to flush state (%s)\n", __func__, FormatStateMessage(state));
    }
}

/**
 * Prune block and undo files (blk???.dat and undo???.dat) so that the disk space used is less than a user-defined target.
 * The user sets the target (in MB) on the command line or in config file.  This will be run on startup and whenever new
 * space is allocated in a block or undo file, staying below the target. Changing back to unpruned requires a reindex
 * (which in this case means the blockchain must be re-downloaded.)
 *
 * Pruning functions are called from FlushStateToDisk when the global fCheckForPruning flag has been set.
 * Block and undo files are deleted in lock-step (when blk00003.dat is deleted, so is rev00003.dat.)
 * Pruning cannot take place until the longest chain is at least a certain length (100000 on mainnet, 1000 on testnet, 1000 on regtest).
 * Pruning will never delete a block within a defined distance (currently 288) from the active chain's tip.
 * The block index is updated by unsetting HAVE_DATA and HAVE_UNDO for any blocks that were stored in the deleted files.
 * A db flag records the fact that at least some block files have been pruned.
 *
 * @param[out]   setFilesToPrune   The set of file indices that can be unlinked will be returned
 */
static void FindFilesToPrune(std::set<int>& setFilesToPrune, uint64_t nPruneAfterHeight)
{
    LOCK2(cs_main, cs_LastBlockFile);
    if (::ChainActive().Tip() == nullptr || nPruneTarget == 0) {
        return;
    }
    if ((uint64_t)::ChainActive().Tip()->nHeight <= nPruneAfterHeight) {
        return;
    }

    unsigned int nLastBlockWeCanPrune = ::ChainActive().Tip()->nHeight - MIN_BLOCKS_TO_KEEP;
    uint64_t nCurrentUsage = CalculateCurrentUsage();
    // We don't check to prune until after we've allocated new space for files
    // So we should leave a buffer under our target to account for another allocation
    // before the next pruning.
    uint64_t nBuffer = BLOCKFILE_CHUNK_SIZE + UNDOFILE_CHUNK_SIZE;
    uint64_t nBytesToPrune;
    int count=0;

    if (nCurrentUsage + nBuffer >= nPruneTarget) {
        // On a prune event, the chainstate DB is flushed.
        // To avoid excessive prune events negating the benefit of high dbcache
        // values, we should not prune too rapidly.
        // So when pruning in IBD, increase the buffer a bit to avoid a re-prune too soon.
        if (::ChainstateActive().IsInitialBlockDownload()) {
            // Since this is only relevant during IBD, we use a fixed 10%
            nBuffer += nPruneTarget / 10;
        }

        for (int fileNumber = 0; fileNumber < nLastBlockFile; fileNumber++) {
            nBytesToPrune = vinfoBlockFile[fileNumber].nSize + vinfoBlockFile[fileNumber].nUndoSize;

            if (vinfoBlockFile[fileNumber].nSize == 0)
                continue;

            if (nCurrentUsage + nBuffer < nPruneTarget)  // are we below our target?
                break;

            // don't prune files that could have a block within MIN_BLOCKS_TO_KEEP of the main chain's tip but keep scanning
            if (vinfoBlockFile[fileNumber].nHeightLast > nLastBlockWeCanPrune)
                continue;

            PruneOneBlockFile(fileNumber);
            // Queue up the files for removal
            setFilesToPrune.insert(fileNumber);
            nCurrentUsage -= nBytesToPrune;
            count++;
        }
    }

    LogPrint(BCLog::PRUNE, "Prune: target=%dMiB actual=%dMiB diff=%dMiB max_prune_height=%d removed %d blk/rev pairs\n",
           nPruneTarget/1024/1024, nCurrentUsage/1024/1024,
           ((int64_t)nPruneTarget - (int64_t)nCurrentUsage)/1024/1024,
           nLastBlockWeCanPrune, count);
}

static FlatFileSeq BlockFileSeq()
{
    return FlatFileSeq(GetBlocksDir(), "blk", BLOCKFILE_CHUNK_SIZE);
}

static FlatFileSeq UndoFileSeq()
{
    return FlatFileSeq(GetBlocksDir(), "rev", UNDOFILE_CHUNK_SIZE);
}

FILE* OpenBlockFile(const FlatFilePos &pos, bool fReadOnly) {
    return BlockFileSeq().Open(pos, fReadOnly);
}

/** Open an undo file (rev?????.dat) */
static FILE* OpenUndoFile(const FlatFilePos &pos, bool fReadOnly) {
    return UndoFileSeq().Open(pos, fReadOnly);
}

fs::path GetBlockPosFilename(const FlatFilePos &pos)
{
    return BlockFileSeq().FileName(pos);
}

CBlockIndex * BlockManager::InsertBlockIndex(const uint256& hash)
{
    AssertLockHeld(cs_main);

    if (hash.IsNull())
        return nullptr;

    // Return existing
    BlockMap::iterator mi = m_block_index.find(hash);
    if (mi != m_block_index.end())
        return (*mi).second;

    // Create new
    CBlockIndex* pindexNew = new CBlockIndex();
    mi = m_block_index.insert(std::make_pair(hash, pindexNew)).first;
    pindexNew->phashBlock = &((*mi).first);

    return pindexNew;
}

bool BlockManager::LoadBlockIndex(
    const Consensus::Params& consensus_params,
    CBlockTreeDB& blocktree,
    std::set<CBlockIndex*, CBlockIndexWorkComparator>& block_index_candidates)
{
    if (!blocktree.LoadBlockIndexGuts(consensus_params, [this](const uint256& hash) EXCLUSIVE_LOCKS_REQUIRED(cs_main) { return this->InsertBlockIndex(hash); }, fIsFakeNet))
         return false;

    // Calculate nChainWork
    std::vector<std::pair<int, CBlockIndex*> > vSortedByHeight;
    vSortedByHeight.reserve(m_block_index.size());
    for (const std::pair<const uint256, CBlockIndex*>& item : m_block_index)
    {
        CBlockIndex* pindex = item.second;
        vSortedByHeight.push_back(std::make_pair(pindex->nHeight, pindex));
    }
    sort(vSortedByHeight.begin(), vSortedByHeight.end());
    for (const std::pair<int, CBlockIndex*>& item : vSortedByHeight)
    {
        if (ShutdownRequested()) return false;
        CBlockIndex* pindex = item.second;
        pindex->nChainWork = (pindex->pprev ? pindex->pprev->nChainWork : 0) + GetBlockProof(*pindex);
        pindex->nTimeMax = (pindex->pprev ? std::max(pindex->pprev->nTimeMax, pindex->nTime) : pindex->nTime);
        // We can link the chain of blocks for which we've received transactions at some point.
        // Pruned nodes may have deleted the block.
        if (pindex->nTx > 0) {
            if (pindex->pprev) {
                if (pindex->pprev->HaveTxsDownloaded()) {
                    pindex->nChainTx = pindex->pprev->nChainTx + pindex->nTx;
                } else {
                    pindex->nChainTx = 0;
                    m_blocks_unlinked.insert(std::make_pair(pindex->pprev, pindex));
                }
            } else {
                pindex->nChainTx = pindex->nTx;
            }
        }
        if (!(pindex->nStatus & BLOCK_FAILED_MASK) && pindex->pprev && (pindex->pprev->nStatus & BLOCK_FAILED_MASK)) {
            pindex->nStatus |= BLOCK_FAILED_CHILD;
            setDirtyBlockIndex.insert(pindex);
        }
        if (pindex->IsValid(BLOCK_VALID_TRANSACTIONS) && (pindex->HaveTxsDownloaded() || pindex->pprev == nullptr)) {
            block_index_candidates.insert(pindex);
        }
        if (pindex->nStatus & BLOCK_FAILED_MASK && (!pindexBestInvalid || pindex->nChainWork > pindexBestInvalid->nChainWork))
            pindexBestInvalid = pindex;
        if (pindex->pprev)
            pindex->BuildSkip();
        if (pindex->IsValid(BLOCK_VALID_TREE) && (pindexBestHeader == nullptr || CBlockIndexWorkComparator()(pindexBestHeader, pindex)))
            pindexBestHeader = pindex;
    }

    return true;
}

void BlockManager::Unload() {
    m_failed_blocks.clear();
    m_blocks_unlinked.clear();

    for (const BlockMap::value_type& entry : m_block_index) {
        delete entry.second;
    }

    m_block_index.clear();
}

bool static LoadBlockIndexDB(const CChainParams& chainparams) EXCLUSIVE_LOCKS_REQUIRED(cs_main)
{
    if (!g_blockman.LoadBlockIndex(
            chainparams.GetConsensus(), *pblocktree, ::ChainstateActive().setBlockIndexCandidates))
        return false;

    // Load block file info
    pblocktree->ReadLastBlockFile(nLastBlockFile);
    vinfoBlockFile.resize(nLastBlockFile + 1);
    LogPrintf("%s: last block file = %i\n", __func__, nLastBlockFile);
    for (int nFile = 0; nFile <= nLastBlockFile; nFile++) {
        pblocktree->ReadBlockFileInfo(nFile, vinfoBlockFile[nFile]);
    }
    LogPrintf("%s: last block file info: %s\n", __func__, vinfoBlockFile[nLastBlockFile].ToString());
    for (int nFile = nLastBlockFile + 1; true; nFile++) {
        CBlockFileInfo info;
        if (pblocktree->ReadBlockFileInfo(nFile, info)) {
            vinfoBlockFile.push_back(info);
        } else {
            break;
        }
    }

    // Check presence of blk files
    LogPrintf("Checking all blk files are present...\n");
    std::set<int> setBlkDataFiles;
    for (const std::pair<const uint256, CBlockIndex*>& item : g_blockman.m_block_index)
    {
        CBlockIndex* pindex = item.second;
        if (pindex->nStatus & BLOCK_HAVE_DATA) {
            setBlkDataFiles.insert(pindex->nFile);
        }
    }
    for (std::set<int>::iterator it = setBlkDataFiles.begin(); it != setBlkDataFiles.end(); it++)
    {
        FlatFilePos pos(*it, 0);
        if (CAutoFile(OpenBlockFile(pos, true), SER_DISK, CLIENT_VERSION).IsNull()) {
            return false;
        }
    }

    // Check whether we have ever pruned block & undo files
    pblocktree->ReadFlag("prunedblockfiles", fHavePruned);
    if (fHavePruned)
        LogPrintf("LoadBlockIndexDB(): Block files have previously been pruned\n");

    // Check whether we need to continue reindexing
    bool fReindexing = false;
    pblocktree->ReadReindexing(fReindexing);
    if(fReindexing) fReindex = true;

    return true;
}

bool LoadChainTip(const CChainParams& chainparams)
{
    AssertLockHeld(cs_main);
    const CCoinsViewCache& coins_cache = ::ChainstateActive().CoinsTip();
    assert(!coins_cache.GetBestBlock().IsNull()); // Never called when the coins view is empty

    if (::ChainActive().Tip() &&
        ::ChainActive().Tip()->GetBlockHash() == coins_cache.GetBestBlock()) return true;

    // Load pointer to end of best chain
    CBlockIndex* pindex = LookupBlockIndex(coins_cache.GetBestBlock());
    if (!pindex) {
        return false;
    }
    ::ChainActive().SetTip(pindex);

    ::ChainstateActive().PruneBlockIndexCandidates();

    LogPrintf("Loaded best chain: hashBestChain=%s height=%d date=%s progress=%f\n",
        ::ChainActive().Tip()->GetBlockHash().ToString(), ::ChainActive().Height(),
        FormatISO8601DateTime(::ChainActive().Tip()->GetBlockTime()),
        GuessVerificationProgress(chainparams.TxData(), ::ChainActive().Tip()));
    return true;
}

CVerifyDB::CVerifyDB()
{
    uiInterface.ShowProgress(_("Verifying blocks...").translated, 0, false);
}

CVerifyDB::~CVerifyDB()
{
    uiInterface.ShowProgress("", 100, false);
}

bool CVerifyDB::VerifyDB(const CChainParams& chainparams, CCoinsView *coinsview, int nCheckLevel, int nCheckDepth)
{
    LOCK(cs_main);
    if (::ChainActive().Tip() == nullptr || ::ChainActive().Tip()->pprev == nullptr)
        return true;

    // Verify blocks in the best chain
    if (nCheckDepth <= 0 || nCheckDepth > ::ChainActive().Height())
        nCheckDepth = ::ChainActive().Height();
    nCheckLevel = std::max(0, std::min(4, nCheckLevel));
    LogPrintf("Verifying last %i blocks at level %i\n", nCheckDepth, nCheckLevel);
    CCoinsViewCache coins(coinsview);
    CCustomCSView mnview(*pcustomcsview.get());
    CBlockIndex* pindex;
    CBlockIndex* pindexFailure = nullptr;
    int nGoodTransactions = 0;
    CValidationState state;
    int reportDone = 0;
    LogPrintf("[0%%]..."); /* Continued */
    for (pindex = ::ChainActive().Tip(); pindex && pindex->pprev; pindex = pindex->pprev) {
        const int percentageDone = std::max(1, std::min(99, (int)(((double)(::ChainActive().Height() - pindex->nHeight)) / (double)nCheckDepth * (nCheckLevel >= 4 ? 50 : 100))));
        if (reportDone < percentageDone/10) {
            // report every 10% step
            LogPrintf("[%d%%]...", percentageDone); /* Continued */
            reportDone = percentageDone/10;
        }
        uiInterface.ShowProgress(_("Verifying blocks...").translated, percentageDone, false);
        if (pindex->nHeight <= ::ChainActive().Height()-nCheckDepth)
            break;
        if (fPruneMode && !(pindex->nStatus & BLOCK_HAVE_DATA)) {
            // If pruning, only go back as far as we have data.
            LogPrintf("VerifyDB(): block verification stopping at height %d (pruning, no data)\n", pindex->nHeight);
            break;
        }
        CBlock block;
        CheckContextState ctxState;

        // check level 0: read from disk
        if (!ReadBlockFromDisk(block, pindex, chainparams.GetConsensus()))
            return error("VerifyDB(): *** ReadBlockFromDisk failed at %d, hash=%s", pindex->nHeight, pindex->GetBlockHash().ToString());
        // check level 1: verify block validity
        if (nCheckLevel >= 1 && !CheckBlock(block, state, chainparams.GetConsensus(), ctxState, false, pindex->nHeight)) // false cause we can check pos context only on ConnectBlock
            return error("%s: *** found bad block at %d, hash=%s (%s)\n", __func__,
                         pindex->nHeight, pindex->GetBlockHash().ToString(), FormatStateMessage(state));
        // check level 2: verify undo validity
        if (nCheckLevel >= 2 && pindex) {
            CBlockUndo undo;
            if (!pindex->GetUndoPos().IsNull()) {
                if (!UndoReadFromDisk(undo, pindex)) {
                    return error("VerifyDB(): *** found bad undo data at %d, hash=%s\n", pindex->nHeight, pindex->GetBlockHash().ToString());
                }
            }
        }
        // check level 3: check for inconsistencies during memory-only disconnect of tip blocks
        if (nCheckLevel >= 3 && (coins.DynamicMemoryUsage() + ::ChainstateActive().CoinsTip().DynamicMemoryUsage()) <= nCoinCacheUsage) {
            assert(coins.GetBestBlock() == pindex->GetBlockHash());
            std::vector<CAnchorConfirmMessage> disconnectedConfirms; // dummy
            DisconnectResult res = ::ChainstateActive().DisconnectBlock(block, pindex, coins, mnview, disconnectedConfirms);
            if (res == DISCONNECT_FAILED) {
                return error("VerifyDB(): *** irrecoverable inconsistency in block data at %d, hash=%s", pindex->nHeight, pindex->GetBlockHash().ToString());
            }
            if (res == DISCONNECT_UNCLEAN) {
                nGoodTransactions = 0;
                pindexFailure = pindex;
            } else {
                nGoodTransactions += block.vtx.size();
            }
        }
        if (ShutdownRequested())
            return true;
    }
    if (pindexFailure)
        return error("VerifyDB(): *** coin database inconsistencies found (last %i blocks, %i good transactions before that)\n", ::ChainActive().Height() - pindexFailure->nHeight + 1, nGoodTransactions);

    // store block count as we move pindex at check level >= 4
    int block_count = ::ChainActive().Height() - pindex->nHeight;

    // check level 4: try reconnecting blocks
    if (nCheckLevel >= 4) {
        while (pindex != ::ChainActive().Tip()) {
            const int percentageDone = std::max(1, std::min(99, 100 - (int)(((double)(::ChainActive().Height() - pindex->nHeight)) / (double)nCheckDepth * 50)));
            if (reportDone < percentageDone/10) {
                // report every 10% step
                LogPrintf("[%d%%]...", percentageDone); /* Continued */
                reportDone = percentageDone/10;
            }
            uiInterface.ShowProgress(_("Verifying blocks...").translated, percentageDone, false);
            pindex = ::ChainActive().Next(pindex);
            CBlock block;
            if (!ReadBlockFromDisk(block, pindex, chainparams.GetConsensus()))
                return error("VerifyDB(): *** ReadBlockFromDisk failed at %d, hash=%s", pindex->nHeight, pindex->GetBlockHash().ToString());
            bool dummyRewardedAnchors{};
            if (!::ChainstateActive().ConnectBlock(block, state, pindex, coins, mnview, chainparams, dummyRewardedAnchors))
                return error("VerifyDB(): *** found unconnectable block at %d, hash=%s (%s)", pindex->nHeight, pindex->GetBlockHash().ToString(), FormatStateMessage(state));
            if (ShutdownRequested()) return true;
        }
    }

    LogPrintf("[DONE].\n");
    LogPrintf("No coin database inconsistencies in last %i blocks (%i transactions)\n", block_count, nGoodTransactions);

    return true;
}

/** Apply the effects of a block on the utxo cache, ignoring that it may already have been applied. */
bool CChainState::RollforwardBlock(const CBlockIndex* pindex, CCoinsViewCache& inputs, CCustomCSView& mnview, const CChainParams& params)
{
    // TODO: merge with ConnectBlock
    CBlock block;
    if (!ReadBlockFromDisk(block, pindex, params.GetConsensus())) {
        return error("ReplayBlock(): ReadBlockFromDisk failed at %d, hash=%s", pindex->nHeight, pindex->GetBlockHash().ToString());
    }

    for (const CTransactionRef& tx : block.vtx) {
        if (!tx->IsCoinBase()) {
            for (const CTxIn &txin : tx->vin) {
                inputs.SpendCoin(txin.prevout);
            }
        }
        // Pass check = true as every addition may be an overwrite.
        AddCoins(inputs, *tx, pindex->nHeight, true);

        /// @todo turn it on when you are sure it is safe
//        CheckCustomTx(mnview, inputs, *tx, params.GetConsensus(), pindex->nHeight, i, false);
    }
    return true;
}

bool CChainState::ReplayBlocks(const CChainParams& params, CCoinsView* view, CCustomCSView* mnview)
{
    LOCK(cs_main);

    CCoinsViewCache cache(view);
    CCustomCSView mncache(*mnview);

    std::vector<uint256> hashHeads = view->GetHeadBlocks();
    if (hashHeads.empty()) return true; // We're already in a consistent state.
    if (hashHeads.size() != 2) return error("ReplayBlocks(): unknown inconsistent state");

    /// @todo may be it is possible to keep it run? how to safely connect blocks for mndb?
    return error("ReplayBlocks() turned off for safety reasons. Make reindex!");

    uiInterface.ShowProgress(_("Replaying blocks...").translated, 0, false);
    LogPrintf("Replaying blocks\n");

    const CBlockIndex* pindexOld = nullptr;  // Old tip during the interrupted flush.
    const CBlockIndex* pindexNew;            // New tip during the interrupted flush.
    const CBlockIndex* pindexFork = nullptr; // Latest block common to both the old and the new tip.

    if (m_blockman.m_block_index.count(hashHeads[0]) == 0) {
        return error("ReplayBlocks(): reorganization to unknown block requested");
    }
    pindexNew = m_blockman.m_block_index[hashHeads[0]];

    if (!hashHeads[1].IsNull()) { // The old tip is allowed to be 0, indicating it's the first flush.
        if (m_blockman.m_block_index.count(hashHeads[1]) == 0) {
            return error("ReplayBlocks(): reorganization from unknown block requested");
        }
        pindexOld = m_blockman.m_block_index[hashHeads[1]];
        pindexFork = LastCommonAncestor(pindexOld, pindexNew);
        assert(pindexFork != nullptr);
    }

    // Rollback along the old branch.
    while (pindexOld != pindexFork) {
        if (pindexOld->nHeight > 0) { // Never disconnect the genesis block.
            CBlock block;
            if (!ReadBlockFromDisk(block, pindexOld, params.GetConsensus())) {
                return error("RollbackBlock(): ReadBlockFromDisk() failed at %d, hash=%s", pindexOld->nHeight, pindexOld->GetBlockHash().ToString());
            }
            LogPrintf("Rolling back %s (%i)\n", pindexOld->GetBlockHash().ToString(), pindexOld->nHeight);
            std::vector<CAnchorConfirmMessage> disconnectedConfirms; // dummy
            DisconnectResult res = DisconnectBlock(block, pindexOld, cache, mncache, disconnectedConfirms);
            if (res == DISCONNECT_FAILED) {
                return error("RollbackBlock(): DisconnectBlock failed at %d, hash=%s", pindexOld->nHeight, pindexOld->GetBlockHash().ToString());
            }
            // If DISCONNECT_UNCLEAN is returned, it means a non-existing UTXO was deleted, or an existing UTXO was
            // overwritten. It corresponds to cases where the block-to-be-disconnect never had all its operations
            // applied to the UTXO set. However, as both writing a UTXO and deleting a UTXO are idempotent operations,
            // the result is still a version of the UTXO set with the effects of that block undone.
        }
        pindexOld = pindexOld->pprev;
    }

    // Roll forward from the forking point to the new tip.
    int nForkHeight = pindexFork ? pindexFork->nHeight : 0;
    for (int nHeight = nForkHeight + 1; nHeight <= pindexNew->nHeight; ++nHeight) {
        const CBlockIndex* pindex = pindexNew->GetAncestor(nHeight);
        LogPrintf("Rolling forward %s (%i)\n", pindex->GetBlockHash().ToString(), nHeight);
        uiInterface.ShowProgress(_("Replaying blocks...").translated, (int) ((nHeight - nForkHeight) * 100.0 / (pindexNew->nHeight - nForkHeight)) , false);
        if (!RollforwardBlock(pindex, cache, mncache, params)) return false;
    }

    cache.SetBestBlock(pindexNew->GetBlockHash());
    cache.Flush();
    mncache.Flush();
    uiInterface.ShowProgress("", 100, false);
    return true;
}

bool ReplayBlocks(const CChainParams& params, CCoinsView* view, CCustomCSView* mnview) {
    return ::ChainstateActive().ReplayBlocks(params, view, mnview);
}

//! Helper for CChainState::RewindBlockIndex
void CChainState::EraseBlockData(CBlockIndex* index)
{
    AssertLockHeld(cs_main);
    assert(!m_chain.Contains(index)); // Make sure this block isn't active

    // Reduce validity
    index->nStatus = std::min<unsigned int>(index->nStatus & BLOCK_VALID_MASK, BLOCK_VALID_TREE) | (index->nStatus & ~BLOCK_VALID_MASK);
    // Remove have-data flags.
    index->nStatus &= ~(BLOCK_HAVE_DATA | BLOCK_HAVE_UNDO);
    // Remove storage location.
    index->nFile = 0;
    index->nDataPos = 0;
    index->nUndoPos = 0;
    // Remove various other things
    index->nTx = 0;
    index->nChainTx = 0;
    index->nSequenceId = 0;
    // Make sure it gets written.
    setDirtyBlockIndex.insert(index);
    // Update indexes
    setBlockIndexCandidates.erase(index);
    auto ret = m_blockman.m_blocks_unlinked.equal_range(index->pprev);
    while (ret.first != ret.second) {
        if (ret.first->second == index) {
            m_blockman.m_blocks_unlinked.erase(ret.first++);
        } else {
            ++ret.first;
        }
    }
    // Mark parent as eligible for main chain again
    if (index->pprev && index->pprev->IsValid(BLOCK_VALID_TRANSACTIONS) && index->pprev->HaveTxsDownloaded()) {
        setBlockIndexCandidates.insert(index->pprev);
    }
}

bool CChainState::RewindBlockIndex(const CChainParams& params)
{
    // Note that during -reindex-chainstate we are called with an empty m_chain!

    // First erase all post-segwit blocks without witness not in the main chain,
    // as this can we done without costly DisconnectTip calls. Active
    // blocks will be dealt with below (releasing cs_main in between).
    {
        LOCK(cs_main);
        for (const auto& entry : m_blockman.m_block_index) {
            if (IsWitnessEnabled(entry.second->pprev, params.GetConsensus()) && !(entry.second->nStatus & BLOCK_OPT_WITNESS) && !m_chain.Contains(entry.second)) {
                EraseBlockData(entry.second);
            }
        }
    }

    // Find what height we need to reorganize to.
    CBlockIndex *tip;
    int nHeight = 1;
    {
        LOCK(cs_main);
        while (nHeight <= m_chain.Height()) {
            // Although SCRIPT_VERIFY_WITNESS is now generally enforced on all
            // blocks in ConnectBlock, we don't need to go back and
            // re-download/re-verify blocks from before segwit actually activated.
            if (IsWitnessEnabled(m_chain[nHeight - 1], params.GetConsensus()) && !(m_chain[nHeight]->nStatus & BLOCK_OPT_WITNESS)) {
                break;
            }
            nHeight++;
        }

        tip = m_chain.Tip();
    }
    // nHeight is now the height of the first insufficiently-validated block, or tipheight + 1

    CValidationState state;
    // Loop until the tip is below nHeight, or we reach a pruned block.
    while (!ShutdownRequested()) {
        {
            LOCK2(cs_main, ::mempool.cs);
            // Make sure nothing changed from under us (this won't happen because RewindBlockIndex runs before importing/network are active)
            assert(tip == m_chain.Tip());
            if (tip == nullptr || tip->nHeight < nHeight) break;
            if (fPruneMode && !(tip->nStatus & BLOCK_HAVE_DATA)) {
                // If pruning, don't try rewinding past the HAVE_DATA point;
                // since older blocks can't be served anyway, there's
                // no need to walk further, and trying to DisconnectTip()
                // will fail (and require a needless reindex/redownload
                // of the blockchain).
                break;
            }

            // Disconnect block
            if (!DisconnectTip(state, params, nullptr)) {
                return error("RewindBlockIndex: unable to disconnect block at height %i (%s)", tip->nHeight, FormatStateMessage(state));
            }

            // Reduce validity flag and have-data flags.
            // We do this after actual disconnecting, otherwise we'll end up writing the lack of data
            // to disk before writing the chainstate, resulting in a failure to continue if interrupted.
            // Note: If we encounter an insufficiently validated block that
            // is on m_chain, it must be because we are a pruning node, and
            // this block or some successor doesn't HAVE_DATA, so we were unable to
            // rewind all the way.  Blocks remaining on m_chain at this point
            // must not have their validity reduced.
            EraseBlockData(tip);

            tip = tip->pprev;
        }
        // Make sure the queue of validation callbacks doesn't grow unboundedly.
        LimitValidationInterfaceQueue();

        // Occasionally flush state to disk.
        if (!FlushStateToDisk(params, state, FlushStateMode::PERIODIC)) {
            LogPrintf("RewindBlockIndex: unable to flush state to disk (%s)\n", FormatStateMessage(state));
            return false;
        }
    }

    {
        LOCK(cs_main);
        if (m_chain.Tip() != nullptr) {
            // We can't prune block index candidates based on our tip if we have
            // no tip due to m_chain being empty!
            PruneBlockIndexCandidates();

            CheckBlockIndex(params.GetConsensus());
        }
    }

    return true;
}

bool RewindBlockIndex(const CChainParams& params) {
    if (!::ChainstateActive().RewindBlockIndex(params)) {
        return false;
    }

    LOCK(cs_main);
    if (::ChainActive().Tip() != nullptr) {
        // FlushStateToDisk can possibly read ::ChainActive(). Be conservative
        // and skip it here, we're about to -reindex-chainstate anyway, so
        // it'll get called a bunch real soon.
        CValidationState state;
        if (!::ChainstateActive().FlushStateToDisk(params, state, FlushStateMode::ALWAYS)) {
            LogPrintf("RewindBlockIndex: unable to flush state to disk (%s)\n", FormatStateMessage(state));
            return false;
        }
    }

    return true;
}

void CChainState::UnloadBlockIndex() {
    nBlockSequenceId = 1;
    setBlockIndexCandidates.clear();
}

// May NOT be used after any connections are up as much
// of the peer-processing logic assumes a consistent
// block index state
void UnloadBlockIndex()
{
    LOCK(cs_main);
    ::ChainActive().SetTip(nullptr);
    g_blockman.Unload();
    pindexBestInvalid = nullptr;
    pindexBestHeader = nullptr;
    mempool.clear();
    vinfoBlockFile.clear();
    nLastBlockFile = 0;
    setDirtyBlockIndex.clear();
    setDirtyFileInfo.clear();
    versionbitscache.Clear();
    for (int b = 0; b < VERSIONBITS_NUM_BITS; b++) {
        warningcache[b].clear();
    }
    fHavePruned = false;

    ::ChainstateActive().UnloadBlockIndex();
}

bool LoadBlockIndex(const CChainParams& chainparams)
{
    // Load block index from databases
    bool needs_init = fReindex;
    if (!fReindex) {
        bool ret = LoadBlockIndexDB(chainparams);
        if (!ret) return false;
        needs_init = g_blockman.m_block_index.empty();
    }

    if (needs_init) {
        // Everything here is for *new* reindex/DBs. Thus, though
        // LoadBlockIndexDB may have set fReindex if we shut down
        // mid-reindex previously, we don't check fReindex and
        // instead only check it prior to LoadBlockIndexDB to set
        // needs_init.

        LogPrintf("Initializing databases...\n");
    }
    return true;
}

bool CChainState::LoadGenesisBlock(const CChainParams& chainparams)
{
    LOCK(cs_main);

    // Check whether we're already initialized by checking for genesis in
    // m_blockman.m_block_index. Note that we can't use m_chain here, since it is
    // set based on the coins db, not the block index db, which is the only
    // thing loaded at this point.
    if (m_blockman.m_block_index.count(chainparams.GenesisBlock().GetHash()))
        return true;

    try {
        const CBlock& block = chainparams.GenesisBlock();
        FlatFilePos blockPos = SaveBlockToDisk(block, 0, chainparams, nullptr);
        if (blockPos.IsNull())
            return error("%s: writing genesis block to disk failed", __func__);
        CBlockIndex *pindex = m_blockman.AddToBlockIndex(block);
        ReceivedBlockTransactions(block, pindex, blockPos, chainparams.GetConsensus());
    } catch (const std::runtime_error& e) {
        return error("%s: failed to write genesis block: %s", __func__, e.what());
    }

    return true;
}

bool LoadGenesisBlock(const CChainParams& chainparams)
{
    return ::ChainstateActive().LoadGenesisBlock(chainparams);
}

void LoadExternalBlockFile(const CChainParams& chainparams, FILE* fileIn, FlatFilePos *dbp)
{
    // Map of disk positions for blocks with unknown parent (only used for reindex)
    static std::multimap<uint256, FlatFilePos> mapBlocksUnknownParent;
    int64_t nStart = GetTimeMillis();

    int nLoaded = 0;
    try {
        // This takes over fileIn and calls fclose() on it in the CBufferedFile destructor
        CBufferedFile blkdat(fileIn, 2*MAX_BLOCK_SERIALIZED_SIZE, MAX_BLOCK_SERIALIZED_SIZE+8, SER_DISK, CLIENT_VERSION);
        uint64_t nRewind = blkdat.GetPos();
        while (!blkdat.eof()) {
            if (ShutdownRequested()) return;

            blkdat.SetPos(nRewind);
            nRewind++; // start one byte further next time, in case of failure
            blkdat.SetLimit(); // remove former limit
            unsigned int nSize = 0;
            try {
                // locate a header
                unsigned char buf[CMessageHeader::MESSAGE_START_SIZE];
                blkdat.FindByte(chainparams.MessageStart()[0]);
                nRewind = blkdat.GetPos()+1;
                blkdat >> buf;
                if (memcmp(buf, chainparams.MessageStart(), CMessageHeader::MESSAGE_START_SIZE))
                    continue;
                // read size
                blkdat >> nSize;
                if (nSize < 80 || nSize > MAX_BLOCK_SERIALIZED_SIZE)
                    continue;
            } catch (const std::exception&) {
                // no valid block header found; don't complain
                break;
            }
            try {
                // read block
                uint64_t nBlockPos = blkdat.GetPos();
                if (dbp)
                    dbp->nPos = nBlockPos;
                blkdat.SetLimit(nBlockPos + nSize);
                blkdat.SetPos(nBlockPos);
                std::shared_ptr<CBlock> pblock = std::make_shared<CBlock>();
                CBlock& block = *pblock;
                blkdat >> block;
                nRewind = blkdat.GetPos();

                uint256 hash = block.GetHash();
                {
                    LOCK(cs_main);
                    // detect out of order blocks, and store them for later
                    if (hash != chainparams.GetConsensus().hashGenesisBlock && !LookupBlockIndex(block.hashPrevBlock)) {
                        LogPrint(BCLog::REINDEX, "%s: Out of order block %s, parent %s not known\n", __func__, hash.ToString(),
                                block.hashPrevBlock.ToString());
                        if (dbp)
                            mapBlocksUnknownParent.insert(std::make_pair(block.hashPrevBlock, *dbp));
                        continue;
                    }

                    // process in case the block isn't known yet
                    CBlockIndex* pindex = LookupBlockIndex(hash);
                    if (!pindex || (pindex->nStatus & BLOCK_HAVE_DATA) == 0) {
                      CValidationState state;
                      if (::ChainstateActive().AcceptBlock(pblock, state, chainparams, nullptr, true, dbp, nullptr)) {
                          nLoaded++;
                      }
                      if (state.IsError()) {
                          break;
                      }
                    } else if (hash != chainparams.GetConsensus().hashGenesisBlock && pindex->nHeight % 1000 == 0) {
                      LogPrint(BCLog::REINDEX, "Block Import: already had block %s at height %d\n", hash.ToString(), pindex->nHeight);
                    }
                }

                // Activate the genesis block so normal node progress can continue
                if (hash == chainparams.GetConsensus().hashGenesisBlock) {
                    CValidationState state;
                    if (!ActivateBestChain(state, chainparams)) {
                        break;
                    }
                }

                NotifyHeaderTip();

                // Recursively process earlier encountered successors of this block
                std::deque<uint256> queue;
                queue.push_back(hash);
                while (!queue.empty()) {
                    uint256 head = queue.front();
                    queue.pop_front();
                    std::pair<std::multimap<uint256, FlatFilePos>::iterator, std::multimap<uint256, FlatFilePos>::iterator> range = mapBlocksUnknownParent.equal_range(head);
                    while (range.first != range.second) {
                        std::multimap<uint256, FlatFilePos>::iterator it = range.first;
                        std::shared_ptr<CBlock> pblockrecursive = std::make_shared<CBlock>();
                        if (ReadBlockFromDisk(*pblockrecursive, it->second, chainparams.GetConsensus()))
                        {
                            LogPrint(BCLog::REINDEX, "%s: Processing out of order child %s of %s\n", __func__, pblockrecursive->GetHash().ToString(),
                                    head.ToString());
                            LOCK(cs_main);
                            CValidationState dummy;
                            if (::ChainstateActive().AcceptBlock(pblockrecursive, dummy, chainparams, nullptr, true, &it->second, nullptr))
                            {
                                nLoaded++;
                                queue.push_back(pblockrecursive->GetHash());
                            }
                        }
                        range.first++;
                        mapBlocksUnknownParent.erase(it);
                        NotifyHeaderTip();
                    }
                }
            } catch (const std::exception& e) {
                LogPrintf("%s: Deserialize or I/O error - %s\n", __func__, e.what());
            }
        }
    } catch (const std::runtime_error& e) {
        AbortNode(std::string("System error: ") + e.what());
    }
    LogPrintf("Loaded %i blocks from external file in %dms\n", nLoaded, GetTimeMillis() - nStart);
}

void CChainState::CheckBlockIndex(const Consensus::Params& consensusParams)
{
    if (!fCheckBlockIndex) {
        return;
    }

    LOCK(cs_main);

    // During a reindex, we read the genesis block and call CheckBlockIndex before ActivateBestChain,
    // so we have the genesis block in m_blockman.m_block_index but no active chain. (A few of the
    // tests when iterating the block tree require that m_chain has been initialized.)
    if (m_chain.Height() < 0) {
        assert(m_blockman.m_block_index.size() <= 1);
        return;
    }

    // Build forward-pointing map of the entire block tree.
    std::multimap<CBlockIndex*,CBlockIndex*> forward;
    for (const std::pair<const uint256, CBlockIndex*>& entry : m_blockman.m_block_index) {
        forward.insert(std::make_pair(entry.second->pprev, entry.second));
    }

    assert(forward.size() == m_blockman.m_block_index.size());

    std::pair<std::multimap<CBlockIndex*,CBlockIndex*>::iterator,std::multimap<CBlockIndex*,CBlockIndex*>::iterator> rangeGenesis = forward.equal_range(nullptr);
    CBlockIndex *pindex = rangeGenesis.first->second;
    rangeGenesis.first++;
    assert(rangeGenesis.first == rangeGenesis.second); // There is only one index entry with parent nullptr.

    // Iterate over the entire block tree, using depth-first search.
    // Along the way, remember whether there are blocks on the path from genesis
    // block being explored which are the first to have certain properties.
    size_t nNodes = 0;
    int nHeight = 0;
    CBlockIndex* pindexFirstInvalid = nullptr; // Oldest ancestor of pindex which is invalid.
    CBlockIndex* pindexFirstMissing = nullptr; // Oldest ancestor of pindex which does not have BLOCK_HAVE_DATA.
    CBlockIndex* pindexFirstNeverProcessed = nullptr; // Oldest ancestor of pindex for which nTx == 0.
    CBlockIndex* pindexFirstNotTreeValid = nullptr; // Oldest ancestor of pindex which does not have BLOCK_VALID_TREE (regardless of being valid or not).
    CBlockIndex* pindexFirstNotTransactionsValid = nullptr; // Oldest ancestor of pindex which does not have BLOCK_VALID_TRANSACTIONS (regardless of being valid or not).
    CBlockIndex* pindexFirstNotChainValid = nullptr; // Oldest ancestor of pindex which does not have BLOCK_VALID_CHAIN (regardless of being valid or not).
    CBlockIndex* pindexFirstNotScriptsValid = nullptr; // Oldest ancestor of pindex which does not have BLOCK_VALID_SCRIPTS (regardless of being valid or not).
    while (pindex != nullptr) {
        nNodes++;
        if (pindexFirstInvalid == nullptr && pindex->nStatus & BLOCK_FAILED_VALID) pindexFirstInvalid = pindex;
        if (pindexFirstMissing == nullptr && !(pindex->nStatus & BLOCK_HAVE_DATA)) pindexFirstMissing = pindex;
        if (pindexFirstNeverProcessed == nullptr && pindex->nTx == 0) pindexFirstNeverProcessed = pindex;
        if (pindex->pprev != nullptr && pindexFirstNotTreeValid == nullptr && (pindex->nStatus & BLOCK_VALID_MASK) < BLOCK_VALID_TREE) pindexFirstNotTreeValid = pindex;
        if (pindex->pprev != nullptr && pindexFirstNotTransactionsValid == nullptr && (pindex->nStatus & BLOCK_VALID_MASK) < BLOCK_VALID_TRANSACTIONS) pindexFirstNotTransactionsValid = pindex;
        if (pindex->pprev != nullptr && pindexFirstNotChainValid == nullptr && (pindex->nStatus & BLOCK_VALID_MASK) < BLOCK_VALID_CHAIN) pindexFirstNotChainValid = pindex;
        if (pindex->pprev != nullptr && pindexFirstNotScriptsValid == nullptr && (pindex->nStatus & BLOCK_VALID_MASK) < BLOCK_VALID_SCRIPTS) pindexFirstNotScriptsValid = pindex;

        // Begin: actual consistency checks.
        if (pindex->pprev == nullptr) {
            // Genesis block checks.
            assert(pindex->GetBlockHash() == consensusParams.hashGenesisBlock); // Genesis block's hash must match.
            assert(pindex == m_chain.Genesis()); // The current active chain's genesis block must be this block.
        }
        if (!pindex->HaveTxsDownloaded()) assert(pindex->nSequenceId <= 0); // nSequenceId can't be set positive for blocks that aren't linked (negative is used for preciousblock)
        // VALID_TRANSACTIONS is equivalent to nTx > 0 for all nodes (whether or not pruning has occurred).
        // HAVE_DATA is only equivalent to nTx > 0 (or VALID_TRANSACTIONS) if no pruning has occurred.
        if (!fHavePruned) {
            // If we've never pruned, then HAVE_DATA should be equivalent to nTx > 0
            assert(!(pindex->nStatus & BLOCK_HAVE_DATA) == (pindex->nTx == 0));
            assert(pindexFirstMissing == pindexFirstNeverProcessed);
        } else {
            // If we have pruned, then we can only say that HAVE_DATA implies nTx > 0
            if (pindex->nStatus & BLOCK_HAVE_DATA) assert(pindex->nTx > 0);
        }
        if (pindex->nStatus & BLOCK_HAVE_UNDO) assert(pindex->nStatus & BLOCK_HAVE_DATA);
        assert(((pindex->nStatus & BLOCK_VALID_MASK) >= BLOCK_VALID_TRANSACTIONS) == (pindex->nTx > 0)); // This is pruning-independent.
        // All parents having had data (at some point) is equivalent to all parents being VALID_TRANSACTIONS, which is equivalent to HaveTxsDownloaded().
        assert((pindexFirstNeverProcessed == nullptr) == pindex->HaveTxsDownloaded());
        assert((pindexFirstNotTransactionsValid == nullptr) == pindex->HaveTxsDownloaded());
        assert(pindex->nHeight == nHeight); // nHeight must be consistent.
        assert(pindex->pprev == nullptr || pindex->nChainWork >= pindex->pprev->nChainWork); // For every block except the genesis block, the chainwork must be larger than the parent's.
        assert(nHeight < 2 || (pindex->pskip && (pindex->pskip->nHeight < nHeight))); // The pskip pointer must point back for all but the first 2 blocks.
        assert(pindexFirstNotTreeValid == nullptr); // All m_blockman.m_block_index entries must at least be TREE valid
        if ((pindex->nStatus & BLOCK_VALID_MASK) >= BLOCK_VALID_TREE) assert(pindexFirstNotTreeValid == nullptr); // TREE valid implies all parents are TREE valid
        if ((pindex->nStatus & BLOCK_VALID_MASK) >= BLOCK_VALID_CHAIN) assert(pindexFirstNotChainValid == nullptr); // CHAIN valid implies all parents are CHAIN valid
        if ((pindex->nStatus & BLOCK_VALID_MASK) >= BLOCK_VALID_SCRIPTS) assert(pindexFirstNotScriptsValid == nullptr); // SCRIPTS valid implies all parents are SCRIPTS valid
        if (pindexFirstInvalid == nullptr) {
            // Checks for not-invalid blocks.
            assert((pindex->nStatus & BLOCK_FAILED_MASK) == 0); // The failed mask cannot be set for blocks without invalid parents.
        }
        if (!CBlockIndexWorkComparator()(pindex, m_chain.Tip()) && pindexFirstNeverProcessed == nullptr) {
            if (pindexFirstInvalid == nullptr) {
                // If this block sorts at least as good as the current tip and
                // is valid and we have all data for its parents, it must be in
                // setBlockIndexCandidates.  m_chain.Tip() must also be there
                // even if some data has been pruned.
                if (pindexFirstMissing == nullptr || pindex == m_chain.Tip()) {
                     assert(setBlockIndexCandidates.count(pindex));
                }
                // If some parent is missing, then it could be that this block was in
                // setBlockIndexCandidates but had to be removed because of the missing data.
                // In this case it must be in m_blocks_unlinked -- see test below.
            }
        } else { // If this block sorts worse than the current tip or some ancestor's block has never been seen, it cannot be in setBlockIndexCandidates.
            assert(setBlockIndexCandidates.count(pindex) == 0);
        }
        // Check whether this block is in m_blocks_unlinked.
        std::pair<std::multimap<CBlockIndex*,CBlockIndex*>::iterator,std::multimap<CBlockIndex*,CBlockIndex*>::iterator> rangeUnlinked = m_blockman.m_blocks_unlinked.equal_range(pindex->pprev);
        bool foundInUnlinked = false;
        while (rangeUnlinked.first != rangeUnlinked.second) {
            assert(rangeUnlinked.first->first == pindex->pprev);
            if (rangeUnlinked.first->second == pindex) {
                foundInUnlinked = true;
                break;
            }
            rangeUnlinked.first++;
        }
        if (pindex->pprev && (pindex->nStatus & BLOCK_HAVE_DATA) && pindexFirstNeverProcessed != nullptr && pindexFirstInvalid == nullptr) {
            // If this block has block data available, some parent was never received, and has no invalid parents, it must be in m_blocks_unlinked.
            assert(foundInUnlinked);
        }
        if (!(pindex->nStatus & BLOCK_HAVE_DATA)) assert(!foundInUnlinked); // Can't be in m_blocks_unlinked if we don't HAVE_DATA
        if (pindexFirstMissing == nullptr) assert(!foundInUnlinked); // We aren't missing data for any parent -- cannot be in m_blocks_unlinked.
        if (pindex->pprev && (pindex->nStatus & BLOCK_HAVE_DATA) && pindexFirstNeverProcessed == nullptr && pindexFirstMissing != nullptr) {
            // We HAVE_DATA for this block, have received data for all parents at some point, but we're currently missing data for some parent.
            assert(fHavePruned); // We must have pruned.
            // This block may have entered m_blocks_unlinked if:
            //  - it has a descendant that at some point had more work than the
            //    tip, and
            //  - we tried switching to that descendant but were missing
            //    data for some intermediate block between m_chain and the
            //    tip.
            // So if this block is itself better than m_chain.Tip() and it wasn't in
            // setBlockIndexCandidates, then it must be in m_blocks_unlinked.
            if (!CBlockIndexWorkComparator()(pindex, m_chain.Tip()) && setBlockIndexCandidates.count(pindex) == 0) {
                if (pindexFirstInvalid == nullptr) {
                    assert(foundInUnlinked);
                }
            }
        }
        // assert(pindex->GetBlockHash() == pindex->GetBlockHeader().GetHash()); // Perhaps too slow
        // End: actual consistency checks.

        // Try descending into the first subnode.
        std::pair<std::multimap<CBlockIndex*,CBlockIndex*>::iterator,std::multimap<CBlockIndex*,CBlockIndex*>::iterator> range = forward.equal_range(pindex);
        if (range.first != range.second) {
            // A subnode was found.
            pindex = range.first->second;
            nHeight++;
            continue;
        }
        // This is a leaf node.
        // Move upwards until we reach a node of which we have not yet visited the last child.
        while (pindex) {
            // We are going to either move to a parent or a sibling of pindex.
            // If pindex was the first with a certain property, unset the corresponding variable.
            if (pindex == pindexFirstInvalid) pindexFirstInvalid = nullptr;
            if (pindex == pindexFirstMissing) pindexFirstMissing = nullptr;
            if (pindex == pindexFirstNeverProcessed) pindexFirstNeverProcessed = nullptr;
            if (pindex == pindexFirstNotTreeValid) pindexFirstNotTreeValid = nullptr;
            if (pindex == pindexFirstNotTransactionsValid) pindexFirstNotTransactionsValid = nullptr;
            if (pindex == pindexFirstNotChainValid) pindexFirstNotChainValid = nullptr;
            if (pindex == pindexFirstNotScriptsValid) pindexFirstNotScriptsValid = nullptr;
            // Find our parent.
            CBlockIndex* pindexPar = pindex->pprev;
            // Find which child we just visited.
            std::pair<std::multimap<CBlockIndex*,CBlockIndex*>::iterator,std::multimap<CBlockIndex*,CBlockIndex*>::iterator> rangePar = forward.equal_range(pindexPar);
            while (rangePar.first->second != pindex) {
                assert(rangePar.first != rangePar.second); // Our parent must have at least the node we're coming from as child.
                rangePar.first++;
            }
            // Proceed to the next one.
            rangePar.first++;
            if (rangePar.first != rangePar.second) {
                // Move to the sibling.
                pindex = rangePar.first->second;
                break;
            } else {
                // Move up further.
                pindex = pindexPar;
                nHeight--;
                continue;
            }
        }
    }

    // Check that we actually traversed the entire map.
    assert(nNodes == forward.size());
}

std::string CBlockFileInfo::ToString() const
{
    return strprintf("CBlockFileInfo(blocks=%u, size=%u, heights=%u...%u, time=%s...%s)", nBlocks, nSize, nHeightFirst, nHeightLast, FormatISO8601Date(nTimeFirst), FormatISO8601Date(nTimeLast));
}

CBlockFileInfo* GetBlockFileInfo(size_t n)
{
    LOCK(cs_LastBlockFile);

    return &vinfoBlockFile.at(n);
}

ThresholdState VersionBitsTipState(const Consensus::Params& params, Consensus::DeploymentPos pos)
{
    LOCK(cs_main);
    return VersionBitsState(::ChainActive().Tip(), params, pos, versionbitscache);
}

BIP9Stats VersionBitsTipStatistics(const Consensus::Params& params, Consensus::DeploymentPos pos)
{
    LOCK(cs_main);
    return VersionBitsStatistics(::ChainActive().Tip(), params, pos);
}

int VersionBitsTipStateSinceHeight(const Consensus::Params& params, Consensus::DeploymentPos pos)
{
    LOCK(cs_main);
    return VersionBitsStateSinceHeight(::ChainActive().Tip(), params, pos, versionbitscache);
}

static const uint64_t MEMPOOL_DUMP_VERSION = 1;

bool LoadMempool(CTxMemPool& pool)
{
    const CChainParams& chainparams = Params();
    int64_t nExpiryTimeout = gArgs.GetArg("-mempoolexpiry", DEFAULT_MEMPOOL_EXPIRY) * 60 * 60;
    FILE* filestr = fsbridge::fopen(GetDataDir() / "mempool.dat", "rb");
    CAutoFile file(filestr, SER_DISK, CLIENT_VERSION);
    if (file.IsNull()) {
        LogPrintf("Failed to open mempool file from disk. Continuing anyway.\n");
        return false;
    }

    int64_t count = 0;
    int64_t expired = 0;
    int64_t failed = 0;
    int64_t already_there = 0;
    int64_t nNow = GetTime();

    try {
        uint64_t version;
        file >> version;
        if (version != MEMPOOL_DUMP_VERSION) {
            return false;
        }
        uint64_t num;
        file >> num;
        while (num--) {
            CTransactionRef tx;
            int64_t nTime;
            int64_t nFeeDelta;
            file >> tx;
            file >> nTime;
            file >> nFeeDelta;

            CAmount amountdelta = nFeeDelta;
            if (amountdelta) {
                pool.PrioritiseTransaction(tx->GetHash(), amountdelta);
            }
            CValidationState state;
            if (nTime + nExpiryTimeout > nNow) {
                LOCK(cs_main);
                AcceptToMemoryPoolWithTime(chainparams, pool, state, tx, nullptr /* pfMissingInputs */, nTime,
                                           nullptr /* plTxnReplaced */, false /* bypass_limits */, 0 /* nAbsurdFee */,
                                           false /* test_accept */);
                if (state.IsValid()) {
                    ++count;
                } else {
                    // mempool may contain the transaction already, e.g. from
                    // wallet(s) having loaded it while we were processing
                    // mempool transactions; consider these as valid, instead of
                    // failed, but mark them as 'already there'
                    if (pool.exists(tx->GetHash())) {
                        ++already_there;
                    } else {
                        ++failed;
                    }
                }
            } else {
                ++expired;
            }
            if (ShutdownRequested())
                return false;
        }
        std::map<uint256, CAmount> mapDeltas;
        file >> mapDeltas;

        for (const auto& i : mapDeltas) {
            pool.PrioritiseTransaction(i.first, i.second);
        }
    } catch (const std::exception& e) {
        LogPrintf("Failed to deserialize mempool data on disk: %s. Continuing anyway.\n", e.what());
        return false;
    }

    LogPrintf("Imported mempool transactions from disk: %i succeeded, %i failed, %i expired, %i already there\n", count, failed, expired, already_there);
    return true;
}

bool DumpMempool(const CTxMemPool& pool)
{
    int64_t start = GetTimeMicros();

    std::map<uint256, CAmount> mapDeltas;
    std::vector<TxMempoolInfo> vinfo;

    static Mutex dump_mutex;
    LOCK(dump_mutex);

    {
        LOCK(pool.cs);
        for (const auto &i : pool.mapDeltas) {
            mapDeltas[i.first] = i.second;
        }
        vinfo = pool.infoAll();
    }

    int64_t mid = GetTimeMicros();

    try {
        FILE* filestr = fsbridge::fopen(GetDataDir() / "mempool.dat.new", "wb");
        if (!filestr) {
            return false;
        }

        CAutoFile file(filestr, SER_DISK, CLIENT_VERSION);

        uint64_t version = MEMPOOL_DUMP_VERSION;
        file << version;

        file << (uint64_t)vinfo.size();
        for (const auto& i : vinfo) {
            file << *(i.tx);
            file << (int64_t)i.nTime;
            file << (int64_t)i.nFeeDelta;
            mapDeltas.erase(i.tx->GetHash());
        }

        file << mapDeltas;
        if (!FileCommit(file.Get()))
            throw std::runtime_error("FileCommit failed");
        file.fclose();
        RenameOver(GetDataDir() / "mempool.dat.new", GetDataDir() / "mempool.dat");
        int64_t last = GetTimeMicros();
        LogPrintf("Dumped mempool: %gs to copy, %gs to dump\n", (mid-start)*MICRO, (last-mid)*MICRO);
    } catch (const std::exception& e) {
        LogPrintf("Failed to dump mempool: %s. Continuing anyway.\n", e.what());
        return false;
    }
    return true;
}

//! Guess how far we are in the verification process at the given block index
//! require cs_main if pindex has not been validated yet (because nChainTx might be unset)
double GuessVerificationProgress(const ChainTxData& data, const CBlockIndex *pindex) {
    if (pindex == nullptr)
        return 0.0;

    int64_t nNow = time(nullptr);

    double fTxTotal;

    if (pindex->nChainTx <= data.nTxCount) {
        fTxTotal = data.nTxCount + (nNow - data.nTime) * data.dTxRate;
    } else {
        fTxTotal = pindex->nChainTx + (nNow - pindex->GetBlockTime()) * data.dTxRate;
    }

    return pindex->nChainTx / fTxTotal;
}

class CMainCleanup
{
public:
    CMainCleanup() {}
    ~CMainCleanup() {
        // block headers
        BlockMap::iterator it1 = g_blockman.m_block_index.begin();
        for (; it1 != g_blockman.m_block_index.end(); it1++)
            delete (*it1).second;
        g_blockman.m_block_index.clear();
    }
};
static CMainCleanup instance_of_cmaincleanup;<|MERGE_RESOLUTION|>--- conflicted
+++ resolved
@@ -3103,16 +3103,14 @@
         // Tally negative interest across vaults
         ProcessNegativeInterest(pindex, cache);
 
-<<<<<<< HEAD
         // proposal activations
         ProcessProposalEvents(pindex, cache, chainparams);
-=======
+
         // Masternode updates
         ProcessMasternodeUpdates(pindex, cache, view, chainparams);
 
         // Migrate foundation members to attributes
         ProcessGrandCentralEvents(pindex, cache, chainparams);
->>>>>>> 6c6043f7
 
         // construct undo
         auto& flushable = cache.GetStorage();
@@ -4131,16 +4129,11 @@
     cache.EraseStoredVariables(static_cast<uint32_t>(pindex->nHeight));
 }
 
-<<<<<<< HEAD
 void CChainState::ProcessProposalEvents(const CBlockIndex* pindex, CCustomCSView& cache, const CChainParams& chainparams) {
-=======
-void CChainState::ProcessMasternodeUpdates(const CBlockIndex* pindex, CCustomCSView& cache, const CCoinsViewCache& view, const CChainParams& chainparams) {
->>>>>>> 6c6043f7
     if (pindex->nHeight < chainparams.GetConsensus().GrandCentralHeight) {
         return;
     }
 
-<<<<<<< HEAD
     CDataStructureV0 enabledKey{AttributeTypes::Param, ParamIDs::Feature, DFIPKeys::GovernanceEnabled};
 
     auto attributes = cache.GetAttributes();
@@ -4295,7 +4288,12 @@
 
         return true;
     }, pindex->nHeight);
-=======
+}
+
+void CChainState::ProcessMasternodeUpdates(const CBlockIndex* pindex, CCustomCSView& cache, const CCoinsViewCache& view, const CChainParams& chainparams) {
+    if (pindex->nHeight < chainparams.GetConsensus().GrandCentralHeight) {
+        return;
+    }
     // Apply any pending masternode owner changes
     cache.ForEachNewCollateral([&](const uint256& key, const MNNewOwnerHeightValue& value){
         if (value.blockHeight == static_cast<uint32_t>(pindex->nHeight)) {
@@ -4323,7 +4321,6 @@
     for (const auto &keyID : pendingToErase) {
         cache.ErasePendingHeight(keyID);
     }
->>>>>>> 6c6043f7
 }
 
 void CChainState::ProcessTokenToGovVar(const CBlockIndex* pindex, CCustomCSView& cache, const CChainParams& chainparams) {
