--- conflicted
+++ resolved
@@ -4278,13 +4278,9 @@
             return true;
         }
 
-<<<<<<< HEAD
         auto approvalThreshold = cache.GetApprovalThresholdFromAttributes(type);
 
-        if (lround(voteYes * 10000.f / voters.size()) <= approvalThreshold) {
-=======
         if (lround(voteYes * 10000.f / voters.size()) <= prop.approvalThreshold) {
->>>>>>> 4221e8bf
             cache.UpdatePropStatus(propId, pindex->nHeight, CPropStatusType::Rejected);
             return true;
         }
