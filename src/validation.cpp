--- conflicted
+++ resolved
@@ -2835,70 +2835,6 @@
     }
     mnview.SetLastHeight(pindex->nHeight);
 
-<<<<<<< HEAD
-    if (IsEVMEnabled(pindex->nHeight, mnview)) {
-        CKeyID minter;
-        assert(block.ExtractMinterKey(minter));
-        std::array<uint8_t, 20> beneficiary{};
-        CScript minerAddress;
-
-        if (!fMockNetwork) {
-            const auto id = mnview.GetMasternodeIdByOperator(minter);
-            assert(id);
-            const auto node = mnview.GetMasternode(*id);
-            assert(node);
-
-            auto height = node->creationHeight;
-            auto mnID = *id;
-            if (!node->collateralTx.IsNull()) {
-                const auto idHeight = mnview.GetNewCollateral(node->collateralTx);
-                assert(idHeight);
-                height = idHeight->blockHeight - GetMnResignDelay(std::numeric_limits<int>::max());
-                mnID = node->collateralTx;
-            }
-
-            const auto blockindex = ::ChainActive()[height];
-            assert(blockindex);
-
-            CTransactionRef tx;
-            uint256 hash_block;
-            assert(GetTransaction(mnID, tx, Params().GetConsensus(), hash_block, blockindex));
-            assert(tx->vout.size() >= 2);
-
-            CTxDestination dest;
-            assert(ExtractDestination(tx->vout[1].scriptPubKey, dest));
-            assert(dest.index() == PKHashType || dest.index() == WitV0KeyHashType);
-
-            const auto keyID = dest.index() == PKHashType ? CKeyID(std::get<PKHash>(dest)) : CKeyID(std::get<WitnessV0KeyHash>(dest));
-            std::copy(keyID.begin(), keyID.end(), beneficiary.begin());
-            minerAddress = GetScriptForDestination(dest);
-        } else {
-            std::copy(minter.begin(), minter.end(), beneficiary.begin());
-            const auto dest = PKHash(minter);
-            minerAddress = GetScriptForDestination(dest);
-        }
-
-        const auto evmBlockResult = evm_finalize(evmContext, true, block.nBits, beneficiary, block.GetBlockTime());
-        auto evmBlockHash = std::vector<uint8_t>(evmBlockResult.block_hash.begin(), evmBlockResult.block_hash.end());
-        std::reverse(evmBlockHash.begin(), evmBlockHash.end());
-
-        mnview.SetBlockHash(CEvmDvmMapType::DvmEvm, block.GetHash(), uint256(evmBlockHash));
-        mnview.SetBlockHash(CEvmDvmMapType::EvmDvm, uint256(evmBlockHash), block.GetHash());
-
-        if (!evmBlockResult.failed_transactions.empty()) {
-            std::vector<std::string> failedTransactions;
-            for (const auto& rust_string : evmBlockResult.failed_transactions) {
-                failedTransactions.emplace_back(rust_string.data(), rust_string.length());
-            }
-
-            RevertFailedTransferDomainTxs(failedTransactions, block, chainparams.GetConsensus(), pindex->nHeight, mnview);
-        }
-
-        mnview.AddBalance(minerAddress, {DCT_ID{}, static_cast<CAmount>(evmBlockResult.miner_fee)});
-    }
-
-=======
->>>>>>> 16d47ab9
     auto &checkpoints = chainparams.Checkpoints().mapCheckpoints;
     auto it = checkpoints.lower_bound(pindex->nHeight);
     if (it != checkpoints.begin()) {
