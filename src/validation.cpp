--- conflicted
+++ resolved
@@ -3787,20 +3787,6 @@
 
             size_t suffixCount{1};
             view.ForEachPoolPair([&, oldTokenId = oldTokenId](DCT_ID const & poolId, const CPoolPair& pool){
-<<<<<<< HEAD
-                if (pool.idTokenA == oldTokenId || pool.idTokenB == oldTokenId) {
-                    const auto tokenA = view.GetToken(pool.idTokenA);
-                    const auto tokenB = view.GetToken(pool.idTokenB);
-                    assert(tokenA);
-                    assert(tokenB);
-                    if ((tokenA->destructionHeight != -1 && tokenA->destructionTx != uint256{}) ||
-                        (tokenB->destructionHeight != -1 && tokenB->destructionTx != uint256{})) {
-                        const auto poolToken = view.GetToken(poolId);
-                        assert(poolToken);
-                        if (poolToken->symbol.find(oldPoolToken->symbol + "/v") != std::string::npos) {
-                            ++suffixCount;
-                        }
-=======
                 const auto tokenA = view.GetToken(pool.idTokenA);
                 const auto tokenB = view.GetToken(pool.idTokenB);
                 assert(tokenA);
@@ -3811,7 +3797,6 @@
                     assert(poolToken);
                     if (poolToken->symbol.find(oldPoolToken->symbol + "/v") != std::string::npos) {
                         ++suffixCount;
->>>>>>> 11d5c70f
                     }
                 }
                 return true;
