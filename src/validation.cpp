--- conflicted
+++ resolved
@@ -2867,11 +2867,7 @@
                     CCustomCSView govCache(cache);
                     // Add to existing ATTRIBUTES instead of overwriting.
                     if (var->GetName() == "ATTRIBUTES") {
-<<<<<<< HEAD
-                        auto govVar = mnview.GetVariable(var->GetName());
-=======
                         auto govVar = mnview.GetAttributes();
->>>>>>> 5de8a227
                         if (govVar->Import(var->Export()) && govVar->Validate(govCache) && govVar->Apply(govCache, pindex->nHeight) && govCache.SetVariable(*govVar)) {
                             govCache.Flush();
                         }
