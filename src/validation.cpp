// Copyright (c) 2009-2010 Satoshi Nakamoto
// Copyright (c) 2009-2018 The Bitcoin Core developers
// Distributed under the MIT software license, see the accompanying
// file LICENSE or http://www.opensource.org/licenses/mit-license.php.

#include <validation.h>

#include <arith_uint256.h>
#include <chain.h>
#include <chainparams.h>
#include <checkqueue.h>
#include <consensus/consensus.h>
#include <consensus/merkle.h>
#include <consensus/tx_check.h>
#include <consensus/tx_verify.h>
#include <consensus/validation.h>
#include <core_io.h> /// ValueFromAmount
#include <cuckoocache.h>
#include <flatfile.h>
#include <hash.h>
#include <index/txindex.h>
#include <masternodes/accountshistory.h>
#include <masternodes/anchors.h>
#include <masternodes/govvariables/attributes.h>
#include <masternodes/govvariables/loan_daily_reward.h>
#include <masternodes/govvariables/lp_daily_dfi_reward.h>
#include <masternodes/govvariables/lp_splits.h>
#include <masternodes/govvariables/loan_splits.h>
#include <masternodes/masternodes.h>
#include <masternodes/mn_checks.h>
#include <masternodes/vaulthistory.h>
#include <policy/fees.h>
#include <policy/policy.h>
#include <policy/settings.h>
#include <pos.h>
#include <pos_kernel.h>
#include <primitives/block.h>
#include <primitives/transaction.h>
#include <random.h>
#include <reverse_iterator.h>
#include <script/script.h>
#include <script/sigcache.h>
#include <script/standard.h>
#include <spv/spv_wrapper.h>
#include <shutdown.h>
#include <timedata.h>
#include <tinyformat.h>
#include <txdb.h>
#include <txmempool.h>
#include <ui_interface.h>
#include <uint256.h>
#include <undo.h>
#include <util/moneystr.h>
#include <util/rbf.h>
#include <util/strencodings.h>
#include <util/system.h>
#include <util/translation.h>
#include <util/validation.h>
#include <validationinterface.h>
#include <warnings.h>

#include <wallet/wallet.h>
#include <net_processing.h>

#include <future>
#include <string>

#include <boost/algorithm/string/replace.hpp>
#include <boost/asio.hpp>

#if defined(NDEBUG)
# error "Defi cannot be compiled without assertions."
#endif

#define MICRO 0.000001
#define MILLI 0.001

bool CBlockIndexWorkComparator::operator()(const CBlockIndex *pa, const CBlockIndex *pb) const {
    // First sort by most total work, ...
    if (pa->nChainWork > pb->nChainWork) return false;
    if (pa->nChainWork < pb->nChainWork) return true;

    // ... then by earliest time received, ...
    if (pa->nSequenceId < pb->nSequenceId) return false;
    if (pa->nSequenceId > pb->nSequenceId) return true;

    // Use pointer address as tie breaker (should only happen with blocks
    // loaded from disk, as those all have id 0).
    if (pa < pb) return false;
    if (pa > pb) return true;

    // Identical blocks.
    return false;
}

namespace {
BlockManager g_blockman;

// Store subsidy at each reduction
std::map<uint32_t, CAmount> subsidyReductions;
} // anon namespace

std::unique_ptr<CChainState> g_chainstate;

CChainState& ChainstateActive() {
    assert(g_chainstate);
    return *g_chainstate;
}

CChain& ChainActive() {
    assert(g_chainstate);
    return g_chainstate->m_chain;
}

/**
 * Mutex to guard access to validation specific variables, such as reading
 * or changing the chainstate.
 *
 * This may also need to be locked when updating the transaction pool, e.g. on
 * AcceptToMemoryPool. See CTxMemPool::cs comment for details.
 *
 * The transaction pool has a separate lock to allow reading from it and the
 * chainstate at the same time.
 */
RecursiveMutex cs_main;

CBlockIndex *pindexBestHeader = nullptr;
Mutex g_best_block_mutex;
std::condition_variable g_best_block_cv;
uint256 g_best_block;
bool g_parallel_script_checks{false};
std::atomic_bool fImporting(false);
std::atomic_bool fReindex(false);
bool fHavePruned = false;
bool fPruneMode = false;
bool fRequireStandard = true;
bool fCheckBlockIndex = false;

bool fStopOrInterrupt = false;
std::string fInterruptBlockHash = "";
int fInterruptBlockHeight = 0;
std::string fStopBlockHash = "";
int fStopBlockHeight = 0;

size_t nCoinCacheUsage = 5000 * 300;
size_t nCustomMemUsage = nDefaultDbCache << 10;
uint64_t nPruneTarget = 0;
bool fIsFakeNet = false;
int64_t nMaxTipAge = DEFAULT_MAX_TIP_AGE;

uint256 hashAssumeValid;
arith_uint256 nMinimumChainWork;

CFeeRate minRelayTxFee = CFeeRate(DEFAULT_MIN_RELAY_TX_FEE);

CBlockPolicyEstimator feeEstimator;
CTxMemPool mempool(&feeEstimator);

/** Constant stuff for coinbase transactions we create: */
CScript COINBASE_FLAGS;

// used for db compacting
TBytes compactBegin;
TBytes compactEnd;

// Internal stuff
namespace {
    CBlockIndex* pindexBestInvalid = nullptr;

    CCriticalSection cs_LastBlockFile;
    std::vector<CBlockFileInfo> vinfoBlockFile;
    int nLastBlockFile = 0;
    /** Global flag to indicate we should check to see if there are
     *  block/undo files that should be deleted.  Set on startup
     *  or if we allocate more file space when we're in prune mode
     */
    bool fCheckForPruning = false;

    /** Dirty block index entries. */
    std::set<CBlockIndex*> setDirtyBlockIndex;

    /** Dirty block file entries. */
    std::set<int> setDirtyFileInfo;
} // anon namespace

extern std::string ScriptToString(CScript const& script);

CBlockIndex* LookupBlockIndex(const uint256& hash)
{
    //std::cout << "!!!LookupBlockIndex : " << hash.ToString() << std::endl;
    AssertLockHeld(cs_main);
    BlockMap::const_iterator it = g_blockman.m_block_index.find(hash);
    return it == g_blockman.m_block_index.end() ? nullptr : it->second;
}

CBlockIndex* FindForkInGlobalIndex(const CChain& chain, const CBlockLocator& locator)
{
    AssertLockHeld(cs_main);

    // Find the latest block common to locator and chain - we expect that
    // locator.vHave is sorted descending by height.
    for (const uint256& hash : locator.vHave) {
        CBlockIndex* pindex = LookupBlockIndex(hash);
        if (pindex) {
            if (chain.Contains(pindex))
                return pindex;
            if (pindex->GetAncestor(chain.Height()) == chain.Tip()) {
                return chain.Tip();
            }
        }
    }
    return chain.Genesis();
}

std::unique_ptr<CBlockTreeDB> pblocktree;

// See definition for documentation
static void FindFilesToPruneManual(std::set<int>& setFilesToPrune, int nManualPruneHeight);
static void FindFilesToPrune(std::set<int>& setFilesToPrune, uint64_t nPruneAfterHeight);
bool CheckInputs(const CTransaction& tx, CValidationState &state, const CCoinsViewCache &inputs, bool fScriptChecks, unsigned int flags, bool cacheSigStore, bool cacheFullScriptStore, PrecomputedTransactionData& txdata, std::vector<CScriptCheck> *pvChecks = nullptr);
static FILE* OpenUndoFile(const FlatFilePos &pos, bool fReadOnly = false);
static FlatFileSeq BlockFileSeq();
static FlatFileSeq UndoFileSeq();

bool CheckFinalTx(const CTransaction &tx, int flags)
{
    AssertLockHeld(cs_main);

    // By convention a negative value for flags indicates that the
    // current network-enforced consensus rules should be used. In
    // a future soft-fork scenario that would mean checking which
    // rules would be enforced for the next block and setting the
    // appropriate flags. At the present time no soft-forks are
    // scheduled, so no flags are set.
    flags = std::max(flags, 0);

    // CheckFinalTx() uses ::ChainActive().Height()+1 to evaluate
    // nLockTime because when IsFinalTx() is called within
    // CBlock::AcceptBlock(), the height of the block *being*
    // evaluated is what is used. Thus if we want to know if a
    // transaction can be part of the *next* block, we need to call
    // IsFinalTx() with one more than ::ChainActive().Height().
    const int nBlockHeight = ::ChainActive().Height() + 1;

    // BIP113 requires that time-locked transactions have nLockTime set to
    // less than the median time of the previous block they're contained in.
    // When the next block is created its previous block will be the current
    // chain tip, so we use that to calculate the median time passed to
    // IsFinalTx() if LOCKTIME_MEDIAN_TIME_PAST is set.
    const int64_t nBlockTime = (flags & LOCKTIME_MEDIAN_TIME_PAST)
                             ? ::ChainActive().Tip()->GetMedianTimePast()
                             : GetAdjustedTime();

    return IsFinalTx(tx, nBlockHeight, nBlockTime);
}

bool TestLockPointValidity(const LockPoints* lp)
{
    AssertLockHeld(cs_main);
    assert(lp);
    // If there are relative lock times then the maxInputBlock will be set
    // If there are no relative lock times, the LockPoints don't depend on the chain
    if (lp->maxInputBlock) {
        // Check whether ::ChainActive() is an extension of the block at which the LockPoints
        // calculation was valid.  If not LockPoints are no longer valid
        if (!::ChainActive().Contains(lp->maxInputBlock)) {
            return false;
        }
    }

    // LockPoints still valid
    return true;
}

bool CheckSequenceLocks(const CTxMemPool& pool, const CTransaction& tx, int flags, LockPoints* lp, bool useExistingLockPoints)
{
    AssertLockHeld(cs_main);
    AssertLockHeld(pool.cs);

    CBlockIndex* tip = ::ChainActive().Tip();
    assert(tip != nullptr);

    CBlockIndex index;
    index.pprev = tip;
    // CheckSequenceLocks() uses ::ChainActive().Height()+1 to evaluate
    // height based locks because when SequenceLocks() is called within
    // ConnectBlock (), the height of the block *being*
    // evaluated is what is used.
    // Thus if we want to know if a transaction can be part of the
    // *next* block, we need to use one more than ::ChainActive().Height()
    index.nHeight = tip->nHeight + 1;

    std::pair<int, int64_t> lockPair;
    if (useExistingLockPoints) {
        assert(lp);
        lockPair.first = lp->height;
        lockPair.second = lp->time;
    }
    else {
        // CoinsTip() contains the UTXO set for ::ChainActive().Tip()
        CCoinsViewMemPool viewMemPool(&::ChainstateActive().CoinsTip(), pool);
        std::vector<int> prevheights;
        prevheights.resize(tx.vin.size());
        for (size_t txinIndex = 0; txinIndex < tx.vin.size(); txinIndex++) {
            const CTxIn& txin = tx.vin[txinIndex];
            Coin coin;
            if (!viewMemPool.GetCoin(txin.prevout, coin)) {
                return error("%s: Missing input", __func__);
            }
            if (coin.nHeight == MEMPOOL_HEIGHT) {
                // Assume all mempool transaction confirm in the next block
                prevheights[txinIndex] = tip->nHeight + 1;
            } else {
                prevheights[txinIndex] = coin.nHeight;
            }
        }
        lockPair = CalculateSequenceLocks(tx, flags, &prevheights, index);
        if (lp) {
            lp->height = lockPair.first;
            lp->time = lockPair.second;
            // Also store the hash of the block with the highest height of
            // all the blocks which have sequence locked prevouts.
            // This hash needs to still be on the chain
            // for these LockPoint calculations to be valid
            // Note: It is impossible to correctly calculate a maxInputBlock
            // if any of the sequence locked inputs depend on unconfirmed txs,
            // except in the special case where the relative lock time/height
            // is 0, which is equivalent to no sequence lock. Since we assume
            // input height of tip+1 for mempool txs and test the resulting
            // lockPair from CalculateSequenceLocks against tip+1.  We know
            // EvaluateSequenceLocks will fail if there was a non-zero sequence
            // lock on a mempool input, so we can use the return value of
            // CheckSequenceLocks to indicate the LockPoints validity
            int maxInputHeight = 0;
            for (const int height : prevheights) {
                // Can ignore mempool inputs since we'll fail if they had non-zero locks
                if (height != tip->nHeight+1) {
                    maxInputHeight = std::max(maxInputHeight, height);
                }
            }
            lp->maxInputBlock = tip->GetAncestor(maxInputHeight);
        }
    }
    return EvaluateSequenceLocks(index, lockPair);
}

// Returns the script flags which should be checked for a given block
static unsigned int GetBlockScriptFlags(const CBlockIndex* pindex, const Consensus::Params& chainparams);

static void LimitMempoolSize(CTxMemPool& pool, size_t limit, unsigned long age)
    EXCLUSIVE_LOCKS_REQUIRED(pool.cs, ::cs_main)
{
    int expired = pool.Expire(GetTime() - age);
    if (expired != 0) {
        LogPrint(BCLog::MEMPOOL, "Expired %i transactions from the memory pool\n", expired);
    }

    std::vector<COutPoint> vNoSpendsRemaining;
    pool.TrimToSize(limit, &vNoSpendsRemaining);
    for (const COutPoint& removed : vNoSpendsRemaining)
        ::ChainstateActive().CoinsTip().Uncache(removed);
}

static bool IsCurrentForFeeEstimation() EXCLUSIVE_LOCKS_REQUIRED(cs_main)
{
    AssertLockHeld(cs_main);
    if (::ChainstateActive().IsInitialBlockDownload())
        return false;
    if (::ChainActive().Tip()->GetBlockTime() < (GetTime() - MAX_FEE_ESTIMATION_TIP_AGE))
        return false;
    if (::ChainActive().Height() < pindexBestHeader->nHeight - 1)
        return false;
    return true;
}

/* Make mempool consistent after a reorg, by re-adding or recursively erasing
 * disconnected block transactions from the mempool, and also removing any
 * other transactions from the mempool that are no longer valid given the new
 * tip/height.
 *
 * Note: we assume that disconnectpool only contains transactions that are NOT
 * confirmed in the current chain nor already in the mempool (otherwise,
 * in-mempool descendants of such transactions would be removed).
 *
 * Passing fAddToMempool=false will skip trying to add the transactions back,
 * and instead just erase from the mempool as needed.
 */

static void UpdateMempoolForReorg(DisconnectedBlockTransactions& disconnectpool, bool fAddToMempool) EXCLUSIVE_LOCKS_REQUIRED(cs_main, ::mempool.cs)
{
    AssertLockHeld(cs_main);
    AssertLockHeld(::mempool.cs);
    std::vector<uint256> vHashUpdate;
    // disconnectpool's insertion_order index sorts the entries from
    // oldest to newest, but the oldest entry will be the last tx from the
    // latest mined block that was disconnected.
    // Iterate disconnectpool in reverse, so that we add transactions
    // back to the mempool starting with the earliest transaction that had
    // been previously seen in a block.
    bool possibleMintTokenAffected{false};
    auto it = disconnectpool.queuedTx.get<insertion_order>().rbegin();
    while (it != disconnectpool.queuedTx.get<insertion_order>().rend()) {
        TBytes dummy;
        if (GuessCustomTxType(**it, dummy) == CustomTxType::CreateToken) // regardless of fAddToMempool and prooven CreateTokenTx
            possibleMintTokenAffected = true;

        // ignore validation errors in resurrected transactions
        CValidationState stateDummy;
        if (!fAddToMempool || (*it)->IsCoinBase() ||
            !AcceptToMemoryPool(mempool, stateDummy, *it, nullptr /* pfMissingInputs */,
                                nullptr /* plTxnReplaced */, true /* bypass_limits */, 0 /* nAbsurdFee */)) {
            // If the transaction doesn't make it in to the mempool, remove any
            // transactions that depend on it (which would now be orphans).
            mempool.removeRecursive(**it, MemPoolRemovalReason::REORG);
        } else if (mempool.exists((*it)->GetHash())) {
            vHashUpdate.push_back((*it)->GetHash());
        }
        ++it;
    }
    disconnectpool.queuedTx.clear();

    // remove affected MintTokenTxs
    /// @todo tokens: refactor to mempool method?
    if (possibleMintTokenAffected) {
        std::vector<uint256> mintTokensToRemove; // not sure about tx refs safety while recursive deletion, so hashes
        for (const CTxMemPoolEntry& e : mempool.mapTx) {
            auto tx = e.GetTx();
            if (IsMintTokenTx(tx)) {
                auto values = tx.GetValuesOut();
                for (auto const & pair : values) {
                    if (pair.first == DCT_ID{0})
                        continue;
                    // remove only if token does not exist any more
                    if (!pcustomcsview->GetToken(pair.first)) {
                        mintTokensToRemove.push_back(tx.GetHash());
                    }
                }
            }
        }
        for (uint256 const & hash : mintTokensToRemove) {
            CTransactionRef tx = mempool.get(hash);
            if (tx)
                mempool.removeRecursive(*tx, MemPoolRemovalReason::REORG);
        }
    }

    // AcceptToMemoryPool/addUnchecked all assume that new mempool entries have
    // no in-mempool children, which is generally not true when adding
    // previously-confirmed transactions back to the mempool.
    // UpdateTransactionsFromBlock finds descendants of any transactions in
    // the disconnectpool that were added back and cleans up the mempool state.
    mempool.UpdateTransactionsFromBlock(vHashUpdate);

    // We also need to remove any now-immature transactions
    mempool.removeForReorg(&::ChainstateActive().CoinsTip(), ::ChainActive().Tip()->nHeight + 1, STANDARD_LOCKTIME_VERIFY_FLAGS);
    // Re-limit mempool size, in case we added any transactions
    LimitMempoolSize(mempool, gArgs.GetArg("-maxmempool", DEFAULT_MAX_MEMPOOL_SIZE) * 1000000, gArgs.GetArg("-mempoolexpiry", DEFAULT_MEMPOOL_EXPIRY) * 60 * 60);
}

// Used to avoid mempool polluting consensus critical paths if CCoinsViewMempool
// were somehow broken and returning the wrong scriptPubKeys
static bool CheckInputsFromMempoolAndCache(const CTransaction& tx, CValidationState& state, const CCoinsViewCache& view, const CTxMemPool& pool,
                 unsigned int flags, bool cacheSigStore, PrecomputedTransactionData& txdata) EXCLUSIVE_LOCKS_REQUIRED(cs_main) {
    AssertLockHeld(cs_main);

    // pool.cs should be locked already, but go ahead and re-take the lock here
    // to enforce that mempool doesn't change between when we check the view
    // and when we actually call through to CheckInputs
    LOCK(pool.cs);

    assert(!tx.IsCoinBase());
    for (const CTxIn& txin : tx.vin) {
        const Coin& coin = view.AccessCoin(txin.prevout);

        // At this point we haven't actually checked if the coins are all
        // available (or shouldn't assume we have, since CheckInputs does).
        // So we just return failure if the inputs are not available here,
        // and then only have to check equivalence for available inputs.
        if (coin.IsSpent()) return false;

        const CTransactionRef& txFrom = pool.get(txin.prevout.hash);
        if (txFrom) {
            assert(txFrom->GetHash() == txin.prevout.hash);
            assert(txFrom->vout.size() > txin.prevout.n);
            assert(txFrom->vout[txin.prevout.n] == coin.out);
        } else {
            const Coin& coinFromDisk = ::ChainstateActive().CoinsTip().AccessCoin(txin.prevout);
            assert(!coinFromDisk.IsSpent());
            assert(coinFromDisk.out == coin.out);
        }
    }

    return CheckInputs(tx, state, view, true, flags, cacheSigStore, true, txdata);
}

/**
 * @param[out] coins_to_uncache   Return any outpoints which were not previously present in the
 *                                coins cache, but were added as a result of validating the tx
 *                                for mempool acceptance. This allows the caller to optionally
 *                                remove the cache additions if the associated transaction ends
 *                                up being rejected by the mempool.
 */
static bool AcceptToMemoryPoolWorker(const CChainParams& chainparams, CTxMemPool& pool, CValidationState& state, const CTransactionRef& ptx,
                              bool* pfMissingInputs, int64_t nAcceptTime, std::list<CTransactionRef>* plTxnReplaced,
                              bool bypass_limits, const CAmount& nAbsurdFee, std::vector<COutPoint>& coins_to_uncache, bool test_accept) EXCLUSIVE_LOCKS_REQUIRED(cs_main)
{
    const CTransaction& tx = *ptx;
    const uint256 hash = tx.GetHash();
    AssertLockHeld(cs_main);
    LOCK(pool.cs); // mempool "read lock" (held through GetMainSignals().TransactionAddedToMempool())
    if (pfMissingInputs) {
        *pfMissingInputs = false;
    }

    if (!CheckTransaction(tx, state))
        return false; // state filled in by CheckTransaction

    // Coinbase is only valid in a block, not as a loose transaction
    if (tx.IsCoinBase())
        return state.Invalid(ValidationInvalidReason::CONSENSUS, false, REJECT_INVALID, "coinbase");

    // Rather not work on nonstandard transactions (unless -testnet/-regtest)
    std::string reason;
    if (fRequireStandard && !IsStandardTx(tx, reason))
        return state.Invalid(ValidationInvalidReason::TX_NOT_STANDARD, false, REJECT_NONSTANDARD, reason);

    // Do not work on transactions that are too small.
    // A transaction with 1 segwit input and 1 P2WPHK output has non-witness size of 82 bytes.
    // Transactions smaller than this are not relayed to reduce unnecessary malloc overhead.
    if (::GetSerializeSize(tx, PROTOCOL_VERSION | SERIALIZE_TRANSACTION_NO_WITNESS) < MIN_STANDARD_TX_NONWITNESS_SIZE)
        return state.Invalid(ValidationInvalidReason::TX_NOT_STANDARD, false, REJECT_NONSTANDARD, "tx-size-small");

    // Only accept nLockTime-using transactions that can be mined in the next
    // block; we don't want our mempool filled up with transactions that can't
    // be mined yet.
    if (!CheckFinalTx(tx, STANDARD_LOCKTIME_VERIFY_FLAGS))
        return state.Invalid(ValidationInvalidReason::TX_PREMATURE_SPEND, false, REJECT_NONSTANDARD, "non-final");

    // is it already in the memory pool?
    if (pool.exists(hash)) {
        return state.Invalid(ValidationInvalidReason::TX_CONFLICT, false, REJECT_DUPLICATE, "txn-already-in-mempool");
    }

    // Check for conflicts with in-memory transactions
    std::set<uint256> setConflicts;
    for (const CTxIn &txin : tx.vin)
    {
        const CTransaction* ptxConflicting = pool.GetConflictTx(txin.prevout);
        if (ptxConflicting) {
            if (!setConflicts.count(ptxConflicting->GetHash()))
            {
                // Allow opt-out of transaction replacement by setting
                // nSequence > MAX_BIP125_RBF_SEQUENCE (SEQUENCE_FINAL-2) on all inputs.
                //
                // SEQUENCE_FINAL-1 is picked to still allow use of nLockTime by
                // non-replaceable transactions. All inputs rather than just one
                // is for the sake of multi-party protocols, where we don't
                // want a single party to be able to disable replacement.
                //
                // The opt-out ignores descendants as anyone relying on
                // first-seen mempool behavior should be checking all
                // unconfirmed ancestors anyway; doing otherwise is hopelessly
                // insecure.
                bool fReplacementOptOut = true;
                for (const CTxIn &_txin : ptxConflicting->vin)
                {
                    if (_txin.nSequence <= MAX_BIP125_RBF_SEQUENCE)
                    {
                        fReplacementOptOut = false;
                        break;
                    }
                }
                if (fReplacementOptOut) {
                    return state.Invalid(ValidationInvalidReason::TX_MEMPOOL_POLICY, false, REJECT_DUPLICATE, "txn-mempool-conflict");
                }

                setConflicts.insert(ptxConflicting->GetHash());
            }
        }
    }

    {
        CCoinsView dummy;
        CCoinsViewCache view(&dummy);
        CCustomCSView mnview(pool.accountsView());

        LockPoints lp;
        CCoinsViewCache& coins_cache = ::ChainstateActive().CoinsTip();
        CCoinsViewMemPool viewMemPool(&coins_cache, pool);
        view.SetBackend(viewMemPool);

        // do all inputs exist?
        for (const CTxIn& txin : tx.vin) {
            if (!coins_cache.HaveCoinInCache(txin.prevout)) {
                coins_to_uncache.push_back(txin.prevout);
            }

            // Note: this call may add txin.prevout to the coins cache
            // (CoinsTip().cacheCoins) by way of FetchCoin(). It should be removed
            // later (via coins_to_uncache) if this tx turns out to be invalid.
            if (!view.HaveCoin(txin.prevout)) {
                // Are inputs missing because we already have the tx?
                for (size_t out = 0; out < tx.vout.size(); out++) {
                    // Optimistically just do efficient check of cache for outputs
                    if (coins_cache.HaveCoinInCache(COutPoint(hash, out))) {
                        return state.Invalid(ValidationInvalidReason::TX_CONFLICT, false, REJECT_DUPLICATE, "txn-already-known");
                    }
                }
                // Otherwise assume this might be an orphan tx for which we just haven't seen parents yet
                if (pfMissingInputs) {
                    *pfMissingInputs = true;
                }
                return false; // fMissingInputs and !state.IsInvalid() is used to detect this condition, don't set state.Invalid()
            }

            // Special check of collateral spending for _not_created_ mn or token (cheating?), those creation tx yet in mempool. CMasternode::CanSpend() (and CheckTxInputs()) will skip this situation
            if (txin.prevout.n == 1 && IsMempooledCustomTxCreate(pool, txin.prevout.hash)) {
                    return state.Invalid(ValidationInvalidReason::CONSENSUS, false, REJECT_INVALID, "collateral-locked-in-mempool",
                                         strprintf("tried to spend collateral of non-created mn or token %s, cheater?", txin.prevout.hash.ToString()));
            }
        }

        // Bring the best block into scope
        view.GetBestBlock();

        const auto height = GetSpendHeight(view);

        // rebuild accounts view if dirty
        pool.rebuildAccountsView(height, view);

        CAmount nFees = 0;
        if (!Consensus::CheckTxInputs(tx, state, view, mnview, height, nFees, chainparams)) {
            return error("%s: Consensus::CheckTxInputs: %s, %s", __func__, tx.GetHash().ToString(), FormatStateMessage(state));
        }

        if (nAbsurdFee && nFees > nAbsurdFee) {
            return state.Invalid(ValidationInvalidReason::TX_NOT_STANDARD, false, REJECT_HIGHFEE, "absurdly-high-fee", strprintf("%d > %d", nFees, nAbsurdFee));
        }

        // let make sure we have needed coins
        if (view.GetValueIn(tx) < nFees) {
            return state.Invalid(ValidationInvalidReason::TX_MEMPOOL_POLICY, false, REJECT_INVALID, "bad-txns-inputs-below-tx-fee");
        }

        auto res = ApplyCustomTx(mnview, view, tx, chainparams.GetConsensus(), height, nAcceptTime);
        if (!res.ok || (res.code & CustomTxErrCodes::Fatal)) {
            return state.Invalid(ValidationInvalidReason::TX_MEMPOOL_POLICY, false, REJECT_INVALID, res.msg);
        }

        // we have all inputs cached now, so switch back to dummy, so we don't need to keep lock on mempool
        view.SetBackend(dummy);

        // Only accept BIP68 sequence locked transactions that can be mined in the next
        // block; we don't want our mempool filled up with transactions that can't
        // be mined yet.
        // Must keep pool.cs for this unless we change CheckSequenceLocks to take a
        // CoinsViewCache instead of create its own
        if (!CheckSequenceLocks(pool, tx, STANDARD_LOCKTIME_VERIFY_FLAGS, &lp))
            return state.Invalid(ValidationInvalidReason::TX_PREMATURE_SPEND, false, REJECT_NONSTANDARD, "non-BIP68-final");

        // Check for non-standard pay-to-script-hash in inputs
        if (fRequireStandard && !AreInputsStandard(tx, view))
            return state.Invalid(ValidationInvalidReason::TX_NOT_STANDARD, false, REJECT_NONSTANDARD, "bad-txns-nonstandard-inputs");

        // Check for non-standard witness in P2WSH
        if (tx.HasWitness() && fRequireStandard && !IsWitnessStandard(tx, view))
            return state.Invalid(ValidationInvalidReason::TX_WITNESS_MUTATED, false, REJECT_NONSTANDARD, "bad-witness-nonstandard");

        int64_t nSigOpsCost = GetTransactionSigOpCost(tx, view, STANDARD_SCRIPT_VERIFY_FLAGS);

        // nModifiedFees includes any fee deltas from PrioritiseTransaction
        CAmount nModifiedFees = nFees;
        pool.ApplyDelta(hash, nModifiedFees);

        // Keep track of transactions that spend a coinbase, which we re-scan
        // during reorgs to ensure COINBASE_MATURITY is still met.
        bool fSpendsCoinbase = false;
        for (const CTxIn &txin : tx.vin) {
            const Coin &coin = view.AccessCoin(txin.prevout);
            if (coin.IsCoinBase()) {
                fSpendsCoinbase = true;
                break;
            }
        }

        CTxMemPoolEntry entry(ptx, nFees, nAcceptTime, ::ChainActive().Height(),
                              fSpendsCoinbase, nSigOpsCost, lp);
        unsigned int nSize = entry.GetTxSize();

        if (nSigOpsCost > MAX_STANDARD_TX_SIGOPS_COST)
            return state.Invalid(ValidationInvalidReason::TX_NOT_STANDARD, false, REJECT_NONSTANDARD, "bad-txns-too-many-sigops",
                strprintf("%d", nSigOpsCost));

        CAmount mempoolRejectFee = pool.GetMinFee(gArgs.GetArg("-maxmempool", DEFAULT_MAX_MEMPOOL_SIZE) * 1000000).GetFee(nSize);
        if (!bypass_limits && mempoolRejectFee > 0 && nModifiedFees < mempoolRejectFee) {
            return state.Invalid(ValidationInvalidReason::TX_MEMPOOL_POLICY, false, REJECT_INSUFFICIENTFEE, "mempool min fee not met", strprintf("%d < %d", nModifiedFees, mempoolRejectFee));
        }

        // No transactions are allowed below minRelayTxFee except from disconnected blocks
        if (!bypass_limits && nModifiedFees < ::minRelayTxFee.GetFee(nSize)) {
            return state.Invalid(ValidationInvalidReason::TX_MEMPOOL_POLICY, false, REJECT_INSUFFICIENTFEE, "min relay fee not met", strprintf("%d < %d", nModifiedFees, ::minRelayTxFee.GetFee(nSize)));
        }

        // Calculate in-mempool ancestors, up to a limit.
        CTxMemPool::setEntries setAncestors;
        size_t nLimitAncestors = gArgs.GetArg("-limitancestorcount", DEFAULT_ANCESTOR_LIMIT);
        size_t nLimitAncestorSize = gArgs.GetArg("-limitancestorsize", DEFAULT_ANCESTOR_SIZE_LIMIT)*1000;
        size_t nLimitDescendants = gArgs.GetArg("-limitdescendantcount", DEFAULT_DESCENDANT_LIMIT);
        size_t nLimitDescendantSize = gArgs.GetArg("-limitdescendantsize", DEFAULT_DESCENDANT_SIZE_LIMIT)*1000;
        std::string errString;
        if (!pool.CalculateMemPoolAncestors(entry, setAncestors, nLimitAncestors, nLimitAncestorSize, nLimitDescendants, nLimitDescendantSize, errString)) {
            setAncestors.clear();
            // If CalculateMemPoolAncestors fails second time, we want the original error string.
            std::string dummy_err_string;
            // If the new transaction is relatively small (up to 40k weight)
            // and has at most one ancestor (ie ancestor limit of 2, including
            // the new transaction), allow it if its parent has exactly the
            // descendant limit descendants.
            //
            // This allows protocols which rely on distrusting counterparties
            // being able to broadcast descendants of an unconfirmed transaction
            // to be secure by simply only having two immediately-spendable
            // outputs - one for each counterparty. For more info on the uses for
            // this, see https://lists.linuxfoundation.org/pipermail/defi-dev/2018-November/016518.html
            if (nSize >  EXTRA_DESCENDANT_TX_SIZE_LIMIT ||
                    !pool.CalculateMemPoolAncestors(entry, setAncestors, 2, nLimitAncestorSize, nLimitDescendants + 1, nLimitDescendantSize + EXTRA_DESCENDANT_TX_SIZE_LIMIT, dummy_err_string)) {
                return state.Invalid(ValidationInvalidReason::TX_MEMPOOL_POLICY, false, REJECT_NONSTANDARD, "too-long-mempool-chain", errString);
            }
        }

        // A transaction that spends outputs that would be replaced by it is invalid. Now
        // that we have the set of all ancestors we can detect this
        // pathological case by making sure setConflicts and setAncestors don't
        // intersect.
        for (CTxMemPool::txiter ancestorIt : setAncestors)
        {
            const uint256 &hashAncestor = ancestorIt->GetTx().GetHash();
            if (setConflicts.count(hashAncestor))
            {
                return state.Invalid(ValidationInvalidReason::CONSENSUS, false, REJECT_INVALID, "bad-txns-spends-conflicting-tx",
                                 strprintf("%s spends conflicting transaction %s",
                                           hash.ToString(),
                                           hashAncestor.ToString()));
            }
        }

        // Check if it's economically rational to mine this transaction rather
        // than the ones it replaces.
        CAmount nConflictingFees = 0;
        size_t nConflictingSize = 0;
        uint64_t nConflictingCount = 0;
        CTxMemPool::setEntries allConflicting;

        // If we don't hold the lock allConflicting might be incomplete; the
        // subsequent RemoveStaged() and addUnchecked() calls don't guarantee
        // mempool consistency for us.
        const bool fReplacementTransaction = setConflicts.size();
        if (fReplacementTransaction)
        {
            CFeeRate newFeeRate(nModifiedFees, nSize);
            std::set<uint256> setConflictsParents;
            const int maxDescendantsToVisit = 100;
            const CTxMemPool::setEntries setIterConflicting = pool.GetIterSet(setConflicts);
            for (const auto& mi : setIterConflicting) {
                // Don't allow the replacement to reduce the feerate of the
                // mempool.
                //
                // We usually don't want to accept replacements with lower
                // feerates than what they replaced as that would lower the
                // feerate of the next block. Requiring that the feerate always
                // be increased is also an easy-to-reason about way to prevent
                // DoS attacks via replacements.
                //
                // We only consider the feerates of transactions being directly
                // replaced, not their indirect descendants. While that does
                // mean high feerate children are ignored when deciding whether
                // or not to replace, we do require the replacement to pay more
                // overall fees too, mitigating most cases.
                CFeeRate oldFeeRate(mi->GetModifiedFee(), mi->GetTxSize());
                if (newFeeRate <= oldFeeRate)
                {
                    return state.Invalid(ValidationInvalidReason::TX_MEMPOOL_POLICY, false, REJECT_INSUFFICIENTFEE, "insufficient fee",
                            strprintf("rejecting replacement %s; new feerate %s <= old feerate %s",
                                  hash.ToString(),
                                  newFeeRate.ToString(),
                                  oldFeeRate.ToString()));
                }

                for (const CTxIn &txin : mi->GetTx().vin)
                {
                    setConflictsParents.insert(txin.prevout.hash);
                }

                nConflictingCount += mi->GetCountWithDescendants();
            }
            // This potentially overestimates the number of actual descendants
            // but we just want to be conservative to avoid doing too much
            // work.
            if (nConflictingCount <= maxDescendantsToVisit) {
                // If not too many to replace, then calculate the set of
                // transactions that would have to be evicted
                for (CTxMemPool::txiter it : setIterConflicting) {
                    pool.CalculateDescendants(it, allConflicting);
                }
                for (CTxMemPool::txiter it : allConflicting) {
                    nConflictingFees += it->GetModifiedFee();
                    nConflictingSize += it->GetTxSize();
                }
            } else {
                return state.Invalid(ValidationInvalidReason::TX_MEMPOOL_POLICY, false, REJECT_NONSTANDARD, "too many potential replacements",
                        strprintf("rejecting replacement %s; too many potential replacements (%d > %d)\n",
                            hash.ToString(),
                            nConflictingCount,
                            maxDescendantsToVisit));
            }

            for (unsigned int j = 0; j < tx.vin.size(); j++)
            {
                // We don't want to accept replacements that require low
                // feerate junk to be mined first. Ideally we'd keep track of
                // the ancestor feerates and make the decision based on that,
                // but for now requiring all new inputs to be confirmed works.
                if (!setConflictsParents.count(tx.vin[j].prevout.hash))
                {
                    // Rather than check the UTXO set - potentially expensive -
                    // it's cheaper to just check if the new input refers to a
                    // tx that's in the mempool.
                    if (pool.exists(tx.vin[j].prevout.hash)) {
                        return state.Invalid(ValidationInvalidReason::TX_MEMPOOL_POLICY, false, REJECT_NONSTANDARD, "replacement-adds-unconfirmed",
                                         strprintf("replacement %s adds unconfirmed input, idx %d",
                                                  hash.ToString(), j));
                    }
                }
            }

            // The replacement must pay greater fees than the transactions it
            // replaces - if we did the bandwidth used by those conflicting
            // transactions would not be paid for.
            if (nModifiedFees < nConflictingFees)
            {
                return state.Invalid(ValidationInvalidReason::TX_MEMPOOL_POLICY, false, REJECT_INSUFFICIENTFEE, "insufficient fee",
                                 strprintf("rejecting replacement %s, less fees than conflicting txs; %s < %s",
                                          hash.ToString(), FormatMoney(nModifiedFees), FormatMoney(nConflictingFees)));
            }

            // Finally in addition to paying more fees than the conflicts the
            // new transaction must pay for its own bandwidth.
            CAmount nDeltaFees = nModifiedFees - nConflictingFees;
            if (nDeltaFees < ::incrementalRelayFee.GetFee(nSize))
            {
                return state.Invalid(ValidationInvalidReason::TX_MEMPOOL_POLICY, false, REJECT_INSUFFICIENTFEE, "insufficient fee",
                        strprintf("rejecting replacement %s, not enough additional fees to relay; %s < %s",
                              hash.ToString(),
                              FormatMoney(nDeltaFees),
                              FormatMoney(::incrementalRelayFee.GetFee(nSize))));
            }
        }

        constexpr unsigned int scriptVerifyFlags = STANDARD_SCRIPT_VERIFY_FLAGS;

        // Check against previous transactions
        // This is done last to help prevent CPU exhaustion denial-of-service attacks.
        PrecomputedTransactionData txdata(tx);
        if (!CheckInputs(tx, state, view, true, scriptVerifyFlags, true, false, txdata)) {
            // SCRIPT_VERIFY_CLEANSTACK requires SCRIPT_VERIFY_WITNESS, so we
            // need to turn both off, and compare against just turning off CLEANSTACK
            // to see if the failure is specifically due to witness validation.
            CValidationState stateDummy; // Want reported failures to be from first CheckInputs
            if (!tx.HasWitness() && CheckInputs(tx, stateDummy, view, true, scriptVerifyFlags & ~(SCRIPT_VERIFY_WITNESS | SCRIPT_VERIFY_CLEANSTACK), true, false, txdata) &&
                !CheckInputs(tx, stateDummy, view, true, scriptVerifyFlags & ~SCRIPT_VERIFY_CLEANSTACK, true, false, txdata)) {
                // Only the witness is missing, so the transaction itself may be fine.
                state.Invalid(ValidationInvalidReason::TX_WITNESS_MUTATED, false,
                        state.GetRejectCode(), state.GetRejectReason(), state.GetDebugMessage());
            }
            assert(IsTransactionReason(state.GetReason()));
            return false; // state filled in by CheckInputs
        }

        // Check again against the current block tip's script verification
        // flags to cache our script execution flags. This is, of course,
        // useless if the next block has different script flags from the
        // previous one, but because the cache tracks script flags for us it
        // will auto-invalidate and we'll just have a few blocks of extra
        // misses on soft-fork activation.
        //
        // This is also useful in case of bugs in the standard flags that cause
        // transactions to pass as valid when they're actually invalid. For
        // instance the STRICTENC flag was incorrectly allowing certain
        // CHECKSIG NOT scripts to pass, even though they were invalid.
        //
        // There is a similar check in CreateNewBlock() to prevent creating
        // invalid blocks (using TestBlockValidity), however allowing such
        // transactions into the mempool can be exploited as a DoS attack.
        unsigned int currentBlockScriptVerifyFlags = GetBlockScriptFlags(::ChainActive().Tip(), chainparams.GetConsensus());
        if (!CheckInputsFromMempoolAndCache(tx, state, view, pool, currentBlockScriptVerifyFlags, true, txdata)) {
            return error("%s: BUG! PLEASE REPORT THIS! CheckInputs failed against latest-block but not STANDARD flags %s, %s",
                    __func__, hash.ToString(), FormatStateMessage(state));
        }

        if (test_accept) {
            // Tx was accepted, but not added
            return true;
        }

        // Remove conflicting transactions from the mempool
        for (CTxMemPool::txiter it : allConflicting)
        {
            LogPrint(BCLog::MEMPOOL, "replacing tx %s with %s for %s DFI additional fees, %d delta bytes\n",
                    it->GetTx().GetHash().ToString(),
                    hash.ToString(),
                    FormatMoney(nModifiedFees - nConflictingFees),
                    (int)nSize - (int)nConflictingSize);
            if (plTxnReplaced)
                plTxnReplaced->push_back(it->GetSharedTx());
        }
        pool.RemoveStaged(allConflicting, false, MemPoolRemovalReason::REPLACED);

        // This transaction should only count for fee estimation if:
        // - it isn't a BIP 125 replacement transaction (may not be widely supported)
        // - it's not being re-added during a reorg which bypasses typical mempool fee limits
        // - the node is not behind
        // - the transaction is not dependent on any other transactions in the mempool
        bool validForFeeEstimation = !fReplacementTransaction && !bypass_limits && IsCurrentForFeeEstimation() && pool.HasNoInputsOf(tx);

        // Store transaction in memory
        pool.addUnchecked(entry, setAncestors, validForFeeEstimation);
        mnview.Flush();

        // trim mempool and check if tx was trimmed
        if (!bypass_limits) {
            LimitMempoolSize(pool, gArgs.GetArg("-maxmempool", DEFAULT_MAX_MEMPOOL_SIZE) * 1000000, gArgs.GetArg("-mempoolexpiry", DEFAULT_MEMPOOL_EXPIRY) * 60 * 60);
            if (!pool.exists(hash))
                return state.Invalid(ValidationInvalidReason::TX_MEMPOOL_POLICY, false, REJECT_INSUFFICIENTFEE, "mempool full");
        }
    }

    GetMainSignals().TransactionAddedToMempool(ptx);

    return true;
}

/** (try to) add transaction to memory pool with a specified acceptance time **/
static bool AcceptToMemoryPoolWithTime(const CChainParams& chainparams, CTxMemPool& pool, CValidationState &state, const CTransactionRef &tx,
                        bool* pfMissingInputs, int64_t nAcceptTime, std::list<CTransactionRef>* plTxnReplaced,
                        bool bypass_limits, const CAmount nAbsurdFee, bool test_accept) EXCLUSIVE_LOCKS_REQUIRED(cs_main)
{
    std::vector<COutPoint> coins_to_uncache;
    bool res = AcceptToMemoryPoolWorker(chainparams, pool, state, tx, pfMissingInputs, nAcceptTime, plTxnReplaced, bypass_limits, nAbsurdFee, coins_to_uncache, test_accept);
    if (!res) {
        // Remove coins that were not present in the coins cache before calling ATMPW;
        // this is to prevent memory DoS in case we receive a large number of
        // invalid transactions that attempt to overrun the in-memory coins cache
        // (`CCoinsViewCache::cacheCoins`).

        for (const COutPoint& hashTx : coins_to_uncache)
            ::ChainstateActive().CoinsTip().Uncache(hashTx);
    }
    // After we've (potentially) uncached entries, ensure our coins cache is still within its size limits
    CValidationState stateDummy;
    ::ChainstateActive().FlushStateToDisk(chainparams, stateDummy, FlushStateMode::PERIODIC);
    return res;
}

bool AcceptToMemoryPool(CTxMemPool& pool, CValidationState &state, const CTransactionRef &tx,
                        bool* pfMissingInputs, std::list<CTransactionRef>* plTxnReplaced,
                        bool bypass_limits, const CAmount nAbsurdFee, bool test_accept)
{
    const CChainParams& chainparams = Params();
    return AcceptToMemoryPoolWithTime(chainparams, pool, state, tx, pfMissingInputs, GetTime(), plTxnReplaced, bypass_limits, nAbsurdFee, test_accept);
}

/**
 * Return transaction in txOut, and if it was found inside a block, its hash is placed in hashBlock.
 * If blockIndex is provided, the transaction is fetched from the corresponding block.
 */
bool GetTransaction(const uint256& hash, CTransactionRef& txOut, const Consensus::Params& consensusParams, uint256& hashBlock, const CBlockIndex* const block_index)
{
    for (auto && genesisTx : Params().GenesisBlock().vtx) {
        if (genesisTx->GetHash() == hash) {
            // Return genesis tx
            hashBlock = consensusParams.hashGenesisBlock;
            txOut = genesisTx;
            return true;
        }
    }

    LOCK(cs_main);

    if (!block_index) {
        CTransactionRef ptx = mempool.get(hash);
        if (ptx) {
            txOut = ptx;
            return true;
        }

        if (g_txindex) {
            return g_txindex->FindTx(hash, hashBlock, txOut);
        }
    } else {
        CBlock block;
        if (ReadBlockFromDisk(block, block_index, consensusParams)) {
            for (const auto& tx : block.vtx) {
                if (tx->GetHash() == hash) {
                    txOut = tx;
                    hashBlock = block_index->GetBlockHash();
                    return true;
                }
            }
        }
    }

    return false;
}

//////////////////////////////////////////////////////////////////////////////
//
// CBlock and CBlockIndex
//

static bool WriteBlockToDisk(const CBlock& block, FlatFilePos& pos, const CMessageHeader::MessageStartChars& messageStart)
{
    // Open history file to append
    CAutoFile fileout(OpenBlockFile(pos), SER_DISK, CLIENT_VERSION);
    if (fileout.IsNull())
        return error("WriteBlockToDisk: OpenBlockFile failed");

    // Write index header
    unsigned int nSize = GetSerializeSize(block, fileout.GetVersion());
    fileout << messageStart << nSize;

    // Write block
    long fileOutPos = ftell(fileout.Get());
    if (fileOutPos < 0)
        return error("WriteBlockToDisk: ftell failed");
    pos.nPos = (unsigned int)fileOutPos;
    fileout << block;

    return true;
}

bool ReadBlockFromDisk(CBlock& block, const FlatFilePos& pos, const Consensus::Params& consensusParams)
{
    block.SetNull();

    // Open history file to read
    CAutoFile filein(OpenBlockFile(pos, true), SER_DISK, CLIENT_VERSION);
    if (filein.IsNull())
        return error("ReadBlockFromDisk: OpenBlockFile failed for %s", pos.ToString());

    // Read block
    try {
        filein >> block;
    }
    catch (const std::exception& e) {
        return error("%s: Deserialize or I/O error - %s at %s", __func__, e.what(), pos.ToString());
    }

    // Check the header
    if (!pos::CheckHeaderSignature(block))
        return error("ReadBlockFromDisk: Errors in block header at %s", pos.ToString());

    return true;
}

bool ReadBlockFromDisk(CBlock& block, const CBlockIndex* pindex, const Consensus::Params& consensusParams)
{
    if (pindex->GetBlockHash() == consensusParams.hashGenesisBlock) {
        // Return genesis block
        block = Params().GenesisBlock();
        return true;
    }

    FlatFilePos blockPos;
    {
        LOCK(cs_main);
        blockPos = pindex->GetBlockPos();
    }

    if (!ReadBlockFromDisk(block, blockPos, consensusParams))
        return false;
    if (block.GetHash() != pindex->GetBlockHash())
        return error("ReadBlockFromDisk(CBlock&, CBlockIndex*): GetHash() doesn't match index for %s at %s",
                pindex->ToString(), pindex->GetBlockPos().ToString());
    return true;
}

bool ReadRawBlockFromDisk(std::vector<uint8_t>& block, const FlatFilePos& pos, const CMessageHeader::MessageStartChars& message_start)
{
    FlatFilePos hpos = pos;
    hpos.nPos -= 8; // Seek back 8 bytes for meta header
    CAutoFile filein(OpenBlockFile(hpos, true), SER_DISK, CLIENT_VERSION);
    if (filein.IsNull()) {
        return error("%s: OpenBlockFile failed for %s", __func__, pos.ToString());
    }

    try {
        CMessageHeader::MessageStartChars blk_start;
        unsigned int blk_size;

        filein >> blk_start >> blk_size;

        if (memcmp(blk_start, message_start, CMessageHeader::MESSAGE_START_SIZE)) {
            return error("%s: Block magic mismatch for %s: %s versus expected %s", __func__, pos.ToString(),
                    HexStr(blk_start, blk_start + CMessageHeader::MESSAGE_START_SIZE),
                    HexStr(message_start, message_start + CMessageHeader::MESSAGE_START_SIZE));
        }

        if (blk_size > MAX_DESER_SIZE) {
            return error("%s: Block data is larger than maximum deserialization size for %s: %s versus %s", __func__, pos.ToString(),
                    blk_size, MAX_DESER_SIZE);
        }

        block.resize(blk_size); // Zeroing of memory is intentional here
        filein.read((char*)block.data(), blk_size);
    } catch(const std::exception& e) {
        return error("%s: Read from block file failed: %s for %s", __func__, e.what(), pos.ToString());
    }

    return true;
}

bool ReadRawBlockFromDisk(std::vector<uint8_t>& block, const CBlockIndex* pindex, const CMessageHeader::MessageStartChars& message_start)
{
    FlatFilePos block_pos;
    {
        LOCK(cs_main);
        block_pos = pindex->GetBlockPos();
    }

    return ReadRawBlockFromDisk(block, block_pos, message_start);
}

CAmount GetBlockSubsidy(int nHeight, const Consensus::Params& consensusParams)
{
    CAmount nSubsidy = consensusParams.baseBlockSubsidy;

    if (Params().NetworkIDString() != CBaseChainParams::REGTEST ||
            (Params().NetworkIDString() == CBaseChainParams::REGTEST && gArgs.GetBoolArg("-subsidytest", false)))
    {
        if (nHeight >= consensusParams.EunosHeight)
        {
            nSubsidy = consensusParams.newBaseBlockSubsidy;
            const size_t reductions = (nHeight - consensusParams.EunosHeight) / consensusParams.emissionReductionPeriod;

            // See if we already have this reduction calculated and return if found.
            if (subsidyReductions.find(reductions) != subsidyReductions.end())
            {
                return subsidyReductions[reductions];
            }

            CAmount reductionAmount;
            for (size_t i = reductions; i > 0; --i)
            {
                reductionAmount = (nSubsidy * consensusParams.emissionReductionAmount) / 100000;
                if (!reductionAmount) {
                    nSubsidy = 0;
                    break;
                }

                nSubsidy -= reductionAmount;
            }

            // Store subsidy.
            subsidyReductions[reductions] = nSubsidy;
        }

        return nSubsidy;
    }

    int halvings = nHeight / consensusParams.nSubsidyHalvingInterval;
    // Force block reward to zero when right shift is undefined.
    if (halvings >= 64)
        return 0;

    // Subsidy is cut in half every 210,000 blocks which will occur approximately every 4 years.
    nSubsidy >>= halvings;
    return nSubsidy;
}

CoinsViews::CoinsViews(
    std::string ldb_name,
    size_t cache_size_bytes,
    bool in_memory,
    bool should_wipe) : m_dbview(
                            GetDataDir() / ldb_name, cache_size_bytes, in_memory, should_wipe),
                        m_catcherview(&m_dbview) {}

void CoinsViews::InitCache()
{
    m_cacheview = std::make_unique<CCoinsViewCache>(&m_catcherview);
}

// NOTE: for now m_blockman is set to a global, but this will be changed
// in a future commit.
CChainState::CChainState() : m_blockman(g_blockman) {}


void CChainState::InitCoinsDB(
    size_t cache_size_bytes,
    bool in_memory,
    bool should_wipe,
    std::string leveldb_name)
{
    m_coins_views = std::make_unique<CoinsViews>(
        leveldb_name, cache_size_bytes, in_memory, should_wipe);
}

void CChainState::InitCoinsCache()
{
    assert(m_coins_views != nullptr);
    m_coins_views->InitCache();
}

// Note that though this is marked const, we may end up modifying `m_cached_finished_ibd`, which
// is a performance-related implementation detail. This function must be marked
// `const` so that `CValidationInterface` clients (which are given a `const CChainState*`)
// can call it.
//
bool CChainState::IsInitialBlockDownload() const
{
    // Optimization: pre-test latch before taking the lock.
    if (m_cached_finished_ibd.load(std::memory_order_relaxed))
        return false;

    LOCK(cs_main);
    if (m_cached_finished_ibd.load(std::memory_order_relaxed))
        return false;
    if (fImporting || fReindex)
        return true;
    if (m_chain.Tip() == nullptr)
        return true;
    if (m_chain.Tip()->nChainWork < nMinimumChainWork)
        return true;
    if (m_chain.Tip()->GetBlockTime() < (GetTime() - nMaxTipAge))
        return true;
    LogPrintf("Leaving InitialBlockDownload (latching to false)\n");
    m_cached_finished_ibd.store(true, std::memory_order_relaxed);
    return false;
}

bool CChainState::IsDisconnectingTip() const
{
    return m_disconnectTip;
}

static CBlockIndex *pindexBestForkTip = nullptr, *pindexBestForkBase = nullptr;

BlockMap& BlockIndex()
{
    return g_blockman.m_block_index;
}

static void AlertNotify(const std::string& strMessage)
{
    uiInterface.NotifyAlertChanged();
#if HAVE_SYSTEM
    std::string strCmd = gArgs.GetArg("-alertnotify", "");
    if (strCmd.empty()) return;

    // Alert text should be plain ascii coming from a trusted source, but to
    // be safe we first strip anything not in safeChars, then add single quotes around
    // the whole string before passing it to the shell:
    std::string singleQuote("'");
    std::string safeStatus = SanitizeString(strMessage);
    safeStatus = singleQuote+safeStatus+singleQuote;
    boost::replace_all(strCmd, "%s", safeStatus);

    std::thread t(runCommand, strCmd);
    t.detach(); // thread runs free
#endif
}

static void CheckForkWarningConditions() EXCLUSIVE_LOCKS_REQUIRED(cs_main)
{
    AssertLockHeld(cs_main);
    // Before we get past initial download, we cannot reliably alert about forks
    // (we assume we don't get stuck on a fork before finishing our initial sync)
    if (::ChainstateActive().IsInitialBlockDownload())
        return;

    // If our best fork is no longer within 1440 blocks (+/- 12 hours if no one mines it)
    // of our head, drop it
    if (pindexBestForkTip && ::ChainActive().Height() - pindexBestForkTip->nHeight >= 1440)
        pindexBestForkTip = nullptr;

    if (pindexBestForkTip || (pindexBestInvalid && pindexBestInvalid->nChainWork > ::ChainActive().Tip()->nChainWork + (GetBlockProof(*::ChainActive().Tip()) * 120)))
    {
        if (!GetfLargeWorkForkFound() && pindexBestForkBase)
        {
            std::string warning = std::string("'Warning: Large-work fork detected, forking after block ") +
                pindexBestForkBase->phashBlock->ToString() + std::string("'");
            AlertNotify(warning);
        }
        if (pindexBestForkTip && pindexBestForkBase)
        {
            LogPrintf("%s: Warning: Large valid fork found\n  forking the chain at height %d (%s)\n  lasting to height %d (%s).\nChain state database corruption likely.\n", __func__,
                   pindexBestForkBase->nHeight, pindexBestForkBase->phashBlock->ToString(),
                   pindexBestForkTip->nHeight, pindexBestForkTip->phashBlock->ToString());
            SetfLargeWorkForkFound(true);
        }
        else
        {
            LogPrintf("%s: Warning: Found invalid chain at least ~120 blocks longer than our best chain.\nChain state database corruption likely.\n", __func__);
            SetfLargeWorkInvalidChainFound(true);
        }
    }
    else
    {
        SetfLargeWorkForkFound(false);
        SetfLargeWorkInvalidChainFound(false);
    }
}

static void CheckForkWarningConditionsOnNewFork(CBlockIndex* pindexNewForkTip) EXCLUSIVE_LOCKS_REQUIRED(cs_main)
{
    AssertLockHeld(cs_main);
    // If we are on a fork that is sufficiently large, set a warning flag
    CBlockIndex* pfork = pindexNewForkTip;
    CBlockIndex* plonger = ::ChainActive().Tip();
    while (pfork && pfork != plonger)
    {
        while (plonger && plonger->nHeight > pfork->nHeight)
            plonger = plonger->pprev;
        if (pfork == plonger)
            break;
        pfork = pfork->pprev;
    }

    // We define a condition where we should warn the user about as a fork of at least 144 blocks
    // with a tip within 1440 blocks (+/- 12 hours if no one mines it) of ours
    // We use 144 blocks rather arbitrarily as it represents just under 10% of sustained network
    // hash rate operating on the fork.
    // or a chain that is entirely longer than ours and invalid (note that this should be detected by both)
    // We define it this way because it allows us to only store the highest fork tip (+ base) which meets
    // the 144-block condition and from this always have the most-likely-to-cause-warning fork
    if (pfork && (!pindexBestForkTip || pindexNewForkTip->nHeight > pindexBestForkTip->nHeight) &&
            pindexNewForkTip->nChainWork - pfork->nChainWork > (GetBlockProof(*pfork) * 144) &&
            ::ChainActive().Height() - pindexNewForkTip->nHeight < 1440)
    {
        pindexBestForkTip = pindexNewForkTip;
        pindexBestForkBase = pfork;
    }

    CheckForkWarningConditions();
}

void static InvalidChainFound(CBlockIndex* pindexNew) EXCLUSIVE_LOCKS_REQUIRED(cs_main)
{
    if (!pindexBestInvalid || pindexNew->nChainWork > pindexBestInvalid->nChainWork)
        pindexBestInvalid = pindexNew;

    LogPrintf("%s: invalid block=%s  height=%d  log2_work=%.8g  date=%s\n", __func__,
      pindexNew->GetBlockHash().ToString(), pindexNew->nHeight,
      log(pindexNew->nChainWork.getdouble())/log(2.0), FormatISO8601DateTime(pindexNew->GetBlockTime()));
    CBlockIndex *tip = ::ChainActive().Tip();
    assert (tip);
    LogPrintf("%s:  current best=%s  height=%d  log2_work=%.8g  date=%s\n", __func__,
      tip->GetBlockHash().ToString(), ::ChainActive().Height(), log(tip->nChainWork.getdouble())/log(2.0),
      FormatISO8601DateTime(tip->GetBlockTime()));
    CheckForkWarningConditions();
}

void CChainState::InvalidBlockFound(CBlockIndex *pindex, const CValidationState &state) {
    if (state.GetReason() != ValidationInvalidReason::BLOCK_MUTATED) {
        pindex->nStatus |= BLOCK_FAILED_VALID;
        m_blockman.m_failed_blocks.insert(pindex);
        setDirtyBlockIndex.insert(pindex);
        setBlockIndexCandidates.erase(pindex);
        InvalidChainFound(pindex);
    }
}

void UpdateCoins(const CTransaction& tx, CCoinsViewCache& inputs, CTxUndo &txundo, int nHeight)
{
    // mark inputs spent
    if (!tx.IsCoinBase()) {
        txundo.vprevout.reserve(tx.vin.size());
        for (const CTxIn &txin : tx.vin) {
            txundo.vprevout.emplace_back();
            bool is_spent = inputs.SpendCoin(txin.prevout, &txundo.vprevout.back());
            assert(is_spent);
        }
    }
    // add outputs
    AddCoins(inputs, tx, nHeight);
}

void UpdateCoins(const CTransaction& tx, CCoinsViewCache& inputs, int nHeight)
{
    CTxUndo txundo;
    UpdateCoins(tx, inputs, txundo, nHeight);
}

bool CScriptCheck::operator()() {
    const CScript &scriptSig = ptxTo->vin[nIn].scriptSig;
    const CScriptWitness *witness = &ptxTo->vin[nIn].scriptWitness;
    return VerifyScript(scriptSig, m_tx_out.scriptPubKey, witness, nFlags, CachingTransactionSignatureChecker(ptxTo, nIn, m_tx_out.nValue, cacheStore, *txdata), &error);
}

int GetSpendHeight(const CCoinsViewCache& inputs)
{
    LOCK(cs_main);
    CBlockIndex* pindexPrev = LookupBlockIndex(inputs.GetBestBlock());
    return pindexPrev->nHeight + 1;
}


static CuckooCache::cache<uint256, SignatureCacheHasher> scriptExecutionCache;
static uint256 scriptExecutionCacheNonce(GetRandHash());

void InitScriptExecutionCache() {
    // nMaxCacheSize is unsigned. If -maxsigcachesize is set to zero,
    // setup_bytes creates the minimum possible cache (2 elements).
    size_t nMaxCacheSize = std::min(std::max((int64_t)0, gArgs.GetArg("-maxsigcachesize", DEFAULT_MAX_SIG_CACHE_SIZE) / 2), MAX_MAX_SIG_CACHE_SIZE) * ((size_t) 1 << 20);
    size_t nElems = scriptExecutionCache.setup_bytes(nMaxCacheSize);
    LogPrintf("Using %zu MiB out of %zu/2 requested for script execution cache, able to store %zu elements\n",
            (nElems*sizeof(uint256)) >>20, (nMaxCacheSize*2)>>20, nElems);
}

bool CheckBurnSpend(const CTransaction &tx, const CCoinsViewCache &inputs)
{
    Coin coin;
    for(size_t i = 0; i < tx.vin.size(); ++i)
    {
        if (inputs.GetCoin(tx.vin[i].prevout, coin) && coin.out.scriptPubKey == Params().GetConsensus().burnAddress)
        {
            return false;
        }
    }

    return true;
}

/**
 * Check whether all inputs of this transaction are valid (no double spends, scripts & sigs, amounts)
 * This does not modify the UTXO set.
 *
 * If pvChecks is not nullptr, script checks are pushed onto it instead of being performed inline. Any
 * script checks which are not necessary (eg due to script execution cache hits) are, obviously,
 * not pushed onto pvChecks/run.
 *
 * Setting cacheSigStore/cacheFullScriptStore to false will remove elements from the corresponding cache
 * which are matched. This is useful for checking blocks where we will likely never need the cache
 * entry again.
 *
 * Note that we may set state.reason to NOT_STANDARD for extra soft-fork flags in flags, block-checking
 * callers should probably reset it to CONSENSUS in such cases.
 *
 * Non-static (and re-declared) in src/test/txvalidationcache_tests.cpp
 */
bool CheckInputs(const CTransaction& tx, CValidationState &state, const CCoinsViewCache &inputs, bool fScriptChecks, unsigned int flags, bool cacheSigStore, bool cacheFullScriptStore, PrecomputedTransactionData& txdata, std::vector<CScriptCheck> *pvChecks) EXCLUSIVE_LOCKS_REQUIRED(cs_main)
{
    if (!CheckBurnSpend(tx, inputs))
    {
        return(state.Invalid(ValidationInvalidReason::CONSENSUS, error("CheckBurnSpend: Trying to spend burnt outputs"), REJECT_INVALID, "burnt-output"));
    }

    if (!tx.IsCoinBase())
    {
        if (pvChecks)
            pvChecks->reserve(tx.vin.size());

        // The first loop above does all the inexpensive checks.
        // Only if ALL inputs pass do we perform expensive ECDSA signature checks.
        // Helps prevent CPU exhaustion attacks.

        // Skip script verification when connecting blocks under the
        // assumevalid block. Assuming the assumevalid block is valid this
        // is safe because block merkle hashes are still computed and checked,
        // Of course, if an assumed valid block is invalid due to false scriptSigs
        // this optimization would allow an invalid chain to be accepted.
        if (fScriptChecks) {
            // First check if script executions have been cached with the same
            // flags. Note that this assumes that the inputs provided are
            // correct (ie that the transaction hash which is in tx's prevouts
            // properly commits to the scriptPubKey in the inputs view of that
            // transaction).
            uint256 hashCacheEntry;
            // We only use the first 19 bytes of nonce to avoid a second SHA
            // round - giving us 19 + 32 + 4 = 55 bytes (+ 8 + 1 = 64)
            static_assert(55 - sizeof(flags) - 32 >= 128/8, "Want at least 128 bits of nonce for script execution cache");
            CSHA256().Write(scriptExecutionCacheNonce.begin(), 55 - sizeof(flags) - 32).Write(tx.GetWitnessHash().begin(), 32).Write((unsigned char*)&flags, sizeof(flags)).Finalize(hashCacheEntry.begin());
            AssertLockHeld(cs_main); //TODO: Remove this requirement by making CuckooCache not require external locks
            if (scriptExecutionCache.contains(hashCacheEntry, !cacheFullScriptStore)) {
                return true;
            }

            for (unsigned int i = 0; i < tx.vin.size(); i++) {
                const COutPoint &prevout = tx.vin[i].prevout;
                const Coin& coin = inputs.AccessCoin(prevout);
                assert(!coin.IsSpent());

                // We very carefully only pass in things to CScriptCheck which
                // are clearly committed to by tx' witness hash. This provides
                // a sanity check that our caching is not introducing consensus
                // failures through additional data in, eg, the coins being
                // spent being checked as a part of CScriptCheck.

                // Verify signature
                CScriptCheck check(coin.out, tx, i, flags, cacheSigStore, &txdata);
                if (pvChecks) {
                    pvChecks->push_back(CScriptCheck());
                    check.swap(pvChecks->back());
                } else if (!check()) {
                    if (flags & STANDARD_NOT_MANDATORY_VERIFY_FLAGS) {
                        // Check whether the failure was caused by a
                        // non-mandatory script verification check, such as
                        // non-standard DER encodings or non-null dummy
                        // arguments; if so, ensure we return NOT_STANDARD
                        // instead of CONSENSUS to avoid downstream users
                        // splitting the network between upgraded and
                        // non-upgraded nodes by banning CONSENSUS-failing
                        // data providers.
                        CScriptCheck check2(coin.out, tx, i,
                                flags & ~STANDARD_NOT_MANDATORY_VERIFY_FLAGS, cacheSigStore, &txdata);
                        if (check2())
                            return state.Invalid(ValidationInvalidReason::TX_NOT_STANDARD, false, REJECT_NONSTANDARD, strprintf("non-mandatory-script-verify-flag (%s)", ScriptErrorString(check.GetScriptError())));
                    }
                    // MANDATORY flag failures correspond to
                    // ValidationInvalidReason::CONSENSUS. Because CONSENSUS
                    // failures are the most serious case of validation
                    // failures, we may need to consider using
                    // RECENT_CONSENSUS_CHANGE for any script failure that
                    // could be due to non-upgraded nodes which we may want to
                    // support, to avoid splitting the network (but this
                    // depends on the details of how net_processing handles
                    // such errors).
                    return state.Invalid(ValidationInvalidReason::CONSENSUS, false, REJECT_INVALID, strprintf("mandatory-script-verify-flag-failed (%s)", ScriptErrorString(check.GetScriptError())));
                }
            }

            if (cacheFullScriptStore && !pvChecks) {
                // We executed all of the provided scripts, and were told to
                // cache the result. Do so now.
                scriptExecutionCache.insert(hashCacheEntry);
            }
        }
    }

    return true;
}

static bool UndoWriteToDisk(const CBlockUndo& blockundo, FlatFilePos& pos, const uint256& hashBlock, const CMessageHeader::MessageStartChars& messageStart)
{
    // Open history file to append
    CAutoFile fileout(OpenUndoFile(pos), SER_DISK, CLIENT_VERSION);
    if (fileout.IsNull())
        return error("%s: OpenUndoFile failed", __func__);

    // Write index header
    unsigned int nSize = GetSerializeSize(blockundo, fileout.GetVersion());
    fileout << messageStart << nSize;

    // Write undo data
    long fileOutPos = ftell(fileout.Get());
    if (fileOutPos < 0)
        return error("%s: ftell failed", __func__);
    pos.nPos = (unsigned int)fileOutPos;
    fileout << blockundo;

    // calculate & write checksum
    CHashWriter hasher(SER_GETHASH, PROTOCOL_VERSION);
    hasher << hashBlock;
    hasher << blockundo;
    fileout << hasher.GetHash();

    return true;
}

bool UndoReadFromDisk(CBlockUndo& blockundo, const CBlockIndex* pindex)
{
    FlatFilePos pos = pindex->GetUndoPos();
    if (pos.IsNull()) {
        return error("%s: no undo data available", __func__);
    }

    // Open history file to read
    CAutoFile filein(OpenUndoFile(pos, true), SER_DISK, CLIENT_VERSION);
    if (filein.IsNull())
        return error("%s: OpenUndoFile failed", __func__);

    // Read block
    uint256 hashChecksum;
    CHashVerifier<CAutoFile> verifier(&filein); // We need a CHashVerifier as reserializing may lose data
    try {
        verifier << pindex->pprev->GetBlockHash();
        verifier >> blockundo;
        filein >> hashChecksum;
    }
    catch (const std::exception& e) {
        return error("%s: Deserialize or I/O error - %s", __func__, e.what());
    }

    // Verify checksum
    if (hashChecksum != verifier.GetHash())
        return error("%s: Checksum mismatch", __func__);

    return true;
}

/** Abort with a message */
static bool AbortNode(const std::string& strMessage, const std::string& userMessage = "", unsigned int prefix = 0)
{
    SetMiscWarning(strMessage);
    LogPrintf("*** %s\n", strMessage);
    if (!userMessage.empty()) {
        uiInterface.ThreadSafeMessageBox(userMessage, "", CClientUIInterface::MSG_ERROR | prefix);
    } else {
        uiInterface.ThreadSafeMessageBox(_("Error: A fatal internal error occurred, see debug.log for details").translated, "", CClientUIInterface::MSG_ERROR | CClientUIInterface::MSG_NOPREFIX);
    }
    StartShutdown();
    return false;
}

static bool AbortNode(CValidationState& state, const std::string& strMessage, const std::string& userMessage = "", unsigned int prefix = 0)
{
    AbortNode(strMessage, userMessage, prefix);
    return state.Error(strMessage);
}

/**
 * Restore the UTXO in a Coin at a given COutPoint
 * @param undo The Coin to be restored.
 * @param view The coins view to which to apply the changes.
 * @param out The out point that corresponds to the tx input.
 * @return A DisconnectResult as an int
 */
int ApplyTxInUndo(Coin&& undo, CCoinsViewCache& view, const COutPoint& out)
{
    bool fClean = true;

    if (view.HaveCoin(out)) fClean = false; // overwriting transaction output

    if (undo.nHeight == 0) {
        // Missing undo metadata (height and coinbase). Older versions included this
        // information only in undo records for the last spend of a transactions'
        // outputs. This implies that it must be present for some other output of the same tx.
        const Coin& alternate = AccessByTxid(view, out.hash);
        if (!alternate.IsSpent()) {
            undo.nHeight = alternate.nHeight;
            undo.fCoinBase = alternate.fCoinBase;
        } else {
            return DISCONNECT_FAILED; // adding output for transaction without known metadata
        }
    }
    // The potential_overwrite parameter to AddCoin is only allowed to be false if we know for
    // sure that the coin did not already exist in the cache. As we have queried for that above
    // using HaveCoin, we don't need to guess. When fClean is false, a coin already existed and
    // it is an overwrite.
    view.AddCoin(out, std::move(undo), !fClean);

    return fClean ? DISCONNECT_OK : DISCONNECT_UNCLEAN;
}

static bool GetCreationTransactions(const CBlock& block, const uint32_t id, const int32_t multiplier, uint256& tokenCreationTx, std::vector<uint256>& poolCreationTx) {
    bool opcodes{false};
    std::vector<unsigned char> metadata;
    uint32_t type;
    uint32_t metaId;
    int32_t metaMultiplier;

    for (const auto& tx : block.vtx) {
        if (ParseScriptByMarker(tx->vout[0].scriptPubKey, DfTokenSplitMarker, metadata, opcodes)) {
            try {
                CDataStream ss(metadata, SER_NETWORK, PROTOCOL_VERSION);
                ss >> type;
                ss >> metaId;
                ss >> metaMultiplier;

                if (id == metaId && multiplier == metaMultiplier) {
                    if (type == 0) {
                        tokenCreationTx = tx->GetHash();
                    } else if (type > 0) {
                        poolCreationTx.push_back(tx->GetHash());
                    }
                }
            } catch (const std::ios_base::failure&) {
                LogPrintf("Failed to read ID and multiplier from token split coinbase TXs. TX: %s\n", tx->GetHash().ToString());
            }
        }
    }

    if (tokenCreationTx == uint256{}) {
        LogPrintf("%s: Token split failed. Coinbase TX for new token not found.\n", __func__);
        return false;
    }

    return true;
}

/** Undo the effects of this block (with given index) on the UTXO set represented by coins.
 *  When FAILED is returned, view is left in an indeterminate state. */
DisconnectResult CChainState::DisconnectBlock(const CBlock& block, const CBlockIndex* pindex, CCoinsViewCache& view, CCustomCSView& mnview, CUndosView& undosView, std::vector<CAnchorConfirmMessage> & disconnectedAnchorConfirms)
{
    bool fClean = true;

    CBlockUndo blockUndo;
    if (!UndoReadFromDisk(blockUndo, pindex)) {
        error("DisconnectBlock(): failure reading undo data");
        return DISCONNECT_FAILED;
    }

    if (blockUndo.vtxundo.size() + 1 != block.vtx.size()) {
        error("DisconnectBlock(): block and undo data inconsistent");
        return DISCONNECT_FAILED;
    }

    if (mnview.GetLastHeight() != pindex->nHeight) {
        error("DisconnectBlock(): mnview: wrong last processed block hash (view: %d, current: %d)", mnview.GetLastHeight(), pindex->nHeight);
        return DISCONNECT_FAILED;
    }

    // special case: possible undo (first) of custom 'complex changes' for the whole block (expired orders and/or prices)
    undosView.OnUndoTx(UndoSource::CustomView, mnview, {}, static_cast<uint32_t>(pindex->nHeight));

    pburnHistoryDB->EraseAccountHistoryHeight(pindex->nHeight);
    if (paccountHistoryDB) {
        paccountHistoryDB->EraseAccountHistoryHeight(pindex->nHeight);
    }

    if (pindex->nHeight >= Params().GetConsensus().FortCanningHeight) {
        // erase auction fee history
        if (paccountHistoryDB) {
            paccountHistoryDB->EraseAuctionHistoryHeight(pindex->nHeight);
        }
        if (pvaultHistoryDB) {
            pvaultHistoryDB->EraseVaultHistory(pindex->nHeight);
        }
    }

    // Undo community balance increments
    ReverseGeneralCoinbaseTx(mnview, pindex->nHeight);

    CKeyID minterKey;
    std::optional<uint256> nodeId;

    if (!fIsFakeNet) {
        minterKey = pindex->minterKey();

        // Get node id and node now from mnview before undo
        nodeId = mnview.GetMasternodeIdByOperator(minterKey);
        assert(nodeId);
    }

    std::vector<AccountHistoryKey> eraseBurnEntries;

    // undo transactions in reverse order
    for (int i = block.vtx.size() - 1; i >= 0; i--) {
        const CTransaction &tx = *(block.vtx[i]);
        uint256 hash = tx.GetHash();
        bool is_coinbase = tx.IsCoinBase();

        if (is_coinbase) {
            std::vector<unsigned char> metadata;
            if (IsAnchorRewardTxPlus(tx, metadata))
            {
                LogPrint(BCLog::ANCHORING, "%s: disconnecting finalization tx: %s block: %d\n", __func__, tx.GetHash().GetHex(), pindex->nHeight);
                CDataStream ss(metadata, SER_NETWORK, PROTOCOL_VERSION);
                CAnchorFinalizationMessagePlus finMsg;
                ss >> finMsg;

                LogPrint(BCLog::ANCHORING, "%s: Add community balance %d\n", __func__, tx.GetValueOut());
                mnview.AddCommunityBalance(CommunityAccountType::AnchorReward, tx.GetValueOut());
                mnview.RemoveRewardForAnchor(finMsg.btcTxHash);
                mnview.EraseAnchorConfirmData(finMsg.btcTxHash);

                CAnchorConfirmMessage message(static_cast<CAnchorConfirmDataPlus &>(finMsg));
                for (auto && sig : finMsg.sigs) {
                    message.signature = sig;
                    disconnectedAnchorConfirms.push_back(message);
                }

                LogPrint(BCLog::ANCHORING, "%s: disconnected finalization tx: %s block: %d\n", __func__, tx.GetHash().GetHex(), pindex->nHeight);
            }
            else if (IsAnchorRewardTx(tx, metadata))
            {
                LogPrint(BCLog::ANCHORING, "%s: disconnecting finalization tx: %s block: %d\n", __func__, tx.GetHash().GetHex(), pindex->nHeight);
                CDataStream ss(metadata, SER_NETWORK, PROTOCOL_VERSION);
                CAnchorFinalizationMessage finMsg;
                ss >> finMsg;

                mnview.SetTeam(finMsg.currentTeam);

                if (pindex->nHeight >= Params().GetConsensus().AMKHeight) {
                    mnview.AddCommunityBalance(CommunityAccountType::AnchorReward, tx.GetValueOut()); // or just 'Set..'
                    LogPrint(BCLog::ANCHORING, "%s: post AMK logic, add community balance %d\n", __func__, tx.GetValueOut());
                }
                else { // pre-AMK logic:
                    assert(mnview.GetFoundationsDebt() >= tx.GetValueOut());
                    mnview.SetFoundationsDebt(mnview.GetFoundationsDebt() - tx.GetValueOut());
                }
                mnview.RemoveRewardForAnchor(finMsg.btcTxHash);
                mnview.EraseAnchorConfirmData(finMsg.btcTxHash);

                LogPrint(BCLog::ANCHORING, "%s: disconnected finalization tx: %s block: %d\n", __func__, tx.GetHash().GetHex(), pindex->nHeight);
            }
        }

        // Check that all outputs are available and match the outputs in the block itself
        // exactly.
        for (size_t o = 0; o < tx.vout.size(); o++) {
            if (!tx.vout[o].scriptPubKey.IsUnspendable()) {
                COutPoint out(hash, o);
                Coin coin;
                bool is_spent = view.SpendCoin(out, &coin);
                if (!is_spent || tx.vout[o] != coin.out || pindex->nHeight != coin.nHeight || is_coinbase != coin.fCoinBase) {
                    fClean = false; // transaction output mismatch
                }

                // Check for burn outputs
                if (tx.vout[o].scriptPubKey == Params().GetConsensus().burnAddress)
                {
                    eraseBurnEntries.push_back({Params().GetConsensus().burnAddress, static_cast<uint32_t>(pindex->nHeight), static_cast<uint32_t>(i)});
                }
            }
        }

        // restore inputs
        TBytes dummy;
        if (i > 0 && !IsAnchorRewardTx(tx, dummy) && !IsAnchorRewardTxPlus(tx, dummy) && !IsTokenSplitTx(tx, dummy)) { // not coinbases
            CTxUndo &txundo = blockUndo.vtxundo[i-1];
            if (txundo.vprevout.size() != tx.vin.size()) {
                error("DisconnectBlock(): transaction and undo data inconsistent");
                return DISCONNECT_FAILED;
            }
            for (unsigned int j = tx.vin.size(); j-- > 0;) {
                const COutPoint &out = tx.vin[j].prevout;
                int res = ApplyTxInUndo(std::move(txundo.vprevout[j]), view, out);
                if (res == DISCONNECT_FAILED) return DISCONNECT_FAILED;
                fClean = fClean && res != DISCONNECT_UNCLEAN;
            }
            // At this point, all of txundo.vprevout should have been moved out.
        }

        // process transactions revert for masternodes
        undosView.OnUndoTx(UndoSource::CustomView, mnview, tx.GetHash(), pindex->nHeight);
    }

    // one time downgrade to revert CInterestRateV2 structure
    if (pindex->nHeight == Params().GetConsensus().FortCanningHillHeight) {
        auto time = GetTimeMillis();
        LogPrintf("Interest rate reverting ...\n");
        mnview.RevertInterestRateToV1();
        LogPrint(BCLog::BENCH, "    - Interest rate reverting took: %dms\n", GetTimeMillis() - time);
    }

    // Remove burn balance transfers
    if (pindex->nHeight == Params().GetConsensus().EunosHeight)
    {
        // Make sure to initialize lastTxOut, otherwise it never finds the block and
        // ends up looping through uninitialized garbage value.
        uint32_t lastTxOut = 0;
        auto shouldContinueToNextAccountHistory = [&lastTxOut, block](AccountHistoryKey const & key, AccountHistoryValue const &) -> bool
        {
            if (key.owner != Params().GetConsensus().burnAddress) {
                return false;
            }

            if (key.blockHeight != static_cast<uint32_t>(Params().GetConsensus().EunosHeight)) {
                return false;
            }

            lastTxOut = key.txn;

            return false;
        };

        AccountHistoryKey startKey({Params().GetConsensus().burnAddress, static_cast<uint32_t>(Params().GetConsensus().EunosHeight), std::numeric_limits<uint32_t>::max()});
        pburnHistoryDB->ForEachAccountHistory(shouldContinueToNextAccountHistory,
                                              Params().GetConsensus().burnAddress,
                                              Params().GetConsensus().EunosHeight);

        for (uint32_t i = block.vtx.size(); i <= lastTxOut; ++i) {
            pburnHistoryDB->EraseAccountHistory({Params().GetConsensus().burnAddress, static_cast<uint32_t>(Params().GetConsensus().EunosHeight), i});
        }
    }

    // Erase any UTXO burns
    for (const auto& entries : eraseBurnEntries)
    {
        pburnHistoryDB->EraseAccountHistory(entries);
    }

    // move best block pointer to prevout block
    view.SetBestBlock(pindex->pprev->GetBlockHash());

    if (!fIsFakeNet) {
        mnview.DecrementMintedBy(*nodeId);
        if (pindex->nHeight >= Params().GetConsensus().EunosPayaHeight) {
            mnview.EraseSubNodesLastBlockTime(*nodeId, static_cast<uint32_t>(pindex->nHeight));
        } else {
            mnview.EraseMasternodeLastBlockTime(*nodeId, static_cast<uint32_t>(pindex->nHeight));
        }
    }
    mnview.SetLastHeight(pindex->pprev->nHeight);

    return fClean ? DISCONNECT_OK : DISCONNECT_UNCLEAN;
}

void static FlushBlockFile(bool fFinalize = false)
{
    LOCK(cs_LastBlockFile);

    FlatFilePos block_pos_old(nLastBlockFile, vinfoBlockFile[nLastBlockFile].nSize);
    FlatFilePos undo_pos_old(nLastBlockFile, vinfoBlockFile[nLastBlockFile].nUndoSize);

    bool status = true;
    status &= BlockFileSeq().Flush(block_pos_old, fFinalize);
    status &= UndoFileSeq().Flush(undo_pos_old, fFinalize);
    if (!status) {
        AbortNode("Flushing block file to disk failed. This is likely the result of an I/O error.");
    }
}

static bool FindUndoPos(CValidationState &state, int nFile, FlatFilePos &pos, unsigned int nAddSize);

static bool WriteUndoDataForBlock(const CBlockUndo& blockundo, CValidationState& state, CBlockIndex* pindex, const CChainParams& chainparams)
{
    // Write undo information to disk
    if (pindex->GetUndoPos().IsNull()) {
        FlatFilePos _pos;
        if (!FindUndoPos(state, pindex->nFile, _pos, ::GetSerializeSize(blockundo, CLIENT_VERSION) + 40))
            return error("%s: FindUndoPos failed", __func__);
        if (!UndoWriteToDisk(blockundo, _pos, pindex->pprev->GetBlockHash(), chainparams.MessageStart()))
            return AbortNode(state, "Failed to write undo data");

        // update nUndoPos in block index
        pindex->nUndoPos = _pos.nPos;
        pindex->nStatus |= BLOCK_HAVE_UNDO;
        setDirtyBlockIndex.insert(pindex);
    }

    return true;
}

static CCheckQueue<CScriptCheck> scriptcheckqueue(128);

void StartScriptCheckWorkerThreads(int threads_num)
{
    scriptcheckqueue.StartWorkerThreads(threads_num);
}

void StopScriptCheckWorkerThreads()
{
    scriptcheckqueue.StopWorkerThreads();
}

VersionBitsCache versionbitscache GUARDED_BY(cs_main);

int32_t ComputeBlockVersion(const CBlockIndex* pindexPrev, const Consensus::Params& params)
{
    LOCK(cs_main);
    int32_t nVersion = VERSIONBITS_TOP_BITS;

    for (int i = 0; i < (int)Consensus::MAX_VERSION_BITS_DEPLOYMENTS; i++) {
        ThresholdState state = VersionBitsState(pindexPrev, params, static_cast<Consensus::DeploymentPos>(i), versionbitscache);
        if (state == ThresholdState::LOCKED_IN || state == ThresholdState::STARTED) {
            nVersion |= VersionBitsMask(params, static_cast<Consensus::DeploymentPos>(i));
        }
    }

    return nVersion;
}

/**
 * Threshold condition checker that triggers when unknown versionbits are seen on the network.
 */
class WarningBitsConditionChecker : public AbstractThresholdConditionChecker
{
private:
    int bit;

public:
    explicit WarningBitsConditionChecker(int bitIn) : bit(bitIn) {}

    int64_t BeginTime(const Consensus::Params& params) const override { return 0; }
    int64_t EndTime(const Consensus::Params& params) const override { return std::numeric_limits<int64_t>::max(); }
    int Period(const Consensus::Params& params) const override { return params.nMinerConfirmationWindow; }
    int Threshold(const Consensus::Params& params) const override { return params.nRuleChangeActivationThreshold; }

    bool Condition(const CBlockIndex* pindex, const Consensus::Params& params) const override
    {
        return ((pindex->nVersion & VERSIONBITS_TOP_MASK) == VERSIONBITS_TOP_BITS) &&
               ((pindex->nVersion >> bit) & 1) != 0 &&
               ((ComputeBlockVersion(pindex->pprev, params) >> bit) & 1) == 0;
    }
};

static ThresholdConditionCache warningcache[VERSIONBITS_NUM_BITS] GUARDED_BY(cs_main);

// 0.13.0 was shipped with a segwit deployment defined for testnet, but not for
// mainnet. We no longer need to support disabling the segwit deployment
// except for testing purposes, due to limitations of the functional test
// environment. See test/functional/p2p-segwit.py.
static bool IsScriptWitnessEnabled(const Consensus::Params& params)
{
    return params.SegwitHeight != std::numeric_limits<int>::max();
}

static unsigned int GetBlockScriptFlags(const CBlockIndex* pindex, const Consensus::Params& consensusparams) EXCLUSIVE_LOCKS_REQUIRED(cs_main) {
    AssertLockHeld(cs_main);

    unsigned int flags = SCRIPT_VERIFY_NONE;

    // BIP16 didn't become active until Apr 1 2012 (on mainnet, and
    // retroactively applied to testnet)
    // However, only one historical block violated the P2SH rules (on both
    // mainnet and testnet), so for simplicity, always leave P2SH
    // on except for the one violating block.
    if (consensusparams.BIP16Exception.IsNull() || // no bip16 exception on this chain
        pindex->phashBlock == nullptr || // this is a new candidate block, eg from TestBlockValidity()
        *pindex->phashBlock != consensusparams.BIP16Exception) // this block isn't the historical exception
    {
        flags |= SCRIPT_VERIFY_P2SH;
    }

    // Enforce WITNESS rules whenever P2SH is in effect (and the segwit
    // deployment is defined).
    if (flags & SCRIPT_VERIFY_P2SH && IsScriptWitnessEnabled(consensusparams)) {
        flags |= SCRIPT_VERIFY_WITNESS;
    }

    // Start enforcing the DERSIG (BIP66) rule
    if (pindex->nHeight >= consensusparams.BIP66Height) {
        flags |= SCRIPT_VERIFY_DERSIG;
    }

    // Start enforcing CHECKLOCKTIMEVERIFY (BIP65) rule
    if (pindex->nHeight >= consensusparams.BIP65Height) {
        flags |= SCRIPT_VERIFY_CHECKLOCKTIMEVERIFY;
    }

    // Start enforcing BIP112 (CHECKSEQUENCEVERIFY)
    if (pindex->nHeight >= consensusparams.CSVHeight) {
        flags |= SCRIPT_VERIFY_CHECKSEQUENCEVERIFY;
    }

    // Start enforcing BIP147 NULLDUMMY (activated simultaneously with segwit)
    if (IsWitnessEnabled(pindex->pprev, consensusparams)) {
        flags |= SCRIPT_VERIFY_NULLDUMMY;
    }

    return flags;
}

Res ApplyGeneralCoinbaseTx(CCustomCSView & mnview, CTransaction const & tx, int height, CAmount nFees, const Consensus::Params& consensus)
{
    TAmounts const cbValues = tx.GetValuesOut();
    CAmount blockReward = GetBlockSubsidy(height, consensus);
    if (cbValues.size() != 1 || cbValues.begin()->first != DCT_ID{0})
        return Res::ErrDbg("bad-cb-wrong-tokens", "coinbase should pay only Defi coins");


    if (height >= consensus.AMKHeight)
    {
        CAmount foundationReward{0};
        if (height >= consensus.EunosHeight)
        {
            foundationReward = CalculateCoinbaseReward(blockReward, consensus.dist.community);
        }
        else if (!consensus.foundationShareScript.empty() && consensus.foundationShareDFIP1)
        {
            foundationReward = blockReward * consensus.foundationShareDFIP1 / COIN;
        }

        if (foundationReward)
        {
            bool foundationsRewardfound = false;
            for (auto& txout : tx.vout)
            {
                if (txout.scriptPubKey == consensus.foundationShareScript)
                {
                    if (txout.nValue < foundationReward)
                    {
                        return Res::ErrDbg("bad-cb-foundation-reward", "coinbase doesn't pay proper foundation reward! (actual=%d vs expected=%d", txout.nValue, foundationReward);
                    }

                    foundationsRewardfound = true;
                    break;
                }
            }

            if (!foundationsRewardfound)
            {
                return Res::ErrDbg("bad-cb-foundation-reward", "coinbase doesn't pay foundation reward!");
            }
        }

        // count and subtract for non-UTXO community rewards
        CAmount nonUtxoTotal = 0;
        if (height >= consensus.EunosHeight)
        {
            CAmount subsidy;
            for (const auto& kv : consensus.newNonUTXOSubsidies)
            {
                subsidy = CalculateCoinbaseReward(blockReward, kv.second);

                Res res = Res::Ok();

                // Loan below FC and Options are unused and all go to Unallocated (burnt) pot.
                if ((height < consensus.FortCanningHeight && kv.first == CommunityAccountType::Loan) ||
                    kv.first == CommunityAccountType::Options)
                {
                    res = mnview.AddCommunityBalance(CommunityAccountType::Unallocated, subsidy);
                    if (res)
                        LogPrint(BCLog::ACCOUNTCHANGE, "AccountChange: txid=%s fund=%s change=%s\n", tx.GetHash().ToString(), GetCommunityAccountName(CommunityAccountType::Unallocated), (CBalances{{{{0}, subsidy}}}.ToString()));
                }
                else
                {
                    res = mnview.AddCommunityBalance(kv.first, subsidy);
                    if (res)
                        LogPrint(BCLog::ACCOUNTCHANGE, "AccountChange: txid=%s fund=%s change=%s\n", tx.GetHash().ToString(), GetCommunityAccountName(kv.first), (CBalances{{{{0}, subsidy}}}.ToString()));
                }

                if (!res.ok)
                {
                    return Res::ErrDbg("bad-cb-community-rewards", "Cannot take non-UTXO community share from coinbase");
                }

                nonUtxoTotal += subsidy;
            }
        }
        else
        {
            for (const auto& kv : consensus.nonUtxoBlockSubsidies) {
                CAmount subsidy = blockReward * kv.second / COIN;
                Res res = mnview.AddCommunityBalance(kv.first, subsidy);
                if (!res.ok) {
                    return Res::ErrDbg("bad-cb-community-rewards", "can't take non-UTXO community share from coinbase");
                } else {
                    LogPrint(BCLog::ACCOUNTCHANGE, "AccountChange: txid=%s fund=%s change=%s\n", tx.GetHash().ToString(), GetCommunityAccountName(kv.first), (CBalances{{{{0}, subsidy}}}.ToString()));
                }
                nonUtxoTotal += subsidy;
            }
        }

        blockReward -= nonUtxoTotal;
    }

    // pre-AMK logic, compatible after prev blockReward mod:
    if (cbValues.at(DCT_ID{0}) > blockReward + nFees)
        return Res::ErrDbg("bad-cb-amount", "coinbase pays too much (actual=%d vs limit=%d)", cbValues.at(DCT_ID{0}), blockReward + nFees);

    return Res::Ok();
}


void ReverseGeneralCoinbaseTx(CCustomCSView & mnview, int height)
{
    CAmount blockReward = GetBlockSubsidy(height, Params().GetConsensus());

    if (height >= Params().GetConsensus().AMKHeight)
    {
        if (height >= Params().GetConsensus().EunosHeight)
        {
            for (const auto& kv : Params().GetConsensus().newNonUTXOSubsidies)
            {
                CAmount subsidy = CalculateCoinbaseReward(blockReward, kv.second);

                // Remove Loan and Options balances from Unallocated
                if ((height < Params().GetConsensus().FortCanningHeight && kv.first == CommunityAccountType::Loan) ||
                    kv.first == CommunityAccountType::Options)
                {
                    mnview.SubCommunityBalance(CommunityAccountType::Unallocated, subsidy);
                }
                else
                {
                    mnview.SubCommunityBalance(kv.first, subsidy);
                }
            }
        }
        else
        {
            for (const auto& kv : Params().GetConsensus().nonUtxoBlockSubsidies)
            {
                CAmount subsidy = blockReward * kv.second / COIN;
                mnview.SubCommunityBalance(kv.first, subsidy);
            }
        }
    }
}



static int64_t nTimeCheck = 0;
static int64_t nTimeForks = 0;
static int64_t nTimeVerify = 0;
static int64_t nTimeConnect = 0;
static int64_t nTimeIndex = 0;
static int64_t nTimeCallbacks = 0;
static int64_t nTimeTotal = 0;
static int64_t nBlocksTotal = 0;

// Holds position for burn TXs appended to block in burn history
static std::vector<CTransactionRef>::size_type nPhantomBurnTx{0};
static uint32_t nPhantomAccTx{};

static std::map<CScript, CBalances> mapBurnAmounts;

static uint32_t GetNextBurnPosition() {
    return nPhantomBurnTx++;
}

uint32_t GetNextAccPosition() {
    return nPhantomAccTx--;
}

// Burn non-transaction amounts, that is burns that are not sent directly to the burn address
// in a account or UTXO transaction. When parsing TXs via ConnectBlock that result in a burn
// from an account in this way call the function below. This will add the burn to the map to
// be added to the burn index as a phantom TX appended to the end of the connecting block.
Res AddNonTxToBurnIndex(const CScript& from, const CBalances& amounts)
{
    return mapBurnAmounts[from].AddBalances(amounts.balances);
}

void CChainState::ProcessEunosEvents(const CBlockIndex* pindex, CCustomCSView& cache, const CChainParams& chainparams) {
    if (pindex->nHeight != chainparams.GetConsensus().EunosHeight) {
        return;
    }

    // Move funds from old burn address to new one
    CBalances burnAmounts;
    cache.ForEachBalance([&burnAmounts](CScript const & owner, CTokenAmount balance) {
        if (owner != Params().GetConsensus().retiredBurnAddress) {
            return false;
        }

        burnAmounts.Add({balance.nTokenId, balance.nValue});

        return true;
    }, BalanceKey{chainparams.GetConsensus().retiredBurnAddress, DCT_ID{}});

    AddNonTxToBurnIndex(chainparams.GetConsensus().retiredBurnAddress, burnAmounts);

    // Zero foundation balances
    for (const auto& script : chainparams.GetConsensus().accountDestruction)
    {
        CBalances zeroAmounts;
        cache.ForEachBalance([&zeroAmounts, script](CScript const & owner, CTokenAmount balance) {
            if (owner != script) {
                return false;
            }

            zeroAmounts.Add({balance.nTokenId, balance.nValue});

            return true;
        }, BalanceKey{script, DCT_ID{}});

        cache.SubBalances(script, zeroAmounts);
    }

    // Add any non-Tx burns to index as phantom Txs
    for (const auto& item : mapBurnAmounts)
    {
        for (const auto& subItem : item.second.balances)
        {
            // If amount cannot be deducted then burn skipped.
            auto result = cache.SubBalance(item.first, {subItem.first, subItem.second});
            if (result.ok)
            {
                cache.AddBalance(chainparams.GetConsensus().burnAddress, {subItem.first, subItem.second});

                // Add transfer as additional TX in block
                pburnHistoryDB->WriteAccountHistory({Params().GetConsensus().burnAddress, static_cast<uint32_t>(pindex->nHeight), GetNextBurnPosition()},
                                                    {uint256{}, static_cast<uint8_t>(CustomTxType::AccountToAccount), {{subItem.first, subItem.second}}});
            }
            else // Log burn failure
            {
                CTxDestination dest;
                ExtractDestination(item.first, dest);
                LogPrintf("Burn failed: %s Address: %s Token: %d Amount: %d\n", result.msg, EncodeDestination(dest), subItem.first.v, subItem.second);
            }
        }
    }

    mapBurnAmounts.clear();
}

template<typename GovVar>
static void UpdateDailyGovVariables(const std::map<CommunityAccountType, uint32_t>::const_iterator& incentivePair, CCustomCSView& cache, int nHeight) {
    if (incentivePair != Params().GetConsensus().newNonUTXOSubsidies.end())
    {
        CAmount subsidy = CalculateCoinbaseReward(GetBlockSubsidy(nHeight, Params().GetConsensus()), incentivePair->second);
        subsidy *= Params().GetConsensus().blocksPerDay();
        // Change daily LP reward if it has changed
        auto var = cache.GetVariable(GovVar::TypeName());
        if (var) {
            // Cast to avoid UniValue in GovVariable Export/ImportserliazedSplits.emplace(it.first.v, it.second);
            auto lpVar = dynamic_cast<GovVar*>(var.get());
            if (lpVar && lpVar->dailyReward != subsidy) {
                lpVar->dailyReward = subsidy;
                lpVar->Apply(cache, nHeight);
                cache.SetVariable(*lpVar);
            }
        }
    }
}

void CChainState::ProcessRewardEvents(const CBlockIndex* pindex, CCustomCSView& cache, const CChainParams& chainparams) {

    // Hard coded LP_DAILY_DFI_REWARD change
    if (pindex->nHeight >= chainparams.GetConsensus().EunosHeight)
    {
        const auto& incentivePair = chainparams.GetConsensus().newNonUTXOSubsidies.find(CommunityAccountType::IncentiveFunding);
        UpdateDailyGovVariables<LP_DAILY_DFI_REWARD>(incentivePair, cache, pindex->nHeight);
    }

    // Hard coded LP_DAILY_LOAN_TOKEN_REWARD change
    if (pindex->nHeight >= chainparams.GetConsensus().FortCanningHeight)
    {
        const auto& incentivePair = chainparams.GetConsensus().newNonUTXOSubsidies.find(CommunityAccountType::Loan);
        UpdateDailyGovVariables<LP_DAILY_LOAN_TOKEN_REWARD>(incentivePair, cache, pindex->nHeight);
    }

    // hardfork commissions update
    const auto distributed = cache.UpdatePoolRewards(
            [&](CScript const & owner, DCT_ID tokenID) {
                cache.CalculateOwnerRewards(owner, pindex->nHeight);
                return cache.GetBalance(owner, tokenID);
            },
            [&](CScript const & from, CScript const & to, CTokenAmount amount) {
                if (!from.empty()) {
                    auto res = cache.SubBalance(from, amount);
                    if (!res) {
                        LogPrintf("Custom pool rewards: can't subtract balance of %s: %s, height %ld\n", from.GetHex(), res.msg, pindex->nHeight);
                        return res;
                    }
                }
                if (!to.empty()) {
                    auto res = cache.AddBalance(to, amount);
                    if (!res) {
                        LogPrintf("Can't apply reward to %s: %s, %ld\n", to.GetHex(), res.msg, pindex->nHeight);
                        return res;
                    }
                    cache.UpdateBalancesHeight(to, pindex->nHeight + 1);
                }
                return Res::Ok();
            },
            pindex->nHeight
    );

    auto res = cache.SubCommunityBalance(CommunityAccountType::IncentiveFunding, distributed.first);
    if (!res.ok) {
        LogPrintf("Pool rewards: can't update community balance: %s. Block %ld (%s)\n", res.msg, pindex->nHeight, pindex->phashBlock->GetHex());
    } else {
        if (distributed.first != 0)
            LogPrint(BCLog::ACCOUNTCHANGE, "AccountChange: event=ProcessRewardEvents fund=%s change=%s\n", GetCommunityAccountName(CommunityAccountType::IncentiveFunding), (CBalances{{{{0}, -distributed.first}}}.ToString()));
    }

    if (pindex->nHeight >= chainparams.GetConsensus().FortCanningHeight) {
        res = cache.SubCommunityBalance(CommunityAccountType::Loan, distributed.second);
        if (!res.ok) {
            LogPrintf("Pool rewards: can't update community balance: %s. Block %ld (%s)\n", res.msg, pindex->nHeight, pindex->phashBlock->GetHex());
        } else {
            if (distributed.second != 0)
                LogPrint(BCLog::ACCOUNTCHANGE, "AccountChange: event=ProcessRewardEvents fund=%s change=%s\n", GetCommunityAccountName(CommunityAccountType::Loan), (CBalances{{{{0}, -distributed.second}}}.ToString()));
        }
    }
}

std::vector<CAuctionBatch> CollectAuctionBatches(const CCollateralLoans& collLoan, const TAmounts& collBalances, const TAmounts& loanBalances)
{
    constexpr const uint64_t batchThreshold = 10000 * COIN; // 10k USD
    auto totalCollateralsValue = collLoan.totalCollaterals;
    auto totalLoansValue = collLoan.totalLoans;

    auto maxCollateralsValue = totalCollateralsValue;
    auto maxLoansValue = totalLoansValue;
    auto maxCollBalances = collBalances;

    auto CreateAuctionBatch = [&maxCollBalances, &collBalances](CTokenAmount loanAmount, CAmount chunk) {
        CAuctionBatch batch{};
        batch.loanAmount = loanAmount;
        for (const auto& tAmount : collBalances) {
            auto& maxCollBalance = maxCollBalances[tAmount.first];
            auto collValue = std::min(MultiplyAmounts(tAmount.second, chunk), maxCollBalance);
            batch.collaterals.Add({tAmount.first, collValue});
            maxCollBalance -= collValue;
        }
        return batch;
    };

    std::vector<CAuctionBatch> batches;
    for (const auto& loan : collLoan.loans) {
        auto maxLoanAmount = loanBalances.at(loan.nTokenId);
        auto loanChunk = std::min(uint64_t(DivideAmounts(loan.nValue, totalLoansValue)), maxLoansValue);
        auto collateralChunkValue = std::min(uint64_t(MultiplyAmounts(loanChunk, totalCollateralsValue)), maxCollateralsValue);
        if (collateralChunkValue > batchThreshold) {
            auto chunk = DivideAmounts(batchThreshold, collateralChunkValue);
            auto loanAmount = MultiplyAmounts(maxLoanAmount, chunk);
            for (auto chunks = COIN; chunks > 0; chunks -= chunk) {
                chunk = std::min(chunk, chunks);
                loanAmount = std::min(loanAmount, maxLoanAmount);
                auto collateralChunk = MultiplyAmounts(chunk, loanChunk);
                batches.push_back(CreateAuctionBatch({loan.nTokenId, loanAmount}, collateralChunk));
                maxLoanAmount -= loanAmount;
            }
        } else {
            auto loanAmount = CTokenAmount{loan.nTokenId, maxLoanAmount};
            batches.push_back(CreateAuctionBatch(loanAmount, loanChunk));
        }
        maxLoansValue -= loan.nValue;
        maxCollateralsValue -= collateralChunkValue;
    }
    // return precision loss balanced
    for (auto& collateral : maxCollBalances) {
        auto it = batches.begin();
        auto lastValue = collateral.second;
        while (collateral.second > 0) {
            if (it == batches.end()) {
                it = batches.begin();
                if (lastValue == collateral.second) {
                    // we fail to update any batch
                    // extreme small collateral going to first batch
                    it->collaterals.Add({collateral.first, collateral.second});
                    break;
                }
                lastValue = collateral.second;
            }
            if (it->collaterals.balances.count(collateral.first) > 0) {
                it->collaterals.Add({collateral.first, 1});
                --collateral.second;
            }
            ++it;
        }
    }
    return batches;
}

bool ApplyGovVars(CCustomCSView& cache, const CBlockIndex& pindex, const std::map<std::string, std::string>& attrs){
    if (auto govVar = cache.GetVariable("ATTRIBUTES")) {
        if (auto var = dynamic_cast<ATTRIBUTES*>(govVar.get())) {
            var->time = pindex.nTime;

            UniValue obj(UniValue::VOBJ);
            for (const auto& [key, value] : attrs) {
                obj.pushKV(key, value);
            }

            if (var->Import(obj) && var->Validate(cache) && var->Apply(cache, pindex.nHeight) && cache.SetVariable(*var)) {
                return true;
            }
        }
    }

    return false;
}

static void PruneUndos(CUndosView& view, const int height) {
    bool pruneStarted = false;
    auto time = GetTimeMillis();
    CUndosView pruned(view);
    view.ForEachUndo([&](const UndoSourceKey& key, const CLazySerialize<CUndo>&) {
        if (static_cast<int>(key.height) >= height) { // don't erase checkpoint height
            return false;
        }
        if (!pruneStarted) {
            pruneStarted = true;
            LogPrintf("Pruning undo data prior %d, it can take a while...\n", height);
        }
        return pruned.DelUndo(key).ok;
    });
    if (pruneStarted) {
        auto& map = pruned.GetStorage().GetRaw();
        compactBegin = map.begin()->first;
        compactEnd = map.rbegin()->first;
        pruned.Flush();
        LogPrintf("Pruning undo data finished.\n");
        LogPrint(BCLog::BENCH, "    - Pruning undo data takes: %dms\n", GetTimeMillis() - time);
    }
}

static void PruneInterest(CCustomCSView& mnview, const CChainParams& chainparams, int height) {
    if (height <= chainparams.GetConsensus().FortCanningHillHeight) {
        return;
    }
    CCustomCSView view(mnview);
    mnview.ForEachVaultInterest([&](const CVaultId& vaultId, DCT_ID tokenId, CInterestRate) {
        view.EraseBy<CLoanView::LoanInterestByVault>(std::make_pair(vaultId, tokenId));
        return true;
    });
    view.Flush();
}

static void PruneData(CCustomCSView& mnview, CUndosView& undosView, const CChainParams& chainparams, int height) {
    auto &checkpoints = chainparams.Checkpoints().mapCheckpoints;
    auto it = checkpoints.lower_bound(height);
    if (it != checkpoints.begin()) {
        --it;
        PruneUndos(undosView, it->first);
        // we can safely delete old interest keys
        PruneInterest(mnview, chainparams, height);
    }
}

bool StopOrInterruptConnect(const CBlockIndex *pIndex, CValidationState& state) {
    if (!fStopOrInterrupt)
        return false;

    const auto checkMatch = [](const CBlockIndex *index, const int height, const std::string& hash) {
        return height == index->nHeight || (!hash.empty() && hash == index->phashBlock->ToString());
    };

    // Stop is processed first. So, if a block has both stop and interrupt
    // stop will take priority.
    if (checkMatch(pIndex, fStopBlockHeight, fStopBlockHash) || checkMatch(pIndex, fInterruptBlockHeight, fInterruptBlockHash)) {
        if (pIndex->nHeight == fStopBlockHeight) {
            StartShutdown();
        }
        state.Invalid(
            ValidationInvalidReason::CONSENSUS,
            error("%s: user interrupt", __func__),
            REJECT_INVALID,
            "user-interrupt-request");
        return true;
    }

    return false;
}

/** Apply the effects of this block (with given index) on the UTXO set represented by coins.
 *  Validity checks that depend on the UTXO set are also done; ConnectBlock ()
 *  can fail if those validity checks fail (among other reasons). */
bool CChainState::ConnectBlock(const CBlock& block, CValidationState& state, CBlockIndex* pindex, CCoinsViewCache& view, CCustomCSView& mnview, CUndosView& undosView,
                               const CChainParams& chainparams, std::vector<uint256> & rewardedAnchors, bool fJustCheck)
{
    AssertLockHeld(cs_main);
    assert(pindex);
    assert(*pindex->phashBlock == block.GetHash());
    int64_t nTimeStart = GetTimeMicros();

    // Interrupt on hash or height requested. Invalidate the block.
    if (StopOrInterruptConnect(pindex, state))
        return false;

    // Reset phanton TX to block TX count
    nPhantomBurnTx = block.vtx.size();

    // Reset phantom TX to end of block TX count
    nPhantomAccTx = std::numeric_limits<uint32_t>::max();

    // Wipe burn map, we only want TXs added during ConnectBlock
    mapBurnAmounts.clear();

    // Check it again in case a previous version let a bad block in
    // NOTE: We don't currently (re-)invoke ContextualCheckBlock() or
    // ContextualCheckBlockHeader() here. This means that if we add a new
    // consensus rule that is enforced in one of those two functions, then we
    // may have let in a block that violates the rule prior to updating the
    // software, and we would NOT be enforcing the rule here. Fully solving
    // upgrade from one software version to the next after a consensus rule
    // change is potentially tricky and issue-specific (see RewindBlockIndex()
    // for one general approach that was used for BIP 141 deployment).
    // Also, currently the rule against blocks more than 2 hours in the future
    // is enforced in ContextualCheckBlockHeader(); we wouldn't want to
    // re-enforce that rule here (at least until we make it impossible for
    // GetAdjustedTime() to go backward).

    CheckContextState ctxState;

    if (!CheckBlock(block, state, chainparams.GetConsensus(), ctxState, !fJustCheck, pindex->nHeight, !fJustCheck)) {
        if (state.GetReason() == ValidationInvalidReason::BLOCK_MUTATED) {
            // We don't write down blocks to disk if they may have been
            // corrupted, so this should be impossible unless we're having hardware
            // problems.
            return AbortNode(state, "Corrupt block found indicating potential hardware failure; shutting down");
        }

        // Add sleep here to avoid hot looping over failed but not invalidated block.
        std::this_thread::sleep_for(std::chrono::milliseconds(100));
        return error("%s: Consensus::CheckBlock: %s", __func__, FormatStateMessage(state));
    }

    // verify that the view's current state corresponds to the previous block
    uint256 hashPrevBlock = pindex->pprev == nullptr ? uint256() : pindex->pprev->GetBlockHash();
    assert(hashPrevBlock == view.GetBestBlock());

    // verify that the mn view's current state corresponds to the previous block
    if (pindex->nHeight != 0) {
        if (mnview.GetLastHeight() != pindex->nHeight-1)
            return AbortNode(state, "Masternodes database is corrupted (height mismatch)! DB prev block = " + std::to_string(mnview.GetLastHeight()) +
                             ", current block = " + std::to_string(pindex->nHeight) + ". Please restart with -reindex to recover.");
    }

    // Special case for the genesis block
    if (block.GetHash() == chainparams.GetConsensus().hashGenesisBlock) {
        if (!fJustCheck) {
            view.SetBestBlock(pindex->GetBlockHash());
            pcustomcsview->CreateDFIToken();
            // init view|db with genesis here
            for (size_t i = 0; i < block.vtx.size(); ++i) {
                const auto& tx = *block.vtx[i];
                CCustomCSView mnviewCopy(mnview);
                CHistoryWriters writers{paccountHistoryDB.get(), nullptr, nullptr};
<<<<<<< HEAD
                const auto res = ApplyCustomTx(mnview, view, *block.vtx[i], chainparams.GetConsensus(), pindex->nHeight, pindex->GetBlockTime(), nullptr, i, &writers);
=======
                const auto res = ApplyCustomTx(mnviewCopy, view, *block.vtx[i], chainparams.GetConsensus(), pindex->nHeight, pindex->GetBlockTime(), i, &writers);
>>>>>>> 16bc19eb
                if (!res.ok) {
                    return error("%s: Genesis block ApplyCustomTx failed. TX: %s Error: %s",
                                 __func__, tx.GetHash().ToString(), res.msg);
                }
                undosView.AddUndo(UndoSource::CustomView, mnview, mnviewCopy, tx.GetHash(), pindex->nHeight);
                mnviewCopy.Flush();
                AddCoins(view, tx, 0);
            }
        }
        return true;
    }

    // one time upgrade to convert the old CInterestRate data structure
    // we don't neeed it in undos
    if (pindex->nHeight == chainparams.GetConsensus().FortCanningHillHeight) {
        auto time = GetTimeMillis();
        LogPrintf("Interest rate migration ...\n");
        mnview.MigrateInterestRateToV2(mnview,(uint32_t)pindex->nHeight);
        LogPrint(BCLog::BENCH, "    - Interest rate migration took: %dms\n", GetTimeMillis() - time);
    }

    CKeyID minterKey;
    std::optional<uint256> nodeId;
    std::optional<CMasternode> nodePtr;

    // We are forced not to check this due to the block wasn't signed yet if called by TestBlockValidity()
    if (!fJustCheck && !fIsFakeNet) {
        // Check only that mintedBlocks counter is correct (MN existence and activation was partially checked before in checkblock()->contextualcheckproofofstake(), but not in the case of fJustCheck)
        minterKey = pindex->minterKey();
        nodeId = mnview.GetMasternodeIdByOperator(minterKey);
        assert(nodeId);
        nodePtr = mnview.GetMasternode(*nodeId);
        assert(nodePtr);

        if (nodePtr->mintedBlocks + 1 != block.mintedBlocks)
        {
            return state.Invalid(ValidationInvalidReason::CONSENSUS, error("%s: masternode's %s mintedBlocks should be %d, got %d!",
                                                                           __func__, nodeId->ToString(), nodePtr->mintedBlocks + 1, block.mintedBlocks), REJECT_INVALID, "bad-minted-blocks");
        }
        uint256 stakeModifierPrevBlock = pindex->pprev == nullptr ? uint256() : pindex->pprev->stakeModifier;
        const CKeyID key = pindex->nHeight >= chainparams.GetConsensus().GreatWorldHeight ? nodePtr->ownerAuthAddress : nodePtr->operatorAuthAddress;
        const auto stakeModifier = pos::ComputeStakeModifier(stakeModifierPrevBlock, key);
        if (block.stakeModifier != stakeModifier) {            return state.Invalid(
                    ValidationInvalidReason::CONSENSUS,
                    error("%s: block's stake Modifier should be %d, got %d!",
                            __func__, block.stakeModifier.ToString(), pos::ComputeStakeModifier(stakeModifierPrevBlock, nodePtr->operatorAuthAddress).ToString()),
                    REJECT_INVALID,
                    "bad-minted-blocks");
        }
    }

    nBlocksTotal++;

    bool fScriptChecks = true;
    if (!hashAssumeValid.IsNull()) {
        // We've been configured with the hash of a block which has been externally verified to have a valid history.
        // A suitable default value is included with the software and updated from time to time.  Because validity
        //  relative to a piece of software is an objective fact these defaults can be easily reviewed.
        // This setting doesn't force the selection of any particular chain but makes validating some faster by
        //  effectively caching the result of part of the verification.
        BlockMap::const_iterator  it = m_blockman.m_block_index.find(hashAssumeValid);
        if (it != m_blockman.m_block_index.end()) {
            if (it->second->GetAncestor(pindex->nHeight) == pindex &&
                pindexBestHeader->GetAncestor(pindex->nHeight) == pindex &&
                pindexBestHeader->nChainWork >= nMinimumChainWork) {
                // This block is a member of the assumed verified chain and an ancestor of the best header.
                // The equivalent time check discourages hash power from extorting the network via DOS attack
                //  into accepting an invalid block through telling users they must manually set assumevalid.
                //  Requiring a software change or burying the invalid block, regardless of the setting, makes
                //  it hard to hide the implication of the demand.  This also avoids having release candidates
                //  that are hardly doing any signature verification at all in testing without having to
                //  artificially set the default assumed verified block further back.
                // The test against nMinimumChainWork prevents the skipping when denied access to any chain at
                //  least as good as the expected chain.
                fScriptChecks = (GetBlockProofEquivalentTime(*pindexBestHeader, *pindex, *pindexBestHeader, chainparams.GetConsensus()) <= 60 * 60 * 24 * 7 * 2);
            }
        }
    }

    int64_t nTime1 = GetTimeMicros(); nTimeCheck += nTime1 - nTimeStart;
    LogPrint(BCLog::BENCH, "    - Sanity checks: %.2fms [%.2fs (%.2fms/blk)]\n", MILLI * (nTime1 - nTimeStart), nTimeCheck * MICRO, nTimeCheck * MILLI / nBlocksTotal);

    // Do not allow blocks that contain transactions which 'overwrite' older transactions,
    // unless those are already completely spent.
    // If such overwrites are allowed, coinbases and transactions depending upon those
    // can be duplicated to remove the ability to spend the first instance -- even after
    // being sent to another address.
    // See BIP30 and http://r6.ca/blog/20120206T005236Z.html for more information.
    // This logic is not necessary for memory pool transactions, as AcceptToMemoryPool
    // already refuses previously-known transaction ids entirely.
    // This rule was originally applied to all blocks with a timestamp after March 15, 2012, 0:00 UTC.
    // Now that the whole chain is irreversibly beyond that time it is applied to all blocks except the
    // two in the chain that violate it. This prevents exploiting the issue against nodes during their
    // initial block download.
    bool fEnforceBIP30 = !((pindex->nHeight==91842 && pindex->GetBlockHash() == uint256S("0x00000000000a4d0a398161ffc163c503763b1f4360639393e0e4c8e300e0caec")) ||
                           (pindex->nHeight==91880 && pindex->GetBlockHash() == uint256S("0x00000000000743f190a18c5577a3c2d2a1f610ae9601ac046a38084ccb7cd721")));

    // Once BIP34 activated it was not possible to create new duplicate coinbases and thus other than starting
    // with the 2 existing duplicate coinbase pairs, not possible to create overwriting txs.  But by the
    // time BIP34 activated, in each of the existing pairs the duplicate coinbase had overwritten the first
    // before the first had been spent.  Since those coinbases are sufficiently buried it's no longer possible to create further
    // duplicate transactions descending from the known pairs either.
    // If we're on the known chain at height greater than where BIP34 activated, we can save the db accesses needed for the BIP30 check.

    // BIP34 requires that a block at height X (block X) has its coinbase
    // scriptSig start with a CScriptNum of X (indicated height X).  The above
    // logic of no longer requiring BIP30 once BIP34 activates is flawed in the
    // case that there is a block X before the BIP34 height of 227,931 which has
    // an indicated height Y where Y is greater than X.  The coinbase for block
    // X would also be a valid coinbase for block Y, which could be a BIP30
    // violation.  An exhaustive search of all mainnet coinbases before the
    // BIP34 height which have an indicated height greater than the block height
    // reveals many occurrences. The 3 lowest indicated heights found are
    // 209,921, 490,897, and 1,983,702 and thus coinbases for blocks at these 3
    // heights would be the first opportunity for BIP30 to be violated.

    // The search reveals a great many blocks which have an indicated height
    // greater than 1,983,702, so we simply remove the optimization to skip
    // BIP30 checking for blocks at height 1,983,702 or higher.  Before we reach
    // that block in another 25 years or so, we should take advantage of a
    // future consensus change to do a new and improved version of BIP34 that
    // will actually prevent ever creating any duplicate coinbases in the
    // future.
    static constexpr int BIP34_IMPLIES_BIP30_LIMIT = 1983702;

    // There is no potential to create a duplicate coinbase at block 209,921
    // because this is still before the BIP34 height and so explicit BIP30
    // checking is still active.

    // The final case is block 176,684 which has an indicated height of
    // 490,897. Unfortunately, this issue was not discovered until about 2 weeks
    // before block 490,897 so there was not much opportunity to address this
    // case other than to carefully analyze it and determine it would not be a
    // problem. Block 490,897 was, in fact, mined with a different coinbase than
    // block 176,684, but it is important to note that even if it hadn't been or
    // is remined on an alternate fork with a duplicate coinbase, we would still
    // not run into a BIP30 violation.  This is because the coinbase for 176,684
    // is spent in block 185,956 in transaction
    // d4f7fbbf92f4a3014a230b2dc70b8058d02eb36ac06b4a0736d9d60eaa9e8781.  This
    // spending transaction can't be duplicated because it also spends coinbase
    // 0328dd85c331237f18e781d692c92de57649529bd5edf1d01036daea32ffde29.  This
    // coinbase has an indicated height of over 4.2 billion, and wouldn't be
    // duplicatable until that height, and it's currently impossible to create a
    // chain that long. Nevertheless we may wish to consider a future soft fork
    // which retroactively prevents block 490,897 from creating a duplicate
    // coinbase. The two historical BIP30 violations often provide a confusing
    // edge case when manipulating the UTXO and it would be simpler not to have
    // another edge case to deal with.

    // testnet3 has no blocks before the BIP34 height with indicated heights
    // post BIP34 before approximately height 486,000,000 and presumably will
    // be reset before it reaches block 1,983,702 and starts doing unnecessary
    // BIP30 checking again.
    assert(pindex->pprev);
    CBlockIndex *pindexBIP34height = pindex->pprev->GetAncestor(chainparams.GetConsensus().BIP34Height);
    //Only continue to enforce if we're below BIP34 activation height or the block hash at that height doesn't correspond.
    fEnforceBIP30 = fEnforceBIP30 && (!pindexBIP34height || !(pindexBIP34height->GetBlockHash() == chainparams.GetConsensus().BIP34Hash));

    // TODO: Remove BIP30 checking from block height 1,983,702 on, once we have a
    // consensus change that ensures coinbases at those heights can not
    // duplicate earlier coinbases.
    if (fEnforceBIP30 || pindex->nHeight >= BIP34_IMPLIES_BIP30_LIMIT) {
        for (const auto& tx : block.vtx) {
            for (size_t o = 0; o < tx->vout.size(); o++) {
                if (view.HaveCoin(COutPoint(tx->GetHash(), o))) {
                    return state.Invalid(ValidationInvalidReason::CONSENSUS, error("%s: tried to overwrite transaction", __func__), REJECT_INVALID, "bad-txns-BIP30");
                }
            }
        }
    }

    // Start enforcing BIP68 (sequence locks)
    int nLockTimeFlags = 0;
    if (pindex->nHeight >= chainparams.GetConsensus().CSVHeight) {
        nLockTimeFlags |= LOCKTIME_VERIFY_SEQUENCE;
    }

    // Get the script flags for this block
    unsigned int flags = GetBlockScriptFlags(pindex, chainparams.GetConsensus());

    int64_t nTime2 = GetTimeMicros(); nTimeForks += nTime2 - nTime1;
    LogPrint(BCLog::BENCH, "    - Fork checks: %.2fms [%.2fs (%.2fms/blk)]\n", MILLI * (nTime2 - nTime1), nTimeForks * MICRO, nTimeForks * MILLI / nBlocksTotal);

    CBlockUndo blockundo;

    CCheckQueueControl<CScriptCheck> control(fScriptChecks && g_parallel_script_checks ? &scriptcheckqueue : nullptr);

    std::vector<std::pair<AccountHistoryKey, AccountHistoryValue>> writeBurnEntries;
    std::vector<int> prevheights;
    CAmount nFees = 0;
    int nInputs = 0;
    int64_t nSigOpsCost = 0;
    // it's used for account changes by the block
    // to calculate their merkle root in isolation
    CCustomCSView accountsView(mnview);
    blockundo.vtxundo.reserve(block.vtx.size() - 1);
    std::vector<PrecomputedTransactionData> txdata;

    txdata.reserve(block.vtx.size()); // Required so that pointers to individual PrecomputedTransactionData don't get invalidated

    // Execute TXs
    for (unsigned int i = 0; i < block.vtx.size(); i++)
    {
        const CTransaction &tx = *(block.vtx[i]);
        nInputs += tx.vin.size();

        if (!tx.IsCoinBase())
        {
            CAmount txfee = 0;
            if (!Consensus::CheckTxInputs(tx, state, view, accountsView, pindex->nHeight, txfee, chainparams)) {
                if (!IsBlockReason(state.GetReason())) {
                    // CheckTxInputs may return MISSING_INPUTS or
                    // PREMATURE_SPEND but we can't return that, as it's not
                    // defined for a block, so we reset the reason flag to
                    // CONSENSUS here.
                    state.Invalid(ValidationInvalidReason::CONSENSUS, false,
                            state.GetRejectCode(), state.GetRejectReason(), state.GetDebugMessage());
                }
                return error("%s: Consensus::CheckTxInputs: %s, %s", __func__, tx.GetHash().ToString(), FormatStateMessage(state));
            }
            nFees += txfee;
            if (!MoneyRange(nFees)) {
                return state.Invalid(ValidationInvalidReason::CONSENSUS, error("%s: accumulated fee in the block out of range.", __func__),
                                 REJECT_INVALID, "bad-txns-accumulated-fee-outofrange");
            }

            // Check that transaction is BIP68 final
            // BIP68 lock checks (as opposed to nLockTime checks) must
            // be in ConnectBlock because they require the UTXO set
            prevheights.resize(tx.vin.size());
            for (size_t j = 0; j < tx.vin.size(); j++) {
                prevheights[j] = view.AccessCoin(tx.vin[j].prevout).nHeight;
            }

            if (!SequenceLocks(tx, nLockTimeFlags, &prevheights, *pindex)) {
                return state.Invalid(ValidationInvalidReason::CONSENSUS, error("%s: contains a non-BIP68-final transaction", __func__),
                                 REJECT_INVALID, "bad-txns-nonfinal");
            }
        }

        // GetTransactionSigOpCost counts 3 types of sigops:
        // * legacy (always)
        // * p2sh (when P2SH enabled in flags and excludes coinbase)
        // * witness (when witness enabled in flags and excludes coinbase)
        nSigOpsCost += GetTransactionSigOpCost(tx, view, flags);
        if (nSigOpsCost > MAX_BLOCK_SIGOPS_COST)
            return state.Invalid(ValidationInvalidReason::CONSENSUS, error("%s: too many sigops", __func__),
                             REJECT_INVALID, "bad-blk-sigops");

        txdata.emplace_back(tx);
        if (!tx.IsCoinBase())
        {
            std::vector<CScriptCheck> vChecks;
            bool fCacheResults = fJustCheck; /* Don't cache results if we're actually connecting blocks (still consult the cache, though) */
            if (!CheckInputs(tx, state, view, fScriptChecks, flags, fCacheResults, fCacheResults, txdata[i], g_parallel_script_checks ? &vChecks : nullptr)) {
                if (state.GetReason() == ValidationInvalidReason::TX_NOT_STANDARD) {
                    // CheckInputs may return NOT_STANDARD for extra flags we passed,
                    // but we can't return that, as it's not defined for a block, so
                    // we reset the reason flag to CONSENSUS here.
                    // In the event of a future soft-fork, we may need to
                    // consider whether rewriting to CONSENSUS or
                    // RECENT_CONSENSUS_CHANGE would be more appropriate.
                    state.Invalid(ValidationInvalidReason::CONSENSUS, false,
                              state.GetRejectCode(), state.GetRejectReason(), state.GetDebugMessage());
                }
                return error("%s: CheckInputs on %s failed with %s",
                    __func__, tx.GetHash().ToString(), FormatStateMessage(state));
            }

            CCustomCSView mnviewCopy(accountsView);
            CHistoryWriters writers{paccountHistoryDB.get(), pburnHistoryDB.get(), pvaultHistoryDB.get()};
<<<<<<< HEAD
            const auto res = ApplyCustomTx(accountsView, view, tx, chainparams.GetConsensus(), pindex->nHeight, pindex->GetBlockTime(), nullptr, i, &writers);
=======
            const auto res = ApplyCustomTx(mnviewCopy, view, tx, chainparams.GetConsensus(), pindex->nHeight, pindex->GetBlockTime(), i, &writers);
>>>>>>> 16bc19eb
            if (!res.ok && (res.code & CustomTxErrCodes::Fatal)) {
                if (pindex->nHeight >= chainparams.GetConsensus().EunosHeight) {
                    return state.Invalid(ValidationInvalidReason::CONSENSUS,
                                         error("%s: ApplyCustomTx on %s failed with %s",
                                               __func__, tx.GetHash().ToString(), res.msg), REJECT_CUSTOMTX, "bad-custom-tx");
                } else {
                    // we will never fail, but skip, unless transaction mints UTXOs
                    return error("%s: ApplyCustomTx on %s failed with %s",
                                __func__, tx.GetHash().ToString(), res.msg);
                }
            }
            undosView.AddUndo(UndoSource::CustomView, accountsView, mnviewCopy, tx.GetHash(), pindex->nHeight);
            mnviewCopy.Flush();
            // log
            if (!fJustCheck && !res.msg.empty()) {
                if (res.ok) {
                    LogPrintf("applied tx %s: %s\n", block.vtx[i]->GetHash().GetHex(), res.msg);
                } else {
                    LogPrintf("skipped tx %s: %s\n", block.vtx[i]->GetHash().GetHex(), res.msg);
                }
            }

            control.Add(vChecks);
        } else {
            std::vector<unsigned char> metadata;
            if (IsAnchorRewardTxPlus(tx, metadata)) {
                if (!fJustCheck) {
                    LogPrint(BCLog::ANCHORING, "%s: connecting finalization tx: %s block: %d\n", __func__, tx.GetHash().GetHex(), pindex->nHeight);
                }
                ResVal<uint256> res = ApplyAnchorRewardTxPlus(mnview, tx, pindex->nHeight, metadata, chainparams.GetConsensus());
                if (!res.ok) {
                    return state.Invalid(ValidationInvalidReason::CONSENSUS,
                                         error("%s: %s", __func__, res.msg),
                                         REJECT_INVALID, res.dbgMsg);
                }
                rewardedAnchors.push_back(*res.val);
                if (!fJustCheck) {
                    LogPrint(BCLog::ANCHORING, "%s: connected finalization tx: %s block: %d\n", __func__, tx.GetHash().GetHex(), pindex->nHeight);
                }
            } else if (IsAnchorRewardTx(tx, metadata)) {
                if (!fJustCheck) {
                    LogPrint(BCLog::ANCHORING, "%s: connecting finalization tx: %s block: %d\n", __func__, tx.GetHash().GetHex(), pindex->nHeight);
                }
                ResVal<uint256> res = ApplyAnchorRewardTx(mnview, tx, pindex->nHeight, pindex->pprev ? pindex->pprev->stakeModifier : uint256(), metadata, chainparams.GetConsensus());
                if (!res.ok) {
                    return state.Invalid(ValidationInvalidReason::CONSENSUS,
                                         error("%s: %s", __func__, res.msg),
                                         REJECT_INVALID, res.dbgMsg);
                }
                rewardedAnchors.push_back(*res.val);
                if (!fJustCheck) {
                    LogPrint(BCLog::ANCHORING, "%s: connected finalization tx: %s block: %d\n", __func__, tx.GetHash().GetHex(), pindex->nHeight);
                }
            }
        }

        // Search for burn outputs
        for (uint32_t j = 0; j < tx.vout.size(); ++j)
        {
            if (tx.vout[j].scriptPubKey == Params().GetConsensus().burnAddress)
            {
                writeBurnEntries.push_back({{Params().GetConsensus().burnAddress, static_cast<uint32_t>(pindex->nHeight), i},
                                            {block.vtx[i]->GetHash(), static_cast<uint8_t>(CustomTxType::None), {{DCT_ID{0}, tx.vout[j].nValue}}}});
            }
        }

        CTxUndo undoDummy;
        if (i > 0) {
            blockundo.vtxundo.push_back(CTxUndo());
        }
        UpdateCoins(tx, view, i == 0 ? undoDummy : blockundo.vtxundo.back(), pindex->nHeight);
    }

    int64_t nTime3 = GetTimeMicros(); nTimeConnect += nTime3 - nTime2;
    LogPrint(BCLog::BENCH, "      - Connect %u transactions: %.2fms (%.3fms/tx, %.3fms/txin) [%.2fs (%.2fms/blk)]\n", (unsigned)block.vtx.size(), MILLI * (nTime3 - nTime2), MILLI * (nTime3 - nTime2) / block.vtx.size(), nInputs <= 1 ? 0 : MILLI * (nTime3 - nTime2) / (nInputs-1), nTimeConnect * MICRO, nTimeConnect * MILLI / nBlocksTotal);

    // chek main coinbase
    Res res = ApplyGeneralCoinbaseTx(accountsView, *block.vtx[0], pindex->nHeight, nFees, chainparams.GetConsensus());
    if (!res.ok) {
        return state.Invalid(ValidationInvalidReason::CONSENSUS,
                             error("%s: %s", __func__, res.msg),
                             REJECT_INVALID, res.dbgMsg);
    }

    if (!control.Wait())
        return state.Invalid(ValidationInvalidReason::CONSENSUS, error("%s: CheckQueue failed", __func__), REJECT_INVALID, "block-validation-failed");

    int64_t nTime4 = GetTimeMicros(); nTimeVerify += nTime4 - nTime2;
    LogPrint(BCLog::BENCH, "    - Verify %u txins: %.2fms (%.3fms/txin) [%.2fs (%.2fms/blk)]\n", nInputs - 1, MILLI * (nTime4 - nTime2), nInputs <= 1 ? 0 : MILLI * (nTime4 - nTime2) / (nInputs-1), nTimeVerify * MICRO, nTimeVerify * MILLI / nBlocksTotal);

    // Reject block without token split coinbase TX outputs.
    const auto attributes = accountsView.GetAttributes();
    assert(attributes);

    CDataStructureV0 splitKey{AttributeTypes::Oracles, OracleIDs::Splits, static_cast<uint32_t>(pindex->nHeight)};
    const auto splits = attributes->GetValue(splitKey, OracleSplits{});

    const auto isSplitsBlock = splits.size() > 0;

    CreationTxs creationTxs;
    auto counter_n = 1;
    for (const auto& [id, multiplier] : splits) {
        LogPrintf("Preparing for token split (id=%d, mul=%d, n=%d/%d, height: %d)\n",
        id, multiplier, counter_n++, splits.size(), pindex->nHeight);
        uint256 tokenCreationTx{};
        std::vector<uint256> poolCreationTx;
        if (!GetCreationTransactions(block, id, multiplier, tokenCreationTx, poolCreationTx)) {
            return state.Invalid(ValidationInvalidReason::CONSENSUS, error("%s: coinbase missing split token creation TX", __func__), REJECT_INVALID, "bad-cb-token-split");
        }

        std::vector<DCT_ID> poolsToMigrate;
        accountsView.ForEachPoolPair([&, id = id](DCT_ID const & poolId, const CPoolPair& pool){
            if (pool.idTokenA.v == id || pool.idTokenB.v == id) {
                const auto tokenA = accountsView.GetToken(pool.idTokenA);
                const auto tokenB = accountsView.GetToken(pool.idTokenB);
                assert(tokenA);
                assert(tokenB);
                if ((tokenA->destructionHeight == -1 && tokenA->destructionTx == uint256{}) &&
                    (tokenB->destructionHeight == -1 && tokenB->destructionTx == uint256{})) {
                    poolsToMigrate.push_back(poolId);
                }
            }
            return true;
        });

        std::stringstream poolIdStr;
        for (size_t i{0}; i < poolsToMigrate.size(); i++) {
            if  (i != 0) poolIdStr << ", ";
            poolIdStr << poolsToMigrate[i].ToString();
        }

        LogPrintf("Pools to migrate for token %d: (count: %d, ids: %s)\n", id, poolsToMigrate.size(), poolIdStr.str());

        if (poolsToMigrate.size() != poolCreationTx.size()) {
            return state.Invalid(ValidationInvalidReason::CONSENSUS, error("%s: coinbase missing split pool creation TX", __func__), REJECT_INVALID, "bad-cb-pool-split");
        }

        std::vector<std::pair<DCT_ID, uint256>> poolPairs;
        poolPairs.reserve(poolsToMigrate.size());
        std::transform(poolsToMigrate.begin(), poolsToMigrate.end(),
            poolCreationTx.begin(), std::back_inserter(poolPairs),
            [](DCT_ID a, uint256 b) { return std::make_pair(a, b); });

        creationTxs.emplace(id, std::make_pair(tokenCreationTx, poolPairs));
    }

    if (fJustCheck)
        return accountsView.Flush(); // keeps compatibility

    // validates account changes as well
    if (pindex->nHeight >= chainparams.GetConsensus().EunosHeight
    && pindex->nHeight < chainparams.GetConsensus().EunosKampungHeight) {
        bool mutated;
        uint256 hashMerkleRoot2 = BlockMerkleRoot(block, &mutated);
        if (block.hashMerkleRoot != Hash2(hashMerkleRoot2, accountsView.MerkleRoot(undosView))) {
            return state.Invalid(ValidationInvalidReason::BLOCK_MUTATED, false, REJECT_INVALID, "bad-txnmrklroot", "hashMerkleRoot mismatch");
        }

        // Check for merkle tree malleability (CVE-2012-2459): repeating sequences
        // of transactions in a block without affecting the merkle root of a block,
        // while still invalidating it.
        if (mutated)
            return state.Invalid(ValidationInvalidReason::BLOCK_MUTATED, false, REJECT_INVALID, "bad-txns-duplicate", "duplicate transaction");
    }

    // account changes are validated
    accountsView.Flush();

    if (!WriteUndoDataForBlock(blockundo, state, pindex, chainparams))
        return false;

    if (!pindex->IsValid(BLOCK_VALID_SCRIPTS)) {
        pindex->RaiseValidity(BLOCK_VALID_SCRIPTS);
        setDirtyBlockIndex.insert(pindex);
    }

    assert(pindex->phashBlock);
    // add this block to the view's block chain
    view.SetBestBlock(pindex->GetBlockHash());

    { // old data pruning and other (some processing made for the whole block)
        // make all changes to the new cache/snapshot to make it possible to take a diff later:
        CCustomCSView cache(mnview);

        // calculate rewards to current block
        ProcessRewardEvents(pindex, cache, chainparams);

        // close expired orders, refund all expired DFC HTLCs at this block height
        ProcessICXEvents(pindex, cache, chainparams);

        // Remove `Finalized` and/or `LPS` flags _possibly_set_ by bytecoded (cheated) txs before bayfront fork
        if (pindex->nHeight == chainparams.GetConsensus().BayfrontHeight - 1) { // call at block _before_ fork
            cache.BayfrontFlagsCleanup();
        }

        // burn DFI on Eunos height
        ProcessEunosEvents(pindex, cache, chainparams);

        // set oracle prices
        ProcessOracleEvents(pindex, cache, chainparams);

        // loan scheme, collateral ratio, liquidations
        ProcessLoanEvents(pindex, cache, chainparams);

        // Must be before set gov by height to clear futures in case there's a disabling of loan token in v3+
        ProcessFutures(pindex, cache, chainparams);

        // update governance variables
        ProcessGovEvents(pindex, cache, chainparams);

        // Migrate loan and collateral tokens to Gov vars.
        ProcessTokenToGovVar(pindex, cache, chainparams);

        // Loan splits
        ProcessTokenSplits(block, pindex, cache, creationTxs, chainparams);

        // Set height for live dex data
        if (cache.GetDexStatsEnabled().value_or(false))
            cache.SetDexStatsLastHeight(pindex->nHeight);

        // DFI-to-DUSD swaps
        ProcessFuturesDUSD(pindex, cache, chainparams);

<<<<<<< HEAD
        // Masternode updates
        ProcessMasternodeUpdates(pindex, cache, view, chainparams);

        // construct undo
        auto& flushable = cache.GetStorage();
        auto undo = CUndo::Construct(mnview.GetStorage(), flushable.GetRaw());
        // flush changes to underlying view
=======
        undosView.AddUndo(UndoSource::CustomView, mnview, cache, {}, pindex->nHeight);

>>>>>>> 16bc19eb
        cache.Flush();
    }

    // Write any UTXO burns
    for (const auto& entries : writeBurnEntries)
    {
        pburnHistoryDB->WriteAccountHistory(entries.first, entries.second);
    }

    if (!fIsFakeNet) {
        mnview.IncrementMintedBy(*nodeId);

        // Store block staker height for use in coinage
        if (pindex->nHeight >= Params().GetConsensus().EunosPayaHeight) {
            mnview.SetSubNodesBlockTime(minterKey, static_cast<uint32_t>(pindex->nHeight), ctxState.subNode, pindex->GetBlockTime());
        } else if (pindex->nHeight >= Params().GetConsensus().DakotaCrescentHeight) {
            mnview.SetMasternodeLastBlockTime(minterKey, static_cast<uint32_t>(pindex->nHeight), pindex->GetBlockTime());
        }
    }
    mnview.SetLastHeight(pindex->nHeight);

    PruneData(mnview, undosView, chainparams, pindex->nHeight);

    if (isSplitsBlock) {
        LogPrintf("Token split block validation time: %.2fms\n", MILLI * (GetTimeMicros() - nTime1));
    }

    int64_t nTime5 = GetTimeMicros(); nTimeIndex += nTime5 - nTime4;
    LogPrint(BCLog::BENCH, "    - Index writing: %.2fms [%.2fs (%.2fms/blk)]\n", MILLI * (nTime5 - nTime4), nTimeIndex * MICRO, nTimeIndex * MILLI / nBlocksTotal);

    int64_t nTime6 = GetTimeMicros(); nTimeCallbacks += nTime6 - nTime5;
    LogPrint(BCLog::BENCH, "    - Callbacks: %.2fms [%.2fs (%.2fms/blk)]\n", MILLI * (nTime6 - nTime5), nTimeCallbacks * MICRO, nTimeCallbacks * MILLI / nBlocksTotal);

    return true;
}

void CChainState::ProcessICXEvents(const CBlockIndex* pindex, CCustomCSView& cache, const CChainParams& chainparams) {
    if (pindex->nHeight < chainparams.GetConsensus().EunosHeight) {
        return;
    }

    bool isPreEunosPaya = pindex->nHeight < chainparams.GetConsensus().EunosPayaHeight;

    cache.ForEachICXOrderExpire([&](CICXOrderView::StatusKey const& key, uint8_t status) {
        if (static_cast<int>(key.first) != pindex->nHeight)
            return false;

        auto order = cache.GetICXOrderByCreationTx(key.second);
        if (!order)
            return true;

        if (order->orderType == CICXOrder::TYPE_INTERNAL) {
            CTokenAmount amount{order->idToken, order->amountToFill};
            CScript txidaddr(order->creationTx.begin(), order->creationTx.end());
            auto res = cache.SubBalance(txidaddr, amount);
            if (!res)
                LogPrintf("Can't subtract balance from order (%s) txidaddr: %s\n", order->creationTx.GetHex(), res.msg);
            else {
                cache.CalculateOwnerRewards(order->ownerAddress, pindex->nHeight);
                cache.AddBalance(order->ownerAddress, amount);
            }
        }

        cache.ICXCloseOrderTx(*order, status);

        return true;
    }, pindex->nHeight);

    cache.ForEachICXMakeOfferExpire([&](CICXOrderView::StatusKey const& key, uint8_t status) {
        if (static_cast<int>(key.first) != pindex->nHeight)
            return false;

        auto offer = cache.GetICXMakeOfferByCreationTx(key.second);
        if (!offer)
            return true;

        auto order = cache.GetICXOrderByCreationTx(offer->orderTx);
        if (!order)
            return true;

        CScript txidAddr(offer->creationTx.begin(), offer->creationTx.end());
        CTokenAmount takerFee{DCT_ID{0}, offer->takerFee};

        if ((order->orderType == CICXOrder::TYPE_INTERNAL && !cache.ExistedICXSubmitDFCHTLC(offer->creationTx, isPreEunosPaya)) ||
            (order->orderType == CICXOrder::TYPE_EXTERNAL && !cache.ExistedICXSubmitEXTHTLC(offer->creationTx, isPreEunosPaya))) {
            auto res = cache.SubBalance(txidAddr, takerFee);
            if (!res)
                LogPrintf("Can't subtract takerFee from offer (%s) txidAddr: %s\n", offer->creationTx.GetHex(), res.msg);
            else {
                cache.CalculateOwnerRewards(offer->ownerAddress, pindex->nHeight);
                cache.AddBalance(offer->ownerAddress, takerFee);
            }
        }

        cache.ICXCloseMakeOfferTx(*offer, status);

        return true;
    }, pindex->nHeight);

    cache.ForEachICXSubmitDFCHTLCExpire([&](CICXOrderView::StatusKey const& key, uint8_t status) {
        if (static_cast<int>(key.first) != pindex->nHeight)
            return false;

        auto dfchtlc = cache.GetICXSubmitDFCHTLCByCreationTx(key.second);
        if (!dfchtlc)
            return true;

        auto offer = cache.GetICXMakeOfferByCreationTx(dfchtlc->offerTx);
        if (!offer)
            return true;

        auto order = cache.GetICXOrderByCreationTx(offer->orderTx);
        if (!order)
            return true;

        bool refund = false;

        if (status == CICXSubmitDFCHTLC::STATUS_EXPIRED && order->orderType == CICXOrder::TYPE_INTERNAL) {
            if (!cache.ExistedICXSubmitEXTHTLC(dfchtlc->offerTx, isPreEunosPaya)) {
                CTokenAmount makerDeposit{DCT_ID{0}, offer->takerFee};
                cache.CalculateOwnerRewards(order->ownerAddress, pindex->nHeight);
                cache.AddBalance(order->ownerAddress, makerDeposit);
                refund = true;
            }
        } else if (status == CICXSubmitDFCHTLC::STATUS_REFUNDED)
            refund = true;

        if (refund) {
            CScript ownerAddress;
            if (order->orderType == CICXOrder::TYPE_INTERNAL)
                ownerAddress = CScript(order->creationTx.begin(), order->creationTx.end());
            else if (order->orderType == CICXOrder::TYPE_EXTERNAL)
                ownerAddress = offer->ownerAddress;

            CTokenAmount amount{order->idToken, dfchtlc->amount};
            CScript txidaddr = CScript(dfchtlc->creationTx.begin(), dfchtlc->creationTx.end());
            auto res = cache.SubBalance(txidaddr, amount);
            if (!res)
                LogPrintf("Can't subtract balance from dfc htlc (%s) txidaddr: %s\n", dfchtlc->creationTx.GetHex(), res.msg);
            else {
                cache.CalculateOwnerRewards(ownerAddress, pindex->nHeight);
                cache.AddBalance(ownerAddress, amount);
            }

            cache.ICXCloseDFCHTLC(*dfchtlc, status);
        }

        return true;
    }, pindex->nHeight);

    cache.ForEachICXSubmitEXTHTLCExpire([&](CICXOrderView::StatusKey const& key, uint8_t status) {
        if (static_cast<int>(key.first) != pindex->nHeight)
            return false;

        auto exthtlc = cache.GetICXSubmitEXTHTLCByCreationTx(key.second);
        if (!exthtlc)
            return true;

        auto offer = cache.GetICXMakeOfferByCreationTx(exthtlc->offerTx);
        if (!offer)
            return true;

        auto order = cache.GetICXOrderByCreationTx(offer->orderTx);
        if (!order)
            return true;

        if (status == CICXSubmitEXTHTLC::STATUS_EXPIRED && order->orderType == CICXOrder::TYPE_EXTERNAL) {
            if (!cache.ExistedICXSubmitDFCHTLC(exthtlc->offerTx, isPreEunosPaya)) {
                CTokenAmount makerDeposit{DCT_ID{0}, offer->takerFee};
                cache.CalculateOwnerRewards(order->ownerAddress, pindex->nHeight);
                cache.AddBalance(order->ownerAddress, makerDeposit);
                cache.ICXCloseEXTHTLC(*exthtlc, status);
            }
        }

        return true;
    },  pindex->nHeight);
}

void CChainState::ProcessLoanEvents(const CBlockIndex* pindex, CCustomCSView& cache, const CChainParams& chainparams)
{
    if (pindex->nHeight < chainparams.GetConsensus().FortCanningHeight) {
        return;
    }

    std::vector<CLoanSchemeMessage> loanUpdates;
    cache.ForEachDelayedLoanScheme([&pindex, &loanUpdates](const std::pair<std::string, uint64_t>& key, const CLoanSchemeMessage& loanScheme) {
        if (key.second == static_cast<uint64_t>(pindex->nHeight)) {
            loanUpdates.push_back(loanScheme);
        }
        return true;
    });

    for (const auto& loanScheme : loanUpdates) {
        // Make sure loan still exist, that it has not been destroyed in the mean time.
        if (cache.GetLoanScheme(loanScheme.identifier)) {
            cache.StoreLoanScheme(loanScheme);
        }
        cache.EraseDelayedLoanScheme(loanScheme.identifier, pindex->nHeight);
    }

    std::vector<std::string> loanDestruction;
    cache.ForEachDelayedDestroyScheme([&pindex, &loanDestruction](const std::string& key, const uint64_t& height) {
        if (height == static_cast<uint64_t>(pindex->nHeight)) {
            loanDestruction.push_back(key);
        }
        return true;
    });

    for (const auto& loanDestroy : loanDestruction) {
        cache.EraseLoanScheme(loanDestroy);
        cache.EraseDelayedDestroyScheme(loanDestroy);
    }

    if (!loanDestruction.empty()) {
        CCustomCSView viewCache(cache);
        auto defaultLoanScheme = cache.GetDefaultLoanScheme();
        cache.ForEachVault([&](const CVaultId& vaultId, CVaultData vault) {
            if (!cache.GetLoanScheme(vault.schemeId)) {
                vault.schemeId = *defaultLoanScheme;
                viewCache.UpdateVault(vaultId, vault);
            }
            return true;
        });
        viewCache.Flush();
    }

    if (pindex->nHeight % chainparams.GetConsensus().blocksCollateralizationRatioCalculation() == 0) {
        bool useNextPrice = false, requireLivePrice = true;
        LogPrint(BCLog::LOAN,"ProcessLoanEvents()->ForEachVaultCollateral():\n"); /* Continued */

        cache.ForEachVaultCollateral([&](const CVaultId& vaultId, const CBalances& collaterals) {
            auto collateral = cache.GetLoanCollaterals(vaultId, collaterals, pindex->nHeight, pindex->nTime, useNextPrice, requireLivePrice);
            if (!collateral) {
                return true;
            }

            auto vault = cache.GetVault(vaultId);
            assert(vault);
            auto scheme = cache.GetLoanScheme(vault->schemeId);
            assert(scheme);
            if (scheme->ratio <= collateral.val->ratio()) {
                // All good, within ratio, nothing more to do.
                return true;
            }

            // Time to liquidate vault.
            vault->isUnderLiquidation = true;
            cache.StoreVault(vaultId, *vault);
            auto loanTokens = cache.GetLoanTokens(vaultId);
            assert(loanTokens);

            // Get the interest rate for each loan token in the vault, find
            // the interest value and move it to the totals, removing it from the
            // vault, while also stopping the vault from accumulating interest
            // further. Note, however, it's added back so that it's accurate
            // for auction calculations.
            CBalances totalInterest;
            for (auto& loan : loanTokens->balances) {
                auto tokenId = loan.first;
                auto tokenValue = loan.second;
                auto rate = cache.GetInterestRate(vaultId, tokenId, pindex->nHeight);
                assert(rate);
                LogPrint(BCLog::LOAN,"\t\t"); /* Continued */
                auto subInterest = TotalInterest(*rate, pindex->nHeight);
                totalInterest.Add({tokenId, subInterest});

                // Remove the interests from the vault and the storage respectively
                cache.SubLoanToken(vaultId, {tokenId, tokenValue});
                LogPrint(BCLog::LOAN,"\t\t"); /* Continued */
                cache.EraseInterest(pindex->nHeight, vaultId, vault->schemeId, tokenId, tokenValue, subInterest);
                // Putting this back in now for auction calculations.
                loan.second += subInterest;
            }

            // Remove the collaterals out of the vault.
            // (Prep to get the auction batches instead)
            for (const auto& col : collaterals.balances) {
                auto tokenId = col.first;
                auto tokenValue = col.second;
                cache.SubVaultCollateral(vaultId, {tokenId, tokenValue});
            }

            auto batches = CollectAuctionBatches(*collateral.val, collaterals.balances, loanTokens->balances);

            // Now, let's add the remaining amounts and store the batch.
            for (auto i = 0u; i < batches.size(); i++) {
                auto& batch = batches[i];
                auto tokenId = batch.loanAmount.nTokenId;
                auto interest = totalInterest.balances[tokenId];
                if (interest > 0) {
                    auto balance = loanTokens->balances[tokenId];
                    auto interestPart = DivideAmounts(batch.loanAmount.nValue, balance);
                    batch.loanInterest = MultiplyAmounts(interestPart, interest);
                }
                cache.StoreAuctionBatch({vaultId, i}, batch);
            }

            // All done. Ready to save the overall auction.
            cache.StoreAuction(vaultId, CAuctionData{
                                            uint32_t(batches.size()),
                                            pindex->nHeight + chainparams.GetConsensus().blocksCollateralAuction(),
                                            cache.GetLoanLiquidationPenalty()
            });

            // Store state in vault DB
            if (pvaultHistoryDB) {
                pvaultHistoryDB->WriteVaultState(cache, *pindex, vaultId, collateral.val->ratio());
            }

            return true;
        });
    }

    CHistoryWriters writers{nullptr, pburnHistoryDB.get(), pvaultHistoryDB.get()};
    CAccountsHistoryWriter view(cache, pindex->nHeight, ~0u, {}, uint8_t(CustomTxType::AuctionBid), &writers);

    view.ForEachVaultAuction([&](const CVaultId& vaultId, const CAuctionData& data) {
        if (data.liquidationHeight != uint32_t(pindex->nHeight)) {
            return false;
        }
        auto vault = view.GetVault(vaultId);
        assert(vault);

        for (uint32_t i = 0; i < data.batchCount; i++) {
            auto batch = view.GetAuctionBatch({vaultId, i});
            assert(batch);

            if (auto bid = view.GetAuctionBid({vaultId, i})) {
                auto bidOwner = bid->first;
                auto bidTokenAmount = bid->second;

                auto penaltyAmount = MultiplyAmounts(batch->loanAmount.nValue, COIN + data.liquidationPenalty);
                if (bidTokenAmount.nValue < penaltyAmount) {
                    LogPrintf("WARNING: bidTokenAmount.nValue(%d) < penaltyAmount(%d)\n",
                        bidTokenAmount.nValue, penaltyAmount);
                }
                // penaltyAmount includes interest, batch as well, so we should put interest back
                // in result we have 5% penalty + interest via DEX to DFI and burn
                auto amountToBurn = penaltyAmount - batch->loanAmount.nValue + batch->loanInterest;
                if (amountToBurn > 0) {
                    CScript tmpAddress(vaultId.begin(), vaultId.end());
                    view.AddBalance(tmpAddress, {bidTokenAmount.nTokenId, amountToBurn});
                    SwapToDFIorDUSD(view, bidTokenAmount.nTokenId, amountToBurn, tmpAddress,
                        chainparams.GetConsensus().burnAddress, pindex->nHeight);
                }

                view.CalculateOwnerRewards(bidOwner, pindex->nHeight);

                for (const auto& col : batch->collaterals.balances) {
                    auto tokenId = col.first;
                    auto tokenAmount = col.second;
                    view.AddBalance(bidOwner, {tokenId, tokenAmount});
                }

                auto amountToFill = bidTokenAmount.nValue - penaltyAmount;
                if (amountToFill > 0) {
                    // return the rest as collateral to vault via DEX to DFI
                    CScript tmpAddress(vaultId.begin(), vaultId.end());
                    view.AddBalance(tmpAddress, {bidTokenAmount.nTokenId, amountToFill});

                    SwapToDFIorDUSD(view, bidTokenAmount.nTokenId, amountToFill, tmpAddress, tmpAddress, pindex->nHeight);
                    auto amount = view.GetBalance(tmpAddress, DCT_ID{0});
                    view.SubBalance(tmpAddress, amount);
                    view.AddVaultCollateral(vaultId, amount);
                }

                auto res = view.SubMintedTokens(batch->loanAmount.nTokenId, batch->loanAmount.nValue - batch->loanInterest);
                if (!res) {
                    LogPrintf("AuctionBid: SubMintedTokens failed: %s\n", res.msg);
                }

                if (paccountHistoryDB) {
                    AuctionHistoryKey key{data.liquidationHeight, bidOwner, vaultId, i};
                    AuctionHistoryValue value{bidTokenAmount, batch->collaterals.balances};
                    paccountHistoryDB->WriteAuctionHistory(key, value);
                }

            } else {
                // we should return loan including interest
                view.AddLoanToken(vaultId, batch->loanAmount);
                view.StoreInterest(pindex->nHeight, vaultId, vault->schemeId, batch->loanAmount.nTokenId, batch->loanAmount.nValue);
                for (const auto& col : batch->collaterals.balances) {
                    auto tokenId = col.first;
                    auto tokenAmount = col.second;
                    view.AddVaultCollateral(vaultId, {tokenId, tokenAmount});
                }
            }
        }

        vault->isUnderLiquidation = false;
        view.StoreVault(vaultId, *vault);
        view.EraseAuction(vaultId, pindex->nHeight);

        // Store state in vault DB
        if (pvaultHistoryDB) {
            pvaultHistoryDB->WriteVaultState(view, *pindex, vaultId);
        }

        return true;
    }, pindex->nHeight);

    view.Flush();
    pburnHistoryDB->Flush();
    if (paccountHistoryDB) {
        paccountHistoryDB->Flush();
    }
}

void CChainState::ProcessFutures(const CBlockIndex* pindex, CCustomCSView& cache, const CChainParams& chainparams)
{
    if (pindex->nHeight < chainparams.GetConsensus().FortCanningRoadHeight) {
        return;
    }

    auto attributes = cache.GetAttributes();
    if (!attributes) {
        return;
    }

    CDataStructureV0 activeKey{AttributeTypes::Param, ParamIDs::DFIP2203, DFIPKeys::Active};
    CDataStructureV0 blockKey{AttributeTypes::Param, ParamIDs::DFIP2203, DFIPKeys::BlockPeriod};
    CDataStructureV0 rewardKey{AttributeTypes::Param, ParamIDs::DFIP2203, DFIPKeys::RewardPct};
    if (!attributes->GetValue(activeKey, false) ||
        !attributes->CheckKey(blockKey) ||
        !attributes->CheckKey(rewardKey)) {
        return;
    }

    CDataStructureV0 startKey{AttributeTypes::Param, ParamIDs::DFIP2203, DFIPKeys::StartBlock};
    const auto startBlock = attributes->GetValue(startKey, CAmount{});
    if (pindex->nHeight < startBlock) {
        return;
    }

    const auto blockPeriod = attributes->GetValue(blockKey, CAmount{});
    if ((pindex->nHeight - startBlock) % blockPeriod != 0) {
        return;
    }

    auto time = GetTimeMillis();
    LogPrintf("Future swap settlement in progress.. (height: %d)\n", pindex->nHeight);

    const auto rewardPct = attributes->GetValue(rewardKey, CAmount{});
    const auto discount{COIN - rewardPct};
    const auto premium{COIN + rewardPct};

    std::map<DCT_ID, CFuturesPrice> futuresPrices;
    CDataStructureV0 tokenKey{AttributeTypes::Token, 0, TokenKeys::DFIP2203Enabled};

    std::vector<std::pair<DCT_ID, CLoanView::CLoanSetLoanTokenImpl>> loanTokens;

    cache.ForEachLoanToken([&](const DCT_ID& id, const CLoanView::CLoanSetLoanTokenImpl& loanToken) {
        tokenKey.typeId = id.v;
        const auto enabled = attributes->GetValue(tokenKey, true);
        if (!enabled) {
            return true;
        }

        loanTokens.emplace_back(id, loanToken);

        return true;
    });

    if (loanTokens.empty()) {
        attributes->ForEach([&](const CDataStructureV0& attr, const CAttributeValue&) {
            if (attr.type != AttributeTypes::Token) {
                return false;
            }

            tokenKey.typeId = attr.typeId;
            const auto enabled = attributes->GetValue(tokenKey, true);
            if (!enabled) {
                return true;
            }

            if (attr.key == TokenKeys::LoanMintingEnabled) {
                auto tokenId = DCT_ID{attr.typeId};
                if (auto loanToken = cache.GetLoanTokenFromAttributes(tokenId)) {
                    loanTokens.emplace_back(tokenId, *loanToken);
                }
            }

            return true;
        }, CDataStructureV0{AttributeTypes::Token});
    }

    for (const auto& [id, loanToken] : loanTokens) {

        const auto useNextPrice{false}, requireLivePrice{true};
        const auto discountPrice = cache.GetAmountInCurrency(discount, loanToken.fixedIntervalPriceId, useNextPrice, requireLivePrice);
        const auto premiumPrice = cache.GetAmountInCurrency(premium, loanToken.fixedIntervalPriceId, useNextPrice, requireLivePrice);
        if (!discountPrice || !premiumPrice) {
            continue;
        }

        futuresPrices.emplace(id, CFuturesPrice{*discountPrice, *premiumPrice});
    }

    CDataStructureV0 burnKey{AttributeTypes::Live, ParamIDs::Economy, EconomyKeys::DFIP2203Burned};
    CDataStructureV0 mintedKey{AttributeTypes::Live, ParamIDs::Economy, EconomyKeys::DFIP2203Minted};

    auto burned = attributes->GetValue(burnKey, CBalances{});
    auto minted = attributes->GetValue(mintedKey, CBalances{});

    std::map<CFuturesUserKey, CFuturesUserValue> unpaidContracts;
    std::set<CFuturesUserKey> deletionPending;

    auto dUsdToTokenSwapsCounter = 0;
    auto tokenTodUsdSwapsCounter = 0;

    cache.ForEachFuturesUserValues([&](const CFuturesUserKey& key, const CFuturesUserValue& futuresValues){

        CHistoryWriters writers{paccountHistoryDB.get(), nullptr, nullptr};
        CAccountsHistoryWriter view(cache, pindex->nHeight, GetNextAccPosition(), {}, uint8_t(CustomTxType::FutureSwapExecution), &writers);

        deletionPending.insert(key);

        const auto source = view.GetLoanTokenByID(futuresValues.source.nTokenId);
        assert(source);

        if (source->symbol == "DUSD") {
            const DCT_ID destId{futuresValues.destination};
            const auto destToken = view.GetLoanTokenByID(destId);
            assert(destToken);
            try {
                const auto& premiumPrice = futuresPrices.at(destId).premium;
                if (premiumPrice > 0) {
                    const auto total = DivideAmounts(futuresValues.source.nValue, premiumPrice);
                    view.AddMintedTokens(destId, total);
                    CTokenAmount destination{destId, total};
                    view.AddBalance(key.owner, destination);
                    burned.Add(futuresValues.source);
                    minted.Add(destination);
                    dUsdToTokenSwapsCounter++;
                    LogPrint(BCLog::FUTURESWAP, "ProcessFutures (): Owner %s source %s destination %s\n",
                        key.owner.GetHex(), futuresValues.source.ToString(), destination.ToString());
                }
            } catch (const std::out_of_range&) {
                unpaidContracts.emplace(key, futuresValues);
            }

        } else {
            const auto tokenDUSD = view.GetToken("DUSD");
            assert(tokenDUSD);

            try {
                const auto& discountPrice = futuresPrices.at(futuresValues.source.nTokenId).discount;
                const auto total = MultiplyAmounts(futuresValues.source.nValue, discountPrice);
                view.AddMintedTokens(tokenDUSD->first, total);
                CTokenAmount destination{tokenDUSD->first, total};
                view.AddBalance(key.owner, destination);
                burned.Add(futuresValues.source);
                minted.Add(destination);
                tokenTodUsdSwapsCounter++;
                LogPrint(BCLog::FUTURESWAP, "ProcessFutures (): Payment Owner %s source %s destination %s\n",
                    key.owner.GetHex(), futuresValues.source.ToString(), destination.ToString());
            } catch (const std::out_of_range&) {
                unpaidContracts.emplace(key, futuresValues);
            }
        }

        view.Flush();

        return true;
    }, {static_cast<uint32_t>(pindex->nHeight), {}, std::numeric_limits<uint32_t>::max()});

    const auto contractAddressValue = GetFutureSwapContractAddress(SMART_CONTRACT_DFIP_2203);
    assert(contractAddressValue);

    CDataStructureV0 liveKey{AttributeTypes::Live, ParamIDs::Economy, EconomyKeys::DFIP2203Current};

    auto balances = attributes->GetValue(liveKey, CBalances{});

    auto failedContractsCounter = unpaidContracts.size();

    // Refund unpaid contracts
    for (const auto& [key, value] : unpaidContracts) {

        CHistoryWriters subWriters{paccountHistoryDB.get(), nullptr, nullptr};
        CAccountsHistoryWriter subView(cache, pindex->nHeight, GetNextAccPosition(), {}, uint8_t(CustomTxType::FutureSwapRefund), &subWriters);
        subView.SubBalance(*contractAddressValue, value.source);
        subView.Flush();

        CHistoryWriters addWriters{paccountHistoryDB.get(), nullptr, nullptr};
        CAccountsHistoryWriter addView(cache, pindex->nHeight, GetNextAccPosition(), {}, uint8_t(CustomTxType::FutureSwapRefund), &addWriters);
        addView.AddBalance(key.owner, value.source);
        addView.Flush();

        LogPrint(BCLog::FUTURESWAP, "%s: Refund Owner %s value %s\n",
                 __func__, key.owner.GetHex(), value.source.ToString());
        balances.Sub(value.source);
    }

    for (const auto& key : deletionPending) {
        cache.EraseFuturesUserValues(key);
    }

    attributes->SetValue(burnKey, std::move(burned));
    attributes->SetValue(mintedKey, std::move(minted));

    if (!unpaidContracts.empty()) {
        attributes->SetValue(liveKey, std::move(balances));
    }

    LogPrintf("Future swap settlement completed: (%d DUSD->Token swaps," /* Continued */
    " %d Token->DUSD swaps, %d refunds (height: %d, time: %dms)\n",
    dUsdToTokenSwapsCounter, tokenTodUsdSwapsCounter, failedContractsCounter,
    pindex->nHeight, GetTimeMillis() - time);

    cache.SetVariable(*attributes);
}


void CChainState::ProcessFuturesDUSD(const CBlockIndex* pindex, CCustomCSView& cache, const CChainParams& chainparams)
{
    if (pindex->nHeight < chainparams.GetConsensus().FortCanningSpringHeight) {
        return;
    }

    auto attributes = cache.GetAttributes();
    if (!attributes) {
        return;
    }

    CDataStructureV0 activeKey{AttributeTypes::Param, ParamIDs::DFIP2206F, DFIPKeys::Active};
    CDataStructureV0 blockKey{AttributeTypes::Param, ParamIDs::DFIP2206F, DFIPKeys::BlockPeriod};
    CDataStructureV0 rewardKey{AttributeTypes::Param, ParamIDs::DFIP2206F, DFIPKeys::RewardPct};
    if (!attributes->GetValue(activeKey, false) ||
        !attributes->CheckKey(blockKey) ||
        !attributes->CheckKey(rewardKey)) {
        return;
    }

    CDataStructureV0 startKey{AttributeTypes::Param, ParamIDs::DFIP2206F, DFIPKeys::StartBlock};
    const auto startBlock = attributes->GetValue(startKey, CAmount{});
    if (pindex->nHeight < startBlock) {
        return;
    }

    const auto blockPeriod = attributes->GetValue(blockKey, CAmount{});
    if ((pindex->nHeight - startBlock) % blockPeriod != 0) {
        return;
    }

    auto time = GetTimeMillis();
    LogPrintf("Future swap DUSD settlement in progress.. (height: %d)\n", pindex->nHeight);

    const auto rewardPct = attributes->GetValue(rewardKey, CAmount{});
    const auto discount{COIN - rewardPct};

    const auto useNextPrice{false}, requireLivePrice{true};
    const auto discountPrice = cache.GetAmountInCurrency(discount, {"DFI", "USD"}, useNextPrice, requireLivePrice);

    CDataStructureV0 liveKey{AttributeTypes::Live, ParamIDs::Economy, EconomyKeys::DFIP2206FCurrent};
    auto balances = attributes->GetValue(liveKey, CBalances{});

    const auto contractAddressValue = GetFutureSwapContractAddress(SMART_CONTRACT_DFIP2206F);
    assert(contractAddressValue);

    const auto dfiID{DCT_ID{}};

    if (!discountPrice) {
        std::vector<std::pair<CFuturesUserKey, CAmount>> refunds;

        cache.ForEachFuturesDUSD([&](const CFuturesUserKey& key, const CAmount& amount){
            refunds.emplace_back(key, amount);
            return true;
        }, {static_cast<uint32_t>(pindex->nHeight), {}, std::numeric_limits<uint32_t>::max()});

        for (const auto& [key, amount] : refunds) {
            cache.EraseFuturesDUSD(key);

            const CTokenAmount source{dfiID, amount};

            CHistoryWriters subWriters{paccountHistoryDB.get(), nullptr, nullptr};
            CAccountsHistoryWriter subView(cache, pindex->nHeight, GetNextAccPosition(), {}, uint8_t(CustomTxType::FutureSwapRefund), &subWriters);
            subView.SubBalance(*contractAddressValue, source);
            subView.Flush();

            CHistoryWriters addWriters{paccountHistoryDB.get(), nullptr, nullptr};
            CAccountsHistoryWriter addView(cache, pindex->nHeight, GetNextAccPosition(), {}, uint8_t(CustomTxType::FutureSwapRefund), &addWriters);
            addView.AddBalance(key.owner, source);
            addView.Flush();

            LogPrint(BCLog::FUTURESWAP, "%s: Refund Owner %s value %s\n",
                     __func__, key.owner.GetHex(), source.ToString());
            balances.Sub(source);
        }

        if (!refunds.empty()) {
            attributes->SetValue(liveKey, std::move(balances));
        }

        cache.SetVariable(*attributes);

        LogPrintf("Future swap DUSD refunded due to no live price: (%d refunds (height: %d, time: %dms)\n",
                  refunds.size(), pindex->nHeight, GetTimeMillis() - time);

        return;
    }

    CDataStructureV0 burnKey{AttributeTypes::Live, ParamIDs::Economy, EconomyKeys::DFIP2206FBurned};
    CDataStructureV0 mintedKey{AttributeTypes::Live, ParamIDs::Economy, EconomyKeys::DFIP2206FMinted};

    auto burned = attributes->GetValue(burnKey, CBalances{});
    auto minted = attributes->GetValue(mintedKey, CBalances{});

    std::set<CFuturesUserKey> deletionPending;

    auto swapCounter{0};

    cache.ForEachFuturesDUSD([&](const CFuturesUserKey& key, const CAmount& amount){

        CHistoryWriters writers{paccountHistoryDB.get(), nullptr, nullptr};
        CAccountsHistoryWriter view(cache, pindex->nHeight, GetNextAccPosition(), {}, uint8_t(CustomTxType::FutureSwapExecution), &writers);

        deletionPending.insert(key);

        const auto tokenDUSD = view.GetToken("DUSD");
        assert(tokenDUSD);

        const auto total = MultiplyAmounts(amount, discountPrice);
        view.AddMintedTokens(tokenDUSD->first, total);
        CTokenAmount destination{tokenDUSD->first, total};
        view.AddBalance(key.owner, destination);
        burned.Add({dfiID, amount});
        minted.Add(destination);
        ++swapCounter;
        LogPrint(BCLog::FUTURESWAP, "ProcessFuturesDUSD (): Payment Owner %s source %d destination %s\n",
                 key.owner.GetHex(), amount, destination.ToString());

        view.Flush();

        return true;
    }, {static_cast<uint32_t>(pindex->nHeight), {}, std::numeric_limits<uint32_t>::max()});

    for (const auto& key : deletionPending) {
        cache.EraseFuturesDUSD(key);
    }

    attributes->SetValue(burnKey, std::move(burned));
    attributes->SetValue(mintedKey, std::move(minted));

    LogPrintf("Future swap DUSD settlement completed: (%d swaps (height: %d, time: %dms)\n",
              swapCounter, pindex->nHeight, GetTimeMillis() - time);

    cache.SetVariable(*attributes);
}

void CChainState::ProcessOracleEvents(const CBlockIndex* pindex, CCustomCSView& cache, const CChainParams& chainparams){
    if (pindex->nHeight < chainparams.GetConsensus().FortCanningHeight) {
        return;
    }
    auto blockInterval = cache.GetIntervalBlock();
    if (pindex->nHeight % blockInterval != 0) {
        return;
    }
    cache.ForEachFixedIntervalPrice([&](const CTokenCurrencyPair&, CFixedIntervalPrice fixedIntervalPrice){
        // Ensure that we update active and next regardless of state of things
        // And SetFixedIntervalPrice on each evaluation of this block.

        // As long as nextPrice exists, move the buffers.
        // If nextPrice doesn't exist, active price is retained.
        // nextPrice starts off as empty. Will be replaced by the next
        // aggregate, as long as there's a new price available.
        // If there is no price, nextPrice will remain empty.
        // This guarantees that the last price will continue to exists,
        // while the overall validity check still fails.

        // Furthermore, the time stamp is always indicative of the
        // last price time.
        auto nextPrice = fixedIntervalPrice.priceRecord[1];
        if (nextPrice > 0) {
            fixedIntervalPrice.priceRecord[0] = fixedIntervalPrice.priceRecord[1];
        }
        // keep timestamp updated
        fixedIntervalPrice.timestamp = pindex->nTime;
        // Use -1 to indicate empty price
        fixedIntervalPrice.priceRecord[1] = -1;
        auto aggregatePrice = GetAggregatePrice(cache,
                                                fixedIntervalPrice.priceFeedId.first,
                                                fixedIntervalPrice.priceFeedId.second,
                                                pindex->nTime);
        if (aggregatePrice) {
            fixedIntervalPrice.priceRecord[1] = aggregatePrice;
        } else {
            LogPrint(BCLog::ORACLE,"ProcessOracleEvents(): No aggregate price available: %s\n", aggregatePrice.msg);
        }
        auto res = cache.SetFixedIntervalPrice(fixedIntervalPrice);
        if (!res) {
            LogPrintf("Error: SetFixedIntervalPrice failed: %s\n", res.msg);
        }
        return true;
    });
}

void CChainState::ProcessGovEvents(const CBlockIndex* pindex, CCustomCSView& cache, const CChainParams& chainparams) {
    if (pindex->nHeight < chainparams.GetConsensus().FortCanningHeight) {
        return;
    }

    // Apply any pending GovVariable changes. Will come into effect on the next block.
    auto storedGovVars = cache.GetStoredVariables(pindex->nHeight);
    for (const auto& var : storedGovVars) {
        if (var) {
            CCustomCSView govCache(cache);
            // Add to existing ATTRIBUTES instead of overwriting.
            if (var->GetName() == "ATTRIBUTES") {
                auto govVar = cache.GetAttributes();
                govVar->time = pindex->GetBlockTime();
                if (govVar->Import(var->Export()) && govVar->Validate(govCache) && govVar->Apply(govCache, pindex->nHeight) && govCache.SetVariable(*govVar)) {
                    govCache.Flush();
                }
            } else if (var->Validate(govCache) && var->Apply(govCache, pindex->nHeight) && govCache.SetVariable(*var)) {
                govCache.Flush();
            }
        }
    }
    cache.EraseStoredVariables(static_cast<uint32_t>(pindex->nHeight));
}

void CChainState::ProcessMasternodeUpdates(const CBlockIndex* pindex, CCustomCSView& cache, const CCoinsViewCache& view, const CChainParams& chainparams) {
    if (pindex->nHeight < chainparams.GetConsensus().GreatWorldHeight) {
        return;
    }

    // Apply any pending masternode owner changes
    cache.ForEachNewCollateral([&](const uint256& key, const MNNewOwnerHeightValue& value){
        if (value.blockHeight == static_cast<uint32_t>(pindex->nHeight)) {
            auto node = cache.GetMasternode(value.masternodeID);
            assert(node);
            assert(key == node->collateralTx);
            const auto& coin = view.AccessCoin({node->collateralTx, 1});
            assert(!coin.IsSpent());
            CTxDestination dest;
            assert(ExtractDestination(coin.out.scriptPubKey, dest));
            const CKeyID keyId = dest.index() == PKHashType ? CKeyID(std::get<PKHash>(dest)) : CKeyID(std::get<WitnessV0KeyHash>(dest));
            cache.UpdateMasternodeOwner(value.masternodeID, *node, dest.index(), keyId);
        }
        return true;
    });
}

void CChainState::ProcessTokenToGovVar(const CBlockIndex* pindex, CCustomCSView& cache, const CChainParams& chainparams) {

    // Migrate at +1 height so that GetLastHeight() in Gov var
    // Validate() has a height equal to the GW fork.
    if (pindex->nHeight != chainparams.GetConsensus().FortCanningCrunchHeight + 1) {
        return;
    }

    auto time = GetTimeMillis();
    LogPrintf("Token attributes migration in progress.. (height: %d)\n", pindex->nHeight);

    std::map<DCT_ID, CLoanSetLoanToken> loanTokens;
    std::vector<CLoanSetCollateralTokenImplementation> collateralTokens;

    cache.ForEachLoanToken([&](const DCT_ID& key, const CLoanSetLoanToken& loanToken) {
        loanTokens[key] = loanToken;
        return true;
    });

    cache.ForEachLoanCollateralToken([&](const CollateralTokenKey& key, const uint256& collTokenTx) {
        auto collToken = cache.GetLoanCollateralToken(collTokenTx);
        if (collToken) {
            collateralTokens.push_back(*collToken);
        }
        return true;
    });

    // Apply fixed_interval_price_id first
    std::map<std::string, std::string> attrsFirst;
    std::map<std::string, std::string> attrsSecond;

    int loanCount = 0, collateralCount = 0;

    try {
        for (const auto& [id, token] : loanTokens) {
            std::string prefix = KeyBuilder(ATTRIBUTES::displayVersions().at(VersionTypes::v0), ATTRIBUTES::displayTypes().at(AttributeTypes::Token),id.v);
            attrsFirst[KeyBuilder(prefix, ATTRIBUTES::displayKeys().at(AttributeTypes::Token).at(TokenKeys::FixedIntervalPriceId))] = token.fixedIntervalPriceId.first + '/' + token.fixedIntervalPriceId.second;
            attrsSecond[KeyBuilder(prefix, ATTRIBUTES::displayKeys().at(AttributeTypes::Token).at(TokenKeys::LoanMintingEnabled))] = token.mintable ? "true" : "false";
            attrsSecond[KeyBuilder(prefix, ATTRIBUTES::displayKeys().at(AttributeTypes::Token).at(TokenKeys::LoanMintingInterest))] = KeyBuilder(ValueFromAmount(token.interest).get_real());
            ++loanCount;
        }

        for (const auto& token : collateralTokens) {
            std::string prefix = KeyBuilder(ATTRIBUTES::displayVersions().at(VersionTypes::v0), ATTRIBUTES::displayTypes().at(AttributeTypes::Token), token.idToken.v);
            attrsFirst[KeyBuilder(prefix, ATTRIBUTES::displayKeys().at(AttributeTypes::Token).at(TokenKeys::FixedIntervalPriceId))] = token.fixedIntervalPriceId.first + '/' + token.fixedIntervalPriceId.second;
            attrsSecond[KeyBuilder(prefix, ATTRIBUTES::displayKeys().at(AttributeTypes::Token).at(TokenKeys::LoanCollateralEnabled))] = "true";
            attrsSecond[KeyBuilder(prefix, ATTRIBUTES::displayKeys().at(AttributeTypes::Token).at(TokenKeys::LoanCollateralFactor))] = KeyBuilder(ValueFromAmount(token.factor).get_real());
            ++collateralCount;
        }

        CCustomCSView govCache(cache);
        if (ApplyGovVars(govCache, *pindex, attrsFirst) && ApplyGovVars(govCache, *pindex, attrsSecond)) {
            govCache.Flush();

            // Erase old tokens afterwards to avoid invalid state during transition
            for (const auto& item : loanTokens) {
                cache.EraseLoanToken(item.first);
            }

            for (const auto& token : collateralTokens) {
                cache.EraseLoanCollateralToken(token);
            }
        }

        LogPrintf("Token attributes migration complete: " /* Continued */
                  "(%d loan tokens, %d collateral tokens, height: %d, time: %dms)\n",
                  loanCount, collateralCount, pindex->nHeight, GetTimeMillis() - time);

    } catch(std::out_of_range&) {
        LogPrintf("Non-existant map entry referenced in loan/collateral token to Gov var migration\n");
    }
}

static Res GetTokenSuffix(const CCustomCSView& view, const ATTRIBUTES& attributes, const uint32_t id, std::string& newSuffix) {
    CDataStructureV0 ascendantKey{AttributeTypes::Token, id, TokenKeys::Ascendant};
    if (attributes.CheckKey(ascendantKey)) {
        const auto& [previousID, str] = attributes.GetValue(ascendantKey, AscendantValue{std::numeric_limits<uint32_t>::max(), ""});
        auto previousToken = view.GetToken(DCT_ID{previousID});
        if (!previousToken) {
            return Res::Err("Previous token %d not found\n", id);
        }
        const auto found = previousToken->symbol.find(newSuffix);
        if (found == std::string::npos) {
            return Res::Err("Previous token name not valid: %s\n", previousToken->symbol);
        }

        const auto versionNumber  = previousToken->symbol.substr(found + newSuffix.size());
        uint32_t previousVersion{};
        try {
            previousVersion = std::stoi(versionNumber);
        } catch (...) {
            return Res::Err("Previous token name not valid.");
        }

        newSuffix += std::to_string(++previousVersion);
    } else {
        newSuffix += '1';
    }

    return Res::Ok();
}

template<typename GovVar>
static Res UpdateLiquiditySplits(CCustomCSView& view, const DCT_ID oldPoolId, const DCT_ID newPoolId, const uint32_t height) {
    if (auto var = view.GetVariable(GovVar::TypeName())) {
        if (auto lpVar = std::dynamic_pointer_cast<GovVar>(var)) {
            if (lpVar->splits.count(oldPoolId) > 0) {
                const auto value = lpVar->splits[oldPoolId];
                lpVar->splits.erase(oldPoolId);
                lpVar->splits[newPoolId] = value;
                lpVar->Apply(view, height);
                view.SetVariable(*lpVar);
            }
        }
    } else {
        return Res::Err("Failed to get %s", LP_SPLITS::TypeName());
    }

    return Res::Ok();
}

template<typename T>
static inline T CalculateNewAmount(const int multiplier, const T amount) {
    return multiplier < 0 ? amount / std::abs(multiplier) : amount * multiplier;
}

size_t RewardConsolidationWorkersCount() {
    const size_t workersMax = GetNumCores() - 1;
    return workersMax > 2 ? workersMax : 3;
}

// Note: Be careful with lambda captures and default args. GCC 11.2.0, appears the if the captures are
// unused in the function directly, but inside the lambda, it completely disassociates them from the fn
// possibly when the lambda is lifted up and with default args, ends up inling the default arg
// completely. TODO: verify with smaller test case.
// But scenario: If `interruptOnShutdown` is set as default arg to false, it will never be set true
// on the below as it's inlined by gcc 11.2.0 on Ubuntu 22.04 incorrectly. Behavior is correct
// in lower versions of gcc or across clang.
void ConsolidateRewards(CCustomCSView &view, int height,
        const std::vector<std::pair<CScript, CAmount>> &items, bool interruptOnShutdown, int numWorkers) {
    int nWorkers = numWorkers < 1 ? RewardConsolidationWorkersCount() : numWorkers;
    auto rewardsTime = GetTimeMicros();
    boost::asio::thread_pool workerPool(nWorkers);
    boost::asio::thread_pool mergeWorker(1);
    std::atomic<uint64_t> tasksCompleted{0};
    std::atomic<uint64_t> reportedTs{0};

    for (auto& [owner, amount] : items) {
        // See https://github.com/DeFiCh/ain/pull/1291
        // https://github.com/DeFiCh/ain/pull/1291#issuecomment-1137638060
        // Technically not fully synchronized, but avoid races
        // due to the segregated areas of operation.
        boost::asio::post(workerPool, [&, &account = owner]() {
            if (interruptOnShutdown && ShutdownRequested()) return;
            auto tempView = std::make_unique<CCustomCSView>(view);
            tempView->CalculateOwnerRewards(account, height);

            boost::asio::post(mergeWorker, [&, tempView = std::move(tempView)]() {
                if (interruptOnShutdown && ShutdownRequested()) return;
                tempView->Flush();

                // This entire block is already serialized with single merge worker.
                // So, relaxed ordering is more than sufficient - don't even need
                // atomics really.
                auto itemsCompleted = tasksCompleted.fetch_add(1,
                    std::memory_order::memory_order_relaxed);
                const auto logTimeIntervalMillis = 3 * 1000;
                if (GetTimeMillis() - reportedTs > logTimeIntervalMillis) {
                    LogPrintf("Reward consolidation: %.2f%% completed (%d/%d)\n",
                        (itemsCompleted * 1.f / items.size()) * 100.0,
                        itemsCompleted, items.size());
                    reportedTs.store(GetTimeMillis(),
                        std::memory_order::memory_order_relaxed);
                }
            });
        });
    }
    workerPool.join();
    mergeWorker.join();

    auto itemsCompleted = tasksCompleted.load();
    LogPrintf("Reward consolidation: 100%% completed (%d/%d, time: %dms)\n",
        itemsCompleted, itemsCompleted, MILLI * (GetTimeMicros() - rewardsTime));
}

static Res PoolSplits(CCustomCSView& view, CAmount& totalBalance, ATTRIBUTES& attributes, const DCT_ID oldTokenId, const DCT_ID newTokenId,
                      const CBlockIndex* pindex, const CreationTxs& creationTxs, const int32_t multiplier) {

    LogPrintf("Pool migration in progress.. (token %d -> %d, height: %d)\n",
            oldTokenId.v, newTokenId.v, pindex->nHeight);

    try {
        assert(creationTxs.count(oldTokenId.v));
        for (const auto& [oldPoolId, creationTx] : creationTxs.at(oldTokenId.v).second) {
            auto loopTime = GetTimeMillis();
            auto oldPoolToken = view.GetToken(oldPoolId);
            if (!oldPoolToken) {
                throw std::runtime_error(strprintf("Failed to get related pool token: %d", oldPoolId.v));
            }

            CTokenImplementation newPoolToken{*oldPoolToken};
            newPoolToken.creationHeight = pindex->nHeight;
            newPoolToken.creationTx = creationTx;
            newPoolToken.minted = 0;

            size_t suffixCount{1};
            view.ForEachPoolPair([&](DCT_ID const & poolId, const CPoolPair& pool){
                const auto tokenA = view.GetToken(pool.idTokenA);
                const auto tokenB = view.GetToken(pool.idTokenB);
                assert(tokenA);
                assert(tokenB);
                if ((tokenA->destructionHeight != -1 && tokenA->destructionTx != uint256{}) ||
                    (tokenB->destructionHeight != -1 && tokenB->destructionTx != uint256{})) {
                    const auto poolToken = view.GetToken(poolId);
                    assert(poolToken);
                    if (poolToken->symbol.find(oldPoolToken->symbol + "/v") != std::string::npos) {
                        ++suffixCount;
                    }
                }
                return true;
            });

            oldPoolToken->symbol += "/v" + std::to_string(suffixCount);
            oldPoolToken->flags |= static_cast<uint8_t>(CToken::TokenFlags::Tradeable);
            oldPoolToken->destructionHeight = pindex->nHeight;
            oldPoolToken->destructionTx = pindex->GetBlockHash();

            auto res = view.UpdateToken(*oldPoolToken, true, true);
            if (!res) {
                throw std::runtime_error(res.msg);
            }

            auto resVal = view.CreateToken(newPoolToken);
            if (!resVal) {
                throw std::runtime_error(resVal.msg);
            }

            const DCT_ID newPoolId{resVal.val->v};

            auto oldPoolPair = view.GetPoolPair(oldPoolId);
            if (!oldPoolPair) {
                throw std::runtime_error(strprintf("Failed to get related pool: %d", oldPoolId.v));
            }

            LogPrintf("Pool migration: Old pair (id: %d, token a: %d, b: %d, reserve a: %d, b: %d, liquidity: %d)\n",
                oldPoolId.v, oldPoolPair->idTokenA.v, oldPoolPair->idTokenB.v,
                oldPoolPair->reserveA, oldPoolPair->reserveB, oldPoolPair->totalLiquidity);

            CPoolPair newPoolPair{*oldPoolPair};
            if (oldPoolPair->idTokenA == oldTokenId) {
                newPoolPair.idTokenA = newTokenId;
            } else {
                newPoolPair.idTokenB = newTokenId;
            }
            newPoolPair.creationTx = newPoolToken.creationTx;
            newPoolPair.creationHeight = pindex->nHeight;
            newPoolPair.reserveA = 0;
            newPoolPair.reserveB = 0;
            newPoolPair.totalLiquidity = 0;

            res = view.SetPoolPair(newPoolId, pindex->nHeight, newPoolPair);
            if (!res) {
                throw std::runtime_error(strprintf("SetPoolPair on new pool pair: %s", res.msg));
            }

            std::vector<std::pair<CScript, CAmount>> balancesToMigrate;
            uint64_t totalAccounts = 0;
            view.ForEachBalance([&, oldPoolId = oldPoolId](CScript const& owner, CTokenAmount balance) {
                if (oldPoolId.v == balance.nTokenId.v && balance.nValue > 0) {
                    balancesToMigrate.emplace_back(owner, balance.nValue);
                }
                totalAccounts++;
                return true;
            });

            auto nWorkers = RewardConsolidationWorkersCount();
            LogPrintf("Pool migration: Consolidating rewards (count: %d, total: %d, concurrency: %d)..\n",
                balancesToMigrate.size(), totalAccounts, nWorkers);

            // Largest first to make sure we are over MINIMUM_LIQUIDITY on first call to AddLiquidity
            std::sort(balancesToMigrate.begin(), balancesToMigrate.end(),
                [](const std::pair<CScript, CAmount>&a, const std::pair<CScript, CAmount>& b){
                return a.second > b.second;
            });

            ConsolidateRewards(view, pindex->nHeight, balancesToMigrate, false, nWorkers);

            // Special case. No liquidity providers in a previously used pool.
            if (balancesToMigrate.empty() && oldPoolPair->totalLiquidity == CPoolPair::MINIMUM_LIQUIDITY) {
                balancesToMigrate.emplace_back(Params().GetConsensus().burnAddress, CAmount{CPoolPair::MINIMUM_LIQUIDITY});
            }

            for (auto& [owner, amount] : balancesToMigrate) {
                if (owner != Params().GetConsensus().burnAddress) {
                    CHistoryWriters subWriters{view.GetAccountHistoryStore(), nullptr, nullptr};
                    CAccountsHistoryWriter subView(view, pindex->nHeight, GetNextAccPosition(), {}, uint8_t(CustomTxType::TokenSplit), &subWriters);

                    res = subView.SubBalance(owner, CTokenAmount{oldPoolId, amount});
                    if (!res.ok) {
                        throw std::runtime_error(strprintf("SubBalance failed: %s", res.msg));
                    }
                    subView.Flush();
                }

                if (oldPoolPair->totalLiquidity < CPoolPair::MINIMUM_LIQUIDITY) {
                    throw std::runtime_error("totalLiquidity less than minimum.");
                }

                // First deposit to the pool has MINIMUM_LIQUIDITY removed and does not
                // belong to anyone. Give this to the last person leaving the pool.
                if (oldPoolPair->totalLiquidity - amount == CPoolPair::MINIMUM_LIQUIDITY) {
                    amount += CPoolPair::MINIMUM_LIQUIDITY;
                }

                CAmount resAmountA = (arith_uint256(amount) * oldPoolPair->reserveA / oldPoolPair->totalLiquidity).GetLow64();
                CAmount resAmountB = (arith_uint256(amount) * oldPoolPair->reserveB / oldPoolPair->totalLiquidity).GetLow64();
                oldPoolPair->reserveA -= resAmountA;
                oldPoolPair->reserveB -= resAmountB;
                oldPoolPair->totalLiquidity -= amount;

                CAmount amountA{0}, amountB{0};
                if (oldPoolPair->idTokenA == oldTokenId) {
                    amountA = CalculateNewAmount(multiplier, resAmountA);
                    totalBalance += amountA;
                    amountB = resAmountB;
                } else {
                    amountA = resAmountA;
                    amountB = CalculateNewAmount(multiplier, resAmountB);
                    totalBalance += amountB;
                }

                CHistoryWriters addWriters{view.GetAccountHistoryStore(), nullptr, nullptr};
                CAccountsHistoryWriter addView(view, pindex->nHeight, GetNextAccPosition(), {}, uint8_t(CustomTxType::TokenSplit), &addWriters);

                auto refundBalances = [&, owner = owner]() {
                    addView.AddBalance(owner, {newPoolPair.idTokenA, amountA});
                    addView.AddBalance(owner, {newPoolPair.idTokenB, amountB});
                    addView.Flush();
                };

                if (amountA <= 0 || amountB <= 0 || owner == Params().GetConsensus().burnAddress) {
                    refundBalances();
                    continue;
                }

                CAmount liquidity{0};
                if (newPoolPair.totalLiquidity == 0) {
                    liquidity = (arith_uint256(amountA) * amountB).sqrt().GetLow64();
                    liquidity -= CPoolPair::MINIMUM_LIQUIDITY;
                    newPoolPair.totalLiquidity = CPoolPair::MINIMUM_LIQUIDITY;
                } else {
                    CAmount liqA = (arith_uint256(amountA) * newPoolPair.totalLiquidity / newPoolPair.reserveA).GetLow64();
                    CAmount liqB = (arith_uint256(amountB) * newPoolPair.totalLiquidity / newPoolPair.reserveB).GetLow64();
                    liquidity = std::min(liqA, liqB);

                    if (liquidity == 0) {
                        refundBalances();
                        continue;
                    }
                }

                auto resTotal = SafeAdd(newPoolPair.totalLiquidity, liquidity);
                if (!resTotal) {
                    refundBalances();
                    continue;
                }
                newPoolPair.totalLiquidity = resTotal;

                auto resA = SafeAdd(newPoolPair.reserveA, amountA);
                auto resB = SafeAdd(newPoolPair.reserveB, amountB);
                if (resA && resB) {
                    newPoolPair.reserveA = resA;
                    newPoolPair.reserveB = resB;
                } else {
                    refundBalances();
                    continue;
                }

                res = addView.AddBalance(owner, {newPoolId, liquidity});
                if (!res) {
                    addView.Discard();
                    refundBalances();
                    continue;
                }
                addView.Flush();

                auto oldPoolLogStr = CTokenAmount{oldPoolId, amount}.ToString();
                auto newPoolLogStr = CTokenAmount{newPoolId, liquidity}.ToString();
                LogPrint(BCLog::TOKENSPLIT, "TokenSplit: LP (%s: %s => %s)\n",
                    ScriptToString(owner), oldPoolLogStr, newPoolLogStr);

                view.SetShare(newPoolId, owner, pindex->nHeight);
            }

            DCT_ID maxToken{std::numeric_limits<uint32_t>::max()};
            if (oldPoolPair->idTokenA == oldTokenId) {
                view.EraseDexFeePct(oldPoolPair->idTokenA, maxToken);
                view.EraseDexFeePct(maxToken, oldPoolPair->idTokenA);
            } else {
                view.EraseDexFeePct(oldPoolPair->idTokenB, maxToken);
                view.EraseDexFeePct(maxToken, oldPoolPair->idTokenB);
            }

            view.EraseDexFeePct(oldPoolId, oldPoolPair->idTokenA);
            view.EraseDexFeePct(oldPoolId, oldPoolPair->idTokenB);

            if (oldPoolPair->totalLiquidity != 0) {
                throw std::runtime_error(strprintf("totalLiquidity should be zero. Remainder: %d", oldPoolPair->totalLiquidity));
            }

            LogPrintf("Pool migration: New pair (id: %d, token a: %d, b: %d, reserve a: %d, b: %d, liquidity: %d)\n",
                newPoolId.v,
                newPoolPair.idTokenA.v, newPoolPair.idTokenB.v,
                newPoolPair.reserveA, newPoolPair.reserveB, newPoolPair.totalLiquidity);

            res = view.SetPoolPair(newPoolId, pindex->nHeight, newPoolPair);
            if (!res) {
                throw std::runtime_error(strprintf("SetPoolPair on new pool pair: %s", res.msg));
            }

            res = view.SetPoolPair(oldPoolId, pindex->nHeight, *oldPoolPair);
            if (!res) {
                throw std::runtime_error(strprintf("SetPoolPair on old pool pair: %s", res.msg));
            }

            res = view.UpdatePoolPair(oldPoolId, pindex->nHeight, false, -1, CScript{}, CBalances{});
            if (!res) {
                throw std::runtime_error(strprintf("UpdatePoolPair on old pool pair: %s", res.msg));
            }

            std::vector<CDataStructureV0> eraseKeys;
            for (const auto& [key, value] : attributes.GetAttributesMap()) {
                if (const auto v0Key = std::get_if<CDataStructureV0>(&key); v0Key->type == AttributeTypes::Poolpairs && v0Key->typeId == oldPoolId.v) {
                    CDataStructureV0 newKey{AttributeTypes::Poolpairs, newPoolId.v, v0Key->key, v0Key->keyId};
                    attributes.SetValue(newKey, value);
                    eraseKeys.push_back(*v0Key);
                }
            }

            for (const auto& key : eraseKeys) {
                attributes.EraseKey(key);
            }

            res = UpdateLiquiditySplits<LP_SPLITS>(view, oldPoolId, newPoolId, pindex->nHeight);
            if (!res) {
                throw std::runtime_error(res.msg);
            }

            res = UpdateLiquiditySplits<LP_LOAN_TOKEN_SPLITS>(view, oldPoolId, newPoolId, pindex->nHeight);
            if (!res) {
                throw std::runtime_error(res.msg);
            }
            LogPrintf("Pool migration complete: (%d -> %d, height: %d, time: %dms)\n",
                  oldPoolId.v, newPoolId.v, pindex->nHeight, GetTimeMillis() - loopTime);
        }

    } catch (const std::runtime_error& e) {
        return Res::Err(e.what());
    }
    return Res::Ok();
}

static Res VaultSplits(CCustomCSView& view, ATTRIBUTES& attributes, const DCT_ID oldTokenId, const DCT_ID newTokenId, const int height, const int multiplier) {
    auto time = GetTimeMillis();
    LogPrintf("Vaults rebalance in progress.. (token %d -> %d, height: %d)\n",
              oldTokenId.v, newTokenId.v, height);

    std::vector<std::pair<CVaultId, CAmount>> loanTokenAmounts;
    view.ForEachLoanTokenAmount([&](const CVaultId& vaultId,  const CBalances& balances){
        for (const auto& [tokenId, amount] : balances.balances) {
            if (tokenId == oldTokenId) {
                loanTokenAmounts.emplace_back(vaultId, amount);
            }
        }
        return true;
    });

    for (auto& [vaultId, amount] : loanTokenAmounts) {
        const auto res = view.SubLoanToken(vaultId, {oldTokenId, amount});
        if (!res) {
            return res;
        }
    }

    CVaultId failedVault;
    std::vector<std::tuple<CVaultId, CInterestRateV2, std::string>> loanInterestRates;
    view.ForEachVaultInterestV2([&](const CVaultId& vaultId, DCT_ID tokenId, const CInterestRateV2& rate) {
        if (tokenId == oldTokenId) {
            const auto vaultData = view.GetVault(vaultId);
            if (!vaultData) {
                failedVault = vaultId;
                return false;
            }
            loanInterestRates.emplace_back(vaultId, rate, vaultData->schemeId);
        }
        return true;
    });

    if (failedVault != CVaultId{}) {
        return Res::Err("Failed to get vault data for: %s", failedVault.ToString());
    }

    attributes.EraseKey(CDataStructureV0{AttributeTypes::Locks, ParamIDs::TokenID, oldTokenId.v});
    attributes.SetValue(CDataStructureV0{AttributeTypes::Locks, ParamIDs::TokenID, newTokenId.v}, true);

    auto res = attributes.Apply(view, height);
    if (!res) {
        return res;
    }
    view.SetVariable(attributes);

    for (const auto& [vaultId, amount] : loanTokenAmounts) {
        auto newAmount = CalculateNewAmount(multiplier, amount);

        auto oldTokenAmount = CTokenAmount{oldTokenId, amount};
        auto newTokenAmount = CTokenAmount{newTokenId, newAmount};

        LogPrint(BCLog::TOKENSPLIT, "TokenSplit: V Loan (%s: %s => %s)\n",
            vaultId.ToString(), oldTokenAmount.ToString(), newTokenAmount.ToString());

        res = view.AddLoanToken(vaultId, newTokenAmount);
        if (!res) {
            return res;
        }

        if (view.GetVaultHistoryStore()) {
            if (const auto vault = view.GetVault(vaultId)) {
                VaultHistoryKey subKey{static_cast<uint32_t>(height), vaultId, GetNextAccPosition(), vault->ownerAddress};
                VaultHistoryValue subValue{uint256{}, static_cast<uint8_t>(CustomTxType::TokenSplit), {{oldTokenId, -amount}}};
                view.GetVaultHistoryStore()->WriteVaultHistory(subKey, subValue);

                VaultHistoryKey addKey{static_cast<uint32_t>(height), vaultId, GetNextAccPosition(), vault->ownerAddress};
                VaultHistoryValue addValue{uint256{}, static_cast<uint8_t>(CustomTxType::TokenSplit), {{newTokenId, newAmount}}};
                view.GetVaultHistoryStore()->WriteVaultHistory(addKey, addValue);
            }
        }
    }

    const auto loanToken = view.GetLoanTokenByID(newTokenId);
    if (!loanToken) {
        return Res::Err("Failed to get loan token.");
    }

    // Pre-populate to save repeated calls to get loan scheme
    std::map<std::string, CAmount> loanSchemes;
    view.ForEachLoanScheme([&](const std::string& key, const CLoanSchemeData& data) {
        loanSchemes.emplace(key, data.rate);
        return true;
    });

    for (auto& [vaultId, rate, schemeId] : loanInterestRates) {
        CAmount loanSchemeRate{0};
        try {
            loanSchemeRate = loanSchemes.at(schemeId);
        } catch (const std::out_of_range&) {
            return Res::Err("Failed to get loan scheme.");
        }

        view.EraseInterestDirect(vaultId, oldTokenId);
        auto oldRateToHeight = rate.interestToHeight;
        auto newRateToHeight = CalculateNewAmount(multiplier, rate.interestToHeight);

        rate.interestToHeight = newRateToHeight;

        auto oldInterestPerBlock = rate.interestPerBlock;
        auto newInterestRatePerBlock = base_uint<128>(0);

        auto amounts = view.GetLoanTokens(vaultId);
        if (amounts) {
            newInterestRatePerBlock = InterestPerBlockCalculationV2(amounts->balances[newTokenId], loanToken->interest, loanSchemeRate);
            rate.interestPerBlock = newInterestRatePerBlock;
        }

        if (LogAcceptCategory(BCLog::TOKENSPLIT)) {
            LogPrint(BCLog::TOKENSPLIT, "TokenSplit: V Interest (%s: %s => %s, %s => %s)\n",
                vaultId.ToString(),
                GetInterestPerBlockHighPrecisionString(oldRateToHeight),
                GetInterestPerBlockHighPrecisionString(newRateToHeight),
                GetInterestPerBlockHighPrecisionString(oldInterestPerBlock),
                GetInterestPerBlockHighPrecisionString(newInterestRatePerBlock));
        }

        view.WriteInterestRate(std::make_pair(vaultId, newTokenId), rate, rate.height);
    }

    std::vector<std::pair<CVaultView::AuctionStoreKey, CAuctionBatch>> auctionBatches;
    view.ForEachAuctionBatch([&](const CVaultView::AuctionStoreKey& key, const CAuctionBatch& value) {
        if (value.loanAmount.nTokenId == oldTokenId || value.collaterals.balances.count(oldTokenId)) {
            auctionBatches.emplace_back(key, value);
        }
        return true;
    });

    for (auto& [key, value] : auctionBatches) {
        view.EraseAuctionBatch(key);

        if (value.loanAmount.nTokenId == oldTokenId) {
            auto oldLoanAmount = value.loanAmount;
            auto oldInterest = value.loanInterest;

            auto newLoanAmount = CTokenAmount{newTokenId, CalculateNewAmount(multiplier, value.loanAmount.nValue)};
            value.loanAmount.nTokenId = newLoanAmount.nTokenId;
            value.loanAmount.nValue = newLoanAmount.nValue;

            auto newLoanInterest = CalculateNewAmount(multiplier, value.loanInterest);
            value.loanInterest = newLoanInterest;

            LogPrint(BCLog::TOKENSPLIT, "TokenSplit: V AuctionL (%s,%d: %s => %s, %d => %d)\n",
                key.first.ToString(), key.second, oldLoanAmount.ToString(),
                newLoanAmount.ToString(), oldInterest, newLoanInterest);
        }

        if (value.collaterals.balances.count(oldTokenId)) {
            auto oldAmount = CTokenAmount { oldTokenId, value.collaterals.balances[oldTokenId] };
            auto newAmount = CTokenAmount { newTokenId, CalculateNewAmount(multiplier, oldAmount.nValue) };

            value.collaterals.balances[newAmount.nTokenId] = newAmount.nValue;
            value.collaterals.balances.erase(oldAmount.nTokenId);

            LogPrint(BCLog::TOKENSPLIT, "TokenSplit: V AuctionC (%s,%d: %s => %s)\n",
                key.first.ToString(), key.second, oldAmount.ToString(),
                newAmount.ToString());
        }

        view.StoreAuctionBatch(key, value);
    }

    std::vector<std::pair<CVaultView::AuctionStoreKey, CVaultView::COwnerTokenAmount>> auctionBids;
    view.ForEachAuctionBid([&](const CVaultView::AuctionStoreKey& key, const CVaultView::COwnerTokenAmount& value) {
        if (value.second.nTokenId == oldTokenId) {
            auctionBids.emplace_back(key, value);
        }
        return true;
    });

    for (auto& [key, value] : auctionBids) {
        view.EraseAuctionBid(key);

        auto oldTokenAmount = value.second;
        auto newTokenAmount = CTokenAmount{newTokenId, CalculateNewAmount(multiplier, oldTokenAmount.nValue)};

        value.second = newTokenAmount;

        view.StoreAuctionBid(key, value);

        LogPrint(BCLog::TOKENSPLIT, "TokenSplit: V Bid (%s,%d: %s => %s)\n",
            key.first.ToString(), key.second, oldTokenAmount.ToString(),
            newTokenAmount.ToString());
    }

    LogPrintf("Vaults rebalance completed: (token %d -> %d, height: %d, time: %dms)\n",
              oldTokenId.v, newTokenId.v, height, GetTimeMillis() - time);

    return Res::Ok();
}

void CChainState::ProcessTokenSplits(const CBlock& block, const CBlockIndex* pindex, CCustomCSView& cache, const CreationTxs& creationTxs, const CChainParams& chainparams) {
    if (pindex->nHeight < chainparams.GetConsensus().FortCanningCrunchHeight) {
        return;
    }
    const auto attributes = cache.GetAttributes();
    if (!attributes) {
        return;
    }

    CDataStructureV0 splitKey{AttributeTypes::Oracles, OracleIDs::Splits, static_cast<uint32_t>(pindex->nHeight)};
    const auto splits = attributes->GetValue(splitKey, OracleSplits{});

    if (!splits.empty()) {
        attributes->EraseKey(splitKey);
        cache.SetVariable(*attributes);
    }

    for (const auto& [id, multiplier] : splits) {
        auto time = GetTimeMillis();
        LogPrintf("Token split in progress.. (id: %d, mul: %d, height: %d)\n", id, multiplier, pindex->nHeight);

        if (!cache.AreTokensLocked({id})) {
            LogPrintf("Token split failed. No locks.\n");
            continue;
        }

        auto view{cache};
        view.SetAccountHistoryStore();
        view.SetVaultHistoryStore();

        // Refund affected future swaps
        auto res = attributes->RefundFuturesContracts(view, std::numeric_limits<uint32_t>::max(), id);
        if (!res) {
            LogPrintf("Token split failed on refunding futures: %s\n", res.msg);
            continue;
        }

        const DCT_ID oldTokenId{id};

        auto token = view.GetToken(oldTokenId);
        if (!token) {
            LogPrintf("Token split failed. Token %d not found\n", oldTokenId.v);
            continue;
        }

        std::string newTokenSuffix = "/v";
        res = GetTokenSuffix(cache, *attributes, oldTokenId.v, newTokenSuffix);
        if (!res) {
            LogPrintf("Token split failed on GetTokenSuffix %s\n", res.msg);
            continue;
        }

        CTokenImplementation newToken{*token};
        newToken.creationHeight = pindex->nHeight;
        assert(creationTxs.count(id));
        newToken.creationTx = creationTxs.at(id).first;
        newToken.minted = 0;

        token->symbol += newTokenSuffix;
        token->destructionHeight = pindex->nHeight;
        token->destructionTx = pindex->GetBlockHash();
        token->flags &= ~(static_cast<uint8_t>(CToken::TokenFlags::Default) | static_cast<uint8_t>(CToken::TokenFlags::LoanToken));
        token->flags |= static_cast<uint8_t>(CToken::TokenFlags::Finalized);

        res = view.SubMintedTokens(oldTokenId, token->minted);
        if (!res) {
            LogPrintf("Token split failed on SubMintedTokens %s\n", res.msg);
            continue;
        }

        res = view.UpdateToken(*token, false, true);
        if (!res) {
            LogPrintf("Token split failed on UpdateToken %s\n", res.msg);
            continue;
        }

        auto resVal = view.CreateToken(newToken);
        if (!resVal) {
            LogPrintf("Token split failed on CreateToken %s\n", resVal.msg);
            continue;
        }

        const DCT_ID newTokenId{resVal.val->v};
        LogPrintf("Token split info: (symbol: %s, id: %d -> %d)\n", newToken.symbol, oldTokenId.v, newTokenId.v);

        std::vector<CDataStructureV0> eraseKeys;
        for (const auto& [key, value] : attributes->GetAttributesMap()) {
            if (const auto v0Key = std::get_if<CDataStructureV0>(&key); v0Key->type == AttributeTypes::Token) {
                if (v0Key->typeId == oldTokenId.v && v0Key->keyId == oldTokenId.v) {
                    CDataStructureV0 newKey{AttributeTypes::Token, newTokenId.v, v0Key->key, newTokenId.v};
                    attributes->SetValue(newKey, value);
                    eraseKeys.push_back(*v0Key);
                } else if (v0Key->typeId == oldTokenId.v) {
                    CDataStructureV0 newKey{AttributeTypes::Token, newTokenId.v, v0Key->key, v0Key->keyId};
                    attributes->SetValue(newKey, value);
                    eraseKeys.push_back(*v0Key);
                } else if (v0Key->keyId == oldTokenId.v) {
                    CDataStructureV0 newKey{AttributeTypes::Token, v0Key->typeId, v0Key->key, newTokenId.v};
                    attributes->SetValue(newKey, value);
                    eraseKeys.push_back(*v0Key);
                }
            }
        }

        for (const auto& key : eraseKeys) {
            attributes->EraseKey(key);
        }

        CDataStructureV0 newAscendantKey{AttributeTypes::Token, newTokenId.v, TokenKeys::Ascendant};
        attributes->SetValue(newAscendantKey, AscendantValue{oldTokenId.v, "split"});

        CDataStructureV0 descendantKey{AttributeTypes::Token, oldTokenId.v, TokenKeys::Descendant};
        attributes->SetValue(descendantKey, DescendantValue{newTokenId.v, static_cast<int32_t>(pindex->nHeight)});

        CAmount totalBalance{0};

        res = PoolSplits(view, totalBalance, *attributes, oldTokenId, newTokenId, pindex, creationTxs, multiplier);
        if (!res) {
            LogPrintf("Pool splits failed %s\n", res.msg);
            continue;
        }

        std::map<CScript, std::pair<CTokenAmount, CTokenAmount>> balanceUpdates;

        view.ForEachBalance([&, multiplier = multiplier](CScript const& owner, const CTokenAmount& balance) {
            if (oldTokenId.v == balance.nTokenId.v) {
                const auto newBalance = CalculateNewAmount(multiplier, balance.nValue);
                balanceUpdates.emplace(owner, std::pair<CTokenAmount, CTokenAmount>{{newTokenId, newBalance}, balance});
                totalBalance += newBalance;

                auto newBalanceStr = CTokenAmount{newTokenId, newBalance}.ToString();
                LogPrint(BCLog::TOKENSPLIT, "TokenSplit: T (%s: %s => %s)\n",
                    ScriptToString(owner), balance.ToString(),
                    newBalanceStr);
            }
            return true;
        });

        LogPrintf("Token split info: rebalance "  /* Continued */
        "(id: %d, symbol: %s, accounts: %d, val: %d)\n",
        id, newToken.symbol, balanceUpdates.size(), totalBalance);

        res = view.AddMintedTokens(newTokenId, totalBalance);
        if (!res) {
            LogPrintf("Token split failed on AddMintedTokens %s\n", res.msg);
            continue;
        }

        try {

            for (const auto& [owner, balances] : balanceUpdates) {

                CHistoryWriters subWriters{view.GetAccountHistoryStore(), nullptr, nullptr};
                CAccountsHistoryWriter subView(view, pindex->nHeight, GetNextAccPosition(), {}, uint8_t(CustomTxType::TokenSplit), &subWriters);

                res = subView.SubBalance(owner, balances.second);
                if (!res) {
                    throw std::runtime_error(res.msg);
                }
                subView.Flush();

                CHistoryWriters addWriters{view.GetAccountHistoryStore(), nullptr, nullptr};
                CAccountsHistoryWriter addView(view, pindex->nHeight, GetNextAccPosition(), {}, uint8_t(CustomTxType::TokenSplit), &addWriters);

                res = addView.AddBalance(owner, balances.first);
                if (!res) {
                    throw std::runtime_error(res.msg);
                }
                addView.Flush();
            }
        } catch (const std::runtime_error& e) {
            LogPrintf("Token split failed. %s\n", res.msg);
            continue;
        }

        res = VaultSplits(view, *attributes, oldTokenId, newTokenId, pindex->nHeight, multiplier);
        if (!res) {
            LogPrintf("Token splits failed: %s\n", res.msg);
            continue;
        }

        std::vector<std::pair<CDataStructureV0, OracleSplits>> updateAttributesKeys;
        for (const auto& [key, value] : attributes->GetAttributesMap()) {
            if (const auto v0Key = std::get_if<CDataStructureV0>(&key);
                v0Key->type == AttributeTypes::Oracles && v0Key->typeId == OracleIDs::Splits) {
                if (const auto splitMap = std::get_if<OracleSplits>(&value)) {
                    for (auto [splitMapKey, splitMapValue] : *splitMap) {
                        if (splitMapKey == oldTokenId.v) {
                            auto copyMap{*splitMap};
                            copyMap.erase(splitMapKey);
                            updateAttributesKeys.emplace_back(*v0Key, copyMap);
                            break;
                        }
                    }
                }
            }
        }

        for (const auto& [key, value] : updateAttributesKeys) {
            if (value.empty()) {
                attributes->EraseKey(key);
            } else {
                attributes->SetValue(key, value);
            }
        }
        view.SetVariable(*attributes);
        view.Flush();
        if (auto accountHistory = view.GetAccountHistoryStore()) {
            accountHistory->Flush();
        }
        if (auto vaultHistory = view.GetVaultHistoryStore()) {
            vaultHistory->Flush();
        }
        LogPrintf("Token split completed: (id: %d, mul: %d, time: %dms)\n", id, multiplier, GetTimeMillis() - time);
    }
}

bool CChainState::FlushStateToDisk(
    const CChainParams& chainparams,
    CValidationState &state,
    FlushStateMode mode,
    int nManualPruneHeight)
{
    int64_t nMempoolUsage = mempool.DynamicMemoryUsage();
    LOCK2(cs_main, cs_LastBlockFile);
    assert(this->CanFlushToDisk());
    static int64_t nLastWrite = 0;
    static int64_t nLastFlush = 0;
    std::set<int> setFilesToPrune;
    bool full_flush_completed = false;
    try {
    {
        bool fFlushForPrune = false;
        bool fDoFullFlush = false;
        if (fPruneMode && (fCheckForPruning || nManualPruneHeight > 0) && !fReindex) {
            if (nManualPruneHeight > 0) {
                FindFilesToPruneManual(setFilesToPrune, nManualPruneHeight);
            } else {
                FindFilesToPrune(setFilesToPrune, chainparams.PruneAfterHeight());
                fCheckForPruning = false;
            }
            if (!setFilesToPrune.empty()) {
                fFlushForPrune = true;
                if (!fHavePruned) {
                    pblocktree->WriteFlag("prunedblockfiles", true);
                    fHavePruned = true;
                }
            }
        }
        int64_t nNow = GetTimeMicros();
        // Avoid writing/flushing immediately after startup.
        if (nLastWrite == 0) {
            nLastWrite = nNow;
        }
        if (nLastFlush == 0) {
            nLastFlush = nNow;
        }
        int64_t nMempoolSizeMax = gArgs.GetArg("-maxmempool", DEFAULT_MAX_MEMPOOL_SIZE) * 1000000;
        int64_t cacheSize = CoinsTip().DynamicMemoryUsage();
        int64_t nTotalSpace = nCoinCacheUsage + std::max<int64_t>(nMempoolSizeMax - nMempoolUsage, 0);
        // The cache is large and we're within 10% and 10 MiB of the limit, but we have time now (not in the middle of a block processing).
        bool fCacheLarge = mode == FlushStateMode::PERIODIC && cacheSize > std::max((9 * nTotalSpace) / 10, nTotalSpace - MAX_BLOCK_COINSDB_USAGE * 1024 * 1024);
        // The cache is over the limit, we have to write now.
        bool fCacheCritical = mode == FlushStateMode::IF_NEEDED && cacheSize > nTotalSpace;
        // It's been a while since we wrote the block index to disk. Do this frequently, so we don't need to redownload after a crash.
        bool fPeriodicWrite = mode == FlushStateMode::PERIODIC && nNow > nLastWrite + (int64_t)DATABASE_WRITE_INTERVAL * 1000000;
        // It's been very long since we flushed the cache. Do this infrequently, to optimize cache usage.
        bool fPeriodicFlush = mode == FlushStateMode::PERIODIC && nNow > nLastFlush + (int64_t)DATABASE_FLUSH_INTERVAL * 1000000;
        // Combine all conditions that result in a full cache flush.
        fDoFullFlush = (mode == FlushStateMode::ALWAYS) || fCacheLarge || fCacheCritical || fPeriodicFlush || fFlushForPrune;
        // Write blocks and block index to disk.
        if (fDoFullFlush || fPeriodicWrite) {
            // Depend on nMinDiskSpace to ensure we can write block index
            if (!CheckDiskSpace(GetBlocksDir())) {
                return AbortNode(state, "Disk space is too low!", _("Error: Disk space is too low!").translated, CClientUIInterface::MSG_NOPREFIX);
            }
            // First make sure all block and undo data is flushed to disk.
            FlushBlockFile();
            // Then update all block file information (which may refer to block and undo files).
            {
                std::vector<std::pair<int, const CBlockFileInfo*> > vFiles;
                vFiles.reserve(setDirtyFileInfo.size());
                for (std::set<int>::iterator it = setDirtyFileInfo.begin(); it != setDirtyFileInfo.end(); ) {
                    vFiles.push_back(std::make_pair(*it, &vinfoBlockFile[*it]));
                    setDirtyFileInfo.erase(it++);
                }
                std::vector<const CBlockIndex*> vBlocks;
                vBlocks.reserve(setDirtyBlockIndex.size());
                for (std::set<CBlockIndex*>::iterator it = setDirtyBlockIndex.begin(); it != setDirtyBlockIndex.end(); ) {
                    vBlocks.push_back(*it);
                    setDirtyBlockIndex.erase(it++);
                }
                if (!pblocktree->WriteBatchSync(vFiles, nLastBlockFile, vBlocks)) {
                    return AbortNode(state, "Failed to write to block index database");
                }
            }
            // Finally remove any pruned files
            if (fFlushForPrune)
                UnlinkPrunedFiles(setFilesToPrune);
            nLastWrite = nNow;
        }
        // use a bit more memory in normal usage
        const size_t memoryCacheSizeMax = IsInitialBlockDownload() ? nCustomMemUsage : (nCustomMemUsage << 1);
        bool fMemoryCacheLarge = fDoFullFlush || (mode == FlushStateMode::IF_NEEDED && pcustomcsview->SizeEstimate() > memoryCacheSizeMax);
        // Flush best chain related state. This can only be done if the blocks / block index write was also done.
        if (fMemoryCacheLarge && !CoinsTip().GetBestBlock().IsNull()) {
            // Flush view first to estimate size on disk later
            if (!pcustomcsview->Flush()) {
                return AbortNode(state, "Failed to write db batch");
            }
            // Typical Coin structures on disk are around 48 bytes in size.
            // Pushing a new one to the database can cause it to be written
            // twice (once in the log, and once in the tables). This is already
            // an overestimation, as most will delete an existing entry or
            // overwrite one. Still, use a conservative safety factor of 2.
            if (!CheckDiskSpace(GetDataDir(), 48 * 2 * 2 * CoinsTip().GetCacheSize() + pcustomcsDB->SizeEstimate())) {
                return AbortNode(state, "Disk space is too low!", _("Error: Disk space is too low!").translated, CClientUIInterface::MSG_NOPREFIX);
            }
            // Flush the chainstate (which may refer to block index entries).
            if (!CoinsTip().Flush() || !pcustomcsDB->Flush()) {
                return AbortNode(state, "Failed to write to coin or masternode db to disk");
            }
            if (!compactBegin.empty() && !compactEnd.empty()) {
                auto time = GetTimeMillis();
                pcustomcsDB->Compact(compactBegin, compactEnd);
                compactBegin.clear();
                compactEnd.clear();
                LogPrint(BCLog::BENCH, "    - DB compacting takes: %dms\n", GetTimeMillis() - time);
            }
            nLastFlush = nNow;
            full_flush_completed = true;
        }
    }
    if (full_flush_completed) {
        // Update best block in wallet (so we can detect restored wallets).
        GetMainSignals().ChainStateFlushed(m_chain.GetLocator());
    }
    } catch (const std::runtime_error& e) {
        return AbortNode(state, std::string("System error while flushing: ") + e.what());
    }
    return true;
}

void CChainState::ForceFlushStateToDisk() {
    CValidationState state;
    const CChainParams& chainparams = Params();
    if (!this->FlushStateToDisk(chainparams, state, FlushStateMode::ALWAYS)) {
        LogPrintf("%s: failed to flush state (%s)\n", __func__, FormatStateMessage(state));
    }
}

void CChainState::PruneAndFlush() {
    CValidationState state;
    fCheckForPruning = true;
    const CChainParams& chainparams = Params();

    if (!this->FlushStateToDisk(chainparams, state, FlushStateMode::NONE)) {
        LogPrintf("%s: failed to flush state (%s)\n", __func__, FormatStateMessage(state));
    }
}

static void DoWarning(const std::string& strWarning)
{
    static bool fWarned = false;
    SetMiscWarning(strWarning);
    if (!fWarned) {
        AlertNotify(strWarning);
        fWarned = true;
    }
}

/** Private helper function that concatenates warning messages. */
static void AppendWarning(std::string& res, const std::string& warn)
{
    if (!res.empty()) res += ", ";
    res += warn;
}

/** Check warning conditions and do some notifications on new chain tip set. */
void static UpdateTip(const CBlockIndex* pindexNew, const CChainParams& chainParams)
    EXCLUSIVE_LOCKS_REQUIRED(::cs_main)
{
    // New best block
    mempool.AddTransactionsUpdated(1);

    {
        LOCK(g_best_block_mutex);
        g_best_block = pindexNew->GetBlockHash();
        g_best_block_cv.notify_all();
    }

    std::string warningMessages;
    if (!::ChainstateActive().IsInitialBlockDownload())
    {
        int nUpgraded = 0;
        const CBlockIndex* pindex = pindexNew;
        for (int bit = 0; bit < VERSIONBITS_NUM_BITS; bit++) {
            WarningBitsConditionChecker checker(bit);
            ThresholdState state = checker.GetStateFor(pindex, chainParams.GetConsensus(), warningcache[bit]);
            if (state == ThresholdState::ACTIVE || state == ThresholdState::LOCKED_IN) {
                const std::string strWarning = strprintf(_("Warning: unknown new rules activated (versionbit %i)").translated, bit);
                if (state == ThresholdState::ACTIVE) {
                    DoWarning(strWarning);
                } else {
                    AppendWarning(warningMessages, strWarning);
                }
            }
        }
        // Check the version of the last 100 blocks to see if we need to upgrade:
        for (int i = 0; i < 100 && pindex != nullptr; i++)
        {
            int32_t nExpectedVersion = ComputeBlockVersion(pindex->pprev, chainParams.GetConsensus());
            if (pindex->nVersion > VERSIONBITS_LAST_OLD_BLOCK_VERSION && (pindex->nVersion & ~nExpectedVersion) != 0)
                ++nUpgraded;
            pindex = pindex->pprev;
        }
        if (nUpgraded > 0)
            AppendWarning(warningMessages, strprintf(_("%d of last 100 blocks have unexpected version").translated, nUpgraded));
    }

    static int64_t lastTipTime = 0;
    auto currentTime = GetSystemTimeInSeconds();
    if (!warningMessages.empty() || !::ChainstateActive().IsInitialBlockDownload() || lastTipTime < currentTime - 20) {
        lastTipTime = currentTime;
        LogPrintf("%s: new best=%s height=%d version=0x%08x log2_work=%.8g tx=%lu date='%s' progress=%f cache=%.1fMiB(%utxo)", __func__, /* Continued */
            pindexNew->GetBlockHash().ToString(), pindexNew->nHeight, pindexNew->nVersion,
            log(pindexNew->nChainWork.getdouble())/log(2.0), (unsigned long)pindexNew->nChainTx,
            FormatISO8601DateTime(pindexNew->GetBlockTime()),
            GuessVerificationProgress(chainParams.TxData(), pindexNew), ::ChainstateActive().CoinsTip().DynamicMemoryUsage() * (1.0 / (1<<20)), ::ChainstateActive().CoinsTip().GetCacheSize());
        if (!warningMessages.empty())
            LogPrintf(" warning='%s'", warningMessages); /* Continued */
        LogPrintf("\n");
    }
}

/** Disconnect m_chain's tip.
  * After calling, the mempool will be in an inconsistent state, with
  * transactions from disconnected blocks being added to disconnectpool.  You
  * should make the mempool consistent again by calling UpdateMempoolForReorg.
  * with cs_main held.
  *
  * If disconnectpool is nullptr, then no disconnected transactions are added to
  * disconnectpool (note that the caller is responsible for mempool consistency
  * in any case).
  */
bool CChainState::DisconnectTip(CValidationState& state, const CChainParams& chainparams, DisconnectedBlockTransactions *disconnectpool)
{
    m_disconnectTip = true;
    CBlockIndex *pindexDelete = m_chain.Tip();
    assert(pindexDelete);
    // Read block from disk.
    std::shared_ptr<CBlock> pblock = std::make_shared<CBlock>();
    CBlock& block = *pblock;
    if (!ReadBlockFromDisk(block, pindexDelete, chainparams.GetConsensus())) {
        m_disconnectTip = false;
        return error("DisconnectTip(): Failed to read block");
    }
    // Apply the block atomically to the chain state.
    int64_t nStart = GetTimeMicros();
    {
        CCoinsViewCache view(&CoinsTip());
        CCustomCSView mnview(*pcustomcsview);
        CUndosView undosView(*pundosView);
        assert(view.GetBestBlock() == pindexDelete->GetBlockHash());
        std::vector<CAnchorConfirmMessage> disconnectedConfirms;
        if (DisconnectBlock(block, pindexDelete, view, mnview, undosView, disconnectedConfirms) != DISCONNECT_OK) {
            // no usable history
            if (paccountHistoryDB) {
                paccountHistoryDB->Discard();
            }
            if (pburnHistoryDB) {
                pburnHistoryDB->Discard();
            }
            if (pvaultHistoryDB) {
                pvaultHistoryDB->Discard();
            }
            m_disconnectTip = false;
            return error("DisconnectTip(): DisconnectBlock %s failed", pindexDelete->GetBlockHash().ToString());
        }
        bool flushed = view.Flush() && mnview.Flush() && undosView.Flush();
        assert(flushed);

        // flush history
        if (paccountHistoryDB) {
            paccountHistoryDB->Flush();
        }
        if (pburnHistoryDB) {
            pburnHistoryDB->Flush();
        }
        if (pvaultHistoryDB) {
            pvaultHistoryDB->Flush();
        }

        if (!disconnectedConfirms.empty()) {
            for (auto const & confirm : disconnectedConfirms) {
                panchorAwaitingConfirms->Add(confirm);
            }
            // we do not clear ALL votes (even they are stale) for the case of rapid tip changing. At least, they'll be deleted after their rewards
            if (!IsInitialBlockDownload()) {
                panchorAwaitingConfirms->ReVote();
            }
        }
    }
    LogPrint(BCLog::BENCH, "- Disconnect block: %.2fms\n", (GetTimeMicros() - nStart) * MILLI);
    // Write the chain state to disk, if necessary.
    if (!FlushStateToDisk(chainparams, state, FlushStateMode::IF_NEEDED)) {
        m_disconnectTip = false;
        return false;
    }

    if (disconnectpool) {
        // Save transactions to re-add to mempool at end of reorg
        for (auto it = block.vtx.rbegin(); it != block.vtx.rend(); ++it) {
            disconnectpool->addTransaction(*it);
        }
        while (disconnectpool->DynamicMemoryUsage() > MAX_DISCONNECTED_TX_POOL_SIZE * 1000) {
            // Drop the earliest entry, and remove its children from the mempool.
            auto it = disconnectpool->queuedTx.get<insertion_order>().begin();
            mempool.removeRecursive(**it, MemPoolRemovalReason::REORG);
            disconnectpool->removeEntry(it);
        }
    }

    m_chain.SetTip(pindexDelete->pprev);

    UpdateTip(pindexDelete->pprev, chainparams);
    // Let wallets know transactions went from 1-confirmed to
    // 0-confirmed or conflicted:
    GetMainSignals().BlockDisconnected(pblock);
    m_disconnectTip = false;
    return true;
}

static int64_t nTimeReadFromDisk = 0;
static int64_t nTimeConnectTotal = 0;
static int64_t nTimeFlush = 0;
static int64_t nTimeChainState = 0;
static int64_t nTimePostConnect = 0;

struct PerBlockConnectTrace {
    CBlockIndex* pindex = nullptr;
    std::shared_ptr<const CBlock> pblock;
    std::shared_ptr<std::vector<CTransactionRef>> conflictedTxs;
    PerBlockConnectTrace() : conflictedTxs(std::make_shared<std::vector<CTransactionRef>>()) {}
};
/**
 * Used to track blocks whose transactions were applied to the UTXO state as a
 * part of a single ActivateBestChainStep call.
 *
 * This class also tracks transactions that are removed from the mempool as
 * conflicts (per block) and can be used to pass all those transactions
 * through SyncTransaction.
 *
 * This class assumes (and asserts) that the conflicted transactions for a given
 * block are added via mempool callbacks prior to the BlockConnected() associated
 * with those transactions. If any transactions are marked conflicted, it is
 * assumed that an associated block will always be added.
 *
 * This class is single-use, once you call GetBlocksConnected() you have to throw
 * it away and make a new one.
 */
class ConnectTrace {
private:
    std::vector<PerBlockConnectTrace> blocksConnected;
    CTxMemPool &pool;
    boost::signals2::scoped_connection m_connNotifyEntryRemoved;

public:
    explicit ConnectTrace(CTxMemPool &_pool) : blocksConnected(1), pool(_pool) {
        m_connNotifyEntryRemoved = pool.NotifyEntryRemoved.connect(std::bind(&ConnectTrace::NotifyEntryRemoved, this, std::placeholders::_1, std::placeholders::_2));
    }

    void BlockConnected(CBlockIndex* pindex, std::shared_ptr<const CBlock> pblock) {
        assert(!blocksConnected.back().pindex);
        assert(pindex);
        assert(pblock);
        blocksConnected.back().pindex = pindex;
        blocksConnected.back().pblock = std::move(pblock);
        blocksConnected.emplace_back();
    }

    std::vector<PerBlockConnectTrace>& GetBlocksConnected() {
        // We always keep one extra block at the end of our list because
        // blocks are added after all the conflicted transactions have
        // been filled in. Thus, the last entry should always be an empty
        // one waiting for the transactions from the next block. We pop
        // the last entry here to make sure the list we return is sane.
        assert(!blocksConnected.back().pindex);
        assert(blocksConnected.back().conflictedTxs->empty());
        blocksConnected.pop_back();
        return blocksConnected;
    }

    void NotifyEntryRemoved(CTransactionRef txRemoved, MemPoolRemovalReason reason) {
        assert(!blocksConnected.back().pindex);
        if (reason == MemPoolRemovalReason::CONFLICT) {
            blocksConnected.back().conflictedTxs->emplace_back(std::move(txRemoved));
        }
    }
};

/**
 * Connect a new block to m_chain. pblock is either nullptr or a pointer to a CBlock
 * corresponding to pindexNew, to bypass loading it again from disk.
 *
 * The block is added to connectTrace if connection succeeds.
 */
bool CChainState::ConnectTip(CValidationState& state, const CChainParams& chainparams, CBlockIndex* pindexNew, const std::shared_ptr<const CBlock>& pblock, ConnectTrace& connectTrace, DisconnectedBlockTransactions &disconnectpool)
{
    assert(pindexNew->pprev == m_chain.Tip());
    // Read block from disk.
    int64_t nTime1 = GetTimeMicros();
    std::shared_ptr<const CBlock> pthisBlock;
    if (!pblock) {
        std::shared_ptr<CBlock> pblockNew = std::make_shared<CBlock>();
        if (!ReadBlockFromDisk(*pblockNew, pindexNew, chainparams.GetConsensus()))
            return AbortNode(state, "Failed to read block");
        pthisBlock = pblockNew;
    } else {
        pthisBlock = pblock;
    }
    const CBlock& blockConnecting = *pthisBlock;
    // Apply the block atomically to the chain state.
    int64_t nTime2 = GetTimeMicros(); nTimeReadFromDisk += nTime2 - nTime1;
    int64_t nTime3;
    LogPrint(BCLog::BENCH, "  - Load block from disk: %.2fms [%.2fs]\n", (nTime2 - nTime1) * MILLI, nTimeReadFromDisk * MICRO);
    {
        CCoinsViewCache view(&CoinsTip());
        CCustomCSView mnview(*pcustomcsview);
        CUndosView undosView(*pundosView);
        std::vector<uint256> rewardedAnchors;
        bool rv = ConnectBlock(blockConnecting, state, pindexNew, view, mnview, undosView, chainparams, rewardedAnchors);
        GetMainSignals().BlockChecked(blockConnecting, state);
        if (!rv) {
            if (state.IsInvalid()) {
                InvalidBlockFound(pindexNew, state);
            }
            // no usable history
            if (paccountHistoryDB) {
                paccountHistoryDB->Discard();
            }
            if (pburnHistoryDB) {
                pburnHistoryDB->Discard();
            }
            if (pvaultHistoryDB) {
                pvaultHistoryDB->Discard();
            }
            return error("%s: ConnectBlock %s failed, %s", __func__, pindexNew->GetBlockHash().ToString(), FormatStateMessage(state));
        }
        nTime3 = GetTimeMicros(); nTimeConnectTotal += nTime3 - nTime2;
        LogPrint(BCLog::BENCH, "  - Connect total: %.2fms [%.2fs (%.2fms/blk)]\n", (nTime3 - nTime2) * MILLI, nTimeConnectTotal * MICRO, nTimeConnectTotal * MILLI / nBlocksTotal);
        bool flushed = view.Flush() && mnview.Flush() && undosView.Flush();
        assert(flushed);

        // flush history
        if (paccountHistoryDB) {
            paccountHistoryDB->Flush();
        }
        if (pburnHistoryDB) {
            pburnHistoryDB->Flush();
        }
        if (pvaultHistoryDB) {
            pvaultHistoryDB->Flush();
        }

        // anchor rewards re-voting etc...
        if (!rewardedAnchors.empty()) {
            // we do not clear ALL votes (even they are stale) for the case of rapid tip changing. At least, they'll be deleted after their rewards
            for (auto const & btcTxHash : rewardedAnchors) {
                panchorAwaitingConfirms->EraseAnchor(btcTxHash);
            }
        }
    }
    int64_t nTime4 = GetTimeMicros(); nTimeFlush += nTime4 - nTime3;
    LogPrint(BCLog::BENCH, "  - Flush: %.2fms [%.2fs (%.2fms/blk)]\n", (nTime4 - nTime3) * MILLI, nTimeFlush * MICRO, nTimeFlush * MILLI / nBlocksTotal);
    // Write the chain state to disk, if necessary.
    if (!FlushStateToDisk(chainparams, state, FlushStateMode::IF_NEEDED))
        return false;
    int64_t nTime5 = GetTimeMicros(); nTimeChainState += nTime5 - nTime4;
    LogPrint(BCLog::BENCH, "  - Writing chainstate: %.2fms [%.2fs (%.2fms/blk)]\n", (nTime5 - nTime4) * MILLI, nTimeChainState * MICRO, nTimeChainState * MILLI / nBlocksTotal);
    // Remove conflicting transactions from the mempool.;
    mempool.removeForBlock(blockConnecting.vtx, pindexNew->nHeight);
    disconnectpool.removeForBlock(blockConnecting.vtx);
    // Update m_chain & related variables.
    m_chain.SetTip(pindexNew);
    UpdateTip(pindexNew, chainparams);

    // Update teams every anchoringTeamChange number of blocks
    if (pindexNew->nHeight >= Params().GetConsensus().DakotaHeight &&
            pindexNew->nHeight % Params().GetConsensus().mn.anchoringTeamChange == 0) {
        pcustomcsview->CalcAnchoringTeams(blockConnecting.stakeModifier, pindexNew);

        // Delete old and now invalid anchor confirms
        panchorAwaitingConfirms->Clear();

        // Revote to pay any unrewarded anchor confirms
        if (!IsInitialBlockDownload()) {
            panchorAwaitingConfirms->ReVote();
        }
    }

    int64_t nTime6 = GetTimeMicros(); nTimePostConnect += nTime6 - nTime5; nTimeTotal += nTime6 - nTime1;
    LogPrint(BCLog::BENCH, "  - Connect postprocess: %.2fms [%.2fs (%.2fms/blk)]\n", (nTime6 - nTime5) * MILLI, nTimePostConnect * MICRO, nTimePostConnect * MILLI / nBlocksTotal);
    LogPrint(BCLog::BENCH, "- Connect block: %.2fms [%.2fs (%.2fms/blk)]\n", (nTime6 - nTime1) * MILLI, nTimeTotal * MICRO, nTimeTotal * MILLI / nBlocksTotal);

    connectTrace.BlockConnected(pindexNew, std::move(pthisBlock));
    return true;
}

/**
 * Return the tip of the chain with the most work in it, that isn't
 * known to be invalid (it's however far from certain to be valid).
 */
CBlockIndex* CChainState::FindMostWorkChain() {
    do {
        CBlockIndex *pindexNew = nullptr;

        // Find the best candidate header.
        {
            std::set<CBlockIndex*, CBlockIndexWorkComparator>::reverse_iterator it = setBlockIndexCandidates.rbegin();
            if (it == setBlockIndexCandidates.rend())
                return nullptr;
            pindexNew = *it;
        }

        // Check whether all blocks on the path between the currently active chain and the candidate are valid.
        // Just going until the active chain is an optimization, as we know all blocks in it are valid already.
        CBlockIndex *pindexTest = pindexNew;
        bool fInvalidAncestor = false;
        while (pindexTest && !m_chain.Contains(pindexTest)) {
            assert(pindexTest->HaveTxsDownloaded() || pindexTest->nHeight == 0);

            // Pruned nodes may have entries in setBlockIndexCandidates for
            // which block files have been deleted.  Remove those as candidates
            // for the most work chain if we come across them; we can't switch
            // to a chain unless we have all the non-active-chain parent blocks.
            bool fFailedChain = pindexTest->nStatus & BLOCK_FAILED_MASK;
            bool fMissingData = !(pindexTest->nStatus & BLOCK_HAVE_DATA);
            if (fFailedChain || fMissingData) {
                // Candidate chain is not usable (either invalid or missing data)
                if (fFailedChain && (pindexBestInvalid == nullptr || pindexNew->nChainWork > pindexBestInvalid->nChainWork))
                    pindexBestInvalid = pindexNew;
                CBlockIndex *pindexFailed = pindexNew;
                // Remove the entire chain from the set.
                while (pindexTest != pindexFailed) {
                    if (fFailedChain) {
                        pindexFailed->nStatus |= BLOCK_FAILED_CHILD;
                    } else if (fMissingData) {
                        // If we're missing data, then add back to m_blocks_unlinked,
                        // so that if the block arrives in the future we can try adding
                        // to setBlockIndexCandidates again.
                        m_blockman.m_blocks_unlinked.insert(
                            std::make_pair(pindexFailed->pprev, pindexFailed));
                    }
                    setBlockIndexCandidates.erase(pindexFailed);
                    pindexFailed = pindexFailed->pprev;
                }
                setBlockIndexCandidates.erase(pindexTest);
                fInvalidAncestor = true;
                break;
            }
            pindexTest = pindexTest->pprev;
        }
        if (!fInvalidAncestor)
            return pindexNew;
    } while(true);
}

/** Delete all entries in setBlockIndexCandidates that are worse than the current tip. */
void CChainState::PruneBlockIndexCandidates() {
    // Note that we can't delete the current block itself, as we may need to return to it later in case a
    // reorganization to a better block fails.
    std::set<CBlockIndex*, CBlockIndexWorkComparator>::iterator it = setBlockIndexCandidates.begin();
    while (it != setBlockIndexCandidates.end() && setBlockIndexCandidates.value_comp()(*it, m_chain.Tip())) {
        setBlockIndexCandidates.erase(it++);
    }
    // Either the current tip or a successor of it we're working towards is left in setBlockIndexCandidates.
    assert(!setBlockIndexCandidates.empty());
//    LogPrintf("TRACE PruneBlockIndexCandidates() after: setBlockIndexCandidates: %i\n", setBlockIndexCandidates.size());
}

//! Returns last CBlockIndex* that is a checkpoint
static CBlockIndex* GetLastCheckpoint(const CCheckpointData& data) EXCLUSIVE_LOCKS_REQUIRED(cs_main)
{
    const MapCheckpoints& checkpoints = data.mapCheckpoints;

    for (const MapCheckpoints::value_type& i : reverse_iterate(checkpoints))
    {
        const uint256& hash = i.second;
        CBlockIndex* pindex = LookupBlockIndex(hash);
        if (pindex) {
            return pindex;
        }
    }
    return nullptr;
}

/**
 * Try to make some progress towards making pindexMostWork the active block.
 * pblock is either nullptr or a pointer to a CBlock corresponding to pindexMostWork.
 */
bool CChainState::ActivateBestChainStep(CValidationState& state, const CChainParams& chainparams, CBlockIndex* pindexMostWork, const std::shared_ptr<const CBlock>& pblock, bool& fInvalidFound, ConnectTrace& connectTrace)
{
    AssertLockHeld(cs_main);

    const CBlockIndex *pindexOldTip = m_chain.Tip();
    const CBlockIndex *pindexFork = m_chain.FindFork(pindexMostWork);

    // Disconnect active blocks which are no longer in the best chain.
    bool fBlocksDisconnected = false;
    DisconnectedBlockTransactions disconnectpool;
    auto disconnectBlocksTo = [&](const CBlockIndex *pindex) -> bool {
        while (m_chain.Tip() && m_chain.Tip() != pindex) {
            if (!DisconnectTip(state, chainparams, &disconnectpool)) {
                // This is likely a fatal error, but keep the mempool consistent,
                // just in case. Only remove from the mempool in this case.
                UpdateMempoolForReorg(disconnectpool, false);

                // If we're unable to disconnect a block during normal operation,
                // then that is a failure of our local system -- we should abort
                // rather than stay on a less work chain.
                return AbortNode(state, "Failed to disconnect block; see debug.log for details");
            }
            fBlocksDisconnected = true;

            if (ShutdownRequested())
                break;
        }
        return true;
    };

    if (!disconnectBlocksTo(pindexFork))
        return false;

    // Build list of new blocks to connect.
    std::vector<CBlockIndex*> vpindexToConnect;
    bool fContinue = true;
    int nHeight = pindexFork ? pindexFork->nHeight : -1;
    while (fContinue && nHeight != pindexMostWork->nHeight) {
        // Don't iterate the entire list of potential improvements toward the best tip, as we likely only need
        // a few blocks along the way.
        int nTargetHeight = std::min(nHeight + 32, pindexMostWork->nHeight);
        vpindexToConnect.clear();
        vpindexToConnect.reserve(nTargetHeight - nHeight);
        CBlockIndex *pindexIter = pindexMostWork->GetAncestor(nTargetHeight);
        while (pindexIter && pindexIter->nHeight != nHeight) {
            vpindexToConnect.push_back(pindexIter);
            pindexIter = pindexIter->pprev;
        }
        nHeight = nTargetHeight;

        // Connect new blocks.
        for (CBlockIndex *pindexConnect : reverse_iterate(vpindexToConnect)) {
            state = CValidationState();
            if (!ConnectTip(state, chainparams, pindexConnect, pindexConnect == pindexMostWork ? pblock : std::shared_ptr<const CBlock>(), connectTrace, disconnectpool)) {
                if (state.IsInvalid()) {
                    fContinue = false;
                    if (state.GetRejectReason() == "high-hash"
                    || (pindexConnect == pindexMostWork
                    && pindexConnect->nHeight >= chainparams.GetConsensus().FortCanningParkHeight
                    && state.GetRejectCode() == REJECT_CUSTOMTX)) {
                        UpdateMempoolForReorg(disconnectpool, false);
                        return false;
                    }
                    fInvalidFound = true;
                    InvalidChainFound(vpindexToConnect.front());
                    if (state.GetReason() == ValidationInvalidReason::BLOCK_MUTATED) {
                        // prior EunosHeight we shoutdown node on mutated block
                        if (ShutdownRequested()) {
                            return false;
                        }
                        // now block cannot be part of blockchain either
                        // but it can be produced by outdated/malicious masternode
                        // so we should not shutdown entire network
                        if (auto blockIndex = ChainActive()[vpindexToConnect.front()->nHeight]) {
                            auto checkPoint = GetLastCheckpoint(chainparams.Checkpoints());
                            if (checkPoint && blockIndex->nHeight > checkPoint->nHeight) {
                                disconnectBlocksTo(blockIndex);
                            }
                        }
                    }
                    if (pindexConnect == pindexMostWork
                    && (pindexConnect->nHeight < chainparams.GetConsensus().EunosHeight
                    || state.GetRejectCode() == REJECT_CUSTOMTX)) {
                        // NOTE: Invalidate blocks back to last checkpoint
                        auto &checkpoints = chainparams.Checkpoints().mapCheckpoints;
                        //calculate the latest suitable checkpoint block height
                        auto checkpointIt = checkpoints.lower_bound(pindexConnect->nHeight);
                        auto fallbackCheckpointBlockHeight = (checkpointIt != checkpoints.begin()) ? (--checkpointIt)->first : 0;

                        CBlockIndex *blockIndex = nullptr;
                        //check spv and anchors are available and try it first
                        if (spv::pspv && panchors) {
                            auto fallbackAnchor = panchors->GetLatestAnchorUpToDeFiHeight(pindexConnect->nHeight);
                            if (fallbackAnchor && (fallbackAnchor->anchor.height > static_cast<THeight>(fallbackCheckpointBlockHeight))) {
                                blockIndex = LookupBlockIndex(fallbackAnchor->anchor.blockHash);
                            }
                        }
                        if (!blockIndex && fallbackCheckpointBlockHeight > 0) {// it doesn't makes sense backward to genesis
                            blockIndex = LookupBlockIndex(checkpointIt->second);
                        }
                        //fallback
                        if (blockIndex) {
                            if (!disconnectBlocksTo(blockIndex))
                                return false;
                        }
                    }
                    break;
                } else {
                    // A system error occurred (disk space, database error, ...).
                    // Make the mempool consistent with the current tip, just in case
                    // any observers try to use it before shutdown.
                    UpdateMempoolForReorg(disconnectpool, false);
                    return false;
                }
            } else {
                PruneBlockIndexCandidates();
                if (!pindexOldTip || m_chain.Tip()->nChainWork > pindexOldTip->nChainWork) {
                    // We're in a better position than we were. Return temporarily to release the lock.
                    fContinue = false;
                    break;
                }
            }
        }
    }

    if (fBlocksDisconnected) {
        // If any blocks were disconnected, disconnectpool may be non empty.  Add
        // any disconnected transactions back to the mempool.
        UpdateMempoolForReorg(disconnectpool, true);
    }
    mempool.xcheck(&CoinsTip(), pcustomcsview.get(), chainparams);

    // Callbacks/notifications for a new best chain.
    if (fInvalidFound)
        CheckForkWarningConditionsOnNewFork(vpindexToConnect.back());
    else
        CheckForkWarningConditions();

    return true;
}

static bool NotifyHeaderTip() LOCKS_EXCLUDED(cs_main) {
    bool fNotify = false;
    bool fInitialBlockDownload = false;
    static CBlockIndex* pindexHeaderOld = nullptr;
    CBlockIndex* pindexHeader = nullptr;
    {
        LOCK(cs_main);
        pindexHeader = pindexBestHeader;

        if (pindexHeader != pindexHeaderOld) {
            fNotify = true;
            fInitialBlockDownload = ::ChainstateActive().IsInitialBlockDownload();
            pindexHeaderOld = pindexHeader;
        }
    }
    // Send block tip changed notifications without cs_main
    if (fNotify) {
        uiInterface.NotifyHeaderTip(fInitialBlockDownload, pindexHeader);
    }
    return fNotify;
}

static void LimitValidationInterfaceQueue() LOCKS_EXCLUDED(cs_main) {
    AssertLockNotHeld(cs_main);

    if (GetMainSignals().CallbacksPending() > 10) {
        SyncWithValidationInterfaceQueue();
    }
}

/**
 * Make the best chain active, in multiple steps. The result is either failure
 * or an activated best chain. pblock is either nullptr or a pointer to a block
 * that is already loaded (to avoid loading it again from disk).
 *
 * ActivateBestChain is split into steps (see ActivateBestChainStep) so that
 * we avoid holding cs_main for an extended period of time; the length of this
 * call may be quite long during reindexing or a substantial reorg.
 */
bool CChainState::ActivateBestChain(CValidationState &state, const CChainParams& chainparams, std::shared_ptr<const CBlock> pblock) {
    // Note that while we're often called here from ProcessNewBlock, this is
    // far from a guarantee. Things in the P2P/RPC will often end up calling
    // us in the middle of ProcessNewBlock - do not assume pblock is set
    // sanely for performance or correctness!
    AssertLockNotHeld(cs_main);

    // ABC maintains a fair degree of expensive-to-calculate internal state
    // because this function periodically releases cs_main so that it does not lock up other threads for too long
    // during large connects - and to allow for e.g. the callback queue to drain
    // we use m_cs_chainstate to enforce mutual exclusion so that only one caller may execute this function at a time
    LOCK(m_cs_chainstate);

    CBlockIndex *pindexMostWork = nullptr;
    CBlockIndex *pindexNewTip = nullptr;
    int nStopAtHeight = gArgs.GetArg("-stopatheight", DEFAULT_STOPATHEIGHT);
    do {
        // Block until the validation queue drains. This should largely
        // never happen in normal operation, however may happen during
        // reindex, causing memory blowup if we run too far ahead.
        // Note that if a validationinterface callback ends up calling
        // ActivateBestChain this may lead to a deadlock! We should
        // probably have a DEBUG_LOCKORDER test for this in the future.
        LimitValidationInterfaceQueue();
        {
            LOCK2(cs_main, ::mempool.cs); // Lock transaction pool for at least as long as it takes for connectTrace to be consumed
            CBlockIndex* starting_tip = m_chain.Tip();
            bool blocks_connected = false;
            do {
                // We absolutely may not unlock cs_main until we've made forward progress
                // (with the exception of shutdown due to hardware issues, low disk space, etc).
                ConnectTrace connectTrace(mempool); // Destructed before cs_main is unlocked

                if (pindexMostWork == nullptr) {
                    pindexMostWork = FindMostWorkChain();
                }

                // Whether we have anything to do at all.
                if (pindexMostWork == nullptr || pindexMostWork == m_chain.Tip()) {
                    break;
                }

                bool fInvalidFound = false;
                std::shared_ptr<const CBlock> nullBlockPtr;
                if (!ActivateBestChainStep(state, chainparams, pindexMostWork, pblock && pblock->GetHash() == pindexMostWork->GetBlockHash() ? pblock : nullBlockPtr, fInvalidFound, connectTrace))
                    return false;
                blocks_connected = true;

                if (fInvalidFound) {
                    // Wipe cache, we may need another branch now.
                    pindexMostWork = nullptr;
                }

                pindexNewTip = m_chain.Tip();

                for (const PerBlockConnectTrace& trace : connectTrace.GetBlocksConnected()) {
                    assert(trace.pblock && trace.pindex);
                    GetMainSignals().BlockConnected(trace.pblock, trace.pindex, trace.conflictedTxs);
                }
            } while (!m_chain.Tip() || (starting_tip && CBlockIndexWorkComparator()(m_chain.Tip(), starting_tip)));
            if (!blocks_connected) return true;

            const CBlockIndex* pindexFork = m_chain.FindFork(starting_tip);
            bool fInitialDownload = IsInitialBlockDownload();

            // Notify external listeners about the new tip.
            // Enqueue while holding cs_main to ensure that UpdatedBlockTip is called in the order in which blocks are connected
            if (pindexFork != pindexNewTip) {
                // Notify ValidationInterface subscribers
                GetMainSignals().UpdatedBlockTip(pindexNewTip, pindexFork, fInitialDownload);

                // Always notify the UI if a new block tip was connected
                uiInterface.NotifyBlockTip(fInitialDownload, pindexNewTip);
            }
        }
        // When we reach this point, we switched to a new tip (stored in pindexNewTip).

        if (nStopAtHeight && pindexNewTip && pindexNewTip->nHeight >= nStopAtHeight) StartShutdown();

        // We check shutdown only after giving ActivateBestChainStep a chance to run once so that we
        // never shutdown before connecting the genesis block during LoadChainTip(). Previously this
        // caused an assert() failure during shutdown in such cases as the UTXO DB flushing checks
        // that the best block hash is non-null.
        if (ShutdownRequested())
            break;
    } while (pindexNewTip != pindexMostWork);
    CheckBlockIndex(chainparams.GetConsensus());

    // Write changes periodically to disk, after relay.
    if (!FlushStateToDisk(chainparams, state, FlushStateMode::PERIODIC)) {
        return false;
    }

    return true;
}

bool ActivateBestChain(CValidationState &state, const CChainParams& chainparams, std::shared_ptr<const CBlock> pblock) {
    return ::ChainstateActive().ActivateBestChain(state, chainparams, std::move(pblock));
}

bool CChainState::PreciousBlock(CValidationState& state, const CChainParams& params, CBlockIndex *pindex)
{
    {
        LOCK(cs_main);
        if (pindex->nChainWork < m_chain.Tip()->nChainWork) {
            // Nothing to do, this block is not at the tip.
            return true;
        }
        if (m_chain.Tip()->nChainWork > nLastPreciousChainwork) {
            // The chain has been extended since the last call, reset the counter.
            nBlockReverseSequenceId = -1;
        }
        nLastPreciousChainwork = m_chain.Tip()->nChainWork;
        setBlockIndexCandidates.erase(pindex);
        pindex->nSequenceId = nBlockReverseSequenceId;
        if (nBlockReverseSequenceId > std::numeric_limits<int32_t>::min()) {
            // We can't keep reducing the counter if somebody really wants to
            // call preciousblock 2**31-1 times on the same set of tips...
            nBlockReverseSequenceId--;
        }
        if (pindex->IsValid(BLOCK_VALID_TRANSACTIONS) && pindex->HaveTxsDownloaded()) {
            setBlockIndexCandidates.insert(pindex);
            PruneBlockIndexCandidates();
        }
    }

    return ActivateBestChain(state, params, std::shared_ptr<const CBlock>());
}
bool PreciousBlock(CValidationState& state, const CChainParams& params, CBlockIndex *pindex) {
    return ::ChainstateActive().PreciousBlock(state, params, pindex);
}

bool CChainState::InvalidateBlock(CValidationState& state, const CChainParams& chainparams, CBlockIndex *pindex)
{
    CBlockIndex* to_mark_failed = pindex;
    bool pindex_was_in_chain = false;
    int disconnected = 0;

    // We do not allow ActivateBestChain() to run while InvalidateBlock() is
    // running, as that could cause the tip to change while we disconnect
    // blocks.
    LOCK(m_cs_chainstate);

    // We'll be acquiring and releasing cs_main below, to allow the validation
    // callbacks to run. However, we should keep the block index in a
    // consistent state as we disconnect blocks -- in particular we need to
    // add equal-work blocks to setBlockIndexCandidates as we disconnect.
    // To avoid walking the block index repeatedly in search of candidates,
    // build a map once so that we can look up candidate blocks by chain
    // work as we go.
    std::multimap<const arith_uint256, CBlockIndex *> candidate_blocks_by_work;

    {
        LOCK(cs_main);
        CBlockIndex* pcheckpoint = GetLastCheckpoint(chainparams.Checkpoints());
        if (pcheckpoint && pindex->nHeight <= pcheckpoint->nHeight)
            return state.Invalid(ValidationInvalidReason::BLOCK_CHECKPOINT, error("Cannot invalidate block prior last checkpoint height %d", pcheckpoint->nHeight), REJECT_CHECKPOINT, "");

        for (const auto& entry : m_blockman.m_block_index) {
            CBlockIndex *candidate = entry.second;
            // We don't need to put anything in our active chain into the
            // multimap, because those candidates will be found and considered
            // as we disconnect.
            // Instead, consider only non-active-chain blocks that have at
            // least as much work as where we expect the new tip to end up.
            if (!m_chain.Contains(candidate) &&
                    !CBlockIndexWorkComparator()(candidate, pindex->pprev) &&
                    candidate->IsValid(BLOCK_VALID_TRANSACTIONS) &&
                    candidate->HaveTxsDownloaded()) {
                candidate_blocks_by_work.insert(std::make_pair(candidate->nChainWork, candidate));
            }
        }
    }

    // Disconnect (descendants of) pindex, and mark them invalid.
    while (true) {
        if (ShutdownRequested()) break;

        // Make sure the queue of validation callbacks doesn't grow unboundedly.
        LimitValidationInterfaceQueue();

        LOCK2(cs_main, ::mempool.cs); // Lock for as long as disconnectpool is in scope to make sure UpdateMempoolForReorg is called after DisconnectTip without unlocking in between
        if (!m_chain.Contains(pindex)) break;
        pindex_was_in_chain = true;
        CBlockIndex *invalid_walk_tip = m_chain.Tip();

        // ActivateBestChain considers blocks already in m_chain
        // unconditionally valid already, so force disconnect away from it.
        DisconnectedBlockTransactions disconnectpool;
        bool ret = DisconnectTip(state, chainparams, &disconnectpool);
        // DisconnectTip will add transactions to disconnectpool.
        // Adjust the mempool to be consistent with the new tip, adding
        // transactions back to the mempool if disconnecting was successful,
        // and we're not doing a very deep invalidation (in which case
        // keeping the mempool up to date is probably futile anyway).
        UpdateMempoolForReorg(disconnectpool, /* fAddToMempool = */ (++disconnected <= 10) && ret);
        if (!ret) return false;
        assert(invalid_walk_tip->pprev == m_chain.Tip());

        // We immediately mark the disconnected blocks as invalid.
        // This prevents a case where pruned nodes may fail to invalidateblock
        // and be left unable to start as they have no tip candidates (as there
        // are no blocks that meet the "have data and are not invalid per
        // nStatus" criteria for inclusion in setBlockIndexCandidates).
        invalid_walk_tip->nStatus |= BLOCK_FAILED_VALID;
        setDirtyBlockIndex.insert(invalid_walk_tip);
        setBlockIndexCandidates.erase(invalid_walk_tip);
        setBlockIndexCandidates.insert(invalid_walk_tip->pprev);
        if (invalid_walk_tip->pprev == to_mark_failed && (to_mark_failed->nStatus & BLOCK_FAILED_VALID)) {
            // We only want to mark the last disconnected block as BLOCK_FAILED_VALID; its children
            // need to be BLOCK_FAILED_CHILD instead.
            to_mark_failed->nStatus = (to_mark_failed->nStatus ^ BLOCK_FAILED_VALID) | BLOCK_FAILED_CHILD;
            setDirtyBlockIndex.insert(to_mark_failed);
        }

        // Add any equal or more work headers to setBlockIndexCandidates
        auto candidate_it = candidate_blocks_by_work.lower_bound(invalid_walk_tip->pprev->nChainWork);
        while (candidate_it != candidate_blocks_by_work.end()) {
            if (!CBlockIndexWorkComparator()(candidate_it->second, invalid_walk_tip->pprev)) {
                setBlockIndexCandidates.insert(candidate_it->second);
                candidate_it = candidate_blocks_by_work.erase(candidate_it);
            } else {
                ++candidate_it;
            }
        }

        // Track the last disconnected block, so we can correct its BLOCK_FAILED_CHILD status in future
        // iterations, or, if it's the last one, call InvalidChainFound on it.
        to_mark_failed = invalid_walk_tip;
    }

    {
        LOCK(cs_main);
        if (m_chain.Contains(to_mark_failed)) {
            // If the to-be-marked invalid block is in the active chain, something is interfering and we can't proceed.
            return false;
        }

        // Mark pindex (or the last disconnected block) as invalid, even when it never was in the main chain
        to_mark_failed->nStatus |= BLOCK_FAILED_VALID;
        setDirtyBlockIndex.insert(to_mark_failed);
        setBlockIndexCandidates.erase(to_mark_failed);
        m_blockman.m_failed_blocks.insert(to_mark_failed);

        // The resulting new best tip may not be in setBlockIndexCandidates anymore, so
        // add it again.
        BlockMap::iterator it = m_blockman.m_block_index.begin();
        while (it != m_blockman.m_block_index.end()) {
            if (it->second->IsValid(BLOCK_VALID_TRANSACTIONS) && it->second->HaveTxsDownloaded() && !setBlockIndexCandidates.value_comp()(it->second, m_chain.Tip())) {
                setBlockIndexCandidates.insert(it->second);
            }
            it++;
        }

        InvalidChainFound(to_mark_failed);
    }

    // Only notify about a new block tip if the active chain was modified.
    if (pindex_was_in_chain) {
        uiInterface.NotifyBlockTip(IsInitialBlockDownload(), to_mark_failed->pprev);
    }
    return true;
}

bool InvalidateBlock(CValidationState& state, const CChainParams& chainparams, CBlockIndex *pindex) {
    return ::ChainstateActive().InvalidateBlock(state, chainparams, pindex);
}

void CChainState::ResetBlockFailureFlags(CBlockIndex *pindex) {
    AssertLockHeld(cs_main);

    int nHeight = pindex->nHeight;

    // Remove the invalidity flag from this block and all its descendants.
    BlockMap::iterator it = m_blockman.m_block_index.begin();
    while (it != m_blockman.m_block_index.end()) {
        if (!it->second->IsValid() && it->second->GetAncestor(nHeight) == pindex) {
            it->second->nStatus &= ~BLOCK_FAILED_MASK;
            setDirtyBlockIndex.insert(it->second);
            if (it->second->IsValid(BLOCK_VALID_TRANSACTIONS) && it->second->HaveTxsDownloaded() && setBlockIndexCandidates.value_comp()(m_chain.Tip(), it->second)) {
                setBlockIndexCandidates.insert(it->second);
            }
            if (it->second == pindexBestInvalid) {
                // Reset invalid block marker if it was pointing to one of those.
                pindexBestInvalid = nullptr;
            }
            m_blockman.m_failed_blocks.erase(it->second);
        }
        it++;
    }

    // Remove the invalidity flag from all ancestors too.
    while (pindex != nullptr) {
        if (pindex->nStatus & BLOCK_FAILED_MASK) {
            pindex->nStatus &= ~BLOCK_FAILED_MASK;
            setDirtyBlockIndex.insert(pindex);
            m_blockman.m_failed_blocks.erase(pindex);
        }
        pindex = pindex->pprev;
    }
}

void ResetBlockFailureFlags(CBlockIndex *pindex) {
    return ::ChainstateActive().ResetBlockFailureFlags(pindex);
}

CBlockIndex* BlockManager::AddToBlockIndex(const CBlockHeader& block)
{
    AssertLockHeld(cs_main);

    // Check for duplicate
    uint256 hash = block.GetHash();
    BlockMap::iterator it = m_block_index.find(hash);
    if (it != m_block_index.end())
        return it->second;

    // Construct new block index object
    CBlockIndex* pindexNew = new CBlockIndex(block);
    // We assign the sequence id to blocks only when the full data is available,
    // to avoid miners withholding blocks but broadcasting headers, to get a
    // competitive advantage.
    pindexNew->nSequenceId = 0;
    BlockMap::iterator mi = m_block_index.insert(std::make_pair(hash, pindexNew)).first;
    pindexNew->phashBlock = &((*mi).first);
    BlockMap::iterator miPrev = m_block_index.find(block.hashPrevBlock);
    if (miPrev != m_block_index.end())
    {
        pindexNew->pprev = (*miPrev).second;
        pindexNew->nHeight = pindexNew->pprev->nHeight + 1;
        pindexNew->BuildSkip();
    }
    pindexNew->nTimeMax = (pindexNew->pprev ? std::max(pindexNew->pprev->nTimeMax, pindexNew->nTime) : pindexNew->nTime);
    pindexNew->nChainWork = (pindexNew->pprev ? pindexNew->pprev->nChainWork : 0) + GetBlockProof(*pindexNew);
    pindexNew->RaiseValidity(BLOCK_VALID_TREE);
    if (pindexBestHeader == nullptr || pindexBestHeader->nChainWork < pindexNew->nChainWork)
        pindexBestHeader = pindexNew;

    setDirtyBlockIndex.insert(pindexNew);

    return pindexNew;
}

/** Mark a block as having its data received and checked (up to BLOCK_VALID_TRANSACTIONS). */
void CChainState::ReceivedBlockTransactions(const CBlock& block, CBlockIndex* pindexNew, const FlatFilePos& pos, const Consensus::Params& consensusParams)
{
    pindexNew->nTx = block.vtx.size();
    pindexNew->nChainTx = 0;
    pindexNew->nFile = pos.nFile;
    pindexNew->nDataPos = pos.nPos;
    pindexNew->nUndoPos = 0;
    pindexNew->nStatus |= BLOCK_HAVE_DATA;
    if (IsWitnessEnabled(pindexNew->pprev, consensusParams)) {
        pindexNew->nStatus |= BLOCK_OPT_WITNESS;
    }
    pindexNew->RaiseValidity(BLOCK_VALID_TRANSACTIONS);
    setDirtyBlockIndex.insert(pindexNew);

    if (pindexNew->pprev == nullptr || pindexNew->pprev->HaveTxsDownloaded()) {
        // If pindexNew is the genesis block or all parents are BLOCK_VALID_TRANSACTIONS.
        std::deque<CBlockIndex*> queue;
        queue.push_back(pindexNew);

        // Recursively process any descendant blocks that now may be eligible to be connected.
        while (!queue.empty()) {
            CBlockIndex *pindex = queue.front();
            queue.pop_front();
            pindex->nChainTx = (pindex->pprev ? pindex->pprev->nChainTx : 0) + pindex->nTx;
            {
                LOCK(cs_nBlockSequenceId);
                pindex->nSequenceId = nBlockSequenceId++;
            }
            if (m_chain.Tip() == nullptr || !setBlockIndexCandidates.value_comp()(pindex, m_chain.Tip())) {
                setBlockIndexCandidates.insert(pindex);
//                LogPrintf("TRACE ReceivedBlockTransactions() after: setBlockIndexCandidates: %i\n", setBlockIndexCandidates.size());
            }
            std::pair<std::multimap<CBlockIndex*, CBlockIndex*>::iterator, std::multimap<CBlockIndex*, CBlockIndex*>::iterator> range = m_blockman.m_blocks_unlinked.equal_range(pindex);
            while (range.first != range.second) {
                std::multimap<CBlockIndex*, CBlockIndex*>::iterator it = range.first;
                queue.push_back(it->second);
                range.first++;
                m_blockman.m_blocks_unlinked.erase(it);
            }
        }
    } else {
        if (pindexNew->pprev && pindexNew->pprev->IsValid(BLOCK_VALID_TREE)) {
            m_blockman.m_blocks_unlinked.insert(std::make_pair(pindexNew->pprev, pindexNew));
        }
    }
}

static bool FindBlockPos(FlatFilePos &pos, unsigned int nAddSize, unsigned int nHeight, uint64_t nTime, bool fKnown = false)
{
    LOCK(cs_LastBlockFile);

    unsigned int nFile = fKnown ? pos.nFile : nLastBlockFile;
    if (vinfoBlockFile.size() <= nFile) {
        vinfoBlockFile.resize(nFile + 1);
    }

    if (!fKnown) {
        while (vinfoBlockFile[nFile].nSize + nAddSize >= MAX_BLOCKFILE_SIZE) {
            nFile++;
            if (vinfoBlockFile.size() <= nFile) {
                vinfoBlockFile.resize(nFile + 1);
            }
        }
        pos.nFile = nFile;
        pos.nPos = vinfoBlockFile[nFile].nSize;
    }

    if ((int)nFile != nLastBlockFile) {
        if (!fKnown) {
            LogPrintf("Leaving block file %i: %s\n", nLastBlockFile, vinfoBlockFile[nLastBlockFile].ToString());
        }
        FlushBlockFile(!fKnown);
        nLastBlockFile = nFile;
    }

    vinfoBlockFile[nFile].AddBlock(nHeight, nTime);
    if (fKnown)
        vinfoBlockFile[nFile].nSize = std::max(pos.nPos + nAddSize, vinfoBlockFile[nFile].nSize);
    else
        vinfoBlockFile[nFile].nSize += nAddSize;

    if (!fKnown) {
        bool out_of_space;
        size_t bytes_allocated = BlockFileSeq().Allocate(pos, nAddSize, out_of_space);
        if (out_of_space) {
            return AbortNode("Disk space is too low!", _("Error: Disk space is too low!").translated, CClientUIInterface::MSG_NOPREFIX);
        }
        if (bytes_allocated != 0 && fPruneMode) {
            fCheckForPruning = true;
        }
    }

    setDirtyFileInfo.insert(nFile);
    return true;
}

static bool FindUndoPos(CValidationState &state, int nFile, FlatFilePos &pos, unsigned int nAddSize)
{
    pos.nFile = nFile;

    LOCK(cs_LastBlockFile);

    pos.nPos = vinfoBlockFile[nFile].nUndoSize;
    vinfoBlockFile[nFile].nUndoSize += nAddSize;
    setDirtyFileInfo.insert(nFile);

    bool out_of_space;
    size_t bytes_allocated = UndoFileSeq().Allocate(pos, nAddSize, out_of_space);
    if (out_of_space) {
        return AbortNode(state, "Disk space is too low!", _("Error: Disk space is too low!").translated, CClientUIInterface::MSG_NOPREFIX);
    }
    if (bytes_allocated != 0 && fPruneMode) {
        fCheckForPruning = true;
    }

    return true;
}

bool CheckBlock(const CBlock& block, CValidationState& state, const Consensus::Params& consensusParams, CheckContextState& ctxState, bool fCheckPOS, const int height, bool fCheckMerkleRoot)
{
    // These are checks that are independent of context.

    if (block.fChecked)
        return true;

    // Check that the header is valid (particularly PoW).  This is mostly
    // redundant with the call in AcceptBlockHeader.
    if (!fIsFakeNet && fCheckPOS && !pos::ContextualCheckProofOfStake(block, consensusParams, pcustomcsview.get(), ctxState, height))
        return state.Invalid(ValidationInvalidReason::BLOCK_INVALID_HEADER, false, REJECT_INVALID, "high-hash", "proof of stake failed");

    // Check the merkle root.
    // block merkle root is delayed to ConnectBlock to ensure account changes
    if (fCheckMerkleRoot && (height < consensusParams.EunosHeight
    || height >= consensusParams.EunosKampungHeight)) {
        bool mutated;
        uint256 hashMerkleRoot2 = BlockMerkleRoot(block, &mutated);
        if (block.hashMerkleRoot != hashMerkleRoot2)
            return state.Invalid(ValidationInvalidReason::BLOCK_MUTATED, false, REJECT_INVALID, "bad-txnmrklroot", "hashMerkleRoot mismatch");

        // Check for merkle tree malleability (CVE-2012-2459): repeating sequences
        // of transactions in a block without affecting the merkle root of a block,
        // while still invalidating it.
        if (mutated)
            return state.Invalid(ValidationInvalidReason::BLOCK_MUTATED, false, REJECT_INVALID, "bad-txns-duplicate", "duplicate transaction");
    }

    // All potential-corruption validation must be done before we do any
    // transaction validation, as otherwise we may mark the header as invalid
    // because we receive the wrong transactions for it.
    // Note that witness malleability is checked in ContextualCheckBlock, so no
    // checks that use witness data may be performed here.

    // Size limits
    if (block.vtx.empty() || block.vtx.size() * WITNESS_SCALE_FACTOR > MAX_BLOCK_WEIGHT || ::GetSerializeSize(block, PROTOCOL_VERSION | SERIALIZE_TRANSACTION_NO_WITNESS) * WITNESS_SCALE_FACTOR > MAX_BLOCK_WEIGHT)
        return state.Invalid(ValidationInvalidReason::CONSENSUS, false, REJECT_INVALID, "bad-blk-length", "size limits failed");

    // First transaction must be coinbase, the rest must not be
    if (block.vtx.empty() || !block.vtx[0]->IsCoinBase())
        return state.Invalid(ValidationInvalidReason::CONSENSUS, false, REJECT_INVALID, "bad-cb-missing", "first tx is not coinbase");

    // skip this validation if it is Genesis (due to mn creation txs)
    if (block.GetHash() != consensusParams.hashGenesisBlock) {
        TBytes dummy;
        for (unsigned int i = 1; i < block.vtx.size(); i++) {
            if (block.vtx[i]->IsCoinBase() &&
                !IsAnchorRewardTx(*block.vtx[i], dummy, height >= consensusParams.FortCanningHeight) &&
                !IsAnchorRewardTxPlus(*block.vtx[i], dummy, height >= consensusParams.FortCanningHeight) &&
                !IsTokenSplitTx(*block.vtx[i], dummy, height >= consensusParams.FortCanningCrunchHeight))
                return state.Invalid(ValidationInvalidReason::CONSENSUS, false, REJECT_INVALID, "bad-cb-multiple", "more than one coinbase");
        }
    }

    // Check transactions
    // skip this validation if it is Genesis (due to mn creation txs)
    if (block.GetHash() != consensusParams.hashGenesisBlock) {
        for (const auto& tx : block.vtx)
            if (!CheckTransaction(*tx, state, true))
                return state.Invalid(state.GetReason(), false, state.GetRejectCode(), state.GetRejectReason(),
                                     strprintf("Transaction check failed (tx hash %s) %s", tx->GetHash().ToString(), state.GetDebugMessage()));
    }

    if (!fIsFakeNet && fCheckPOS && height >= consensusParams.FortCanningHeight) {
        CKeyID minter;
        // this is safe cause pos::ContextualCheckProofOfStake checked
        block.ExtractMinterKey(minter);
        auto nodeId = pcustomcsview->GetMasternodeIdByOperator(minter);
        auto node = pcustomcsview->GetMasternode(*nodeId);
        if (node->rewardAddressType != 0) {
            CScript rewardScriptPubKey = GetScriptForDestination(node->rewardAddressType == PKHashType ?
                CTxDestination(PKHash(node->rewardAddress)) :
                CTxDestination(WitnessV0KeyHash(node->rewardAddress))
            );
            if (block.vtx[0]->vout[0].scriptPubKey != rewardScriptPubKey) {
                return state.Invalid(ValidationInvalidReason::BLOCK_INVALID_HEADER, false, REJECT_INVALID, "bad-rewardaddress", "proof of stake failed");
            }
        }
    }

    unsigned int nSigOps = 0;
    for (const auto& tx : block.vtx)
    {
        nSigOps += GetLegacySigOpCount(*tx);
    }
    if (nSigOps * WITNESS_SCALE_FACTOR > MAX_BLOCK_SIGOPS_COST)
        return state.Invalid(ValidationInvalidReason::CONSENSUS, false, REJECT_INVALID, "bad-blk-sigops", "out-of-bounds SigOpCount");

    if (fCheckPOS && fCheckMerkleRoot)
        block.fChecked = true;

    return true;
}

bool IsWitnessEnabled(const CBlockIndex* pindexPrev, const Consensus::Params& params)
{
    int height = pindexPrev == nullptr ? 0 : pindexPrev->nHeight + 1;
    return (height >= params.SegwitHeight);
}

// Compute at which vout of the block's coinbase transaction the witness
// commitment occurs, or -1 if not found.
static int GetWitnessCommitmentIndex(const CBlock& block)
{
    int commitpos = -1;
    if (!block.vtx.empty()) {
        for (size_t o = 0; o < block.vtx[0]->vout.size(); o++) {
            if (block.vtx[0]->vout[o].scriptPubKey.size() >= 38 && block.vtx[0]->vout[o].scriptPubKey[0] == OP_RETURN && block.vtx[0]->vout[o].scriptPubKey[1] == 0x24 && block.vtx[0]->vout[o].scriptPubKey[2] == 0xaa && block.vtx[0]->vout[o].scriptPubKey[3] == 0x21 && block.vtx[0]->vout[o].scriptPubKey[4] == 0xa9 && block.vtx[0]->vout[o].scriptPubKey[5] == 0xed) {
                commitpos = o;
            }
        }
    }
    return commitpos;
}

void UpdateUncommittedBlockStructures(CBlock& block, const CBlockIndex* pindexPrev, const Consensus::Params& consensusParams)
{
    int commitpos = GetWitnessCommitmentIndex(block);
    static const std::vector<unsigned char> nonce(32, 0x00);
    if (commitpos != -1 && IsWitnessEnabled(pindexPrev, consensusParams) && !block.vtx[0]->HasWitness()) {
        CMutableTransaction tx(*block.vtx[0]);
        tx.vin[0].scriptWitness.stack.resize(1);
        tx.vin[0].scriptWitness.stack[0] = nonce;
        block.vtx[0] = MakeTransactionRef(std::move(tx));
    }
}

std::vector<unsigned char> GenerateCoinbaseCommitment(CBlock& block, const CBlockIndex* pindexPrev, const Consensus::Params& consensusParams)
{
    std::vector<unsigned char> commitment;
    int commitpos = GetWitnessCommitmentIndex(block);
    std::vector<unsigned char> ret(32, 0x00);
    if (consensusParams.SegwitHeight != std::numeric_limits<int>::max()) {
        if (commitpos == -1) {
            uint256 witnessroot = BlockWitnessMerkleRoot(block, nullptr);
            CHash256().Write(witnessroot.begin(), 32).Write(ret.data(), 32).Finalize(witnessroot.begin());
            CTxOut out;
            out.nValue = 0;
            out.scriptPubKey.resize(38);
            out.scriptPubKey[0] = OP_RETURN;
            out.scriptPubKey[1] = 0x24;
            out.scriptPubKey[2] = 0xaa;
            out.scriptPubKey[3] = 0x21;
            out.scriptPubKey[4] = 0xa9;
            out.scriptPubKey[5] = 0xed;
            memcpy(&out.scriptPubKey[6], witnessroot.begin(), 32);
            commitment = std::vector<unsigned char>(out.scriptPubKey.begin(), out.scriptPubKey.end());
            CMutableTransaction tx(*block.vtx[0]);
            tx.vout.push_back(out);
            block.vtx[0] = MakeTransactionRef(std::move(tx));
        }
    }
    UpdateUncommittedBlockStructures(block, pindexPrev, consensusParams);
    return commitment;
}

/** Context-dependent validity checks.
 *  By "context", we mean only the previous block headers, but not the UTXO
 *  set; UTXO-related validity checks are done in ConnectBlock ().
 *  NOTE: This function is not currently invoked by ConnectBlock (), so we
 *  should consider upgrade issues if we change which consensus rules are
 *  enforced in this function (eg by adding a new consensus rule). See comment
 *  in ConnectBlock ().
 *  Note that -reindex-chainstate skips the validation that happens here!
 */
static bool ContextualCheckBlockHeader(const CBlockHeader& block, CValidationState& state, const CChainParams& params, const CBlockIndex* pindexPrev, int64_t nAdjustedTime) EXCLUSIVE_LOCKS_REQUIRED(cs_main)
{
    assert(pindexPrev != nullptr);
    const int nHeight = pindexPrev->nHeight + 1;

    if (nHeight >= params.GetConsensus().FortCanningMuseumHeight && static_cast<uint64_t>(nHeight) != block.deprecatedHeight) {
        return state.Invalid(ValidationInvalidReason::BLOCK_INVALID_HEADER, false, REJECT_INVALID, "incorrect-height", "incorrect height set in block header");
    }

    // Check proof of work
    const Consensus::Params& consensusParams = params.GetConsensus();
    if (block.nBits != pos::GetNextWorkRequired(pindexPrev, block.nTime, consensusParams))
        return state.Invalid(ValidationInvalidReason::BLOCK_INVALID_HEADER, false, REJECT_INVALID, "bad-diffbits", "incorrect proof of work");

    // Check against checkpoints
    // Don't accept any forks from the main chain prior to last checkpoint.
    // GetLastCheckpoint finds the last checkpoint in MapCheckpoints that's in our
    // g_blockman.m_block_index.
    CBlockIndex* pcheckpoint = GetLastCheckpoint(params.Checkpoints());
    if (pcheckpoint && nHeight <= pcheckpoint->nHeight)
        return state.Invalid(ValidationInvalidReason::BLOCK_CHECKPOINT, error("%s: forked chain older than last checkpoint (height %d)", __func__, nHeight), REJECT_CHECKPOINT, "bad-fork-prior-to-checkpoint");

    // Check timestamp against prev
    if (block.GetBlockTime() <= pindexPrev->GetMedianTimePast())
        return state.Invalid(ValidationInvalidReason::BLOCK_INVALID_HEADER, false, REJECT_INVALID, "time-too-old", strprintf("block's timestamp is too early. Block time: %d Min time: %d", block.GetBlockTime(), pindexPrev->GetMedianTimePast()));

    // Check timestamp
    if (Params().NetworkIDString() != CBaseChainParams::REGTEST && nHeight >= consensusParams.EunosPayaHeight) {
        if (block.GetBlockTime() > GetTime() + MAX_FUTURE_BLOCK_TIME_EUNOSPAYA)
            return state.Invalid(ValidationInvalidReason::BLOCK_TIME_FUTURE, false, REJECT_INVALID, "time-too-new", strprintf("block timestamp too far in the future. Block time: %d Max time: %d", block.GetBlockTime(), GetTime() + MAX_FUTURE_BLOCK_TIME_EUNOSPAYA));
    }

    if (block.GetBlockTime() > nAdjustedTime + MAX_FUTURE_BLOCK_TIME)
        return state.Invalid(ValidationInvalidReason::BLOCK_TIME_FUTURE, false, REJECT_INVALID, "time-too-new", "block timestamp too far in the future");

    if (nHeight >= consensusParams.DakotaCrescentHeight) {
        if (block.GetBlockTime() > GetTime() + MAX_FUTURE_BLOCK_TIME_DAKOTACRESCENT)
            return state.Invalid(ValidationInvalidReason::BLOCK_TIME_FUTURE, false, REJECT_INVALID, "time-too-new", strprintf("block timestamp too far in the future. Block time: %d Max time: %d", block.GetBlockTime(), GetTime() + MAX_FUTURE_BLOCK_TIME_DAKOTACRESCENT));
    }

    // Reject outdated version blocks when 95% (75% on testnet) of the network has upgraded:
    // check for version 2, 3 and 4 upgrades
    if((block.nVersion < 2 && nHeight >= consensusParams.BIP34Height) ||
       (block.nVersion < 3 && nHeight >= consensusParams.BIP66Height) ||
       (block.nVersion < 4 && nHeight >= consensusParams.BIP65Height))
            return state.Invalid(ValidationInvalidReason::BLOCK_INVALID_HEADER, false, REJECT_OBSOLETE, strprintf("bad-version(0x%08x)", block.nVersion),
                                 strprintf("rejected nVersion=0x%08x block", block.nVersion));

    return true;
}

/** NOTE: This function is not currently invoked by ConnectBlock (), so we
 *  should consider upgrade issues if we change which consensus rules are
 *  enforced in this function (eg by adding a new consensus rule). See comment
 *  in ConnectBlock ().
 *  Note that -reindex-chainstate skips the validation that happens here!
 */
static bool ContextualCheckBlock(const CBlock& block, CValidationState& state, const Consensus::Params& consensusParams, const CBlockIndex* pindexPrev)
{
    const int nHeight = pindexPrev == nullptr ? 0 : pindexPrev->nHeight + 1;
    //std::cout << "!!!ContextualCheckBlock  : " << nHeight << std::endl;
    // Start enforcing BIP113 (Median Time Past).
    int nLockTimeFlags = 0;
    if (nHeight >= consensusParams.CSVHeight) {
        assert(pindexPrev != nullptr);
        nLockTimeFlags |= LOCKTIME_MEDIAN_TIME_PAST;
    }

    int64_t nLockTimeCutoff = (nLockTimeFlags & LOCKTIME_MEDIAN_TIME_PAST)
                              ? pindexPrev->GetMedianTimePast()
                              : block.GetBlockTime();

    // Check that all transactions are finalized
    for (const auto& tx : block.vtx) {
        if (!IsFinalTx(*tx, nHeight, nLockTimeCutoff)) {
            return state.Invalid(ValidationInvalidReason::CONSENSUS, false, REJECT_INVALID, "bad-txns-nonfinal", "non-final transaction");
        }
    }

    // Enforce rule that the coinbase starts with serialized block height
    if (nHeight >= consensusParams.BIP34Height)
    {
        CScript expect = CScript() << nHeight;
        if (block.vtx[0]->vin[0].scriptSig.size() < expect.size() ||
            !std::equal(expect.begin(), expect.end(), block.vtx[0]->vin[0].scriptSig.begin())) {
            return state.Invalid(ValidationInvalidReason::CONSENSUS, false, REJECT_INVALID, "bad-cb-height", "block height mismatch in coinbase");
        }
    }

    // Validation for witness commitments.
    // * We compute the witness hash (which is the hash including witnesses) of all the block's transactions, except the
    //   coinbase (where 0x0000....0000 is used instead).
    // * The coinbase scriptWitness is a stack of a single 32-byte vector, containing a witness reserved value (unconstrained).
    // * We build a merkle tree with all those witness hashes as leaves (similar to the hashMerkleRoot in the block header).
    // * There must be at least one output whose scriptPubKey is a single 36-byte push, the first 4 bytes of which are
    //   {0xaa, 0x21, 0xa9, 0xed}, and the following 32 bytes are SHA256^2(witness root, witness reserved value). In case there are
    //   multiple, the last one is used.
    bool fHaveWitness = false;
    if (nHeight >= consensusParams.SegwitHeight) {
        int commitpos = GetWitnessCommitmentIndex(block);
        if (commitpos != -1) {
            bool malleated = false;
            uint256 hashWitness = BlockWitnessMerkleRoot(block, &malleated);
            // The malleation check is ignored; as the transaction tree itself
            // already does not permit it, it is impossible to trigger in the
            // witness tree.
            if (block.vtx[0]->vin[0].scriptWitness.stack.size() != 1 || block.vtx[0]->vin[0].scriptWitness.stack[0].size() != 32) {
                return state.Invalid(ValidationInvalidReason::BLOCK_MUTATED, false, REJECT_INVALID, "bad-witness-nonce-size", strprintf("%s : invalid witness reserved value size", __func__));
            }
            CHash256().Write(hashWitness.begin(), 32).Write(&block.vtx[0]->vin[0].scriptWitness.stack[0][0], 32).Finalize(hashWitness.begin());
            if (memcmp(hashWitness.begin(), &block.vtx[0]->vout[commitpos].scriptPubKey[6], 32)) {
                return state.Invalid(ValidationInvalidReason::BLOCK_MUTATED, false, REJECT_INVALID, "bad-witness-merkle-match", strprintf("%s : witness merkle commitment mismatch", __func__));
            }
            fHaveWitness = true;
        }
    }

    // No witness data is allowed in blocks that don't commit to witness data, as this would otherwise leave room for spam
    if (!fHaveWitness) {
      for (const auto& tx : block.vtx) {
            if (tx->HasWitness()) {
                return state.Invalid(ValidationInvalidReason::BLOCK_MUTATED, false, REJECT_INVALID, "unexpected-witness", strprintf("%s : unexpected witness data found", __func__));
            }
        }
    }

    // After the coinbase witness reserved value and commitment are verified,
    // we can check if the block weight passes (before we've checked the
    // coinbase witness, it would be possible for the weight to be too
    // large by filling up the coinbase witness, which doesn't change
    // the block hash, so we couldn't mark the block as permanently
    // failed).
    if (GetBlockWeight(block) > MAX_BLOCK_WEIGHT) {
        return state.Invalid(ValidationInvalidReason::CONSENSUS, false, REJECT_INVALID, "bad-blk-weight", strprintf("%s : weight limit failed", __func__));
    }

    return true;
}

bool BlockManager::AcceptBlockHeader(const CBlockHeader& block, CValidationState& state, const CChainParams& chainparams, CBlockIndex** ppindex)
{
    AssertLockHeld(cs_main);
    // Check for duplicate
    uint256 hash = block.GetHash();
    BlockMap::iterator miSelf = m_block_index.find(hash);
    CBlockIndex *pindex = nullptr;
    if (hash != chainparams.GetConsensus().hashGenesisBlock) {
        if (miSelf != m_block_index.end()) {
            // Block header is already known.
            pindex = miSelf->second;
            if (ppindex)
                *ppindex = pindex;
            if (pindex->nStatus & BLOCK_FAILED_MASK) {
                return state.Invalid(ValidationInvalidReason::CACHED_INVALID, error("%s: block %s is marked invalid", __func__, hash.ToString()), 0, "duplicate");
            }
            return true;
        }

        if (!fIsFakeNet && !pos::CheckHeaderSignature(block)) {
            return state.Invalid(ValidationInvalidReason::BLOCK_INVALID_HEADER, error("%s: Consensus::CheckHeaderSignature: block %s: bad-pos-header-signature", __func__, hash.ToString()), REJECT_INVALID, "bad-pos-header-signature");
        }

        // Get prev block index
        CBlockIndex* pindexPrev = nullptr;
        BlockMap::iterator mi = m_block_index.find(block.hashPrevBlock);
        if (mi == m_block_index.end())
            return state.Invalid(ValidationInvalidReason::BLOCK_MISSING_PREV, error("%s: prev block not found", __func__), 0, "prev-blk-not-found");
        pindexPrev = (*mi).second;
        if (pindexPrev->nStatus & BLOCK_FAILED_MASK)
            return state.Invalid(ValidationInvalidReason::BLOCK_INVALID_PREV, error("%s: prev block invalid", __func__), REJECT_INVALID, "bad-prevblk");
        if (!ContextualCheckBlockHeader(block, state, chainparams, pindexPrev, GetAdjustedTime()))
            return error("%s: Consensus::ContextualCheckBlockHeader: %s, %s", __func__, hash.ToString(), FormatStateMessage(state));

        // Now with pindexPrev we can check stake modifier
        if (!fIsFakeNet && !pos::CheckStakeModifier(pindexPrev, block)) {
            return state.Invalid(ValidationInvalidReason::BLOCK_INVALID_HEADER, error("%s: block %s: bad PoS stake modifier", __func__, hash.ToString()), REJECT_INVALID, "bad-stakemodifier");
        }

        /* Determine if this block descends from any block which has been found
         * invalid (m_failed_blocks), then mark pindexPrev and any blocks between
         * them as failed. For example:
         *
         *                D3
         *              /
         *      B2 - C2
         *    /         \
         *  A             D2 - E2 - F2
         *    \
         *      B1 - C1 - D1 - E1
         *
         * In the case that we attempted to reorg from E1 to F2, only to find
         * C2 to be invalid, we would mark D2, E2, and F2 as BLOCK_FAILED_CHILD
         * but NOT D3 (it was not in any of our candidate sets at the time).
         *
         * In any case D3 will also be marked as BLOCK_FAILED_CHILD at restart
         * in LoadBlockIndex.
         */
        if (!pindexPrev->IsValid(BLOCK_VALID_SCRIPTS)) {
            // The above does not mean "invalid": it checks if the previous block
            // hasn't been validated up to BLOCK_VALID_SCRIPTS. This is a performance
            // optimization, in the common case of adding a new block to the tip,
            // we don't need to iterate over the failed blocks list.
            for (const CBlockIndex* failedit : m_failed_blocks) {
                if (pindexPrev->GetAncestor(failedit->nHeight) == failedit) {
                    assert(failedit->nStatus & BLOCK_FAILED_VALID);
                    CBlockIndex* invalid_walk = pindexPrev;
                    while (invalid_walk != failedit) {
                        invalid_walk->nStatus |= BLOCK_FAILED_CHILD;
                        setDirtyBlockIndex.insert(invalid_walk);
                        invalid_walk = invalid_walk->pprev;
                    }
                    return state.Invalid(ValidationInvalidReason::BLOCK_INVALID_PREV, error("%s: prev block invalid", __func__), REJECT_INVALID, "bad-prevblk");
                }
            }
        }
    }
    if (pindex == nullptr)
        pindex = AddToBlockIndex(block);

    if (ppindex)
        *ppindex = pindex;

    return true;
}

// Exposed wrapper for AcceptBlockHeader
bool ProcessNewBlockHeaders(const std::vector<CBlockHeader>& headers, CValidationState& state, const CChainParams& chainparams, const CBlockIndex** ppindex, CBlockHeader *first_invalid)
{
    if (first_invalid != nullptr) first_invalid->SetNull();
    {
        LOCK(cs_main);

        for (const CBlockHeader& header : headers) {
            CBlockIndex *pindex = nullptr; // Use a temp pindex instead of ppindex to avoid a const_cast
            bool accepted = g_blockman.AcceptBlockHeader(header, state, chainparams, &pindex);
            ::ChainstateActive().CheckBlockIndex(chainparams.GetConsensus());

            if (!accepted) {
                if (first_invalid) *first_invalid = header;
                return false;
            }
            if (ppindex) {
                *ppindex = pindex;
            }
        }
    }
    if (NotifyHeaderTip())
    {
        LOCK(cs_main);
        if (::ChainstateActive().IsInitialBlockDownload() && ppindex && *ppindex) {
            LogPrintf("Synchronizing blockheaders, height: %d (~%.2f%%)\n", (*ppindex)->nHeight, 100.0/((*ppindex)->nHeight+(GetAdjustedTime() - (*ppindex)->GetBlockTime()) / Params().GetConsensus().pos.nTargetSpacing) * (*ppindex)->nHeight);
        }
    }
    return true;
}

/** Store block on disk. If dbp is non-nullptr, the file is known to already reside on disk */
static FlatFilePos SaveBlockToDisk(const CBlock& block, int nHeight, const CChainParams& chainparams, const FlatFilePos* dbp) {
    unsigned int nBlockSize = ::GetSerializeSize(block, CLIENT_VERSION);
    FlatFilePos blockPos;
    if (dbp != nullptr)
        blockPos = *dbp;
    if (!FindBlockPos(blockPos, nBlockSize+8, nHeight, block.GetBlockTime(), dbp != nullptr)) {
        error("%s: FindBlockPos failed", __func__);
        return FlatFilePos();
    }
    if (dbp == nullptr) {
        if (!WriteBlockToDisk(block, blockPos, chainparams.MessageStart())) {
            AbortNode("Failed to write block");
            return FlatFilePos();
        }
    }
    return blockPos;
}

/** Store block on disk. If dbp is non-nullptr, the file is known to already reside on disk */
bool CChainState::AcceptBlock(const std::shared_ptr<const CBlock>& pblock, CValidationState& state, const CChainParams& chainparams, CBlockIndex** ppindex, bool fRequested, const FlatFilePos* dbp, bool* fNewBlock)
{
    const CBlock& block = *pblock;

    if (fNewBlock) *fNewBlock = false;
    AssertLockHeld(cs_main);

    CBlockIndex *pindexDummy = nullptr;
    CBlockIndex *&pindex = ppindex ? *ppindex : pindexDummy;

    bool accepted_header = m_blockman.AcceptBlockHeader(block, state, chainparams, &pindex);
    CheckBlockIndex(chainparams.GetConsensus());

    if (!accepted_header)
        return false;

    // Try to process all requested blocks that we don't have, but only
    // process an unrequested block if it's new and has enough work to
    // advance our tip, and isn't too many blocks ahead.
    bool fAlreadyHave = pindex->nStatus & BLOCK_HAVE_DATA;
    bool fHasMoreOrSameWork = (m_chain.Tip() ? pindex->nChainWork >= m_chain.Tip()->nChainWork : true);
    // Blocks that are too out-of-order needlessly limit the effectiveness of
    // pruning, because pruning will not delete block files that contain any
    // blocks which are too close in height to the tip.  Apply this test
    // regardless of whether pruning is enabled; it should generally be safe to
    // not process unrequested blocks.
    bool fTooFarAhead = (pindex->nHeight > int(m_chain.Height() + MIN_BLOCKS_TO_KEEP));

    // TODO: Decouple this function from the block download logic by removing fRequested
    // This requires some new chain data structure to efficiently look up if a
    // block is in a chain leading to a candidate for best tip, despite not
    // being such a candidate itself.

    // TODO: deal better with return value and error conditions for duplicate
    // and unrequested blocks.
    if (fAlreadyHave) return true;
    if (!fRequested) {  // If we didn't ask for it:
        if (pindex->nTx != 0) return true;    // This is a previously-processed block that was pruned
        if (!fHasMoreOrSameWork) return true; // Don't process less-work chains
        if (fTooFarAhead) return true;        // Block height is too high

        // Protect against DoS attacks from low-work chains.
        // If our tip is behind, a peer could try to send us
        // low-work blocks on a fake chain that we would never
        // request; don't process these.
        if (pindex->nChainWork < nMinimumChainWork) return true;
    }

    CheckContextState ctxState;
    if (!CheckBlock(block, state, chainparams.GetConsensus(), ctxState, false, pindex->nHeight) || // false cause we can check pos context only on ConnectBlock
        !ContextualCheckBlock(block, state, chainparams.GetConsensus(), pindex->pprev)) {
        assert(IsBlockReason(state.GetReason()));
        if (state.IsInvalid() && state.GetReason() != ValidationInvalidReason::BLOCK_MUTATED) {
            pindex->nStatus |= BLOCK_FAILED_VALID;
            setDirtyBlockIndex.insert(pindex);
        }
        return error("%s: %s", __func__, FormatStateMessage(state));
    }

    // Header is valid/has work, merkle tree and segwit merkle tree are good...RELAY NOW
    // (but if it does not build on our best tip, let the SendMessages loop relay it)
    if (!IsInitialBlockDownload() && m_chain.Tip() == pindex->pprev)
        GetMainSignals().NewPoWValidBlock(pindex, pblock);

    // Write block to history file
    if (fNewBlock) *fNewBlock = true;
    try {
        FlatFilePos blockPos = SaveBlockToDisk(block, pindex->nHeight, chainparams, dbp);
        if (blockPos.IsNull()) {
            state.Error(strprintf("%s: Failed to find position to write new block to disk", __func__));
            return false;
        }
        ReceivedBlockTransactions(block, pindex, blockPos, chainparams.GetConsensus());
    } catch (const std::runtime_error& e) {
        return AbortNode(state, std::string("System error: ") + e.what());
    }

    FlushStateToDisk(chainparams, state, FlushStateMode::NONE);

    CheckBlockIndex(chainparams.GetConsensus());

    return true;
}

void ProcessAuthsIfTipChanged(CBlockIndex const * oldTip, CBlockIndex const * tip, Consensus::Params const & consensus)
{
    AssertLockNotHeld(cs_main);
    assert(oldTip);
    assert(tip);
    assert(tip != oldTip);

    LOCK(cs_main);

    auto topAnchor = panchors->GetActiveAnchor();
    CTeamView::CTeam team;
    int teamChange = tip->nHeight;
    auto const teamDakota = pcustomcsview->GetAuthTeam(tip->nHeight);
    if (!teamDakota || teamDakota->empty()) {
        return;
    }
    team = *teamDakota;

    // Calc how far back team changes, do not generate auths below that height.
    teamChange = teamChange % Params().GetConsensus().mn.anchoringTeamChange;

    int topAnchorHeight = topAnchor ? static_cast<uint64_t>(topAnchor->anchor.height) : 0;
    // we have no need to ask for auths at all if we have topAnchor higher than current chain
    if (tip->nHeight <= topAnchorHeight) {
        return;
    }

    CBlockIndex const * pindexFork = ::ChainActive().FindFork(oldTip);
    auto forkHeight = pindexFork && pindexFork->nHeight >= consensus.mn.anchoringFrequency ? pindexFork->nHeight - consensus.mn.anchoringFrequency : 0;
    // limit fork height - trim it by the top anchor, if any
    forkHeight = std::max(forkHeight, topAnchorHeight);
    pindexFork = ::ChainActive()[forkHeight];

    if (tip->pprev != oldTip) {
        // asking all auths that may be skipped (rather we have switch the chain or not)
        LogPrint(BCLog::ANCHORING, "request getauths from %d to %d\n", pindexFork->nHeight, tip->nHeight);
        RelayGetAnchorAuths(pindexFork->GetBlockHash(), tip->GetBlockHash(), *g_connman);
    }

    // masternode key and operator auth address
    auto operatorDetails = AmISignerNow(tip->nHeight, team);

    if (operatorDetails.empty()) {
        return;
    }

    // trying to create auths between pindexFork and new tip (descending)
    std::vector<CInv> vInv;
    for (CBlockIndex const * pindex = tip; pindex && pindex != pindexFork && teamChange >= 0; pindex = pindex->pprev, --teamChange) {

        // Only anchor by specified frequency
        if (pindex->nHeight % consensus.mn.anchoringFrequency != 0) {
            continue;
        }

        // Get start anchor height
        int anchorHeight = static_cast<int>(pindex->nHeight) - consensus.mn.anchoringFrequency;

        // Get anchor block from specified time depth
        int64_t timeDepth = consensus.mn.anchoringTimeDepth;
        while (anchorHeight > 0 && ::ChainActive()[anchorHeight]->nTime + timeDepth > pindex->nTime) {
            --anchorHeight;
        }

        // Select a block further back to avoid Anchor too new error.
        if (pindex->nHeight >= consensus.FortCanningHeight) {
            timeDepth += consensus.mn.anchoringAdditionalTimeDepth;
            while (anchorHeight > 0 && ::ChainActive()[anchorHeight]->nTime + timeDepth > pindex->nTime) {
                --anchorHeight;
            }
        }

        // Rollback to height consistent with anchoringFrequency
        while (anchorHeight > 0 && anchorHeight % consensus.mn.anchoringFrequency != 0) {
            --anchorHeight;
        }

        if (anchorHeight <= 0 || (topAnchor && topAnchor->anchor.height >= (THeight)anchorHeight)) { // important to check prev anchor height!
            break;
        }

        auto const anchorBlock = ::ChainActive()[anchorHeight];

        // Create team data
        CTeamView::CTeam team;
        std::vector<unsigned char> teamDetailsVector;

        // Embed height and partial hash into CKeyID to find team later and validate chain
        size_t prefixLength{CKeyID().size() - spv::BtcAnchorMarker.size() - sizeof(uint64_t)};
        std::vector<unsigned char> hashPrefix{pindex->GetBlockHash().begin(), pindex->GetBlockHash().begin() + prefixLength};
        teamDetailsVector.insert(teamDetailsVector.end(), spv::BtcAnchorMarker.begin(), spv::BtcAnchorMarker.end()); // 3 Bytes
        uint64_t anchorCreationHeight = pindex->nHeight;
        teamDetailsVector.insert(teamDetailsVector.end(), reinterpret_cast<unsigned char*>(&anchorCreationHeight),
                                 reinterpret_cast<unsigned char*>(&anchorCreationHeight) + sizeof(uint64_t)); // 8 Bytes
        teamDetailsVector.insert(teamDetailsVector.end(), hashPrefix.begin(), hashPrefix.end()); // 9 Bytes

        CKeyID teamDetails{uint160{teamDetailsVector}};
        team.insert(teamDetails);

        // trying to create and sign new auth
        CAnchorAuthMessage auth({topAnchor ? topAnchor->txHash : uint256(), static_cast<THeight>(anchorHeight), anchorBlock->GetBlockHash(), team});

        for (const auto& keys : operatorDetails) {
            if (!panchorauths->GetVote(auth.GetSignHash(), keys.first))
            {
                auth.SignWithKey(keys.second);
                LogPrint(BCLog::ANCHORING, "Anchor auth message signed, hash: %s, height: %d, prev: %s, teamSize: %ld, signHash: %s\n",
                          auth.GetHash().ToString(),
                          auth.height,
                          auth.previousAnchor.ToString(),
                          auth.nextTeam.size(),
                          auth.GetSignHash().ToString()
                          );

                panchorauths->AddAuth(auth);
                vInv.push_back(CInv(MSG_ANCHOR_AUTH, auth.GetHash()));
            }
        }
    }
    if (vInv.size() > 0) {
        RelayAnchorAuths(vInv, *g_connman);
    }
}


bool ProcessNewBlock(const CChainParams& chainparams, const std::shared_ptr<const CBlock> pblock, bool fForceProcessing, bool *fNewBlock)
{
    AssertLockNotHeld(cs_main);

    {
        CBlockIndex *pindex = nullptr;
        if (fNewBlock) *fNewBlock = false;
        CValidationState state;

        // CheckBlock() does not support multi-threaded block validation because CBlock::fChecked can cause data race.
        // Therefore, the following critical section must include the CheckBlock() call as well.
        LOCK(cs_main);

        // Get previous block index
        bool ret{true};
        const auto prevIndex = LookupBlockIndex(pblock->hashPrevBlock);
        if (!prevIndex) {
            ret = false;
            state.Invalid(ValidationInvalidReason::BLOCK_MISSING_PREV, error("%s: prev block not found", __func__), 0, "prev-blk-not-found");
        }

        // Ensure that CheckBlock() passes before calling AcceptBlock, as
        // belt-and-suspenders.
        // reverts a011b9db38ce6d3d5c1b67c1e3bad9365b86f2ce
        // we can end up in isolation banning all other nodes
        CheckContextState ctxState;
        if (ret) {
            ret = CheckBlock(*pblock, state, chainparams.GetConsensus(), ctxState, false, prevIndex->nHeight + 1); // false cause we can check pos context only on ConnectBlock
        }
        if (ret) {
            // Store to disk
            ret = ::ChainstateActive().AcceptBlock(pblock, state, chainparams, &pindex, fForceProcessing, nullptr, fNewBlock);
        }
        if (!ret) {
            GetMainSignals().BlockChecked(*pblock, state);
            return error("%s: AcceptBlock FAILED (%s)", __func__, FormatStateMessage(state));
        }
    }

    NotifyHeaderTip();

    // save old tip
    auto const oldTip = ::ChainActive().Tip();

    CValidationState state; // Only used to report errors, not invalidity - ignore it
    if (!::ChainstateActive().ActivateBestChain(state, chainparams, pblock))
        return error("%s: ActivateBestChain failed (%s)", __func__, FormatStateMessage(state));

    auto const tip = ::ChainActive().Tip();

    // special case for the first run after IBD
    static bool firstRunAfterIBD = true;
    if (!::ChainstateActive().IsInitialBlockDownload() && tip && firstRunAfterIBD && spv::pspv) // spv::pspv not necessary here, but for disabling in old tests
    {
        int sinceHeight = std::max(::ChainActive().Height() - chainparams.GetConsensus().mn.anchoringFrequency * 5, 0);
        LogPrint(BCLog::ANCHORING, "Trying to request some auths after IBD, since %i...\n", sinceHeight);
        RelayGetAnchorAuths(::ChainActive()[sinceHeight]->GetBlockHash(), tip->GetBlockHash(), *g_connman);
        firstRunAfterIBD = false;
    }
    // only if tip was changed
    if (!::ChainstateActive().IsInitialBlockDownload() && tip && tip != oldTip && spv::pspv) // spv::pspv not necessary here, but for disabling in old tests
    {
        ProcessAuthsIfTipChanged(oldTip, tip, chainparams.GetConsensus());

        if (tip->nHeight >= chainparams.GetConsensus().DakotaHeight) {
            panchors->CheckPendingAnchors();
        }
    }

    return true;
}

bool TestBlockValidity(CValidationState& state, const CChainParams& chainparams, const CBlock& block, CBlockIndex* pindexPrev, bool fCheckMerkleRoot)
{
    AssertLockHeld(cs_main);
    assert(pindexPrev && pindexPrev == ::ChainActive().Tip());
    CCoinsViewCache viewNew(&::ChainstateActive().CoinsTip());
    std::vector<uint256> dummyRewardedAnchors;
    CCustomCSView mnview(*pcustomcsview);
    CUndosView undosView(*pundosView);
    uint256 block_hash(block.GetHash());
    CBlockIndex indexDummy(block);
    indexDummy.pprev = pindexPrev;
    indexDummy.nHeight = pindexPrev->nHeight + 1;
    indexDummy.phashBlock = &block_hash;
    CheckContextState ctxState;

    // NOTE: ContextualCheckProofOfStake is called by CheckBlock
    if (!ContextualCheckBlockHeader(block, state, chainparams, pindexPrev, GetAdjustedTime()))
        return error("%s: Consensus::ContextualCheckBlockHeader: %s", __func__, FormatStateMessage(state));
    if (!CheckBlock(block, state, chainparams.GetConsensus(), ctxState, false, indexDummy.nHeight, fCheckMerkleRoot))
        return error("%s: Consensus::CheckBlock: %s", __func__, FormatStateMessage(state));
    if (!ContextualCheckBlock(block, state, chainparams.GetConsensus(), pindexPrev))
        return error("%s: Consensus::ContextualCheckBlock: %s", __func__, FormatStateMessage(state));
    if (!::ChainstateActive().ConnectBlock(block, state, &indexDummy, viewNew, mnview, undosView, chainparams, dummyRewardedAnchors, true))
        return false;
    assert(state.IsValid());

    return true;
}

/**
 * BLOCK PRUNING CODE
 */

/* Calculate the amount of disk space the block & undo files currently use */
uint64_t CalculateCurrentUsage()
{
    LOCK(cs_LastBlockFile);

    uint64_t retval = 0;
    for (const CBlockFileInfo &file : vinfoBlockFile) {
        retval += file.nSize + file.nUndoSize;
    }
    return retval;
}

/* Prune a block file (modify associated database entries)*/
void PruneOneBlockFile(const int fileNumber)
{
    LOCK(cs_LastBlockFile);

    for (const auto& entry : g_blockman.m_block_index) {
        CBlockIndex* pindex = entry.second;
        if (pindex->nFile == fileNumber) {
            pindex->nStatus &= ~BLOCK_HAVE_DATA;
            pindex->nStatus &= ~BLOCK_HAVE_UNDO;
            pindex->nFile = 0;
            pindex->nDataPos = 0;
            pindex->nUndoPos = 0;
            setDirtyBlockIndex.insert(pindex);

            // Prune from m_blocks_unlinked -- any block we prune would have
            // to be downloaded again in order to consider its chain, at which
            // point it would be considered as a candidate for
            // m_blocks_unlinked or setBlockIndexCandidates.
            auto range = g_blockman.m_blocks_unlinked.equal_range(pindex->pprev);
            while (range.first != range.second) {
                std::multimap<CBlockIndex *, CBlockIndex *>::iterator _it = range.first;
                range.first++;
                if (_it->second == pindex) {
                    g_blockman.m_blocks_unlinked.erase(_it);
                }
            }
        }
    }

    vinfoBlockFile[fileNumber].SetNull();
    setDirtyFileInfo.insert(fileNumber);
}


void UnlinkPrunedFiles(const std::set<int>& setFilesToPrune)
{
    for (std::set<int>::iterator it = setFilesToPrune.begin(); it != setFilesToPrune.end(); ++it) {
        FlatFilePos pos(*it, 0);
        fs::remove(BlockFileSeq().FileName(pos));
        fs::remove(UndoFileSeq().FileName(pos));
        LogPrintf("Prune: %s deleted blk/rev (%05u)\n", __func__, *it);
    }
}

/* Calculate the block/rev files to delete based on height specified by user with RPC command pruneblockchain */
static void FindFilesToPruneManual(std::set<int>& setFilesToPrune, int nManualPruneHeight)
{
    assert(fPruneMode && nManualPruneHeight > 0);

    LOCK2(cs_main, cs_LastBlockFile);
    if (::ChainActive().Tip() == nullptr)
        return;

    // last block to prune is the lesser of (user-specified height, MIN_BLOCKS_TO_KEEP from the tip)
    unsigned int nLastBlockWeCanPrune = std::min((unsigned)nManualPruneHeight, ::ChainActive().Tip()->nHeight - MIN_BLOCKS_TO_KEEP);
    int count=0;
    for (int fileNumber = 0; fileNumber < nLastBlockFile; fileNumber++) {
        if (vinfoBlockFile[fileNumber].nSize == 0 || vinfoBlockFile[fileNumber].nHeightLast > nLastBlockWeCanPrune)
            continue;
        PruneOneBlockFile(fileNumber);
        setFilesToPrune.insert(fileNumber);
        count++;
    }
    LogPrintf("Prune (Manual): prune_height=%d removed %d blk/rev pairs\n", nLastBlockWeCanPrune, count);
}

/* This function is called from the RPC code for pruneblockchain */
void PruneBlockFilesManual(int nManualPruneHeight)
{
    CValidationState state;
    const CChainParams& chainparams = Params();
    if (!::ChainstateActive().FlushStateToDisk(
            chainparams, state, FlushStateMode::NONE, nManualPruneHeight)) {
        LogPrintf("%s: failed to flush state (%s)\n", __func__, FormatStateMessage(state));
    }
}

/**
 * Prune block and undo files (blk???.dat and undo???.dat) so that the disk space used is less than a user-defined target.
 * The user sets the target (in MB) on the command line or in config file.  This will be run on startup and whenever new
 * space is allocated in a block or undo file, staying below the target. Changing back to unpruned requires a reindex
 * (which in this case means the blockchain must be re-downloaded.)
 *
 * Pruning functions are called from FlushStateToDisk when the global fCheckForPruning flag has been set.
 * Block and undo files are deleted in lock-step (when blk00003.dat is deleted, so is rev00003.dat.)
 * Pruning cannot take place until the longest chain is at least a certain length (100000 on mainnet, 1000 on testnet, 1000 on regtest).
 * Pruning will never delete a block within a defined distance (currently 288) from the active chain's tip.
 * The block index is updated by unsetting HAVE_DATA and HAVE_UNDO for any blocks that were stored in the deleted files.
 * A db flag records the fact that at least some block files have been pruned.
 *
 * @param[out]   setFilesToPrune   The set of file indices that can be unlinked will be returned
 */
static void FindFilesToPrune(std::set<int>& setFilesToPrune, uint64_t nPruneAfterHeight)
{
    LOCK2(cs_main, cs_LastBlockFile);
    if (::ChainActive().Tip() == nullptr || nPruneTarget == 0) {
        return;
    }
    if ((uint64_t)::ChainActive().Tip()->nHeight <= nPruneAfterHeight) {
        return;
    }

    unsigned int nLastBlockWeCanPrune = ::ChainActive().Tip()->nHeight - MIN_BLOCKS_TO_KEEP;
    uint64_t nCurrentUsage = CalculateCurrentUsage();
    // We don't check to prune until after we've allocated new space for files
    // So we should leave a buffer under our target to account for another allocation
    // before the next pruning.
    uint64_t nBuffer = BLOCKFILE_CHUNK_SIZE + UNDOFILE_CHUNK_SIZE;
    uint64_t nBytesToPrune;
    int count=0;

    if (nCurrentUsage + nBuffer >= nPruneTarget) {
        // On a prune event, the chainstate DB is flushed.
        // To avoid excessive prune events negating the benefit of high dbcache
        // values, we should not prune too rapidly.
        // So when pruning in IBD, increase the buffer a bit to avoid a re-prune too soon.
        if (::ChainstateActive().IsInitialBlockDownload()) {
            // Since this is only relevant during IBD, we use a fixed 10%
            nBuffer += nPruneTarget / 10;
        }

        for (int fileNumber = 0; fileNumber < nLastBlockFile; fileNumber++) {
            nBytesToPrune = vinfoBlockFile[fileNumber].nSize + vinfoBlockFile[fileNumber].nUndoSize;

            if (vinfoBlockFile[fileNumber].nSize == 0)
                continue;

            if (nCurrentUsage + nBuffer < nPruneTarget)  // are we below our target?
                break;

            // don't prune files that could have a block within MIN_BLOCKS_TO_KEEP of the main chain's tip but keep scanning
            if (vinfoBlockFile[fileNumber].nHeightLast > nLastBlockWeCanPrune)
                continue;

            PruneOneBlockFile(fileNumber);
            // Queue up the files for removal
            setFilesToPrune.insert(fileNumber);
            nCurrentUsage -= nBytesToPrune;
            count++;
        }
    }

    LogPrint(BCLog::PRUNE, "Prune: target=%dMiB actual=%dMiB diff=%dMiB max_prune_height=%d removed %d blk/rev pairs\n",
           nPruneTarget/1024/1024, nCurrentUsage/1024/1024,
           ((int64_t)nPruneTarget - (int64_t)nCurrentUsage)/1024/1024,
           nLastBlockWeCanPrune, count);
}

static FlatFileSeq BlockFileSeq()
{
    return FlatFileSeq(GetBlocksDir(), "blk", BLOCKFILE_CHUNK_SIZE);
}

static FlatFileSeq UndoFileSeq()
{
    return FlatFileSeq(GetBlocksDir(), "rev", UNDOFILE_CHUNK_SIZE);
}

FILE* OpenBlockFile(const FlatFilePos &pos, bool fReadOnly) {
    return BlockFileSeq().Open(pos, fReadOnly);
}

/** Open an undo file (rev?????.dat) */
static FILE* OpenUndoFile(const FlatFilePos &pos, bool fReadOnly) {
    return UndoFileSeq().Open(pos, fReadOnly);
}

fs::path GetBlockPosFilename(const FlatFilePos &pos)
{
    return BlockFileSeq().FileName(pos);
}

CBlockIndex * BlockManager::InsertBlockIndex(const uint256& hash)
{
    AssertLockHeld(cs_main);

    if (hash.IsNull())
        return nullptr;

    // Return existing
    BlockMap::iterator mi = m_block_index.find(hash);
    if (mi != m_block_index.end())
        return (*mi).second;

    // Create new
    CBlockIndex* pindexNew = new CBlockIndex();
    mi = m_block_index.insert(std::make_pair(hash, pindexNew)).first;
    pindexNew->phashBlock = &((*mi).first);

    return pindexNew;
}

bool BlockManager::LoadBlockIndex(
    const Consensus::Params& consensus_params,
    CBlockTreeDB& blocktree,
    std::set<CBlockIndex*, CBlockIndexWorkComparator>& block_index_candidates)
{
    if (!blocktree.LoadBlockIndexGuts(consensus_params, [this](const uint256& hash) EXCLUSIVE_LOCKS_REQUIRED(cs_main) { return this->InsertBlockIndex(hash); }, fIsFakeNet))
         return false;

    // Calculate nChainWork
    std::vector<std::pair<int, CBlockIndex*> > vSortedByHeight;
    vSortedByHeight.reserve(m_block_index.size());
    for (const std::pair<const uint256, CBlockIndex*>& item : m_block_index)
    {
        CBlockIndex* pindex = item.second;
        vSortedByHeight.push_back(std::make_pair(pindex->nHeight, pindex));
    }
    sort(vSortedByHeight.begin(), vSortedByHeight.end());
    for (const std::pair<int, CBlockIndex*>& item : vSortedByHeight)
    {
        if (ShutdownRequested()) return false;
        CBlockIndex* pindex = item.second;
        pindex->nChainWork = (pindex->pprev ? pindex->pprev->nChainWork : 0) + GetBlockProof(*pindex);
        pindex->nTimeMax = (pindex->pprev ? std::max(pindex->pprev->nTimeMax, pindex->nTime) : pindex->nTime);
        // We can link the chain of blocks for which we've received transactions at some point.
        // Pruned nodes may have deleted the block.
        if (pindex->nTx > 0) {
            if (pindex->pprev) {
                if (pindex->pprev->HaveTxsDownloaded()) {
                    pindex->nChainTx = pindex->pprev->nChainTx + pindex->nTx;
                } else {
                    pindex->nChainTx = 0;
                    m_blocks_unlinked.insert(std::make_pair(pindex->pprev, pindex));
                }
            } else {
                pindex->nChainTx = pindex->nTx;
            }
        }
        if (!(pindex->nStatus & BLOCK_FAILED_MASK) && pindex->pprev && (pindex->pprev->nStatus & BLOCK_FAILED_MASK)) {
            pindex->nStatus |= BLOCK_FAILED_CHILD;
            setDirtyBlockIndex.insert(pindex);
        }
        if (pindex->IsValid(BLOCK_VALID_TRANSACTIONS) && (pindex->HaveTxsDownloaded() || pindex->pprev == nullptr)) {
            block_index_candidates.insert(pindex);
        }
        if (pindex->nStatus & BLOCK_FAILED_MASK && (!pindexBestInvalid || pindex->nChainWork > pindexBestInvalid->nChainWork))
            pindexBestInvalid = pindex;
        if (pindex->pprev)
            pindex->BuildSkip();
        if (pindex->IsValid(BLOCK_VALID_TREE) && (pindexBestHeader == nullptr || CBlockIndexWorkComparator()(pindexBestHeader, pindex)))
            pindexBestHeader = pindex;
    }

    return true;
}

void BlockManager::Unload() {
    m_failed_blocks.clear();
    m_blocks_unlinked.clear();

    for (const BlockMap::value_type& entry : m_block_index) {
        delete entry.second;
    }

    m_block_index.clear();
}

bool static LoadBlockIndexDB(const CChainParams& chainparams) EXCLUSIVE_LOCKS_REQUIRED(cs_main)
{
    if (!g_blockman.LoadBlockIndex(
            chainparams.GetConsensus(), *pblocktree, ::ChainstateActive().setBlockIndexCandidates))
        return false;

    // Load block file info
    pblocktree->ReadLastBlockFile(nLastBlockFile);
    vinfoBlockFile.resize(nLastBlockFile + 1);
    LogPrintf("%s: last block file = %i\n", __func__, nLastBlockFile);
    for (int nFile = 0; nFile <= nLastBlockFile; nFile++) {
        pblocktree->ReadBlockFileInfo(nFile, vinfoBlockFile[nFile]);
    }
    LogPrintf("%s: last block file info: %s\n", __func__, vinfoBlockFile[nLastBlockFile].ToString());
    for (int nFile = nLastBlockFile + 1; true; nFile++) {
        CBlockFileInfo info;
        if (pblocktree->ReadBlockFileInfo(nFile, info)) {
            vinfoBlockFile.push_back(info);
        } else {
            break;
        }
    }

    // Check presence of blk files
    LogPrintf("Checking all blk files are present...\n");
    std::set<int> setBlkDataFiles;
    for (const std::pair<const uint256, CBlockIndex*>& item : g_blockman.m_block_index)
    {
        CBlockIndex* pindex = item.second;
        if (pindex->nStatus & BLOCK_HAVE_DATA) {
            setBlkDataFiles.insert(pindex->nFile);
        }
    }
    for (std::set<int>::iterator it = setBlkDataFiles.begin(); it != setBlkDataFiles.end(); it++)
    {
        FlatFilePos pos(*it, 0);
        if (CAutoFile(OpenBlockFile(pos, true), SER_DISK, CLIENT_VERSION).IsNull()) {
            return false;
        }
    }

    // Check whether we have ever pruned block & undo files
    pblocktree->ReadFlag("prunedblockfiles", fHavePruned);
    if (fHavePruned)
        LogPrintf("LoadBlockIndexDB(): Block files have previously been pruned\n");

    // Check whether we need to continue reindexing
    bool fReindexing = false;
    pblocktree->ReadReindexing(fReindexing);
    if(fReindexing) fReindex = true;

    return true;
}

bool LoadChainTip(const CChainParams& chainparams)
{
    AssertLockHeld(cs_main);
    const CCoinsViewCache& coins_cache = ::ChainstateActive().CoinsTip();
    assert(!coins_cache.GetBestBlock().IsNull()); // Never called when the coins view is empty

    if (::ChainActive().Tip() &&
        ::ChainActive().Tip()->GetBlockHash() == coins_cache.GetBestBlock()) return true;

    // Load pointer to end of best chain
    CBlockIndex* pindex = LookupBlockIndex(coins_cache.GetBestBlock());
    if (!pindex) {
        return false;
    }
    ::ChainActive().SetTip(pindex);

    ::ChainstateActive().PruneBlockIndexCandidates();

    LogPrintf("Loaded best chain: hashBestChain=%s height=%d date=%s progress=%f\n",
        ::ChainActive().Tip()->GetBlockHash().ToString(), ::ChainActive().Height(),
        FormatISO8601DateTime(::ChainActive().Tip()->GetBlockTime()),
        GuessVerificationProgress(chainparams.TxData(), ::ChainActive().Tip()));
    return true;
}

CVerifyDB::CVerifyDB()
{
    uiInterface.ShowProgress(_("Verifying blocks...").translated, 0, false);
}

CVerifyDB::~CVerifyDB()
{
    uiInterface.ShowProgress("", 100, false);
}

bool CVerifyDB::VerifyDB(const CChainParams& chainparams, CCoinsView *coinsview, int nCheckLevel, int nCheckDepth)
{
    LOCK(cs_main);
    if (::ChainActive().Tip() == nullptr || ::ChainActive().Tip()->pprev == nullptr)
        return true;

    // Verify blocks in the best chain
    if (nCheckDepth <= 0 || nCheckDepth > ::ChainActive().Height())
        nCheckDepth = ::ChainActive().Height();
    nCheckLevel = std::max(0, std::min(4, nCheckLevel));
    LogPrintf("Verifying last %i blocks at level %i\n", nCheckDepth, nCheckLevel);
    CCoinsViewCache coins(coinsview);
    CCustomCSView mnview(*pcustomcsview);
    CUndosView undosView(*pundosView);
    CBlockIndex* pindex;
    CBlockIndex* pindexFailure = nullptr;
    int nGoodTransactions = 0;
    CValidationState state;
    int reportDone = 0;
    LogPrintf("[0%%]..."); /* Continued */
    for (pindex = ::ChainActive().Tip(); pindex && pindex->pprev; pindex = pindex->pprev) {
        const int percentageDone = std::max(1, std::min(99, (int)(((double)(::ChainActive().Height() - pindex->nHeight)) / (double)nCheckDepth * (nCheckLevel >= 4 ? 50 : 100))));
        if (reportDone < percentageDone/10) {
            // report every 10% step
            LogPrintf("[%d%%]...", percentageDone); /* Continued */
            reportDone = percentageDone/10;
        }
        uiInterface.ShowProgress(_("Verifying blocks...").translated, percentageDone, false);
        if (pindex->nHeight <= ::ChainActive().Height()-nCheckDepth)
            break;
        if (fPruneMode && !(pindex->nStatus & BLOCK_HAVE_DATA)) {
            // If pruning, only go back as far as we have data.
            LogPrintf("VerifyDB(): block verification stopping at height %d (pruning, no data)\n", pindex->nHeight);
            break;
        }
        CBlock block;
        CheckContextState ctxState;

        // check level 0: read from disk
        if (!ReadBlockFromDisk(block, pindex, chainparams.GetConsensus()))
            return error("VerifyDB(): *** ReadBlockFromDisk failed at %d, hash=%s", pindex->nHeight, pindex->GetBlockHash().ToString());
        // check level 1: verify block validity
        if (nCheckLevel >= 1 && !CheckBlock(block, state, chainparams.GetConsensus(), ctxState, false, pindex->nHeight)) // false cause we can check pos context only on ConnectBlock
            return error("%s: *** found bad block at %d, hash=%s (%s)\n", __func__,
                         pindex->nHeight, pindex->GetBlockHash().ToString(), FormatStateMessage(state));
        // check level 2: verify undo validity
        if (nCheckLevel >= 2 && pindex) {
            CBlockUndo undo;
            if (!pindex->GetUndoPos().IsNull()) {
                if (!UndoReadFromDisk(undo, pindex)) {
                    return error("VerifyDB(): *** found bad undo data at %d, hash=%s\n", pindex->nHeight, pindex->GetBlockHash().ToString());
                }
            }
        }
        // check level 3: check for inconsistencies during memory-only disconnect of tip blocks
        if (nCheckLevel >= 3 && (coins.DynamicMemoryUsage() + ::ChainstateActive().CoinsTip().DynamicMemoryUsage()) <= nCoinCacheUsage) {
            assert(coins.GetBestBlock() == pindex->GetBlockHash());
            std::vector<CAnchorConfirmMessage> disconnectedConfirms; // dummy
            DisconnectResult res = ::ChainstateActive().DisconnectBlock(block, pindex, coins, mnview, undosView, disconnectedConfirms);
            if (res == DISCONNECT_FAILED) {
                return error("VerifyDB(): *** irrecoverable inconsistency in block data at %d, hash=%s", pindex->nHeight, pindex->GetBlockHash().ToString());
            }
            if (res == DISCONNECT_UNCLEAN) {
                nGoodTransactions = 0;
                pindexFailure = pindex;
            } else {
                nGoodTransactions += block.vtx.size();
            }
        }
        if (ShutdownRequested())
            return true;
    }
    if (pindexFailure)
        return error("VerifyDB(): *** coin database inconsistencies found (last %i blocks, %i good transactions before that)\n", ::ChainActive().Height() - pindexFailure->nHeight + 1, nGoodTransactions);

    // store block count as we move pindex at check level >= 4
    int block_count = ::ChainActive().Height() - pindex->nHeight;

    // check level 4: try reconnecting blocks
    if (nCheckLevel >= 4) {
        while (pindex != ::ChainActive().Tip()) {
            const int percentageDone = std::max(1, std::min(99, 100 - (int)(((double)(::ChainActive().Height() - pindex->nHeight)) / (double)nCheckDepth * 50)));
            if (reportDone < percentageDone/10) {
                // report every 10% step
                LogPrintf("[%d%%]...", percentageDone); /* Continued */
                reportDone = percentageDone/10;
            }
            uiInterface.ShowProgress(_("Verifying blocks...").translated, percentageDone, false);
            pindex = ::ChainActive().Next(pindex);
            CBlock block;
            if (!ReadBlockFromDisk(block, pindex, chainparams.GetConsensus()))
                return error("VerifyDB(): *** ReadBlockFromDisk failed at %d, hash=%s", pindex->nHeight, pindex->GetBlockHash().ToString());
            std::vector<uint256> dummyRewardedAnchors;
            if (!::ChainstateActive().ConnectBlock(block, state, pindex, coins, mnview, undosView, chainparams, dummyRewardedAnchors))
                return error("VerifyDB(): *** found unconnectable block at %d, hash=%s (%s)", pindex->nHeight, pindex->GetBlockHash().ToString(), FormatStateMessage(state));
            if (ShutdownRequested()) return true;
        }
    }

    LogPrintf("[DONE].\n");
    LogPrintf("No coin database inconsistencies in last %i blocks (%i transactions)\n", block_count, nGoodTransactions);

    return true;
}

/** Apply the effects of a block on the utxo cache, ignoring that it may already have been applied. */
bool CChainState::RollforwardBlock(const CBlockIndex* pindex, CCoinsViewCache& inputs, CCustomCSView& mnview, const CChainParams& params)
{
    // TODO: merge with ConnectBlock
    CBlock block;
    if (!ReadBlockFromDisk(block, pindex, params.GetConsensus())) {
        return error("ReplayBlock(): ReadBlockFromDisk failed at %d, hash=%s", pindex->nHeight, pindex->GetBlockHash().ToString());
    }

    for (const CTransactionRef& tx : block.vtx) {
        if (!tx->IsCoinBase()) {
            for (const CTxIn &txin : tx->vin) {
                inputs.SpendCoin(txin.prevout);
            }
        }
        // Pass check = true as every addition may be an overwrite.
        AddCoins(inputs, *tx, pindex->nHeight, true);

        /// @todo turn it on when you are sure it is safe
//        CheckCustomTx(mnview, inputs, *tx, params.GetConsensus(), pindex->nHeight, i, false);
    }
    return true;
}

bool CChainState::ReplayBlocks(const CChainParams& params, CCoinsView* view, CCustomCSView* mnview, CUndosView* undosView)
{
    LOCK(cs_main);

    CCoinsViewCache cache(view);
    CCustomCSView mncache(*mnview);
    CUndosView undosCache(*undosView);

    std::vector<uint256> hashHeads = view->GetHeadBlocks();
    if (hashHeads.empty()) return true; // We're already in a consistent state.
    if (hashHeads.size() != 2) return error("ReplayBlocks(): unknown inconsistent state");

    /// @todo may be it is possible to keep it run? how to safely connect blocks for mndb?
    return error("ReplayBlocks() turned off for safety reasons. Make reindex!");

    uiInterface.ShowProgress(_("Replaying blocks...").translated, 0, false);
    LogPrintf("Replaying blocks\n");

    const CBlockIndex* pindexOld = nullptr;  // Old tip during the interrupted flush.
    const CBlockIndex* pindexNew;            // New tip during the interrupted flush.
    const CBlockIndex* pindexFork = nullptr; // Latest block common to both the old and the new tip.

    if (m_blockman.m_block_index.count(hashHeads[0]) == 0) {
        return error("ReplayBlocks(): reorganization to unknown block requested");
    }
    pindexNew = m_blockman.m_block_index[hashHeads[0]];

    if (!hashHeads[1].IsNull()) { // The old tip is allowed to be 0, indicating it's the first flush.
        if (m_blockman.m_block_index.count(hashHeads[1]) == 0) {
            return error("ReplayBlocks(): reorganization from unknown block requested");
        }
        pindexOld = m_blockman.m_block_index[hashHeads[1]];
        pindexFork = LastCommonAncestor(pindexOld, pindexNew);
        assert(pindexFork != nullptr);
    }

    // Rollback along the old branch.
    while (pindexOld != pindexFork) {
        if (pindexOld->nHeight > 0) { // Never disconnect the genesis block.
            CBlock block;
            if (!ReadBlockFromDisk(block, pindexOld, params.GetConsensus())) {
                return error("RollbackBlock(): ReadBlockFromDisk() failed at %d, hash=%s", pindexOld->nHeight, pindexOld->GetBlockHash().ToString());
            }
            LogPrintf("Rolling back %s (%i)\n", pindexOld->GetBlockHash().ToString(), pindexOld->nHeight);
            std::vector<CAnchorConfirmMessage> disconnectedConfirms; // dummy
            DisconnectResult res = DisconnectBlock(block, pindexOld, cache, mncache, undosCache, disconnectedConfirms);
            if (res == DISCONNECT_FAILED) {
                return error("RollbackBlock(): DisconnectBlock failed at %d, hash=%s", pindexOld->nHeight, pindexOld->GetBlockHash().ToString());
            }
            // If DISCONNECT_UNCLEAN is returned, it means a non-existing UTXO was deleted, or an existing UTXO was
            // overwritten. It corresponds to cases where the block-to-be-disconnect never had all its operations
            // applied to the UTXO set. However, as both writing a UTXO and deleting a UTXO are idempotent operations,
            // the result is still a version of the UTXO set with the effects of that block undone.
        }
        pindexOld = pindexOld->pprev;
    }

    // Roll forward from the forking point to the new tip.
    int nForkHeight = pindexFork ? pindexFork->nHeight : 0;
    for (int nHeight = nForkHeight + 1; nHeight <= pindexNew->nHeight; ++nHeight) {
        const CBlockIndex* pindex = pindexNew->GetAncestor(nHeight);
        LogPrintf("Rolling forward %s (%i)\n", pindex->GetBlockHash().ToString(), nHeight);
        uiInterface.ShowProgress(_("Replaying blocks...").translated, (int) ((nHeight - nForkHeight) * 100.0 / (pindexNew->nHeight - nForkHeight)) , false);
        if (!RollforwardBlock(pindex, cache, mncache, params)) return false;
    }

    cache.SetBestBlock(pindexNew->GetBlockHash());
    cache.Flush();
    mncache.Flush();
    uiInterface.ShowProgress("", 100, false);
    return true;
}

bool ReplayBlocks(const CChainParams& params, CCoinsView* view, CCustomCSView* mnview, CUndosView* undosView) {
    return ::ChainstateActive().ReplayBlocks(params, view, mnview, undosView);
}

//! Helper for CChainState::RewindBlockIndex
void CChainState::EraseBlockData(CBlockIndex* index)
{
    AssertLockHeld(cs_main);
    assert(!m_chain.Contains(index)); // Make sure this block isn't active

    // Reduce validity
    index->nStatus = std::min<unsigned int>(index->nStatus & BLOCK_VALID_MASK, BLOCK_VALID_TREE) | (index->nStatus & ~BLOCK_VALID_MASK);
    // Remove have-data flags.
    index->nStatus &= ~(BLOCK_HAVE_DATA | BLOCK_HAVE_UNDO);
    // Remove storage location.
    index->nFile = 0;
    index->nDataPos = 0;
    index->nUndoPos = 0;
    // Remove various other things
    index->nTx = 0;
    index->nChainTx = 0;
    index->nSequenceId = 0;
    // Make sure it gets written.
    setDirtyBlockIndex.insert(index);
    // Update indexes
    setBlockIndexCandidates.erase(index);
    auto ret = m_blockman.m_blocks_unlinked.equal_range(index->pprev);
    while (ret.first != ret.second) {
        if (ret.first->second == index) {
            m_blockman.m_blocks_unlinked.erase(ret.first++);
        } else {
            ++ret.first;
        }
    }
    // Mark parent as eligible for main chain again
    if (index->pprev && index->pprev->IsValid(BLOCK_VALID_TRANSACTIONS) && index->pprev->HaveTxsDownloaded()) {
        setBlockIndexCandidates.insert(index->pprev);
    }
}

bool CChainState::RewindBlockIndex(const CChainParams& params)
{
    // Note that during -reindex-chainstate we are called with an empty m_chain!

    // First erase all post-segwit blocks without witness not in the main chain,
    // as this can we done without costly DisconnectTip calls. Active
    // blocks will be dealt with below (releasing cs_main in between).
    {
        LOCK(cs_main);
        for (const auto& entry : m_blockman.m_block_index) {
            if (IsWitnessEnabled(entry.second->pprev, params.GetConsensus()) && !(entry.second->nStatus & BLOCK_OPT_WITNESS) && !m_chain.Contains(entry.second)) {
                EraseBlockData(entry.second);
            }
        }
    }

    // Find what height we need to reorganize to.
    CBlockIndex *tip;
    int nHeight = 1;
    {
        LOCK(cs_main);
        while (nHeight <= m_chain.Height()) {
            // Although SCRIPT_VERIFY_WITNESS is now generally enforced on all
            // blocks in ConnectBlock, we don't need to go back and
            // re-download/re-verify blocks from before segwit actually activated.
            if (IsWitnessEnabled(m_chain[nHeight - 1], params.GetConsensus()) && !(m_chain[nHeight]->nStatus & BLOCK_OPT_WITNESS)) {
                break;
            }
            nHeight++;
        }

        tip = m_chain.Tip();
    }
    // nHeight is now the height of the first insufficiently-validated block, or tipheight + 1

    CValidationState state;
    // Loop until the tip is below nHeight, or we reach a pruned block.
    while (!ShutdownRequested()) {
        {
            LOCK2(cs_main, ::mempool.cs);
            // Make sure nothing changed from under us (this won't happen because RewindBlockIndex runs before importing/network are active)
            assert(tip == m_chain.Tip());
            if (tip == nullptr || tip->nHeight < nHeight) break;
            if (fPruneMode && !(tip->nStatus & BLOCK_HAVE_DATA)) {
                // If pruning, don't try rewinding past the HAVE_DATA point;
                // since older blocks can't be served anyway, there's
                // no need to walk further, and trying to DisconnectTip()
                // will fail (and require a needless reindex/redownload
                // of the blockchain).
                break;
            }

            // Disconnect block
            if (!DisconnectTip(state, params, nullptr)) {
                return error("RewindBlockIndex: unable to disconnect block at height %i (%s)", tip->nHeight, FormatStateMessage(state));
            }

            // Reduce validity flag and have-data flags.
            // We do this after actual disconnecting, otherwise we'll end up writing the lack of data
            // to disk before writing the chainstate, resulting in a failure to continue if interrupted.
            // Note: If we encounter an insufficiently validated block that
            // is on m_chain, it must be because we are a pruning node, and
            // this block or some successor doesn't HAVE_DATA, so we were unable to
            // rewind all the way.  Blocks remaining on m_chain at this point
            // must not have their validity reduced.
            EraseBlockData(tip);

            tip = tip->pprev;
        }
        // Make sure the queue of validation callbacks doesn't grow unboundedly.
        LimitValidationInterfaceQueue();

        // Occasionally flush state to disk.
        if (!FlushStateToDisk(params, state, FlushStateMode::PERIODIC)) {
            LogPrintf("RewindBlockIndex: unable to flush state to disk (%s)\n", FormatStateMessage(state));
            return false;
        }
    }

    {
        LOCK(cs_main);
        if (m_chain.Tip() != nullptr) {
            // We can't prune block index candidates based on our tip if we have
            // no tip due to m_chain being empty!
            PruneBlockIndexCandidates();

            CheckBlockIndex(params.GetConsensus());
        }
    }

    return true;
}

bool RewindBlockIndex(const CChainParams& params) {
    if (!::ChainstateActive().RewindBlockIndex(params)) {
        return false;
    }

    LOCK(cs_main);
    if (::ChainActive().Tip() != nullptr) {
        // FlushStateToDisk can possibly read ::ChainActive(). Be conservative
        // and skip it here, we're about to -reindex-chainstate anyway, so
        // it'll get called a bunch real soon.
        CValidationState state;
        if (!::ChainstateActive().FlushStateToDisk(params, state, FlushStateMode::ALWAYS)) {
            LogPrintf("RewindBlockIndex: unable to flush state to disk (%s)\n", FormatStateMessage(state));
            return false;
        }
    }

    return true;
}

void CChainState::UnloadBlockIndex() {
    nBlockSequenceId = 1;
    setBlockIndexCandidates.clear();
}

// May NOT be used after any connections are up as much
// of the peer-processing logic assumes a consistent
// block index state
void UnloadBlockIndex()
{
    LOCK(cs_main);
    ::ChainActive().SetTip(nullptr);
    g_blockman.Unload();
    pindexBestInvalid = nullptr;
    pindexBestHeader = nullptr;
    mempool.clear();
    vinfoBlockFile.clear();
    nLastBlockFile = 0;
    setDirtyBlockIndex.clear();
    setDirtyFileInfo.clear();
    versionbitscache.Clear();
    for (int b = 0; b < VERSIONBITS_NUM_BITS; b++) {
        warningcache[b].clear();
    }
    fHavePruned = false;

    ::ChainstateActive().UnloadBlockIndex();
}

bool LoadBlockIndex(const CChainParams& chainparams)
{
    // Load block index from databases
    bool needs_init = fReindex;
    if (!fReindex) {
        bool ret = LoadBlockIndexDB(chainparams);
        if (!ret) return false;
        needs_init = g_blockman.m_block_index.empty();
    }

    if (needs_init) {
        // Everything here is for *new* reindex/DBs. Thus, though
        // LoadBlockIndexDB may have set fReindex if we shut down
        // mid-reindex previously, we don't check fReindex and
        // instead only check it prior to LoadBlockIndexDB to set
        // needs_init.

        LogPrintf("Initializing databases...\n");
    }
    return true;
}

bool CChainState::LoadGenesisBlock(const CChainParams& chainparams)
{
    LOCK(cs_main);

    // Check whether we're already initialized by checking for genesis in
    // m_blockman.m_block_index. Note that we can't use m_chain here, since it is
    // set based on the coins db, not the block index db, which is the only
    // thing loaded at this point.
    if (m_blockman.m_block_index.count(chainparams.GenesisBlock().GetHash()))
        return true;

    try {
        const CBlock& block = chainparams.GenesisBlock();
        FlatFilePos blockPos = SaveBlockToDisk(block, 0, chainparams, nullptr);
        if (blockPos.IsNull())
            return error("%s: writing genesis block to disk failed", __func__);
        CBlockIndex *pindex = m_blockman.AddToBlockIndex(block);
        ReceivedBlockTransactions(block, pindex, blockPos, chainparams.GetConsensus());
    } catch (const std::runtime_error& e) {
        return error("%s: failed to write genesis block: %s", __func__, e.what());
    }

    return true;
}

bool LoadGenesisBlock(const CChainParams& chainparams)
{
    return ::ChainstateActive().LoadGenesisBlock(chainparams);
}

void LoadExternalBlockFile(const CChainParams& chainparams, FILE* fileIn, FlatFilePos *dbp)
{
    // Map of disk positions for blocks with unknown parent (only used for reindex)
    static std::multimap<uint256, FlatFilePos> mapBlocksUnknownParent;
    int64_t nStart = GetTimeMillis();

    int nLoaded = 0;
    try {
        // This takes over fileIn and calls fclose() on it in the CBufferedFile destructor
        CBufferedFile blkdat(fileIn, 2*MAX_BLOCK_SERIALIZED_SIZE, MAX_BLOCK_SERIALIZED_SIZE+8, SER_DISK, CLIENT_VERSION);
        uint64_t nRewind = blkdat.GetPos();
        while (!blkdat.eof()) {
            if (ShutdownRequested()) return;

            blkdat.SetPos(nRewind);
            nRewind++; // start one byte further next time, in case of failure
            blkdat.SetLimit(); // remove former limit
            unsigned int nSize = 0;
            try {
                // locate a header
                unsigned char buf[CMessageHeader::MESSAGE_START_SIZE];
                blkdat.FindByte(chainparams.MessageStart()[0]);
                nRewind = blkdat.GetPos()+1;
                blkdat >> buf;
                if (memcmp(buf, chainparams.MessageStart(), CMessageHeader::MESSAGE_START_SIZE))
                    continue;
                // read size
                blkdat >> nSize;
                if (nSize < 80 || nSize > MAX_BLOCK_SERIALIZED_SIZE)
                    continue;
            } catch (const std::exception&) {
                // no valid block header found; don't complain
                break;
            }
            try {
                // read block
                uint64_t nBlockPos = blkdat.GetPos();
                if (dbp)
                    dbp->nPos = nBlockPos;
                blkdat.SetLimit(nBlockPos + nSize);
                blkdat.SetPos(nBlockPos);
                std::shared_ptr<CBlock> pblock = std::make_shared<CBlock>();
                CBlock& block = *pblock;
                blkdat >> block;
                nRewind = blkdat.GetPos();

                uint256 hash = block.GetHash();
                {
                    LOCK(cs_main);
                    // detect out of order blocks, and store them for later
                    if (hash != chainparams.GetConsensus().hashGenesisBlock && !LookupBlockIndex(block.hashPrevBlock)) {
                        LogPrint(BCLog::REINDEX, "%s: Out of order block %s, parent %s not known\n", __func__, hash.ToString(),
                                block.hashPrevBlock.ToString());
                        if (dbp)
                            mapBlocksUnknownParent.insert(std::make_pair(block.hashPrevBlock, *dbp));
                        continue;
                    }

                    // process in case the block isn't known yet
                    CBlockIndex* pindex = LookupBlockIndex(hash);
                    if (!pindex || (pindex->nStatus & BLOCK_HAVE_DATA) == 0) {
                      CValidationState state;
                      if (::ChainstateActive().AcceptBlock(pblock, state, chainparams, nullptr, true, dbp, nullptr)) {
                          nLoaded++;
                      }
                      if (state.IsError()) {
                          break;
                      }
                    } else if (hash != chainparams.GetConsensus().hashGenesisBlock && pindex->nHeight % 1000 == 0) {
                      LogPrint(BCLog::REINDEX, "Block Import: already had block %s at height %d\n", hash.ToString(), pindex->nHeight);
                    }
                }

                // Activate the genesis block so normal node progress can continue
                if (hash == chainparams.GetConsensus().hashGenesisBlock) {
                    CValidationState state;
                    if (!ActivateBestChain(state, chainparams)) {
                        break;
                    }
                }

                NotifyHeaderTip();

                // Recursively process earlier encountered successors of this block
                std::deque<uint256> queue;
                queue.push_back(hash);
                while (!queue.empty()) {
                    uint256 head = queue.front();
                    queue.pop_front();
                    std::pair<std::multimap<uint256, FlatFilePos>::iterator, std::multimap<uint256, FlatFilePos>::iterator> range = mapBlocksUnknownParent.equal_range(head);
                    while (range.first != range.second) {
                        std::multimap<uint256, FlatFilePos>::iterator it = range.first;
                        std::shared_ptr<CBlock> pblockrecursive = std::make_shared<CBlock>();
                        if (ReadBlockFromDisk(*pblockrecursive, it->second, chainparams.GetConsensus()))
                        {
                            LogPrint(BCLog::REINDEX, "%s: Processing out of order child %s of %s\n", __func__, pblockrecursive->GetHash().ToString(),
                                    head.ToString());
                            LOCK(cs_main);
                            CValidationState dummy;
                            if (::ChainstateActive().AcceptBlock(pblockrecursive, dummy, chainparams, nullptr, true, &it->second, nullptr))
                            {
                                nLoaded++;
                                queue.push_back(pblockrecursive->GetHash());
                            }
                        }
                        range.first++;
                        mapBlocksUnknownParent.erase(it);
                        NotifyHeaderTip();
                    }
                }
            } catch (const std::exception& e) {
                LogPrintf("%s: Deserialize or I/O error - %s\n", __func__, e.what());
            }
        }
    } catch (const std::runtime_error& e) {
        AbortNode(std::string("System error: ") + e.what());
    }
    LogPrintf("Loaded %i blocks from external file in %dms\n", nLoaded, GetTimeMillis() - nStart);
}

void CChainState::CheckBlockIndex(const Consensus::Params& consensusParams)
{
    if (!fCheckBlockIndex) {
        return;
    }

    LOCK(cs_main);

    // During a reindex, we read the genesis block and call CheckBlockIndex before ActivateBestChain,
    // so we have the genesis block in m_blockman.m_block_index but no active chain. (A few of the
    // tests when iterating the block tree require that m_chain has been initialized.)
    if (m_chain.Height() < 0) {
        assert(m_blockman.m_block_index.size() <= 1);
        return;
    }

    // Build forward-pointing map of the entire block tree.
    std::multimap<CBlockIndex*,CBlockIndex*> forward;
    for (const std::pair<const uint256, CBlockIndex*>& entry : m_blockman.m_block_index) {
        forward.insert(std::make_pair(entry.second->pprev, entry.second));
    }

    assert(forward.size() == m_blockman.m_block_index.size());

    std::pair<std::multimap<CBlockIndex*,CBlockIndex*>::iterator,std::multimap<CBlockIndex*,CBlockIndex*>::iterator> rangeGenesis = forward.equal_range(nullptr);
    CBlockIndex *pindex = rangeGenesis.first->second;
    rangeGenesis.first++;
    assert(rangeGenesis.first == rangeGenesis.second); // There is only one index entry with parent nullptr.

    // Iterate over the entire block tree, using depth-first search.
    // Along the way, remember whether there are blocks on the path from genesis
    // block being explored which are the first to have certain properties.
    size_t nNodes = 0;
    int nHeight = 0;
    CBlockIndex* pindexFirstInvalid = nullptr; // Oldest ancestor of pindex which is invalid.
    CBlockIndex* pindexFirstMissing = nullptr; // Oldest ancestor of pindex which does not have BLOCK_HAVE_DATA.
    CBlockIndex* pindexFirstNeverProcessed = nullptr; // Oldest ancestor of pindex for which nTx == 0.
    CBlockIndex* pindexFirstNotTreeValid = nullptr; // Oldest ancestor of pindex which does not have BLOCK_VALID_TREE (regardless of being valid or not).
    CBlockIndex* pindexFirstNotTransactionsValid = nullptr; // Oldest ancestor of pindex which does not have BLOCK_VALID_TRANSACTIONS (regardless of being valid or not).
    CBlockIndex* pindexFirstNotChainValid = nullptr; // Oldest ancestor of pindex which does not have BLOCK_VALID_CHAIN (regardless of being valid or not).
    CBlockIndex* pindexFirstNotScriptsValid = nullptr; // Oldest ancestor of pindex which does not have BLOCK_VALID_SCRIPTS (regardless of being valid or not).
    while (pindex != nullptr) {
        nNodes++;
        if (pindexFirstInvalid == nullptr && pindex->nStatus & BLOCK_FAILED_VALID) pindexFirstInvalid = pindex;
        if (pindexFirstMissing == nullptr && !(pindex->nStatus & BLOCK_HAVE_DATA)) pindexFirstMissing = pindex;
        if (pindexFirstNeverProcessed == nullptr && pindex->nTx == 0) pindexFirstNeverProcessed = pindex;
        if (pindex->pprev != nullptr && pindexFirstNotTreeValid == nullptr && (pindex->nStatus & BLOCK_VALID_MASK) < BLOCK_VALID_TREE) pindexFirstNotTreeValid = pindex;
        if (pindex->pprev != nullptr && pindexFirstNotTransactionsValid == nullptr && (pindex->nStatus & BLOCK_VALID_MASK) < BLOCK_VALID_TRANSACTIONS) pindexFirstNotTransactionsValid = pindex;
        if (pindex->pprev != nullptr && pindexFirstNotChainValid == nullptr && (pindex->nStatus & BLOCK_VALID_MASK) < BLOCK_VALID_CHAIN) pindexFirstNotChainValid = pindex;
        if (pindex->pprev != nullptr && pindexFirstNotScriptsValid == nullptr && (pindex->nStatus & BLOCK_VALID_MASK) < BLOCK_VALID_SCRIPTS) pindexFirstNotScriptsValid = pindex;

        // Begin: actual consistency checks.
        if (pindex->pprev == nullptr) {
            // Genesis block checks.
            assert(pindex->GetBlockHash() == consensusParams.hashGenesisBlock); // Genesis block's hash must match.
            assert(pindex == m_chain.Genesis()); // The current active chain's genesis block must be this block.
        }
        if (!pindex->HaveTxsDownloaded()) assert(pindex->nSequenceId <= 0); // nSequenceId can't be set positive for blocks that aren't linked (negative is used for preciousblock)
        // VALID_TRANSACTIONS is equivalent to nTx > 0 for all nodes (whether or not pruning has occurred).
        // HAVE_DATA is only equivalent to nTx > 0 (or VALID_TRANSACTIONS) if no pruning has occurred.
        if (!fHavePruned) {
            // If we've never pruned, then HAVE_DATA should be equivalent to nTx > 0
            assert(!(pindex->nStatus & BLOCK_HAVE_DATA) == (pindex->nTx == 0));
            assert(pindexFirstMissing == pindexFirstNeverProcessed);
        } else {
            // If we have pruned, then we can only say that HAVE_DATA implies nTx > 0
            if (pindex->nStatus & BLOCK_HAVE_DATA) assert(pindex->nTx > 0);
        }
        if (pindex->nStatus & BLOCK_HAVE_UNDO) assert(pindex->nStatus & BLOCK_HAVE_DATA);
        assert(((pindex->nStatus & BLOCK_VALID_MASK) >= BLOCK_VALID_TRANSACTIONS) == (pindex->nTx > 0)); // This is pruning-independent.
        // All parents having had data (at some point) is equivalent to all parents being VALID_TRANSACTIONS, which is equivalent to HaveTxsDownloaded().
        assert((pindexFirstNeverProcessed == nullptr) == pindex->HaveTxsDownloaded());
        assert((pindexFirstNotTransactionsValid == nullptr) == pindex->HaveTxsDownloaded());
        assert(pindex->nHeight == nHeight); // nHeight must be consistent.
        assert(pindex->pprev == nullptr || pindex->nChainWork >= pindex->pprev->nChainWork); // For every block except the genesis block, the chainwork must be larger than the parent's.
        assert(nHeight < 2 || (pindex->pskip && (pindex->pskip->nHeight < nHeight))); // The pskip pointer must point back for all but the first 2 blocks.
        assert(pindexFirstNotTreeValid == nullptr); // All m_blockman.m_block_index entries must at least be TREE valid
        if ((pindex->nStatus & BLOCK_VALID_MASK) >= BLOCK_VALID_TREE) assert(pindexFirstNotTreeValid == nullptr); // TREE valid implies all parents are TREE valid
        if ((pindex->nStatus & BLOCK_VALID_MASK) >= BLOCK_VALID_CHAIN) assert(pindexFirstNotChainValid == nullptr); // CHAIN valid implies all parents are CHAIN valid
        if ((pindex->nStatus & BLOCK_VALID_MASK) >= BLOCK_VALID_SCRIPTS) assert(pindexFirstNotScriptsValid == nullptr); // SCRIPTS valid implies all parents are SCRIPTS valid
        if (pindexFirstInvalid == nullptr) {
            // Checks for not-invalid blocks.
            assert((pindex->nStatus & BLOCK_FAILED_MASK) == 0); // The failed mask cannot be set for blocks without invalid parents.
        }
        if (!CBlockIndexWorkComparator()(pindex, m_chain.Tip()) && pindexFirstNeverProcessed == nullptr) {
            if (pindexFirstInvalid == nullptr) {
                // If this block sorts at least as good as the current tip and
                // is valid and we have all data for its parents, it must be in
                // setBlockIndexCandidates.  m_chain.Tip() must also be there
                // even if some data has been pruned.
                if (pindexFirstMissing == nullptr || pindex == m_chain.Tip()) {
                     assert(setBlockIndexCandidates.count(pindex));
                }
                // If some parent is missing, then it could be that this block was in
                // setBlockIndexCandidates but had to be removed because of the missing data.
                // In this case it must be in m_blocks_unlinked -- see test below.
            }
        } else { // If this block sorts worse than the current tip or some ancestor's block has never been seen, it cannot be in setBlockIndexCandidates.
            assert(setBlockIndexCandidates.count(pindex) == 0);
        }
        // Check whether this block is in m_blocks_unlinked.
        std::pair<std::multimap<CBlockIndex*,CBlockIndex*>::iterator,std::multimap<CBlockIndex*,CBlockIndex*>::iterator> rangeUnlinked = m_blockman.m_blocks_unlinked.equal_range(pindex->pprev);
        bool foundInUnlinked = false;
        while (rangeUnlinked.first != rangeUnlinked.second) {
            assert(rangeUnlinked.first->first == pindex->pprev);
            if (rangeUnlinked.first->second == pindex) {
                foundInUnlinked = true;
                break;
            }
            rangeUnlinked.first++;
        }
        if (pindex->pprev && (pindex->nStatus & BLOCK_HAVE_DATA) && pindexFirstNeverProcessed != nullptr && pindexFirstInvalid == nullptr) {
            // If this block has block data available, some parent was never received, and has no invalid parents, it must be in m_blocks_unlinked.
            assert(foundInUnlinked);
        }
        if (!(pindex->nStatus & BLOCK_HAVE_DATA)) assert(!foundInUnlinked); // Can't be in m_blocks_unlinked if we don't HAVE_DATA
        if (pindexFirstMissing == nullptr) assert(!foundInUnlinked); // We aren't missing data for any parent -- cannot be in m_blocks_unlinked.
        if (pindex->pprev && (pindex->nStatus & BLOCK_HAVE_DATA) && pindexFirstNeverProcessed == nullptr && pindexFirstMissing != nullptr) {
            // We HAVE_DATA for this block, have received data for all parents at some point, but we're currently missing data for some parent.
            assert(fHavePruned); // We must have pruned.
            // This block may have entered m_blocks_unlinked if:
            //  - it has a descendant that at some point had more work than the
            //    tip, and
            //  - we tried switching to that descendant but were missing
            //    data for some intermediate block between m_chain and the
            //    tip.
            // So if this block is itself better than m_chain.Tip() and it wasn't in
            // setBlockIndexCandidates, then it must be in m_blocks_unlinked.
            if (!CBlockIndexWorkComparator()(pindex, m_chain.Tip()) && setBlockIndexCandidates.count(pindex) == 0) {
                if (pindexFirstInvalid == nullptr) {
                    assert(foundInUnlinked);
                }
            }
        }
        // assert(pindex->GetBlockHash() == pindex->GetBlockHeader().GetHash()); // Perhaps too slow
        // End: actual consistency checks.

        // Try descending into the first subnode.
        std::pair<std::multimap<CBlockIndex*,CBlockIndex*>::iterator,std::multimap<CBlockIndex*,CBlockIndex*>::iterator> range = forward.equal_range(pindex);
        if (range.first != range.second) {
            // A subnode was found.
            pindex = range.first->second;
            nHeight++;
            continue;
        }
        // This is a leaf node.
        // Move upwards until we reach a node of which we have not yet visited the last child.
        while (pindex) {
            // We are going to either move to a parent or a sibling of pindex.
            // If pindex was the first with a certain property, unset the corresponding variable.
            if (pindex == pindexFirstInvalid) pindexFirstInvalid = nullptr;
            if (pindex == pindexFirstMissing) pindexFirstMissing = nullptr;
            if (pindex == pindexFirstNeverProcessed) pindexFirstNeverProcessed = nullptr;
            if (pindex == pindexFirstNotTreeValid) pindexFirstNotTreeValid = nullptr;
            if (pindex == pindexFirstNotTransactionsValid) pindexFirstNotTransactionsValid = nullptr;
            if (pindex == pindexFirstNotChainValid) pindexFirstNotChainValid = nullptr;
            if (pindex == pindexFirstNotScriptsValid) pindexFirstNotScriptsValid = nullptr;
            // Find our parent.
            CBlockIndex* pindexPar = pindex->pprev;
            // Find which child we just visited.
            std::pair<std::multimap<CBlockIndex*,CBlockIndex*>::iterator,std::multimap<CBlockIndex*,CBlockIndex*>::iterator> rangePar = forward.equal_range(pindexPar);
            while (rangePar.first->second != pindex) {
                assert(rangePar.first != rangePar.second); // Our parent must have at least the node we're coming from as child.
                rangePar.first++;
            }
            // Proceed to the next one.
            rangePar.first++;
            if (rangePar.first != rangePar.second) {
                // Move to the sibling.
                pindex = rangePar.first->second;
                break;
            } else {
                // Move up further.
                pindex = pindexPar;
                nHeight--;
                continue;
            }
        }
    }

    // Check that we actually traversed the entire map.
    assert(nNodes == forward.size());
}

std::string CBlockFileInfo::ToString() const
{
    return strprintf("CBlockFileInfo(blocks=%u, size=%u, heights=%u...%u, time=%s...%s)", nBlocks, nSize, nHeightFirst, nHeightLast, FormatISO8601Date(nTimeFirst), FormatISO8601Date(nTimeLast));
}

CBlockFileInfo* GetBlockFileInfo(size_t n)
{
    LOCK(cs_LastBlockFile);

    return &vinfoBlockFile.at(n);
}

ThresholdState VersionBitsTipState(const Consensus::Params& params, Consensus::DeploymentPos pos)
{
    LOCK(cs_main);
    return VersionBitsState(::ChainActive().Tip(), params, pos, versionbitscache);
}

BIP9Stats VersionBitsTipStatistics(const Consensus::Params& params, Consensus::DeploymentPos pos)
{
    LOCK(cs_main);
    return VersionBitsStatistics(::ChainActive().Tip(), params, pos);
}

int VersionBitsTipStateSinceHeight(const Consensus::Params& params, Consensus::DeploymentPos pos)
{
    LOCK(cs_main);
    return VersionBitsStateSinceHeight(::ChainActive().Tip(), params, pos, versionbitscache);
}

static const uint64_t MEMPOOL_DUMP_VERSION = 1;

bool LoadMempool(CTxMemPool& pool)
{
    const CChainParams& chainparams = Params();
    int64_t nExpiryTimeout = gArgs.GetArg("-mempoolexpiry", DEFAULT_MEMPOOL_EXPIRY) * 60 * 60;
    FILE* filestr = fsbridge::fopen(GetDataDir() / "mempool.dat", "rb");
    CAutoFile file(filestr, SER_DISK, CLIENT_VERSION);
    if (file.IsNull()) {
        LogPrintf("Failed to open mempool file from disk. Continuing anyway.\n");
        return false;
    }

    int64_t count = 0;
    int64_t expired = 0;
    int64_t failed = 0;
    int64_t already_there = 0;
    int64_t nNow = GetTime();

    try {
        uint64_t version;
        file >> version;
        if (version != MEMPOOL_DUMP_VERSION) {
            return false;
        }
        uint64_t num;
        file >> num;
        while (num--) {
            CTransactionRef tx;
            int64_t nTime;
            int64_t nFeeDelta;
            file >> tx;
            file >> nTime;
            file >> nFeeDelta;

            CAmount amountdelta = nFeeDelta;
            if (amountdelta) {
                pool.PrioritiseTransaction(tx->GetHash(), amountdelta);
            }
            CValidationState state;
            if (nTime + nExpiryTimeout > nNow) {
                LOCK(cs_main);
                AcceptToMemoryPoolWithTime(chainparams, pool, state, tx, nullptr /* pfMissingInputs */, nTime,
                                           nullptr /* plTxnReplaced */, false /* bypass_limits */, 0 /* nAbsurdFee */,
                                           false /* test_accept */);
                if (state.IsValid()) {
                    ++count;
                } else {
                    // mempool may contain the transaction already, e.g. from
                    // wallet(s) having loaded it while we were processing
                    // mempool transactions; consider these as valid, instead of
                    // failed, but mark them as 'already there'
                    if (pool.exists(tx->GetHash())) {
                        ++already_there;
                    } else {
                        ++failed;
                    }
                }
            } else {
                ++expired;
            }
            if (ShutdownRequested())
                return false;
        }
        std::map<uint256, CAmount> mapDeltas;
        file >> mapDeltas;

        for (const auto& i : mapDeltas) {
            pool.PrioritiseTransaction(i.first, i.second);
        }
    } catch (const std::exception& e) {
        LogPrintf("Failed to deserialize mempool data on disk: %s. Continuing anyway.\n", e.what());
        return false;
    }

    LogPrintf("Imported mempool transactions from disk: %i succeeded, %i failed, %i expired, %i already there\n", count, failed, expired, already_there);
    return true;
}

bool DumpMempool(const CTxMemPool& pool)
{
    int64_t start = GetTimeMicros();

    std::map<uint256, CAmount> mapDeltas;
    std::vector<TxMempoolInfo> vinfo;

    static Mutex dump_mutex;
    LOCK(dump_mutex);

    {
        LOCK(pool.cs);
        for (const auto &i : pool.mapDeltas) {
            mapDeltas[i.first] = i.second;
        }
        vinfo = pool.infoAll();
    }

    int64_t mid = GetTimeMicros();

    try {
        FILE* filestr = fsbridge::fopen(GetDataDir() / "mempool.dat.new", "wb");
        if (!filestr) {
            return false;
        }

        CAutoFile file(filestr, SER_DISK, CLIENT_VERSION);

        uint64_t version = MEMPOOL_DUMP_VERSION;
        file << version;

        file << (uint64_t)vinfo.size();
        for (const auto& i : vinfo) {
            file << *(i.tx);
            file << (int64_t)i.nTime;
            file << (int64_t)i.nFeeDelta;
            mapDeltas.erase(i.tx->GetHash());
        }

        file << mapDeltas;
        if (!FileCommit(file.Get()))
            throw std::runtime_error("FileCommit failed");
        file.fclose();
        RenameOver(GetDataDir() / "mempool.dat.new", GetDataDir() / "mempool.dat");
        int64_t last = GetTimeMicros();
        LogPrintf("Dumped mempool: %gs to copy, %gs to dump\n", (mid-start)*MICRO, (last-mid)*MICRO);
    } catch (const std::exception& e) {
        LogPrintf("Failed to dump mempool: %s. Continuing anyway.\n", e.what());
        return false;
    }
    return true;
}

//! Guess how far we are in the verification process at the given block index
//! require cs_main if pindex has not been validated yet (because nChainTx might be unset)
double GuessVerificationProgress(const ChainTxData& data, const CBlockIndex *pindex) {
    if (pindex == nullptr)
        return 0.0;

    int64_t nNow = time(nullptr);

    double fTxTotal;

    if (pindex->nChainTx <= data.nTxCount) {
        fTxTotal = data.nTxCount + (nNow - data.nTime) * data.dTxRate;
    } else {
        fTxTotal = pindex->nChainTx + (nNow - pindex->GetBlockTime()) * data.dTxRate;
    }

    return pindex->nChainTx / fTxTotal;
}

class CMainCleanup
{
public:
    CMainCleanup() {}
    ~CMainCleanup() {
        // block headers
        BlockMap::iterator it1 = g_blockman.m_block_index.begin();
        for (; it1 != g_blockman.m_block_index.end(); it1++)
            delete (*it1).second;
        g_blockman.m_block_index.clear();
    }
};
static CMainCleanup instance_of_cmaincleanup;<|MERGE_RESOLUTION|>--- conflicted
+++ resolved
@@ -2593,11 +2593,7 @@
                 const auto& tx = *block.vtx[i];
                 CCustomCSView mnviewCopy(mnview);
                 CHistoryWriters writers{paccountHistoryDB.get(), nullptr, nullptr};
-<<<<<<< HEAD
-                const auto res = ApplyCustomTx(mnview, view, *block.vtx[i], chainparams.GetConsensus(), pindex->nHeight, pindex->GetBlockTime(), nullptr, i, &writers);
-=======
-                const auto res = ApplyCustomTx(mnviewCopy, view, *block.vtx[i], chainparams.GetConsensus(), pindex->nHeight, pindex->GetBlockTime(), i, &writers);
->>>>>>> 16bc19eb
+                const auto res = ApplyCustomTx(mnviewCopy, view, *block.vtx[i], chainparams.GetConsensus(), pindex->nHeight, pindex->GetBlockTime(), nullptr, i, &writers);
                 if (!res.ok) {
                     return error("%s: Genesis block ApplyCustomTx failed. TX: %s Error: %s",
                                  __func__, tx.GetHash().ToString(), res.msg);
@@ -2869,11 +2865,7 @@
 
             CCustomCSView mnviewCopy(accountsView);
             CHistoryWriters writers{paccountHistoryDB.get(), pburnHistoryDB.get(), pvaultHistoryDB.get()};
-<<<<<<< HEAD
-            const auto res = ApplyCustomTx(accountsView, view, tx, chainparams.GetConsensus(), pindex->nHeight, pindex->GetBlockTime(), nullptr, i, &writers);
-=======
-            const auto res = ApplyCustomTx(mnviewCopy, view, tx, chainparams.GetConsensus(), pindex->nHeight, pindex->GetBlockTime(), i, &writers);
->>>>>>> 16bc19eb
+            const auto res = ApplyCustomTx(mnviewCopy, view, tx, chainparams.GetConsensus(), pindex->nHeight, pindex->GetBlockTime(), nullptr, i, &writers);
             if (!res.ok && (res.code & CustomTxErrCodes::Fatal)) {
                 if (pindex->nHeight >= chainparams.GetConsensus().EunosHeight) {
                     return state.Invalid(ValidationInvalidReason::CONSENSUS,
@@ -3097,18 +3089,11 @@
         // DFI-to-DUSD swaps
         ProcessFuturesDUSD(pindex, cache, chainparams);
 
-<<<<<<< HEAD
         // Masternode updates
         ProcessMasternodeUpdates(pindex, cache, view, chainparams);
 
-        // construct undo
-        auto& flushable = cache.GetStorage();
-        auto undo = CUndo::Construct(mnview.GetStorage(), flushable.GetRaw());
-        // flush changes to underlying view
-=======
         undosView.AddUndo(UndoSource::CustomView, mnview, cache, {}, pindex->nHeight);
 
->>>>>>> 16bc19eb
         cache.Flush();
     }
 
