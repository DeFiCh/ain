--- conflicted
+++ resolved
@@ -74,11 +74,7 @@
 #define MICRO 0.000001
 #define MILLI 0.001
 
-<<<<<<< HEAD
-UniValue blockToJSON(const CCustomCSView &mnview,
-=======
 UniValue blockToJSON(CCustomCSView &view,
->>>>>>> 8150f94d
                      const CBlock &block,
                      const CBlockIndex *tip,
                      const CBlockIndex *blockindex,
