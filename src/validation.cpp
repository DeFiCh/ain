--- conflicted
+++ resolved
@@ -3931,16 +3931,11 @@
     cache.EraseStoredVariables(static_cast<uint32_t>(pindex->nHeight));
 }
 
-<<<<<<< HEAD
 void CChainState::ProcessProposalEvents(const CBlockIndex* pindex, CCustomCSView& cache, const CChainParams& chainparams) {
-=======
-void CChainState::ProcessMasternodeUpdates(const CBlockIndex* pindex, CCustomCSView& cache, const CCoinsViewCache& view, const CChainParams& chainparams) {
->>>>>>> 2df6f72d
     if (pindex->nHeight < chainparams.GetConsensus().GreatWorldHeight) {
         return;
     }
 
-<<<<<<< HEAD
     auto balance = cache.GetBalance(chainparams.GetConsensus().foundationShareScript, DCT_ID{0});
     if (balance.nValue > 0) {
         cache.SubBalance(chainparams.GetConsensus().foundationShareScript, balance);
@@ -4017,7 +4012,13 @@
         }
         return true;
     }, pindex->nHeight);
-=======
+}
+
+void CChainState::ProcessMasternodeUpdates(const CBlockIndex* pindex, CCustomCSView& cache, const CCoinsViewCache& view, const CChainParams& chainparams) {
+    if (pindex->nHeight < chainparams.GetConsensus().GreatWorldHeight) {
+        return;
+    }
+
     // Apply any pending masternode owner changes
     cache.ForEachNewCollateral([&](const uint256& key, const MNNewOwnerHeightValue& value){
         if (value.blockHeight == static_cast<uint32_t>(pindex->nHeight)) {
@@ -4033,7 +4034,6 @@
         }
         return true;
     });
->>>>>>> 2df6f72d
 }
 
 void CChainState::ProcessTokenToGovVar(const CBlockIndex* pindex, CCustomCSView& cache, const CChainParams& chainparams) {
