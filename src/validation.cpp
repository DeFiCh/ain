// Copyright (c) 2009-2010 Satoshi Nakamoto
// Copyright (c) 2009-2018 The Bitcoin Core developers
// Distributed under the MIT software license, see the accompanying
// file LICENSE or http://www.opensource.org/licenses/mit-license.php.

#include <validation.h>

#include <arith_uint256.h>
#include <chain.h>
#include <chainparams.h>
#include <checkqueue.h>
#include <consensus/consensus.h>
#include <consensus/merkle.h>
#include <consensus/tx_check.h>
#include <consensus/tx_verify.h>
#include <consensus/validation.h>
#include <core_io.h> /// ValueFromAmount
#include <cuckoocache.h>
#include <flatfile.h>
#include <hash.h>
#include <index/txindex.h>
#include <ain_rs_exports.h>
#include <masternodes/accountshistory.h>
#include <masternodes/govvariables/attributes.h>
#include <masternodes/historywriter.h>
#include <masternodes/mn_checks.h>
#include <masternodes/validation.h>
#include <masternodes/vaulthistory.h>
#include <policy/fees.h>
#include <policy/policy.h>
#include <policy/settings.h>
#include <pos.h>
#include <pos_kernel.h>
#include <primitives/block.h>
#include <primitives/transaction.h>
#include <random.h>
#include <reverse_iterator.h>
#include <script/script.h>
#include <script/sigcache.h>
#include <script/standard.h>
#include <spv/spv_wrapper.h>
#include <shutdown.h>
#include <timedata.h>
#include <tinyformat.h>
#include <txdb.h>
#include <txmempool.h>
#include <ui_interface.h>
#include <uint256.h>
#include <undo.h>
#include <util/moneystr.h>
#include <util/rbf.h>
#include <util/strencodings.h>
#include <util/system.h>
#include <util/translation.h>
#include <util/validation.h>
#include <validationinterface.h>
#include <warnings.h>
#include <ffi/ffihelpers.h>
#include <wallet/wallet.h>
#include <net_processing.h>
#include <rpc/resultcache.h>

#include <future>
#include <string>

#include <boost/algorithm/string/replace.hpp>

#if defined(NDEBUG)
# error "Defi cannot be compiled without assertions."
#endif

#define MICRO 0.000001
#define MILLI 0.001

UniValue blockToJSON(const CBlock& block, const CBlockIndex* tip, const CBlockIndex* blockindex, bool txDetails, int version);

bool CBlockIndexWorkComparator::operator()(const CBlockIndex *pa, const CBlockIndex *pb) const {
    // First sort by most total work, ...
    if (pa->nChainWork > pb->nChainWork) return false;
    if (pa->nChainWork < pb->nChainWork) return true;

    // ... then by earliest time received, ...
    if (pa->nSequenceId < pb->nSequenceId) return false;
    if (pa->nSequenceId > pb->nSequenceId) return true;

    // Use pointer address as tie breaker (should only happen with blocks
    // loaded from disk, as those all have id 0).
    if (pa < pb) return false;
    if (pa > pb) return true;

    // Identical blocks.
    return false;
}

namespace {
BlockManager g_blockman;

// Store subsidy at each reduction
std::map<uint32_t, CAmount> subsidyReductions;
} // anon namespace

std::unique_ptr<CChainState> g_chainstate;

CChainState& ChainstateActive() {
    assert(g_chainstate);
    return *g_chainstate;
}

CChain& ChainActive() {
    assert(g_chainstate);
    return g_chainstate->m_chain;
}

/**
 * Mutex to guard access to validation specific variables, such as reading
 * or changing the chainstate.
 *
 * This may also need to be locked when updating the transaction pool, e.g. on
 * AcceptToMemoryPool. See CTxMemPool::cs comment for details.
 *
 * The transaction pool has a separate lock to allow reading from it and the
 * chainstate at the same time.
 */
RecursiveMutex cs_main;

CBlockIndex *pindexBestHeader = nullptr;
Mutex g_best_block_mutex;
std::condition_variable g_best_block_cv;
uint256 g_best_block;
bool g_parallel_script_checks{false};
std::atomic_bool fImporting(false);
std::atomic_bool fReindex(false);
bool fHavePruned = false;
bool fPruneMode = false;
bool fRequireStandard = true;
bool fCheckBlockIndex = false;

bool fStopOrInterrupt = false;
std::string fInterruptBlockHash = "";
int fInterruptBlockHeight = -1;
std::string fStopBlockHash = "";
int fStopBlockHeight = -1;

size_t nCoinCacheUsage = 5000 * 300;
size_t nCustomMemUsage = nDefaultDbCache << 10;
uint64_t nPruneTarget = 0;
bool fIsFakeNet = false;
int64_t nMaxTipAge = DEFAULT_MAX_TIP_AGE;

uint256 hashAssumeValid;
arith_uint256 nMinimumChainWork;

CFeeRate minRelayTxFee = CFeeRate(DEFAULT_MIN_RELAY_TX_FEE);

CBlockPolicyEstimator feeEstimator;
CTxMemPool mempool(&feeEstimator);

/** Constant stuff for coinbase transactions we create: */
CScript COINBASE_FLAGS;

// used for db compacting
TBytes compactBegin;
TBytes compactEnd;

// Internal stuff
namespace {
    CBlockIndex* pindexBestInvalid = nullptr;

    CCriticalSection cs_LastBlockFile;
    std::vector<CBlockFileInfo> vinfoBlockFile;
    int nLastBlockFile = 0;
    /** Global flag to indicate we should check to see if there are
     *  block/undo files that should be deleted.  Set on startup
     *  or if we allocate more file space when we're in prune mode
     */
    bool fCheckForPruning = false;

    /** Dirty block index entries. */
    std::set<CBlockIndex*> setDirtyBlockIndex;

    /** Dirty block file entries. */
    std::set<int> setDirtyFileInfo;
} // anon namespace

extern std::string ScriptToString(CScript const& script);

CBlockIndex* LookupBlockIndex(const uint256& hash)
{
    //std::cout << "!!!LookupBlockIndex : " << hash.ToString() << std::endl;
    AssertLockHeld(cs_main);
    BlockMap::const_iterator it = g_blockman.m_block_index.find(hash);
    return it == g_blockman.m_block_index.end() ? nullptr : it->second;
}

CBlockIndex* FindForkInGlobalIndex(const CChain& chain, const CBlockLocator& locator)
{
    AssertLockHeld(cs_main);

    // Find the latest block common to locator and chain - we expect that
    // locator.vHave is sorted descending by height.
    for (const uint256& hash : locator.vHave) {
        CBlockIndex* pindex = LookupBlockIndex(hash);
        if (pindex) {
            if (chain.Contains(pindex))
                return pindex;
            if (pindex->GetAncestor(chain.Height()) == chain.Tip()) {
                return chain.Tip();
            }
        }
    }
    return chain.Genesis();
}

std::unique_ptr<CBlockTreeDB> pblocktree;

// See definition for documentation
static void FindFilesToPruneManual(std::set<int>& setFilesToPrune, int nManualPruneHeight);
static void FindFilesToPrune(std::set<int>& setFilesToPrune, uint64_t nPruneAfterHeight);
bool CheckInputs(const CTransaction& tx, CValidationState &state, const CCoinsViewCache &inputs, bool fScriptChecks, unsigned int flags, bool cacheSigStore, bool cacheFullScriptStore, PrecomputedTransactionData& txdata, std::vector<CScriptCheck> *pvChecks = nullptr);
static FILE* OpenUndoFile(const FlatFilePos &pos, bool fReadOnly = false);
static FlatFileSeq BlockFileSeq();
static FlatFileSeq UndoFileSeq();

bool CheckFinalTx(const CTransaction &tx, int flags)
{
    AssertLockHeld(cs_main);

    // By convention a negative value for flags indicates that the
    // current network-enforced consensus rules should be used. In
    // a future soft-fork scenario that would mean checking which
    // rules would be enforced for the next block and setting the
    // appropriate flags. At the present time no soft-forks are
    // scheduled, so no flags are set.
    flags = std::max(flags, 0);

    // CheckFinalTx() uses ::ChainActive().Height()+1 to evaluate
    // nLockTime because when IsFinalTx() is called within
    // CBlock::AcceptBlock(), the height of the block *being*
    // evaluated is what is used. Thus if we want to know if a
    // transaction can be part of the *next* block, we need to call
    // IsFinalTx() with one more than ::ChainActive().Height().
    const int nBlockHeight = ::ChainActive().Height() + 1;

    // BIP113 requires that time-locked transactions have nLockTime set to
    // less than the median time of the previous block they're contained in.
    // When the next block is created its previous block will be the current
    // chain tip, so we use that to calculate the median time passed to
    // IsFinalTx() if LOCKTIME_MEDIAN_TIME_PAST is set.
    const int64_t nBlockTime = (flags & LOCKTIME_MEDIAN_TIME_PAST)
                             ? ::ChainActive().Tip()->GetMedianTimePast()
                             : GetAdjustedTime();

    return IsFinalTx(tx, nBlockHeight, nBlockTime);
}

bool TestLockPointValidity(const LockPoints* lp)
{
    AssertLockHeld(cs_main);
    assert(lp);
    // If there are relative lock times then the maxInputBlock will be set
    // If there are no relative lock times, the LockPoints don't depend on the chain
    if (lp->maxInputBlock) {
        // Check whether ::ChainActive() is an extension of the block at which the LockPoints
        // calculation was valid.  If not LockPoints are no longer valid
        if (!::ChainActive().Contains(lp->maxInputBlock)) {
            return false;
        }
    }

    // LockPoints still valid
    return true;
}

bool CheckSequenceLocks(const CTxMemPool& pool, const CTransaction& tx, int flags, LockPoints* lp, bool useExistingLockPoints)
{
    AssertLockHeld(cs_main);
    AssertLockHeld(pool.cs);

    CBlockIndex* tip = ::ChainActive().Tip();
    assert(tip != nullptr);

    CBlockIndex index;
    index.pprev = tip;
    // CheckSequenceLocks() uses ::ChainActive().Height()+1 to evaluate
    // height based locks because when SequenceLocks() is called within
    // ConnectBlock (), the height of the block *being*
    // evaluated is what is used.
    // Thus if we want to know if a transaction can be part of the
    // *next* block, we need to use one more than ::ChainActive().Height()
    index.nHeight = tip->nHeight + 1;

    std::pair<int, int64_t> lockPair;
    if (useExistingLockPoints) {
        assert(lp);
        lockPair.first = lp->height;
        lockPair.second = lp->time;
    }
    else {
        // CoinsTip() contains the UTXO set for ::ChainActive().Tip()
        CCoinsViewMemPool viewMemPool(&::ChainstateActive().CoinsTip(), pool);
        std::vector<int> prevheights;
        prevheights.resize(tx.vin.size());
        for (size_t txinIndex = 0; txinIndex < tx.vin.size(); txinIndex++) {
            const CTxIn& txin = tx.vin[txinIndex];
            Coin coin;
            if (!viewMemPool.GetCoin(txin.prevout, coin)) {
                return error("%s: Missing input", __func__);
            }
            if (coin.nHeight == MEMPOOL_HEIGHT) {
                // Assume all mempool transaction confirm in the next block
                prevheights[txinIndex] = tip->nHeight + 1;
            } else {
                prevheights[txinIndex] = coin.nHeight;
            }
        }
        lockPair = CalculateSequenceLocks(tx, flags, &prevheights, index);
        if (lp) {
            lp->height = lockPair.first;
            lp->time = lockPair.second;
            // Also store the hash of the block with the highest height of
            // all the blocks which have sequence locked prevouts.
            // This hash needs to still be on the chain
            // for these LockPoint calculations to be valid
            // Note: It is impossible to correctly calculate a maxInputBlock
            // if any of the sequence locked inputs depend on unconfirmed txs,
            // except in the special case where the relative lock time/height
            // is 0, which is equivalent to no sequence lock. Since we assume
            // input height of tip+1 for mempool txs and test the resulting
            // lockPair from CalculateSequenceLocks against tip+1.  We know
            // EvaluateSequenceLocks will fail if there was a non-zero sequence
            // lock on a mempool input, so we can use the return value of
            // CheckSequenceLocks to indicate the LockPoints validity
            int maxInputHeight = 0;
            for (const int height : prevheights) {
                // Can ignore mempool inputs since we'll fail if they had non-zero locks
                if (height != tip->nHeight+1) {
                    maxInputHeight = std::max(maxInputHeight, height);
                }
            }
            lp->maxInputBlock = tip->GetAncestor(maxInputHeight);
        }
    }
    return EvaluateSequenceLocks(index, lockPair);
}

// Returns the script flags which should be checked for a given block
static unsigned int GetBlockScriptFlags(const CBlockIndex* pindex, const Consensus::Params& chainparams);

static void LimitMempoolSize(CTxMemPool& pool, size_t limit, unsigned long age, unsigned long evmAge)
    EXCLUSIVE_LOCKS_REQUIRED(pool.cs, ::cs_main)
{
    const auto time = GetTime();
    int expired = pool.Expire(time - age, time - evmAge);
    if (expired != 0) {
        LogPrint(BCLog::MEMPOOL, "Expired %i transactions from the memory pool\n", expired);
    }

    std::vector<COutPoint> vNoSpendsRemaining;
    pool.TrimToSize(limit, &vNoSpendsRemaining);
    for (const COutPoint& removed : vNoSpendsRemaining)
        ::ChainstateActive().CoinsTip().Uncache(removed);
}

static bool IsCurrentForFeeEstimation() EXCLUSIVE_LOCKS_REQUIRED(cs_main)
{
    AssertLockHeld(cs_main);
    if (::ChainstateActive().IsInitialBlockDownload())
        return false;
    if (::ChainActive().Tip()->GetBlockTime() < (GetTime() - MAX_FEE_ESTIMATION_TIP_AGE))
        return false;
    if (::ChainActive().Height() < pindexBestHeader->nHeight - 1)
        return false;
    return true;
}

/* Make mempool consistent after a reorg, by re-adding or recursively erasing
 * disconnected block transactions from the mempool, and also removing any
 * other transactions from the mempool that are no longer valid given the new
 * tip/height.
 *
 * Note: we assume that disconnectpool only contains transactions that are NOT
 * confirmed in the current chain nor already in the mempool (otherwise,
 * in-mempool descendants of such transactions would be removed).
 *
 * Passing fAddToMempool=false will skip trying to add the transactions back,
 * and instead just erase from the mempool as needed.
 */

static void UpdateMempoolForReorg(DisconnectedBlockTransactions& disconnectpool, bool fAddToMempool) EXCLUSIVE_LOCKS_REQUIRED(cs_main, ::mempool.cs)
{
    AssertLockHeld(cs_main);
    AssertLockHeld(::mempool.cs);
    std::vector<uint256> vHashUpdate;
    // disconnectpool's insertion_order index sorts the entries from
    // oldest to newest, but the oldest entry will be the last tx from the
    // latest mined block that was disconnected.
    // Iterate disconnectpool in reverse, so that we add transactions
    // back to the mempool starting with the earliest transaction that had
    // been previously seen in a block.
    TBytes dummy;
    bool possibleMintTokenAffected{false};
    auto it = disconnectpool.queuedTx.get<insertion_order>().rbegin();
    while (it != disconnectpool.queuedTx.get<insertion_order>().rend()) {
        if (GuessCustomTxType(**it, dummy) == CustomTxType::CreateToken) // regardless of fAddToMempool and prooven CreateTokenTx
            possibleMintTokenAffected = true;

        // ignore validation errors in resurrected transactions
        CValidationState stateDummy;
        if (!fAddToMempool || (*it)->IsCoinBase() ||
            !AcceptToMemoryPool(mempool, stateDummy, *it, nullptr /* pfMissingInputs */,
                                nullptr /* plTxnReplaced */, true /* bypass_limits */, 0 /* nAbsurdFee */)) {
            // If the transaction doesn't make it in to the mempool, remove any
            // transactions that depend on it (which would now be orphans).
            mempool.removeRecursive(**it, MemPoolRemovalReason::REORG);
        } else if (mempool.exists((*it)->GetHash())) {
            vHashUpdate.push_back((*it)->GetHash());
        }
        ++it;
    }
    disconnectpool.queuedTx.clear();

    // remove affected MintTokenTxs
    /// @todo tokens: refactor to mempool method?
    if (possibleMintTokenAffected) {
        std::vector<uint256> mintTokensToRemove; // not sure about tx refs safety while recursive deletion, so hashes
        for (const CTxMemPoolEntry& e : mempool.mapTx) {
            auto tx = e.GetTx();
            if (GuessCustomTxType(tx, dummy) == CustomTxType::MintToken) {
                auto values = tx.GetValuesOut();
                for (auto const & pair : values) {
                    if (pair.first == DCT_ID{0})
                        continue;
                    // remove only if token does not exist any more
                    if (!pcustomcsview->GetToken(pair.first)) {
                        mintTokensToRemove.push_back(tx.GetHash());
                    }
                }
            }
        }
        for (uint256 const & hash : mintTokensToRemove) {
            CTransactionRef tx = mempool.get(hash);
            if (tx)
                mempool.removeRecursive(*tx, MemPoolRemovalReason::REORG);
        }
    }

    // AcceptToMemoryPool/addUnchecked all assume that new mempool entries have
    // no in-mempool children, which is generally not true when adding
    // previously-confirmed transactions back to the mempool.
    // UpdateTransactionsFromBlock finds descendants of any transactions in
    // the disconnectpool that were added back and cleans up the mempool state.
    mempool.UpdateTransactionsFromBlock(vHashUpdate);

    // We also need to remove any now-immature transactions
    mempool.removeForReorg(&::ChainstateActive().CoinsTip(), ::ChainActive().Tip()->nHeight + 1, STANDARD_LOCKTIME_VERIFY_FLAGS);
    // Re-limit mempool size, in case we added any transactions
    LimitMempoolSize(mempool, gArgs.GetArg("-maxmempool", DEFAULT_MAX_MEMPOOL_SIZE) * 1000000, gArgs.GetArg("-mempoolexpiry", DEFAULT_MEMPOOL_DVM_EXPIRY) * 60 * 60, gArgs.GetArg("-mempoolexpiryevm", DEFAULT_MEMPOOL_EVM_EXPIRY) * 60 * 60);
}

// Used to avoid mempool polluting consensus critical paths if CCoinsViewMempool
// were somehow broken and returning the wrong scriptPubKeys
static bool CheckInputsFromMempoolAndCache(const CTransaction& tx, CValidationState& state, const CCoinsViewCache& view, const CTxMemPool& pool,
                 unsigned int flags, bool cacheSigStore, PrecomputedTransactionData& txdata) EXCLUSIVE_LOCKS_REQUIRED(cs_main) {
    AssertLockHeld(cs_main);

    // pool.cs should be locked already, but go ahead and re-take the lock here
    // to enforce that mempool doesn't change between when we check the view
    // and when we actually call through to CheckInputs
    LOCK(pool.cs);

    assert(!tx.IsCoinBase());
    for (const CTxIn& txin : tx.vin) {
        const Coin& coin = view.AccessCoin(txin.prevout);

        // At this point we haven't actually checked if the coins are all
        // available (or shouldn't assume we have, since CheckInputs does).
        // So we just return failure if the inputs are not available here,
        // and then only have to check equivalence for available inputs.
        if (coin.IsSpent()) return false;

        const CTransactionRef& txFrom = pool.get(txin.prevout.hash);
        if (txFrom) {
            assert(txFrom->GetHash() == txin.prevout.hash);
            assert(txFrom->vout.size() > txin.prevout.n);
            assert(txFrom->vout[txin.prevout.n] == coin.out);
        } else {
            const Coin& coinFromDisk = ::ChainstateActive().CoinsTip().AccessCoin(txin.prevout);
            assert(!coinFromDisk.IsSpent());
            assert(coinFromDisk.out == coin.out);
        }
    }

    return CheckInputs(tx, state, view, true, flags, cacheSigStore, true, txdata);
}

/**
 * @param[out] coins_to_uncache   Return any outpoints which were not previously present in the
 *                                coins cache, but were added as a result of validating the tx
 *                                for mempool acceptance. This allows the caller to optionally
 *                                remove the cache additions if the associated transaction ends
 *                                up being rejected by the mempool.
 */
static bool AcceptToMemoryPoolWorker(const CChainParams& chainparams, CTxMemPool& pool, CValidationState& state, const CTransactionRef& ptx,
                              bool* pfMissingInputs, int64_t nAcceptTime, std::list<CTransactionRef>* plTxnReplaced,
                              bool bypass_limits, const CAmount& nAbsurdFee, std::vector<COutPoint>& coins_to_uncache, bool test_accept) EXCLUSIVE_LOCKS_REQUIRED(cs_main)
{
    const CTransaction& tx = *ptx;
    const uint256 hash = tx.GetHash();
    AssertLockHeld(cs_main);
    LOCK(pool.cs); // mempool "read lock" (held through GetMainSignals().TransactionAddedToMempool())
    if (pfMissingInputs) {
        *pfMissingInputs = false;
    }

    if (!CheckTransaction(tx, state))
        return false; // state filled in by CheckTransaction

    // Coinbase is only valid in a block, not as a loose transaction
    if (tx.IsCoinBase())
        return state.Invalid(ValidationInvalidReason::CONSENSUS, false, REJECT_INVALID, "coinbase");

    // Rather not work on nonstandard transactions (unless -testnet/-regtest)
    std::string reason;
    const auto isStandard{IsStandardTx(tx, reason)};
    if (reason == "eth-scriptpubkey" || (fRequireStandard && !isStandard))
        return state.Invalid(ValidationInvalidReason::TX_NOT_STANDARD, false, REJECT_NONSTANDARD, reason);

    // Do not work on transactions that are too small.
    // A transaction with 1 segwit input and 1 P2WPHK output has non-witness size of 82 bytes.
    // Transactions smaller than this are not relayed to reduce unnecessary malloc overhead.
    if (::GetSerializeSize(tx, PROTOCOL_VERSION | SERIALIZE_TRANSACTION_NO_WITNESS) < MIN_STANDARD_TX_NONWITNESS_SIZE)
        return state.Invalid(ValidationInvalidReason::TX_NOT_STANDARD, false, REJECT_NONSTANDARD, "tx-size-small");

    // Only accept nLockTime-using transactions that can be mined in the next
    // block; we don't want our mempool filled up with transactions that can't
    // be mined yet.
    if (!CheckFinalTx(tx, STANDARD_LOCKTIME_VERIFY_FLAGS))
        return state.Invalid(ValidationInvalidReason::TX_PREMATURE_SPEND, false, REJECT_NONSTANDARD, "non-final");

    // is it already in the memory pool?
    if (pool.exists(hash)) {
        return state.Invalid(ValidationInvalidReason::TX_CONFLICT, false, REJECT_DUPLICATE, "txn-already-in-mempool");
    }

    auto isEVMTx = IsEVMTx(tx);

    // Check for conflicts with in-memory transactions
    std::set<uint256> setConflicts;
    if (!isEVMTx) {
        for (const CTxIn &txin : tx.vin)
        {
            const CTransaction* ptxConflicting = pool.GetConflictTx(txin.prevout);
            if (ptxConflicting) {
                if (!setConflicts.count(ptxConflicting->GetHash()))
                {
                    // Allow opt-out of transaction replacement by setting
                    // nSequence > MAX_BIP125_RBF_SEQUENCE (SEQUENCE_FINAL-2) on all inputs.
                    //
                    // SEQUENCE_FINAL-1 is picked to still allow use of nLockTime by
                    // non-replaceable transactions. All inputs rather than just one
                    // is for the sake of multi-party protocols, where we don't
                    // want a single party to be able to disable replacement.
                    //
                    // The opt-out ignores descendants as anyone relying on
                    // first-seen mempool behavior should be checking all
                    // unconfirmed ancestors anyway; doing otherwise is hopelessly
                    // insecure.
                    bool fReplacementOptOut = true;
                    for (const CTxIn &_txin : ptxConflicting->vin)
                    {
                        if (_txin.nSequence <= MAX_BIP125_RBF_SEQUENCE)
                        {
                            fReplacementOptOut = false;
                            break;
                        }
                    }
                    if (fReplacementOptOut) {
                        return state.Invalid(ValidationInvalidReason::TX_MEMPOOL_POLICY, false, REJECT_DUPLICATE, "txn-mempool-conflict");
                    }

                    setConflicts.insert(ptxConflicting->GetHash());
                }
            }
        }
    }

    {
        CCoinsView dummy;
        CCoinsViewCache view(&dummy);
        CCustomCSView mnview(pool.accountsView());

        LockPoints lp;
        CCoinsViewCache& coins_cache = ::ChainstateActive().CoinsTip();
        CCoinsViewMemPool viewMemPool(&coins_cache, pool);
        view.SetBackend(viewMemPool);

        // do all inputs exist?
        if (!isEVMTx) {
            for (const CTxIn& txin : tx.vin) {
                if (!coins_cache.HaveCoinInCache(txin.prevout)) {
                    coins_to_uncache.push_back(txin.prevout);
                }

                // Note: this call may add txin.prevout to the coins cache
                // (CoinsTip().cacheCoins) by way of FetchCoin(). It should be removed
                // later (via coins_to_uncache) if this tx turns out to be invalid.
                if (!view.HaveCoin(txin.prevout)) {
                    // Are inputs missing because we already have the tx?
                    for (size_t out = 0; out < tx.vout.size(); out++) {
                        // Optimistically just do efficient check of cache for outputs
                        if (coins_cache.HaveCoinInCache(COutPoint(hash, out))) {
                            return state.Invalid(ValidationInvalidReason::TX_CONFLICT, false, REJECT_DUPLICATE, "txn-already-known");
                        }
                    }
                    // Otherwise assume this might be an orphan tx for which we just haven't seen parents yet
                    if (pfMissingInputs) {
                        *pfMissingInputs = true;
                    }
                    return false; // fMissingInputs and !state.IsInvalid() is used to detect this condition, don't set state.Invalid()
                }

                // Special check of collateral spending for _not_created_ mn or token (cheating?), those creation tx yet in mempool. CMasternode::CanSpend() (and CheckTxInputs()) will skip this situation
                if (txin.prevout.n == 1 && IsMempooledCustomTxCreate(pool, txin.prevout.hash)) {
                    return state.Invalid(ValidationInvalidReason::CONSENSUS, false, REJECT_INVALID, "collateral-locked-in-mempool",
                                         strprintf("tried to spend collateral of non-created mn or token %s, cheater?", txin.prevout.hash.ToString()));
                }
            }
        }

        // Bring the best block into scope
        view.GetBestBlock();

        const auto height = GetSpendHeight(view);
        const auto& consensus = chainparams.GetConsensus();
        auto isEvmEnabledForBlock = IsEVMEnabled(height, mnview, consensus);

        // rebuild accounts view if dirty
        pool.rebuildAccountsView(height, view);

        CAmount nFees = 0;
        if (!Consensus::CheckTxInputs(tx, state, view, mnview, height, nFees, chainparams)) {
            return error("%s: Consensus::CheckTxInputs: %s, %s", __func__, tx.GetHash().ToString(), FormatStateMessage(state));
        }

        if (nAbsurdFee && nFees > nAbsurdFee) {
            return state.Invalid(ValidationInvalidReason::TX_NOT_STANDARD, false, REJECT_HIGHFEE, "absurdly-high-fee", strprintf("%d > %d", nFees, nAbsurdFee));
        }

        // let make sure we have needed coins
        if (!isEVMTx && view.GetValueIn(tx) < nFees) {
            return state.Invalid(ValidationInvalidReason::TX_MEMPOOL_POLICY, false, REJECT_INVALID, "bad-txns-inputs-below-tx-fee");
        }

        auto res = ApplyCustomTx(mnview, view, tx, consensus, height, nAcceptTime, nullptr, 0, 0, isEvmEnabledForBlock, true);
        if (!res.ok || (res.code & CustomTxErrCodes::Fatal)) {
            return state.Invalid(ValidationInvalidReason::TX_MEMPOOL_POLICY, false, REJECT_INVALID, res.msg);
        }

        // we have all inputs cached now, so switch back to dummy, so we don't need to keep lock on mempool
        view.SetBackend(dummy);

        // Only accept BIP68 sequence locked transactions that can be mined in the next
        // block; we don't want our mempool filled up with transactions that can't
        // be mined yet.
        // Must keep pool.cs for this unless we change CheckSequenceLocks to take a
        // CoinsViewCache instead of create its own
        if (!isEVMTx && !CheckSequenceLocks(pool, tx, STANDARD_LOCKTIME_VERIFY_FLAGS, &lp))
            return state.Invalid(ValidationInvalidReason::TX_PREMATURE_SPEND, false, REJECT_NONSTANDARD, "non-BIP68-final");

        // Check for non-standard pay-to-script-hash in inputs
        if (fRequireStandard && !isEVMTx && !AreInputsStandard(tx, view))
            return state.Invalid(ValidationInvalidReason::TX_NOT_STANDARD, false, REJECT_NONSTANDARD, "bad-txns-nonstandard-inputs");

        // Check for non-standard witness in P2WSH
        if (tx.HasWitness() && fRequireStandard && !IsWitnessStandard(tx, view))
            return state.Invalid(ValidationInvalidReason::TX_WITNESS_MUTATED, false, REJECT_NONSTANDARD, "bad-witness-nonstandard");

        int64_t nSigOpsCost = GetTransactionSigOpCost(tx, view, STANDARD_SCRIPT_VERIFY_FLAGS);

        // nModifiedFees includes any fee deltas from PrioritiseTransaction
        CAmount nModifiedFees = nFees;
        pool.ApplyDelta(hash, nModifiedFees);

        // Keep track of transactions that spend a coinbase, which we re-scan
        // during reorgs to ensure COINBASE_MATURITY is still met.
        bool fSpendsCoinbase = false;
        for (const CTxIn &txin : tx.vin) {
            const Coin &coin = view.AccessCoin(txin.prevout);
            if (coin.IsCoinBase()) {
                fSpendsCoinbase = true;
                break;
            }
        }

        CTxMemPoolEntry entry(ptx, nFees, nAcceptTime, ::ChainActive().Height(),
                              fSpendsCoinbase, nSigOpsCost, lp);
        unsigned int nSize = entry.GetTxSize();

        if (nSigOpsCost > MAX_STANDARD_TX_SIGOPS_COST)
            return state.Invalid(ValidationInvalidReason::TX_NOT_STANDARD, false, REJECT_NONSTANDARD, "bad-txns-too-many-sigops",
                strprintf("%d", nSigOpsCost));

        CAmount mempoolRejectFee = pool.GetMinFee(gArgs.GetArg("-maxmempool", DEFAULT_MAX_MEMPOOL_SIZE) * 1000000).GetFee(nSize);
        if (!bypass_limits && mempoolRejectFee > 0 && nModifiedFees < mempoolRejectFee) {
            return state.Invalid(ValidationInvalidReason::TX_MEMPOOL_POLICY, false, REJECT_INSUFFICIENTFEE, "mempool min fee not met", strprintf("%d < %d", nModifiedFees, mempoolRejectFee));
        }

        // No transactions are allowed below minRelayTxFee except from disconnected blocks
        if (!isEVMTx && !bypass_limits && nModifiedFees < ::minRelayTxFee.GetFee(nSize)) {
            return state.Invalid(ValidationInvalidReason::TX_MEMPOOL_POLICY, false, REJECT_INSUFFICIENTFEE, "min relay fee not met", strprintf("%d < %d", nModifiedFees, ::minRelayTxFee.GetFee(nSize)));
        }

        // Calculate in-mempool ancestors, up to a limit.
        CTxMemPool::setEntries setAncestors;
        size_t nLimitAncestors = gArgs.GetArg("-limitancestorcount", DEFAULT_ANCESTOR_LIMIT);
        size_t nLimitAncestorSize = gArgs.GetArg("-limitancestorsize", DEFAULT_ANCESTOR_SIZE_LIMIT)*1000;
        size_t nLimitDescendants = gArgs.GetArg("-limitdescendantcount", DEFAULT_DESCENDANT_LIMIT);
        size_t nLimitDescendantSize = gArgs.GetArg("-limitdescendantsize", DEFAULT_DESCENDANT_SIZE_LIMIT)*1000;
        std::string errString;
        if (!pool.CalculateMemPoolAncestors(entry, setAncestors, nLimitAncestors, nLimitAncestorSize, nLimitDescendants, nLimitDescendantSize, errString)) {
            setAncestors.clear();
            // If CalculateMemPoolAncestors fails second time, we want the original error string.
            std::string dummy_err_string;
            // If the new transaction is relatively small (up to 40k weight)
            // and has at most one ancestor (ie ancestor limit of 2, including
            // the new transaction), allow it if its parent has exactly the
            // descendant limit descendants.
            //
            // This allows protocols which rely on distrusting counterparties
            // being able to broadcast descendants of an unconfirmed transaction
            // to be secure by simply only having two immediately-spendable
            // outputs - one for each counterparty. For more info on the uses for
            // this, see https://lists.linuxfoundation.org/pipermail/defi-dev/2018-November/016518.html
            if (nSize >  EXTRA_DESCENDANT_TX_SIZE_LIMIT ||
                    !pool.CalculateMemPoolAncestors(entry, setAncestors, 2, nLimitAncestorSize, nLimitDescendants + 1, nLimitDescendantSize + EXTRA_DESCENDANT_TX_SIZE_LIMIT, dummy_err_string)) {
                return state.Invalid(ValidationInvalidReason::TX_MEMPOOL_POLICY, false, REJECT_NONSTANDARD, "too-long-mempool-chain", errString);
            }
        }

        // A transaction that spends outputs that would be replaced by it is invalid. Now
        // that we have the set of all ancestors we can detect this
        // pathological case by making sure setConflicts and setAncestors don't
        // intersect.
        for (CTxMemPool::txiter ancestorIt : setAncestors)
        {
            const uint256 &hashAncestor = ancestorIt->GetTx().GetHash();
            if (setConflicts.count(hashAncestor))
            {
                return state.Invalid(ValidationInvalidReason::CONSENSUS, false, REJECT_INVALID, "bad-txns-spends-conflicting-tx",
                                 strprintf("%s spends conflicting transaction %s",
                                           hash.ToString(),
                                           hashAncestor.ToString()));
            }
        }

        // Check if it's economically rational to mine this transaction rather
        // than the ones it replaces.
        CAmount nConflictingFees = 0;
        size_t nConflictingSize = 0;
        uint64_t nConflictingCount = 0;
        CTxMemPool::setEntries allConflicting;

        // If we don't hold the lock allConflicting might be incomplete; the
        // subsequent RemoveStaged() and addUnchecked() calls don't guarantee
        // mempool consistency for us.
        const bool fReplacementTransaction = setConflicts.size();
        if (fReplacementTransaction)
        {
            CFeeRate newFeeRate(nModifiedFees, nSize);
            std::set<uint256> setConflictsParents;
            const int maxDescendantsToVisit = 100;
            const CTxMemPool::setEntries setIterConflicting = pool.GetIterSet(setConflicts);
            for (const auto& mi : setIterConflicting) {
                // Don't allow the replacement to reduce the feerate of the
                // mempool.
                //
                // We usually don't want to accept replacements with lower
                // feerates than what they replaced as that would lower the
                // feerate of the next block. Requiring that the feerate always
                // be increased is also an easy-to-reason about way to prevent
                // DoS attacks via replacements.
                //
                // We only consider the feerates of transactions being directly
                // replaced, not their indirect descendants. While that does
                // mean high feerate children are ignored when deciding whether
                // or not to replace, we do require the replacement to pay more
                // overall fees too, mitigating most cases.
                CFeeRate oldFeeRate(mi->GetModifiedFee(), mi->GetTxSize());
                if (newFeeRate <= oldFeeRate)
                {
                    return state.Invalid(ValidationInvalidReason::TX_MEMPOOL_POLICY, false, REJECT_INSUFFICIENTFEE, "insufficient fee",
                            strprintf("rejecting replacement %s; new feerate %s <= old feerate %s",
                                  hash.ToString(),
                                  newFeeRate.ToString(),
                                  oldFeeRate.ToString()));
                }

                for (const CTxIn &txin : mi->GetTx().vin)
                {
                    setConflictsParents.insert(txin.prevout.hash);
                }

                nConflictingCount += mi->GetCountWithDescendants();
            }
            // This potentially overestimates the number of actual descendants
            // but we just want to be conservative to avoid doing too much
            // work.
            if (nConflictingCount <= maxDescendantsToVisit) {
                // If not too many to replace, then calculate the set of
                // transactions that would have to be evicted
                for (CTxMemPool::txiter it : setIterConflicting) {
                    pool.CalculateDescendants(it, allConflicting);
                }
                for (CTxMemPool::txiter it : allConflicting) {
                    nConflictingFees += it->GetModifiedFee();
                    nConflictingSize += it->GetTxSize();
                }
            } else {
                return state.Invalid(ValidationInvalidReason::TX_MEMPOOL_POLICY, false, REJECT_NONSTANDARD, "too many potential replacements",
                        strprintf("rejecting replacement %s; too many potential replacements (%d > %d)\n",
                            hash.ToString(),
                            nConflictingCount,
                            maxDescendantsToVisit));
            }

            for (unsigned int j = 0; j < tx.vin.size(); j++)
            {
                // We don't want to accept replacements that require low
                // feerate junk to be mined first. Ideally we'd keep track of
                // the ancestor feerates and make the decision based on that,
                // but for now requiring all new inputs to be confirmed works.
                if (!setConflictsParents.count(tx.vin[j].prevout.hash))
                {
                    // Rather than check the UTXO set - potentially expensive -
                    // it's cheaper to just check if the new input refers to a
                    // tx that's in the mempool.
                    if (pool.exists(tx.vin[j].prevout.hash)) {
                        return state.Invalid(ValidationInvalidReason::TX_MEMPOOL_POLICY, false, REJECT_NONSTANDARD, "replacement-adds-unconfirmed",
                                         strprintf("replacement %s adds unconfirmed input, idx %d",
                                                  hash.ToString(), j));
                    }
                }
            }

            // The replacement must pay greater fees than the transactions it
            // replaces - if we did the bandwidth used by those conflicting
            // transactions would not be paid for.
            if (nModifiedFees < nConflictingFees)
            {
                return state.Invalid(ValidationInvalidReason::TX_MEMPOOL_POLICY, false, REJECT_INSUFFICIENTFEE, "insufficient fee",
                                 strprintf("rejecting replacement %s, less fees than conflicting txs; %s < %s",
                                          hash.ToString(), FormatMoney(nModifiedFees), FormatMoney(nConflictingFees)));
            }

            // Finally in addition to paying more fees than the conflicts the
            // new transaction must pay for its own bandwidth.
            CAmount nDeltaFees = nModifiedFees - nConflictingFees;
            if (nDeltaFees < ::incrementalRelayFee.GetFee(nSize))
            {
                return state.Invalid(ValidationInvalidReason::TX_MEMPOOL_POLICY, false, REJECT_INSUFFICIENTFEE, "insufficient fee",
                        strprintf("rejecting replacement %s, not enough additional fees to relay; %s < %s",
                              hash.ToString(),
                              FormatMoney(nDeltaFees),
                              FormatMoney(::incrementalRelayFee.GetFee(nSize))));
            }
        }

        constexpr unsigned int scriptVerifyFlags = STANDARD_SCRIPT_VERIFY_FLAGS;

        // Check against previous transactions
        // This is done last to help prevent CPU exhaustion denial-of-service attacks.
        PrecomputedTransactionData txdata(tx);
        if (!CheckInputs(tx, state, view, true, scriptVerifyFlags, true, false, txdata)) {
            // SCRIPT_VERIFY_CLEANSTACK requires SCRIPT_VERIFY_WITNESS, so we
            // need to turn both off, and compare against just turning off CLEANSTACK
            // to see if the failure is specifically due to witness validation.
            CValidationState stateDummy; // Want reported failures to be from first CheckInputs
            if (!tx.HasWitness() && CheckInputs(tx, stateDummy, view, true, scriptVerifyFlags & ~(SCRIPT_VERIFY_WITNESS | SCRIPT_VERIFY_CLEANSTACK), true, false, txdata) &&
                !CheckInputs(tx, stateDummy, view, true, scriptVerifyFlags & ~SCRIPT_VERIFY_CLEANSTACK, true, false, txdata)) {
                // Only the witness is missing, so the transaction itself may be fine.
                state.Invalid(ValidationInvalidReason::TX_WITNESS_MUTATED, false,
                        state.GetRejectCode(), state.GetRejectReason(), state.GetDebugMessage());
            }
            assert(IsTransactionReason(state.GetReason()));
            return false; // state filled in by CheckInputs
        }

        // Check again against the current block tip's script verification
        // flags to cache our script execution flags. This is, of course,
        // useless if the next block has different script flags from the
        // previous one, but because the cache tracks script flags for us it
        // will auto-invalidate and we'll just have a few blocks of extra
        // misses on soft-fork activation.
        //
        // This is also useful in case of bugs in the standard flags that cause
        // transactions to pass as valid when they're actually invalid. For
        // instance the STRICTENC flag was incorrectly allowing certain
        // CHECKSIG NOT scripts to pass, even though they were invalid.
        //
        // There is a similar check in CreateNewBlock () to prevent creating
        // invalid blocks (using TestBlockValidity), however allowing such
        // transactions into the mempool can be exploited as a DoS attack.
        unsigned int currentBlockScriptVerifyFlags = GetBlockScriptFlags(::ChainActive().Tip(), consensus);

        // TODO: We do multiple guess and parses. Streamline this later.
        // We also have IsEvmTx,  but we need the metadata here.
        std::vector<unsigned char> metadata;
        CustomTxType txType = GuessCustomTxType(tx, metadata, true);
        auto isEvmTx = txType == CustomTxType::EvmTx;
        entry.SetCustomTxType(txType);

        if (!isEvmTx && !CheckInputsFromMempoolAndCache(tx, state, view, pool, currentBlockScriptVerifyFlags, true, txdata)) {
            return error("%s: BUG! PLEASE REPORT THIS! CheckInputs failed against latest-block but not STANDARD flags %s, %s",
                    __func__, hash.ToString(), FormatStateMessage(state));
        }

        std::optional<EvmAddressData> ethSender{};

        if (isEvmTx || txType == CustomTxType::TransferDomain) {
            auto txMessage = customTypeToMessage(txType);
            res = CustomMetadataParse(height, consensus, metadata, txMessage);
            if (!res) {
                return state.Invalid(ValidationInvalidReason::TX_NOT_STANDARD, error("Failed to parse EVM tx metadata"), REJECT_INVALID, "failed-to-parse-evm-tx-metadata");
            }

            std::string rawEVMTx;

            if (isEVMTx) {
                const auto obj = std::get<CEvmTxMessage>(txMessage);
                rawEVMTx = HexStr(obj.evmTx);
            } else {
                const auto obj = std::get<CTransferDomainMessage>(txMessage);
                if (obj.transfers[0].first.domain == static_cast<uint8_t>(VMDomain::DVM) && obj.transfers[0].second.domain == static_cast<uint8_t>(VMDomain::EVM)) {
                    rawEVMTx = HexStr(obj.transfers[0].second.data);
                } else if (obj.transfers[0].first.domain == static_cast<uint8_t>(VMDomain::EVM) && obj.transfers[0].second.domain == static_cast<uint8_t>(VMDomain::DVM)) {
                    rawEVMTx = HexStr(obj.transfers[0].first.data);
                }
            }

            CrossBoundaryResult result;
            auto txResult = evm_try_get_tx_info_from_raw_tx(result, rawEVMTx);
            if (!result.ok) {
                return state.Invalid(ValidationInvalidReason::TX_NOT_STANDARD, error("evm tx failed to get sender info %s", result.reason.c_str()), REJECT_INVALID, "evm-sender-info");
            }

            EvmAddressWithNonce evmAddrAndNonce{txResult.nonce, txResult.address.c_str()};

            const auto tipFee = isEVMTx ? txResult.tip_fee : std::numeric_limits<uint64_t>::max();
            const auto usedGas = isEVMTx ? txResult.used_gas : std::numeric_limits<uint64_t>::min();
            const auto txResultSender = std::string(txResult.address.data(), txResult.address.length());

            entry.SetEVMAddrAndNonce(evmAddrAndNonce);
            entry.SetEVMPomisedTipFee(tipFee);
            entry.SetEVMGasUsed(usedGas);

            auto senderLimitFlag{false};
            if (!pool.checkAddressNonceAndFee(entry, txResultSender, senderLimitFlag)) {
                if (senderLimitFlag) {
                    return state.Invalid(ValidationInvalidReason::TX_MEMPOOL_POLICY, error("Too many replace-by-fee evm tx from the same sender in mempool. Limit %d.", MEMPOOL_MAX_ETH_RBF), REJECT_INVALID, "too-many-evm-rbf-txs-by-sender");
                } else {
                    return state.Invalid(ValidationInvalidReason::TX_MEMPOOL_POLICY, error("Rejected due to same or lower fee as existing mempool entry"), REJECT_INVALID, "evm-low-fee");
                }
            }

            const auto sender = pool.evmTxsBySender.find(txResultSender);
            if (sender != pool.evmTxsBySender.end() && sender->second.size() >= MEMPOOL_MAX_ETH_TXS) {
                return state.Invalid(ValidationInvalidReason::TX_MEMPOOL_POLICY, error("Too many evm tx from the same sender in mempool. Limit %d.", MEMPOOL_MAX_ETH_TXS), REJECT_INVALID, "too-many-evm-txs-by-sender");
            } else {
                ethSender = txResultSender;
            }
        }

        if (test_accept) {
            // Tx was accepted, but not added
            return true;
        }

        // Remove conflicting transactions from the mempool
        for (CTxMemPool::txiter it : allConflicting)
        {
            LogPrint(BCLog::MEMPOOL, "replacing tx %s with %s for %s DFI additional fees, %d delta bytes\n",
                    it->GetTx().GetHash().ToString(),
                    hash.ToString(),
                    FormatMoney(nModifiedFees - nConflictingFees),
                    (int)nSize - (int)nConflictingSize);
            if (plTxnReplaced)
                plTxnReplaced->push_back(it->GetSharedTx());
        }
        pool.RemoveStaged(allConflicting, false, MemPoolRemovalReason::REPLACED);

        // This transaction should only count for fee estimation if:
        // - it isn't a BIP 125 replacement transaction (may not be widely supported)
        // - it's not being re-added during a reorg which bypasses typical mempool fee limits
        // - the node is not behind
        // - the transaction is not dependent on any other transactions in the mempool
        bool validForFeeEstimation = !fReplacementTransaction && !bypass_limits && IsCurrentForFeeEstimation() && pool.HasNoInputsOf(tx);

        // Store transaction in memory
        pool.addUnchecked(entry, setAncestors, validForFeeEstimation, ethSender);
        mnview.Flush();

        // trim mempool and check if tx was trimmed
        if (!bypass_limits) {
            LimitMempoolSize(pool, gArgs.GetArg("-maxmempool", DEFAULT_MAX_MEMPOOL_SIZE) * 1000000, gArgs.GetArg("-mempoolexpiry", DEFAULT_MEMPOOL_DVM_EXPIRY) * 60 * 60, gArgs.GetArg("-mempoolexpiryevm", DEFAULT_MEMPOOL_EVM_EXPIRY) * 60 * 60);
            if (!pool.exists(hash))
                return state.Invalid(ValidationInvalidReason::TX_MEMPOOL_POLICY, false, REJECT_INSUFFICIENTFEE, "mempool full");
        }
    }

    GetMainSignals().TransactionAddedToMempool(ptx);

    return true;
}

/** (try to) add transaction to memory pool with a specified acceptance time **/
static bool AcceptToMemoryPoolWithTime(const CChainParams& chainparams, CTxMemPool& pool, CValidationState &state, const CTransactionRef &tx,
                        bool* pfMissingInputs, int64_t nAcceptTime, std::list<CTransactionRef>* plTxnReplaced,
                        bool bypass_limits, const CAmount nAbsurdFee, bool test_accept) EXCLUSIVE_LOCKS_REQUIRED(cs_main)
{
    std::vector<COutPoint> coins_to_uncache;
    bool res = AcceptToMemoryPoolWorker(chainparams, pool, state, tx, pfMissingInputs, nAcceptTime, plTxnReplaced, bypass_limits, nAbsurdFee, coins_to_uncache, test_accept);
    if (!res) {
        // Remove coins that were not present in the coins cache before calling ATMPW;
        // this is to prevent memory DoS in case we receive a large number of
        // invalid transactions that attempt to overrun the in-memory coins cache
        // (`CCoinsViewCache::cacheCoins`).

        for (const COutPoint& hashTx : coins_to_uncache)
            ::ChainstateActive().CoinsTip().Uncache(hashTx);
    }
    // After we've (potentially) uncached entries, ensure our coins cache is still within its size limits
    CValidationState stateDummy;
    ::ChainstateActive().FlushStateToDisk(chainparams, stateDummy, FlushStateMode::PERIODIC);
    return res;
}

bool AcceptToMemoryPool(CTxMemPool& pool, CValidationState &state, const CTransactionRef &tx,
                        bool* pfMissingInputs, std::list<CTransactionRef>* plTxnReplaced,
                        bool bypass_limits, const CAmount nAbsurdFee, bool test_accept)
{
    const CChainParams& chainparams = Params();
    return AcceptToMemoryPoolWithTime(chainparams, pool, state, tx, pfMissingInputs, GetTime(), plTxnReplaced, bypass_limits, nAbsurdFee, test_accept);
}

/**
 * Return transaction in txOut, and if it was found inside a block, its hash is placed in hashBlock.
 * If blockIndex is provided, the transaction is fetched from the corresponding block.
 */
bool GetTransaction(const uint256& hash, CTransactionRef& txOut, const Consensus::Params& consensusParams, uint256& hashBlock, const CBlockIndex* const block_index)
{
    for (auto && genesisTx : Params().GenesisBlock().vtx) {
        if (genesisTx->GetHash() == hash) {
            // Return genesis tx
            hashBlock = consensusParams.hashGenesisBlock;
            txOut = genesisTx;
            return true;
        }
    }

    LOCK(cs_main);

    if (!block_index) {
        CTransactionRef ptx = mempool.get(hash);
        if (ptx) {
            txOut = ptx;
            return true;
        }

        if (g_txindex) {
            return g_txindex->FindTx(hash, hashBlock, txOut);
        }
    } else {
        CBlock block;
        if (ReadBlockFromDisk(block, block_index, consensusParams)) {
            for (const auto& tx : block.vtx) {
                if (tx->GetHash() == hash) {
                    txOut = tx;
                    hashBlock = block_index->GetBlockHash();
                    return true;
                }
            }
        }
    }

    return false;
}

//////////////////////////////////////////////////////////////////////////////
//
// CBlock and CBlockIndex
//

static bool WriteBlockToDisk(const CBlock& block, FlatFilePos& pos, const CMessageHeader::MessageStartChars& messageStart)
{
    // Open history file to append
    CAutoFile fileout(OpenBlockFile(pos), SER_DISK, CLIENT_VERSION);
    if (fileout.IsNull())
        return error("WriteBlockToDisk: OpenBlockFile failed");

    // Write index header
    unsigned int nSize = GetSerializeSize(block, fileout.GetVersion());
    fileout << messageStart << nSize;

    // Write block
    long fileOutPos = ftell(fileout.Get());
    if (fileOutPos < 0)
        return error("WriteBlockToDisk: ftell failed");
    pos.nPos = (unsigned int)fileOutPos;
    fileout << block;

    return true;
}

bool ReadBlockFromDisk(CBlock& block, const FlatFilePos& pos, const Consensus::Params& consensusParams)
{
    block.SetNull();

    // Open history file to read
    CAutoFile filein(OpenBlockFile(pos, true), SER_DISK, CLIENT_VERSION);
    if (filein.IsNull())
        return error("ReadBlockFromDisk: OpenBlockFile failed for %s", pos.ToString());

    // Read block
    try {
        filein >> block;
    }
    catch (const std::exception& e) {
        return error("%s: Deserialize or I/O error - %s at %s", __func__, e.what(), pos.ToString());
    }

    // Check the header
    if (!pos::CheckHeaderSignature(block))
        return error("ReadBlockFromDisk: Errors in block header at %s", pos.ToString());

    return true;
}

bool ReadBlockFromDisk(CBlock& block, const CBlockIndex* pindex, const Consensus::Params& consensusParams)
{
    if (pindex->GetBlockHash() == consensusParams.hashGenesisBlock) {
        // Return genesis block
        block = Params().GenesisBlock();
        return true;
    }

    FlatFilePos blockPos;
    {
        LOCK(cs_main);
        blockPos = pindex->GetBlockPos();
    }

    if (!ReadBlockFromDisk(block, blockPos, consensusParams))
        return false;
    if (block.GetHash() != pindex->GetBlockHash())
        return error("ReadBlockFromDisk(CBlock&, CBlockIndex*): GetHash() doesn't match index for %s at %s",
                pindex->ToString(), pindex->GetBlockPos().ToString());
    return true;
}

bool ReadRawBlockFromDisk(std::vector<uint8_t>& block, const FlatFilePos& pos, const CMessageHeader::MessageStartChars& message_start)
{
    FlatFilePos hpos = pos;
    hpos.nPos -= 8; // Seek back 8 bytes for meta header
    CAutoFile filein(OpenBlockFile(hpos, true), SER_DISK, CLIENT_VERSION);
    if (filein.IsNull()) {
        return error("%s: OpenBlockFile failed for %s", __func__, pos.ToString());
    }

    try {
        CMessageHeader::MessageStartChars blk_start;
        unsigned int blk_size;

        filein >> blk_start >> blk_size;

        if (memcmp(blk_start, message_start, CMessageHeader::MESSAGE_START_SIZE)) {
            return error("%s: Block magic mismatch for %s: %s versus expected %s", __func__, pos.ToString(),
                    HexStr(blk_start, blk_start + CMessageHeader::MESSAGE_START_SIZE),
                    HexStr(message_start, message_start + CMessageHeader::MESSAGE_START_SIZE));
        }

        if (blk_size > MAX_DESER_SIZE) {
            return error("%s: Block data is larger than maximum deserialization size for %s: %s versus %s", __func__, pos.ToString(),
                    blk_size, MAX_DESER_SIZE);
        }

        block.resize(blk_size); // Zeroing of memory is intentional here
        filein.read((char*)block.data(), blk_size);
    } catch(const std::exception& e) {
        return error("%s: Read from block file failed: %s for %s", __func__, e.what(), pos.ToString());
    }

    return true;
}

bool ReadRawBlockFromDisk(std::vector<uint8_t>& block, const CBlockIndex* pindex, const CMessageHeader::MessageStartChars& message_start)
{
    FlatFilePos block_pos;
    {
        LOCK(cs_main);
        block_pos = pindex->GetBlockPos();
    }

    return ReadRawBlockFromDisk(block, block_pos, message_start);
}

CAmount GetBlockSubsidy(int nHeight, const Consensus::Params& consensusParams)
{
    CAmount nSubsidy = consensusParams.baseBlockSubsidy;

    if (Params().NetworkIDString() != CBaseChainParams::REGTEST ||
            (Params().NetworkIDString() == CBaseChainParams::REGTEST && gArgs.GetBoolArg("-subsidytest", false)))
    {
        if (nHeight >= consensusParams.EunosHeight)
        {
            nSubsidy = consensusParams.newBaseBlockSubsidy;
            const size_t reductions = (nHeight - consensusParams.EunosHeight) / consensusParams.emissionReductionPeriod;

            // See if we already have this reduction calculated and return if found.
            if (subsidyReductions.find(reductions) != subsidyReductions.end())
            {
                return subsidyReductions[reductions];
            }

            CAmount reductionAmount;
            for (size_t i = reductions; i > 0; --i)
            {
                reductionAmount = (nSubsidy * consensusParams.emissionReductionAmount) / 100000;
                if (!reductionAmount) {
                    nSubsidy = 0;
                    break;
                }

                nSubsidy -= reductionAmount;
            }

            // Store subsidy.
            subsidyReductions[reductions] = nSubsidy;
        }

        return nSubsidy;
    }

    int halvings = nHeight / consensusParams.nSubsidyHalvingInterval;
    // Force block reward to zero when right shift is undefined.
    if (halvings >= 64)
        return 0;

    // Subsidy is cut in half every 210,000 blocks which will occur approximately every 4 years.
    nSubsidy >>= halvings;
    return nSubsidy;
}

CoinsViews::CoinsViews(
    std::string ldb_name,
    size_t cache_size_bytes,
    bool in_memory,
    bool should_wipe) : m_dbview(
                            GetDataDir() / ldb_name, cache_size_bytes, in_memory, should_wipe),
                        m_catcherview(&m_dbview) {}

void CoinsViews::InitCache()
{
    m_cacheview = std::make_unique<CCoinsViewCache>(&m_catcherview);
}

// NOTE: for now m_blockman is set to a global, but this will be changed
// in a future commit.
CChainState::CChainState() : m_blockman(g_blockman) {}


void CChainState::InitCoinsDB(
    size_t cache_size_bytes,
    bool in_memory,
    bool should_wipe,
    std::string leveldb_name)
{
    m_coins_views = std::make_unique<CoinsViews>(
        leveldb_name, cache_size_bytes, in_memory, should_wipe);
}

void CChainState::InitCoinsCache()
{
    assert(m_coins_views != nullptr);
    m_coins_views->InitCache();
}

// Note that though this is marked const, we may end up modifying `m_cached_finished_ibd`, which
// is a performance-related implementation detail. This function must be marked
// `const` so that `CValidationInterface` clients (which are given a `const CChainState*`)
// can call it.
//
bool CChainState::IsInitialBlockDownload() const
{
    // Optimization: pre-test latch before taking the lock.
    if (m_cached_finished_ibd.load(std::memory_order_relaxed))
        return false;

    if (gArgs.GetBoolArg("-mocknet", false)) {
        return false;
    }

    LOCK(cs_main);
    if (m_cached_finished_ibd.load(std::memory_order_relaxed))
        return false;
    if (fImporting || fReindex)
        return true;
    if (m_chain.Tip() == nullptr)
        return true;
    if (m_chain.Tip()->nChainWork < nMinimumChainWork)
        return true;
    if (m_chain.Tip()->GetBlockTime() < (GetTime() - nMaxTipAge))
        return true;
    LogPrintf("Leaving InitialBlockDownload (latching to false)\n");
    m_cached_finished_ibd.store(true, std::memory_order_relaxed);
    return false;
}

bool CChainState::IsDisconnectingTip() const
{
    return m_disconnectTip;
}

static CBlockIndex *pindexBestForkTip = nullptr, *pindexBestForkBase = nullptr;

BlockMap& BlockIndex()
{
    return g_blockman.m_block_index;
}

static void AlertNotify(const std::string& strMessage)
{
    uiInterface.NotifyAlertChanged();
#if HAVE_SYSTEM
    std::string strCmd = gArgs.GetArg("-alertnotify", "");
    if (strCmd.empty()) return;

    // Alert text should be plain ascii coming from a trusted source, but to
    // be safe we first strip anything not in safeChars, then add single quotes around
    // the whole string before passing it to the shell:
    std::string singleQuote("'");
    std::string safeStatus = SanitizeString(strMessage);
    safeStatus = singleQuote+safeStatus+singleQuote;
    boost::replace_all(strCmd, "%s", safeStatus);

    std::thread t(runCommand, strCmd);
    t.detach(); // thread runs free
#endif
}

static void CheckForkWarningConditions() EXCLUSIVE_LOCKS_REQUIRED(cs_main)
{
    AssertLockHeld(cs_main);
    // Before we get past initial download, we cannot reliably alert about forks
    // (we assume we don't get stuck on a fork before finishing our initial sync)
    if (::ChainstateActive().IsInitialBlockDownload())
        return;

    // If our best fork is no longer within 1440 blocks (+/- 12 hours if no one mines it)
    // of our head, drop it
    if (pindexBestForkTip && ::ChainActive().Height() - pindexBestForkTip->nHeight >= 1440)
        pindexBestForkTip = nullptr;

    if (pindexBestForkTip || (pindexBestInvalid && pindexBestInvalid->nChainWork > ::ChainActive().Tip()->nChainWork + (GetBlockProof(*::ChainActive().Tip()) * 120)))
    {
        if (!GetfLargeWorkForkFound() && pindexBestForkBase)
        {
            std::string warning = std::string("'Warning: Large-work fork detected, forking after block ") +
                pindexBestForkBase->phashBlock->ToString() + std::string("'");
            AlertNotify(warning);
        }
        if (pindexBestForkTip && pindexBestForkBase)
        {
            LogPrintf("%s: Warning: Large valid fork found\n  forking the chain at height %d (%s)\n  lasting to height %d (%s).\nChain state database corruption likely.\n", __func__,
                   pindexBestForkBase->nHeight, pindexBestForkBase->phashBlock->ToString(),
                   pindexBestForkTip->nHeight, pindexBestForkTip->phashBlock->ToString());
            SetfLargeWorkForkFound(true);
        }
        else
        {
            LogPrintf("%s: Warning: Found invalid chain at least ~120 blocks longer than our best chain.\nChain state database corruption likely.\n", __func__);
            SetfLargeWorkInvalidChainFound(true);
        }
    }
    else
    {
        SetfLargeWorkForkFound(false);
        SetfLargeWorkInvalidChainFound(false);
    }
}

static void CheckForkWarningConditionsOnNewFork(CBlockIndex* pindexNewForkTip) EXCLUSIVE_LOCKS_REQUIRED(cs_main)
{
    AssertLockHeld(cs_main);
    // If we are on a fork that is sufficiently large, set a warning flag
    CBlockIndex* pfork = pindexNewForkTip;
    CBlockIndex* plonger = ::ChainActive().Tip();
    while (pfork && pfork != plonger)
    {
        while (plonger && plonger->nHeight > pfork->nHeight)
            plonger = plonger->pprev;
        if (pfork == plonger)
            break;
        pfork = pfork->pprev;
    }

    // We define a condition where we should warn the user about as a fork of at least 144 blocks
    // with a tip within 1440 blocks (+/- 12 hours if no one mines it) of ours
    // We use 144 blocks rather arbitrarily as it represents just under 10% of sustained network
    // hash rate operating on the fork.
    // or a chain that is entirely longer than ours and invalid (note that this should be detected by both)
    // We define it this way because it allows us to only store the highest fork tip (+ base) which meets
    // the 144-block condition and from this always have the most-likely-to-cause-warning fork
    if (pfork && (!pindexBestForkTip || pindexNewForkTip->nHeight > pindexBestForkTip->nHeight) &&
            pindexNewForkTip->nChainWork - pfork->nChainWork > (GetBlockProof(*pfork) * 144) &&
            ::ChainActive().Height() - pindexNewForkTip->nHeight < 1440)
    {
        pindexBestForkTip = pindexNewForkTip;
        pindexBestForkBase = pfork;
    }

    CheckForkWarningConditions();
}

void static InvalidChainFound(CBlockIndex* pindexNew) EXCLUSIVE_LOCKS_REQUIRED(cs_main)
{
    if (!pindexBestInvalid || pindexNew->nChainWork > pindexBestInvalid->nChainWork)
        pindexBestInvalid = pindexNew;

    LogPrintf("%s: invalid block=%s  height=%d  log2_work=%.8g  date=%s\n", __func__,
      pindexNew->GetBlockHash().ToString(), pindexNew->nHeight,
      log(pindexNew->nChainWork.getdouble())/log(2.0), FormatISO8601DateTime(pindexNew->GetBlockTime()));
    CBlockIndex *tip = ::ChainActive().Tip();
    assert (tip);
    LogPrintf("%s:  current best=%s  height=%d  log2_work=%.8g  date=%s\n", __func__,
      tip->GetBlockHash().ToString(), ::ChainActive().Height(), log(tip->nChainWork.getdouble())/log(2.0),
      FormatISO8601DateTime(tip->GetBlockTime()));
    CheckForkWarningConditions();
}

void CChainState::InvalidBlockFound(CBlockIndex *pindex, const CValidationState &state) {
    if (state.GetReason() != ValidationInvalidReason::BLOCK_MUTATED) {
        pindex->nStatus |= BLOCK_FAILED_VALID;
        m_blockman.m_failed_blocks.insert(pindex);
        setDirtyBlockIndex.insert(pindex);
        setBlockIndexCandidates.erase(pindex);
        InvalidChainFound(pindex);
    }
}

void UpdateCoins(const CTransaction& tx, CCoinsViewCache& inputs, CTxUndo &txundo, int nHeight)
{
    if (IsEVMTx(tx)) {
        return;
    }
    // mark inputs spent
    if (!tx.IsCoinBase()) {
        txundo.vprevout.reserve(tx.vin.size());
        for (const CTxIn &txin : tx.vin) {
            txundo.vprevout.emplace_back();
            bool is_spent = inputs.SpendCoin(txin.prevout, &txundo.vprevout.back());
            assert(is_spent);
        }
    }
    // add outputs
    AddCoins(inputs, tx, nHeight);
}

void UpdateCoins(const CTransaction& tx, CCoinsViewCache& inputs, int nHeight)
{
    CTxUndo txundo;
    UpdateCoins(tx, inputs, txundo, nHeight);
}

bool CScriptCheck::operator()() {
    const CScript &scriptSig = ptxTo->vin[nIn].scriptSig;
    const CScriptWitness *witness = &ptxTo->vin[nIn].scriptWitness;
    return VerifyScript(scriptSig, m_tx_out.scriptPubKey, witness, nFlags, CachingTransactionSignatureChecker(ptxTo, nIn, m_tx_out.nValue, cacheStore, *txdata), &error);
}

int GetSpendHeight(const CCoinsViewCache& inputs)
{
    LOCK(cs_main);
    CBlockIndex* pindexPrev = LookupBlockIndex(inputs.GetBestBlock());
    return pindexPrev->nHeight + 1;
}


static CuckooCache::cache<uint256, SignatureCacheHasher> scriptExecutionCache;
static uint256 scriptExecutionCacheNonce(GetRandHash());

void InitScriptExecutionCache() {
    // nMaxCacheSize is unsigned. If -maxsigcachesize is set to zero,
    // setup_bytes creates the minimum possible cache (2 elements).
    size_t nMaxCacheSize = std::min(std::max((int64_t)0, gArgs.GetArg("-maxsigcachesize", DEFAULT_MAX_SIG_CACHE_SIZE) / 2), MAX_MAX_SIG_CACHE_SIZE) * ((size_t) 1 << 20);
    size_t nElems = scriptExecutionCache.setup_bytes(nMaxCacheSize);
    LogPrintf("Using %zu MiB out of %zu/2 requested for script execution cache, able to store %zu elements\n",
            (nElems*sizeof(uint256)) >>20, (nMaxCacheSize*2)>>20, nElems);
}

bool CheckBurnSpend(const CTransaction &tx, const CCoinsViewCache &inputs)
{
    Coin coin;
    for(size_t i = 0; i < tx.vin.size(); ++i)
    {
        if (inputs.GetCoin(tx.vin[i].prevout, coin)
        && coin.out.scriptPubKey == Params().GetConsensus().burnAddress)
        {
            return false;
        }
    }

    return true;
}

/**
 * Check whether all inputs of this transaction are valid (no double spends, scripts & sigs, amounts)
 * This does not modify the UTXO set.
 *
 * If pvChecks is not nullptr, script checks are pushed onto it instead of being performed inline. Any
 * script checks which are not necessary (eg due to script execution cache hits) are, obviously,
 * not pushed onto pvChecks/run.
 *
 * Setting cacheSigStore/cacheFullScriptStore to false will remove elements from the corresponding cache
 * which are matched. This is useful for checking blocks where we will likely never need the cache
 * entry again.
 *
 * Note that we may set state.reason to NOT_STANDARD for extra soft-fork flags in flags, block-checking
 * callers should probably reset it to CONSENSUS in such cases.
 *
 * Non-static (and re-declared) in src/test/txvalidationcache_tests.cpp
 */
bool CheckInputs(const CTransaction& tx, CValidationState &state, const CCoinsViewCache &inputs, bool fScriptChecks, unsigned int flags, bool cacheSigStore, bool cacheFullScriptStore, PrecomputedTransactionData& txdata, std::vector<CScriptCheck> *pvChecks) EXCLUSIVE_LOCKS_REQUIRED(cs_main)
{
    if (!CheckBurnSpend(tx, inputs))
    {
        return(state.Invalid(ValidationInvalidReason::CONSENSUS, error("CheckBurnSpend: Trying to spend burnt outputs"), REJECT_INVALID, "burnt-output"));
    }

    if (!tx.IsCoinBase() && !IsEVMTx(tx))
    {
        if (pvChecks)
            pvChecks->reserve(tx.vin.size());

        // The first loop above does all the inexpensive checks.
        // Only if ALL inputs pass do we perform expensive ECDSA signature checks.
        // Helps prevent CPU exhaustion attacks.

        // Skip script verification when connecting blocks under the
        // assumevalid block. Assuming the assumevalid block is valid this
        // is safe because block merkle hashes are still computed and checked,
        // Of course, if an assumed valid block is invalid due to false scriptSigs
        // this optimization would allow an invalid chain to be accepted.
        if (fScriptChecks) {
            // First check if script executions have been cached with the same
            // flags. Note that this assumes that the inputs provided are
            // correct (ie that the transaction hash which is in tx's prevouts
            // properly commits to the scriptPubKey in the inputs view of that
            // transaction).
            uint256 hashCacheEntry;
            // We only use the first 19 bytes of nonce to avoid a second SHA
            // round - giving us 19 + 32 + 4 = 55 bytes (+ 8 + 1 = 64)
            static_assert(55 - sizeof(flags) - 32 >= 128/8, "Want at least 128 bits of nonce for script execution cache");
            CSHA256().Write(scriptExecutionCacheNonce.begin(), 55 - sizeof(flags) - 32).Write(tx.GetWitnessHash().begin(), 32).Write((unsigned char*)&flags, sizeof(flags)).Finalize(hashCacheEntry.begin());
            AssertLockHeld(cs_main); //TODO: Remove this requirement by making CuckooCache not require external locks
            if (scriptExecutionCache.contains(hashCacheEntry, !cacheFullScriptStore)) {
                return true;
            }

            for (unsigned int i = 0; i < tx.vin.size(); i++) {
                const COutPoint &prevout = tx.vin[i].prevout;
                const Coin& coin = inputs.AccessCoin(prevout);
                assert(!coin.IsSpent());

                // We very carefully only pass in things to CScriptCheck which
                // are clearly committed to by tx' witness hash. This provides
                // a sanity check that our caching is not introducing consensus
                // failures through additional data in, eg, the coins being
                // spent being checked as a part of CScriptCheck.

                // Verify signature
                CScriptCheck check(coin.out, tx, i, flags, cacheSigStore, &txdata);
                if (pvChecks) {
                    pvChecks->push_back(CScriptCheck());
                    check.swap(pvChecks->back());
                } else if (!check()) {
                    if (flags & STANDARD_NOT_MANDATORY_VERIFY_FLAGS) {
                        // Check whether the failure was caused by a
                        // non-mandatory script verification check, such as
                        // non-standard DER encodings or non-null dummy
                        // arguments; if so, ensure we return NOT_STANDARD
                        // instead of CONSENSUS to avoid downstream users
                        // splitting the network between upgraded and
                        // non-upgraded nodes by banning CONSENSUS-failing
                        // data providers.
                        CScriptCheck check2(coin.out, tx, i,
                                flags & ~STANDARD_NOT_MANDATORY_VERIFY_FLAGS, cacheSigStore, &txdata);
                        if (check2())
                            return state.Invalid(ValidationInvalidReason::TX_NOT_STANDARD, false, REJECT_NONSTANDARD, strprintf("non-mandatory-script-verify-flag (%s)", ScriptErrorString(check.GetScriptError())));
                    }
                    // MANDATORY flag failures correspond to
                    // ValidationInvalidReason::CONSENSUS. Because CONSENSUS
                    // failures are the most serious case of validation
                    // failures, we may need to consider using
                    // RECENT_CONSENSUS_CHANGE for any script failure that
                    // could be due to non-upgraded nodes which we may want to
                    // support, to avoid splitting the network (but this
                    // depends on the details of how net_processing handles
                    // such errors).
                    return state.Invalid(ValidationInvalidReason::CONSENSUS, false, REJECT_INVALID, strprintf("mandatory-script-verify-flag-failed (%s)", ScriptErrorString(check.GetScriptError())));
                }
            }

            if (cacheFullScriptStore && !pvChecks) {
                // We executed all of the provided scripts, and were told to
                // cache the result. Do so now.
                scriptExecutionCache.insert(hashCacheEntry);
            }
        }
    }

    return true;
}

static bool UndoWriteToDisk(const CBlockUndo& blockundo, FlatFilePos& pos, const uint256& hashBlock, const CMessageHeader::MessageStartChars& messageStart)
{
    // Open history file to append
    CAutoFile fileout(OpenUndoFile(pos), SER_DISK, CLIENT_VERSION);
    if (fileout.IsNull())
        return error("%s: OpenUndoFile failed", __func__);

    // Write index header
    unsigned int nSize = GetSerializeSize(blockundo, fileout.GetVersion());
    fileout << messageStart << nSize;

    // Write undo data
    long fileOutPos = ftell(fileout.Get());
    if (fileOutPos < 0)
        return error("%s: ftell failed", __func__);
    pos.nPos = (unsigned int)fileOutPos;
    fileout << blockundo;

    // calculate & write checksum
    CHashWriter hasher(SER_GETHASH, PROTOCOL_VERSION);
    hasher << hashBlock;
    hasher << blockundo;
    fileout << hasher.GetHash();

    return true;
}

bool UndoReadFromDisk(CBlockUndo& blockundo, const CBlockIndex* pindex)
{
    FlatFilePos pos = pindex->GetUndoPos();
    if (pos.IsNull()) {
        return error("%s: no undo data available", __func__);
    }

    // Open history file to read
    CAutoFile filein(OpenUndoFile(pos, true), SER_DISK, CLIENT_VERSION);
    if (filein.IsNull())
        return error("%s: OpenUndoFile failed", __func__);

    // Read block
    uint256 hashChecksum;
    CHashVerifier<CAutoFile> verifier(&filein); // We need a CHashVerifier as reserializing may lose data
    try {
        verifier << pindex->pprev->GetBlockHash();
        verifier >> blockundo;
        filein >> hashChecksum;
    }
    catch (const std::exception& e) {
        return error("%s: Deserialize or I/O error - %s", __func__, e.what());
    }

    // Verify checksum
    if (hashChecksum != verifier.GetHash())
        return error("%s: Checksum mismatch", __func__);

    return true;
}

/** Abort with a message */
static bool AbortNode(const std::string& strMessage, const std::string& userMessage = "", unsigned int prefix = 0)
{
    SetMiscWarning(strMessage);
    LogPrintf("*** %s\n", strMessage);
    if (!userMessage.empty()) {
        uiInterface.ThreadSafeMessageBox(userMessage, "", CClientUIInterface::MSG_ERROR | prefix);
    } else {
        uiInterface.ThreadSafeMessageBox(_("Error: A fatal internal error occurred, see debug.log for details").translated, "", CClientUIInterface::MSG_ERROR | CClientUIInterface::MSG_NOPREFIX);
    }
    StartShutdown();
    return false;
}

static bool AbortNode(CValidationState& state, const std::string& strMessage, const std::string& userMessage = "", unsigned int prefix = 0)
{
    AbortNode(strMessage, userMessage, prefix);
    return state.Error(strMessage);
}

/**
 * Restore the UTXO in a Coin at a given COutPoint
 * @param undo The Coin to be restored.
 * @param view The coins view to which to apply the changes.
 * @param out The out point that corresponds to the tx input.
 * @return A DisconnectResult as an int
 */
int ApplyTxInUndo(Coin&& undo, CCoinsViewCache& view, const COutPoint& out)
{
    bool fClean = true;

    if (view.HaveCoin(out)) fClean = false; // overwriting transaction output

    if (undo.nHeight == 0) {
        // Missing undo metadata (height and coinbase). Older versions included this
        // information only in undo records for the last spend of a transactions'
        // outputs. This implies that it must be present for some other output of the same tx.
        const Coin& alternate = AccessByTxid(view, out.hash);
        if (!alternate.IsSpent()) {
            undo.nHeight = alternate.nHeight;
            undo.fCoinBase = alternate.fCoinBase;
        } else {
            return DISCONNECT_FAILED; // adding output for transaction without known metadata
        }
    }
    // The potential_overwrite parameter to AddCoin is only allowed to be false if we know for
    // sure that the coin did not already exist in the cache. As we have queried for that above
    // using HaveCoin, we don't need to guess. When fClean is false, a coin already existed and
    // it is an overwrite.
    view.AddCoin(out, std::move(undo), !fClean);

    return fClean ? DISCONNECT_OK : DISCONNECT_UNCLEAN;
}

static bool GetCreationTransactions(const CBlock& block, const uint32_t id, const int32_t multiplier, uint256& tokenCreationTx, std::vector<uint256>& poolCreationTx) {
    bool opcodes{false};
    std::vector<unsigned char> metadata;
    uint32_t type;
    uint32_t metaId;
    int32_t metaMultiplier;

    for (const auto& tx : block.vtx) {
        if (ParseScriptByMarker(tx->vout[0].scriptPubKey, DfTokenSplitMarker, metadata, opcodes)) {
            try {
                CDataStream ss(metadata, SER_NETWORK, PROTOCOL_VERSION);
                ss >> type;
                ss >> metaId;
                ss >> metaMultiplier;

                if (id == metaId && multiplier == metaMultiplier) {
                    if (type == 0) {
                        tokenCreationTx = tx->GetHash();
                    } else if (type > 0) {
                        poolCreationTx.push_back(tx->GetHash());
                    }
                }
            } catch (const std::ios_base::failure&) {
                LogPrintf("Failed to read ID and multiplier from token split coinbase TXs. TX: %s\n", tx->GetHash().ToString());
            }
        }
    }

    if (tokenCreationTx == uint256{}) {
        LogPrintf("%s: Token split failed. Coinbase TX for new token not found.\n", __func__);
        return false;
    }

    return true;
}

/** Undo the effects of this block (with given index) on the UTXO set represented by coins.
 *  When FAILED is returned, view is left in an indeterminate state. */
DisconnectResult CChainState::DisconnectBlock(const CBlock& block, const CBlockIndex* pindex, CCoinsViewCache& view, CCustomCSView& mnview, std::vector<CAnchorConfirmMessage> & disconnectedAnchorConfirms)
{
    bool fClean = true;

    CBlockUndo blockUndo;
    if (!UndoReadFromDisk(blockUndo, pindex)) {
        error("%s: failure reading undo data", __func__);
        return DISCONNECT_FAILED;
    }

    if (blockUndo.vtxundo.size() + 1 != block.vtx.size()) {
        error("%s: block and undo data inconsistent", __func__);
        return DISCONNECT_FAILED;
    }

    if (mnview.GetLastHeight() != pindex->nHeight) {
        error("%s: mnview: wrong last processed block hash (view: %d, current: %d)", __func__, mnview.GetLastHeight(), pindex->nHeight);
        return DISCONNECT_FAILED;
    }

    // special case: possible undo (first) of custom 'complex changes' for the whole block (expired orders and/or prices)
    mnview.OnUndoTx(uint256(), static_cast<uint32_t>(pindex->nHeight)); // undo for "zero hash"
    mnview.OnUndoTx(uint256S(std::string(64, '1')), static_cast<uint32_t>(pindex->nHeight)); // undo for "one hash"

    auto consensus = Params().GetConsensus();
    // Undo community balance increments
    ReverseGeneralCoinbaseTx(mnview, pindex->nHeight, consensus);

    CKeyID minterKey;
    std::optional<uint256> nodeId;

    if (!fIsFakeNet) {
        minterKey = pindex->minterKey();

        // Get node id and node now from mnview before undo
        nodeId = mnview.GetMasternodeIdByOperator(minterKey);
        assert(nodeId);
    }

    std::vector<AccountHistoryKey> eraseBurnEntries;

    // undo transactions in reverse order
    for (int i = block.vtx.size() - 1; i >= 0; i--) {
        const CTransaction &tx = *(block.vtx[i]);
        uint256 hash = tx.GetHash();
        bool is_coinbase = tx.IsCoinBase();

        if (is_coinbase) {
            std::vector<unsigned char> metadata;
            if (IsAnchorRewardTxPlus(tx, metadata))
            {
                LogPrint(BCLog::ANCHORING, "%s: disconnecting finalization tx: %s block: %d\n", __func__, tx.GetHash().GetHex(), pindex->nHeight);
                CDataStream ss(metadata, SER_NETWORK, PROTOCOL_VERSION);
                CAnchorFinalizationMessagePlus finMsg;
                ss >> finMsg;

                LogPrint(BCLog::ANCHORING, "%s: Add community balance %d\n", __func__, tx.GetValueOut());
                mnview.AddCommunityBalance(CommunityAccountType::AnchorReward, tx.GetValueOut());
                mnview.RemoveRewardForAnchor(finMsg.btcTxHash);
                mnview.EraseAnchorConfirmData(finMsg.btcTxHash);

                CAnchorConfirmMessage message(static_cast<CAnchorConfirmDataPlus &>(finMsg));
                for (auto && sig : finMsg.sigs) {
                    message.signature = sig;
                    disconnectedAnchorConfirms.push_back(message);
                }

                LogPrint(BCLog::ANCHORING, "%s: disconnected finalization tx: %s block: %d\n", __func__, tx.GetHash().GetHex(), pindex->nHeight);
            }
            else if (IsAnchorRewardTx(tx, metadata))
            {
                LogPrint(BCLog::ANCHORING, "%s: disconnecting finalization tx: %s block: %d\n", __func__, tx.GetHash().GetHex(), pindex->nHeight);
                CDataStream ss(metadata, SER_NETWORK, PROTOCOL_VERSION);
                CAnchorFinalizationMessage finMsg;
                ss >> finMsg;

                mnview.SetTeam(finMsg.currentTeam);

                if (pindex->nHeight >= Params().GetConsensus().AMKHeight) {
                    mnview.AddCommunityBalance(CommunityAccountType::AnchorReward, tx.GetValueOut()); // or just 'Set..'
                    LogPrint(BCLog::ANCHORING, "%s: post AMK logic, add community balance %d\n", __func__, tx.GetValueOut());
                }
                else { // pre-AMK logic:
                    assert(mnview.GetFoundationsDebt() >= tx.GetValueOut());
                    mnview.SetFoundationsDebt(mnview.GetFoundationsDebt() - tx.GetValueOut());
                }
                mnview.RemoveRewardForAnchor(finMsg.btcTxHash);
                mnview.EraseAnchorConfirmData(finMsg.btcTxHash);

                LogPrint(BCLog::ANCHORING, "%s: disconnected finalization tx: %s block: %d\n", __func__, tx.GetHash().GetHex(), pindex->nHeight);
            }
        }

        // Check that all outputs are available and match the outputs in the block itself
        // exactly.
        for (size_t o = 0; o < tx.vout.size(); o++) {
            if (!tx.vout[o].scriptPubKey.IsUnspendable()) {
                COutPoint out(hash, o);
                Coin coin;
                bool is_spent = view.SpendCoin(out, &coin);
                if (!is_spent || tx.vout[o] != coin.out || pindex->nHeight != coin.nHeight || is_coinbase != coin.fCoinBase) {
                    fClean = false; // transaction output mismatch
                }

                // Check for burn outputs
                if (tx.vout[o].scriptPubKey == consensus.burnAddress)
                {
                    eraseBurnEntries.push_back({tx.vout[o].scriptPubKey, static_cast<uint32_t>(pindex->nHeight), static_cast<uint32_t>(i)});
                }
            }
        }

        // restore inputs
        TBytes dummy;
        if (i > 0 && !IsAnchorRewardTx(tx, dummy) && !IsAnchorRewardTxPlus(tx, dummy) && !IsTokenSplitTx(tx, dummy) && !IsEVMTx(tx)) { // not coinbases or EVM TX
            CTxUndo &txundo = blockUndo.vtxundo[i-1];
            if (txundo.vprevout.size() != tx.vin.size()) {
                error("%s: transaction and undo data inconsistent", __func__);
                return DISCONNECT_FAILED;
            }
            for (unsigned int j = tx.vin.size(); j-- > 0;) {
                const COutPoint &out = tx.vin[j].prevout;
                int res = ApplyTxInUndo(std::move(txundo.vprevout[j]), view, out);
                if (res == DISCONNECT_FAILED) return DISCONNECT_FAILED;
                fClean = fClean && res != DISCONNECT_UNCLEAN;
            }
            // At this point, all of txundo.vprevout should have been moved out.
        }

        // process transactions revert for masternodes
        mnview.OnUndoTx(tx.GetHash(), (uint32_t) pindex->nHeight);
    }

    // one time downgrade to revert CInterestRateV2 structure
    if (pindex->nHeight == consensus.FortCanningHillHeight) {
        auto time = GetTimeMillis();
        LogPrintf("Interest rate reverting ...\n");
        mnview.RevertInterestRateToV1();
        LogPrint(BCLog::BENCH, "    - Interest rate reverting took: %dms\n", GetTimeMillis() - time);
    }

    // one time downgrade to revert CInterestRateV3 structure
    if (pindex->nHeight == consensus.FortCanningGreatWorldHeight) {
        auto time = GetTimeMillis();
        LogPrintf("Interest rate reverting ...\n");
        mnview.RevertInterestRateToV2();
        LogPrint(BCLog::BENCH, "    - Interest rate reverting took: %dms\n", GetTimeMillis() - time);
    }

    mnview.GetHistoryWriters().EraseHistory(pindex->nHeight, eraseBurnEntries);

    // move best block pointer to prevout block
    view.SetBestBlock(pindex->pprev->GetBlockHash());

    if (!fIsFakeNet) {
        mnview.DecrementMintedBy(*nodeId);
        if (pindex->nHeight >= consensus.EunosPayaHeight) {
            mnview.EraseSubNodesLastBlockTime(*nodeId, static_cast<uint32_t>(pindex->nHeight));
        } else {
            mnview.EraseMasternodeLastBlockTime(*nodeId, static_cast<uint32_t>(pindex->nHeight));
        }
    }
    auto prevHeight = pindex->pprev->nHeight;

    mnview.SetLastHeight(prevHeight);
    SetLastValidatedHeight(prevHeight);

    return fClean ? DISCONNECT_OK : DISCONNECT_UNCLEAN;
}

void static FlushBlockFile(bool fFinalize = false)
{
    LOCK(cs_LastBlockFile);

    FlatFilePos block_pos_old(nLastBlockFile, vinfoBlockFile[nLastBlockFile].nSize);
    FlatFilePos undo_pos_old(nLastBlockFile, vinfoBlockFile[nLastBlockFile].nUndoSize);

    bool status = true;
    status &= BlockFileSeq().Flush(block_pos_old, fFinalize);
    status &= UndoFileSeq().Flush(undo_pos_old, fFinalize);
    if (!status) {
        AbortNode("Flushing block file to disk failed. This is likely the result of an I/O error.");
    }
}

static bool FindUndoPos(CValidationState &state, int nFile, FlatFilePos &pos, unsigned int nAddSize);

static bool WriteUndoDataForBlock(const CBlockUndo& blockundo, CValidationState& state, CBlockIndex* pindex, const CChainParams& chainparams)
{
    // Write undo information to disk
    if (pindex->GetUndoPos().IsNull()) {
        FlatFilePos _pos;
        if (!FindUndoPos(state, pindex->nFile, _pos, ::GetSerializeSize(blockundo, CLIENT_VERSION) + 40))
            return error("%s: FindUndoPos failed", __func__);
        if (!UndoWriteToDisk(blockundo, _pos, pindex->pprev->GetBlockHash(), chainparams.MessageStart()))
            return AbortNode(state, "Failed to write undo data");

        // update nUndoPos in block index
        pindex->nUndoPos = _pos.nPos;
        pindex->nStatus |= BLOCK_HAVE_UNDO;
        setDirtyBlockIndex.insert(pindex);
    }

    return true;
}

static CCheckQueue<CScriptCheck> scriptcheckqueue(128);

void StartScriptCheckWorkerThreads(int threads_num)
{
    scriptcheckqueue.StartWorkerThreads(threads_num);
}

void StopScriptCheckWorkerThreads()
{
    scriptcheckqueue.StopWorkerThreads();
}

VersionBitsCache versionbitscache GUARDED_BY(cs_main);

int32_t ComputeBlockVersion(const CBlockIndex* pindexPrev, const Consensus::Params& params)
{
    LOCK(cs_main);
    int32_t nVersion = VERSIONBITS_TOP_BITS;

    for (int i = 0; i < (int)Consensus::MAX_VERSION_BITS_DEPLOYMENTS; i++) {
        ThresholdState state = VersionBitsState(pindexPrev, params, static_cast<Consensus::DeploymentPos>(i), versionbitscache);
        if (state == ThresholdState::LOCKED_IN || state == ThresholdState::STARTED) {
            nVersion |= VersionBitsMask(params, static_cast<Consensus::DeploymentPos>(i));
        }
    }

    return nVersion;
}

/**
 * Threshold condition checker that triggers when unknown versionbits are seen on the network.
 */
class WarningBitsConditionChecker : public AbstractThresholdConditionChecker
{
private:
    int bit;

public:
    explicit WarningBitsConditionChecker(int bitIn) : bit(bitIn) {}

    int64_t BeginTime(const Consensus::Params& params) const override { return 0; }
    int64_t EndTime(const Consensus::Params& params) const override { return std::numeric_limits<int64_t>::max(); }
    int Period(const Consensus::Params& params) const override { return params.nMinerConfirmationWindow; }
    int Threshold(const Consensus::Params& params) const override { return params.nRuleChangeActivationThreshold; }

    bool Condition(const CBlockIndex* pindex, const Consensus::Params& params) const override
    {
        return ((pindex->nVersion & VERSIONBITS_TOP_MASK) == VERSIONBITS_TOP_BITS) &&
               ((pindex->nVersion >> bit) & 1) != 0 &&
               ((ComputeBlockVersion(pindex->pprev, params) >> bit) & 1) == 0;
    }
};

static ThresholdConditionCache warningcache[VERSIONBITS_NUM_BITS] GUARDED_BY(cs_main);

// 0.13.0 was shipped with a segwit deployment defined for testnet, but not for
// mainnet. We no longer need to support disabling the segwit deployment
// except for testing purposes, due to limitations of the functional test
// environment. See test/functional/p2p-segwit.py.
static bool IsScriptWitnessEnabled(const Consensus::Params& params)
{
    return params.SegwitHeight != std::numeric_limits<int>::max();
}

static unsigned int GetBlockScriptFlags(const CBlockIndex* pindex, const Consensus::Params& consensusparams) EXCLUSIVE_LOCKS_REQUIRED(cs_main) {
    AssertLockHeld(cs_main);

    unsigned int flags = SCRIPT_VERIFY_NONE;

    // BIP16 didn't become active until Apr 1 2012 (on mainnet, and
    // retroactively applied to testnet)
    // However, only one historical block violated the P2SH rules (on both
    // mainnet and testnet), so for simplicity, always leave P2SH
    // on except for the one violating block.
    if (consensusparams.BIP16Exception.IsNull() || // no bip16 exception on this chain
        pindex->phashBlock == nullptr || // this is a new candidate block, eg from TestBlockValidity()
        *pindex->phashBlock != consensusparams.BIP16Exception) // this block isn't the historical exception
    {
        flags |= SCRIPT_VERIFY_P2SH;
    }

    // Enforce WITNESS rules whenever P2SH is in effect (and the segwit
    // deployment is defined).
    if (flags & SCRIPT_VERIFY_P2SH && IsScriptWitnessEnabled(consensusparams)) {
        flags |= SCRIPT_VERIFY_WITNESS;
    }

    // Start enforcing the DERSIG (BIP66) rule
    if (pindex->nHeight >= consensusparams.BIP66Height) {
        flags |= SCRIPT_VERIFY_DERSIG;
    }

    // Start enforcing CHECKLOCKTIMEVERIFY (BIP65) rule
    if (pindex->nHeight >= consensusparams.BIP65Height) {
        flags |= SCRIPT_VERIFY_CHECKLOCKTIMEVERIFY;
    }

    // Start enforcing BIP112 (CHECKSEQUENCEVERIFY)
    if (pindex->nHeight >= consensusparams.CSVHeight) {
        flags |= SCRIPT_VERIFY_CHECKSEQUENCEVERIFY;
    }

    // Start enforcing BIP147 NULLDUMMY (activated simultaneously with segwit)
    if (IsWitnessEnabled(pindex->pprev, consensusparams)) {
        flags |= SCRIPT_VERIFY_NULLDUMMY;
    }

    return flags;
}

Res ApplyGeneralCoinbaseTx(CCustomCSView & mnview, CTransaction const & tx, int height, CAmount nFees, const Consensus::Params& consensus)
{
    TAmounts const cbValues = tx.GetValuesOut();
    CAmount blockReward = GetBlockSubsidy(height, consensus);
    if (cbValues.size() != 1 || cbValues.begin()->first != DCT_ID{0})
        return Res::ErrDbg("bad-cb-wrong-tokens", "coinbase should pay only Defi coins");


    if (height >= consensus.AMKHeight)
    {
        CAmount foundationReward{0};
        if (height >= consensus.GrandCentralHeight)
        {
            // no foundation utxo reward check anymore
        }
        else if (height >= consensus.EunosHeight)
        {
            foundationReward = CalculateCoinbaseReward(blockReward, consensus.dist.community);
        }
        else if (!consensus.foundationShareScript.empty() && consensus.foundationShareDFIP1)
        {
            foundationReward = blockReward * consensus.foundationShareDFIP1 / COIN;
        }

        if (foundationReward)
        {
            bool foundationsRewardfound = false;
            for (auto& txout : tx.vout)
            {
                if (txout.scriptPubKey == consensus.foundationShareScript)
                {
                    if (txout.nValue < foundationReward)
                    {
                        return Res::ErrDbg("bad-cb-foundation-reward", "coinbase doesn't pay proper foundation reward! (actual=%d vs expected=%d", txout.nValue, foundationReward);
                    }

                    foundationsRewardfound = true;
                    break;
                }
            }

            if (!foundationsRewardfound)
            {
                return Res::ErrDbg("bad-cb-foundation-reward", "coinbase doesn't pay foundation reward!");
            }
        }

        // count and subtract for non-UTXO community rewards
        CAmount nonUtxoTotal = 0;
        if (height >= consensus.EunosHeight)
        {
            CAmount subsidy;
            for (const auto& kv : consensus.blockTokenRewards)
            {
                if (kv.first == CommunityAccountType::CommunityDevFunds) {
                    if (height < consensus.GrandCentralHeight) {
                        continue;
                    }
                }

                subsidy = CalculateCoinbaseReward(blockReward, kv.second);

                Res res = Res::Ok();

                // Loan below FC and Options are unused and all go to Unallocated (burnt) pot.
                if ((height < consensus.FortCanningHeight && kv.first == CommunityAccountType::Loan) ||
                    (height < consensus.GrandCentralHeight && kv.first == CommunityAccountType::Options))
                {
                    res = mnview.AddCommunityBalance(CommunityAccountType::Unallocated, subsidy);
                    if (res)
                        LogPrint(BCLog::ACCOUNTCHANGE, "AccountChange: hash=%s fund=%s change=%s\n", tx.GetHash().ToString(), GetCommunityAccountName(CommunityAccountType::Unallocated), (CBalances{{{{0}, subsidy}}}.ToString()));
                }
                else
                {
                    if (height >= consensus.GrandCentralHeight)
                    {
                        const auto attributes = mnview.GetAttributes();
                        assert(attributes);

                        if (kv.first == CommunityAccountType::CommunityDevFunds) {
                            CDataStructureV0 enabledKey{AttributeTypes::Param, ParamIDs::Feature, DFIPKeys::GovernanceEnabled};

                            if (!attributes->GetValue(enabledKey, false))
                            {
                                res = mnview.AddBalance(consensus.foundationShareScript, {DCT_ID{0}, subsidy});
                                LogPrint(BCLog::ACCOUNTCHANGE, "AccountChange: hash=%s fund=%s change=%s\n",
                                         tx.GetHash().ToString(), ScriptToString(consensus.foundationShareScript),
                                         (CBalances{{{{0}, subsidy}}}.ToString()));
                                nonUtxoTotal += subsidy;

                                continue;
                            }
                        } else if (kv.first == CommunityAccountType::Unallocated || kv.first == CommunityAccountType::Options) {
                            CDataStructureV0 enabledKey{AttributeTypes::Param, ParamIDs::Feature, DFIPKeys::EmissionUnusedFund};

                            if (attributes->GetValue(enabledKey, false)) {
                                res = mnview.AddBalance(consensus.unusedEmission, {DCT_ID{0}, subsidy});
                                if (res) {
                                    LogPrint(BCLog::ACCOUNTCHANGE, "AccountChange: hash=%s fund=%s change=%s\n",
                                             tx.GetHash().ToString(), ScriptToString(consensus.unusedEmission),
                                             (CBalances{{{{0}, subsidy}}}.ToString()));
                                }
                            } else {
                                // Previous behaviour was for Options and Unallocated to go to Unallocated
                                res = mnview.AddCommunityBalance(CommunityAccountType::Unallocated, subsidy);
                                if (res)
                                    LogPrint(BCLog::ACCOUNTCHANGE, "AccountChange: hash=%s fund=%s change=%s\n", tx.GetHash().ToString(), GetCommunityAccountName(CommunityAccountType::Unallocated), (CBalances{{{{0}, subsidy}}}.ToString()));
                            }

                            nonUtxoTotal += subsidy;

                            continue;
                        }
                    }

                    res = mnview.AddCommunityBalance(kv.first, subsidy);
                    if (res)
                        LogPrint(BCLog::ACCOUNTCHANGE, "AccountChange: hash=%s fund=%s change=%s\n", tx.GetHash().ToString(), GetCommunityAccountName(kv.first), (CBalances{{{{0}, subsidy}}}.ToString()));
                }

                if (!res.ok)
                {
                    return Res::ErrDbg("bad-cb-community-rewards", "Cannot take non-UTXO community share from coinbase");
                }

                nonUtxoTotal += subsidy;
            }
        }
        else
        {
            for (const auto& kv : consensus.blockTokenRewardsLegacy) {
                CAmount subsidy = blockReward * kv.second / COIN;
                Res res = mnview.AddCommunityBalance(kv.first, subsidy);
                if (!res.ok) {
                    return Res::ErrDbg("bad-cb-community-rewards", "can't take non-UTXO community share from coinbase");
                } else {
                    LogPrint(BCLog::ACCOUNTCHANGE, "AccountChange: hash=%s fund=%s change=%s\n", tx.GetHash().ToString(), GetCommunityAccountName(kv.first), (CBalances{{{{0}, subsidy}}}.ToString()));
                }
                nonUtxoTotal += subsidy;
            }
        }

        blockReward -= nonUtxoTotal;
    }

    // pre-AMK logic, compatible after prev blockReward mod:
    if (cbValues.at(DCT_ID{0}) > blockReward + nFees)
        return Res::ErrDbg("bad-cb-amount", "coinbase pays too much (actual=%d vs limit=%d)", cbValues.at(DCT_ID{0}), blockReward + nFees);

    return Res::Ok();
}


void ReverseGeneralCoinbaseTx(CCustomCSView & mnview, int height, const Consensus::Params& consensus)
{
    CAmount blockReward = GetBlockSubsidy(height, Params().GetConsensus());

    if (height >= Params().GetConsensus().AMKHeight)
    {
        if (height >= Params().GetConsensus().EunosHeight)
        {
            for (const auto& kv : Params().GetConsensus().blockTokenRewards)
            {
                if (kv.first == CommunityAccountType::CommunityDevFunds) {
                    if (height < Params().GetConsensus().GrandCentralHeight) {
                        continue;
                    }
                }

                CAmount subsidy = CalculateCoinbaseReward(blockReward, kv.second);

                // Remove Loan and Options balances from Unallocated
                if ((height < Params().GetConsensus().FortCanningHeight && kv.first == CommunityAccountType::Loan) ||
                    (height < consensus.GrandCentralHeight && kv.first == CommunityAccountType::Options))
                {
                    mnview.SubCommunityBalance(CommunityAccountType::Unallocated, subsidy);
                }
                else
                {
                    if (height >= consensus.GrandCentralHeight)
                    {
                        const auto attributes = mnview.GetAttributes();
                        assert(attributes);

                        if (kv.first == CommunityAccountType::CommunityDevFunds) {
                            CDataStructureV0 enabledKey{AttributeTypes::Param, ParamIDs::Feature, DFIPKeys::GovernanceEnabled};

                            if (!attributes->GetValue(enabledKey, false))
                            {
                                mnview.SubBalance(consensus.foundationShareScript, {DCT_ID{0}, subsidy});

                                continue;
                            }
                        } else if (kv.first == CommunityAccountType::Unallocated || kv.first == CommunityAccountType::Options) {
                            CDataStructureV0 enabledKey{AttributeTypes::Param, ParamIDs::Feature, DFIPKeys::EmissionUnusedFund};

                            if (attributes->GetValue(enabledKey, false)) {
                                mnview.SubBalance(consensus.unusedEmission, {DCT_ID{0}, subsidy});
                            } else {
                                mnview.SubCommunityBalance(CommunityAccountType::Unallocated, subsidy);
                            }

                            continue;
                        }
                    }

                    mnview.SubCommunityBalance(kv.first, subsidy);
                }
            }
        }
        else
        {
            for (const auto& kv : Params().GetConsensus().blockTokenRewardsLegacy)
            {
                CAmount subsidy = blockReward * kv.second / COIN;
                mnview.SubCommunityBalance(kv.first, subsidy);
            }
        }
    }
}



static int64_t nTimeCheck = 0;
static int64_t nTimeForks = 0;
static int64_t nTimeVerify = 0;
static int64_t nTimeConnect = 0;
static int64_t nTimeIndex = 0;
static int64_t nTimeCallbacks = 0;
static int64_t nTimeTotal = 0;
static int64_t nBlocksTotal = 0;

// Holds position for burn TXs appended to block in burn history
std::vector<CTransactionRef>::size_type nPhantomBurnTx{};
static uint32_t nPhantomAccTx{};

std::map<CScript, CBalances> mapBurnAmounts;

uint32_t GetNextAccPosition() {
    return nPhantomAccTx--;
}

bool StopOrInterruptConnect(const CBlockIndex *pIndex, CValidationState& state) {
    if (!fStopOrInterrupt)
        return false;

    const auto checkMatch = [](const CBlockIndex *index, const int height, const std::string& hash) {
        return height == index->nHeight || (!hash.empty() && hash == index->phashBlock->ToString());
    };

    // Stop is processed first. So, if a block has both stop and interrupt
    // stop will take priority.
    if (checkMatch(pIndex, fStopBlockHeight, fStopBlockHash) || checkMatch(pIndex, fInterruptBlockHeight, fInterruptBlockHash)) {
        if (pIndex->nHeight == fStopBlockHeight) {
            StartShutdown();
        }
        state.Invalid(
            ValidationInvalidReason::CONSENSUS,
            error("%s: user interrupt", __func__),
            REJECT_INVALID,
            "user-interrupt-request");
        return true;
    }

    return false;
}

static void LogApplyCustomTx(const CTransaction &tx, const int64_t start) {
    // Only log once for one of the following categories. Log BENCH first for consistent formatting.
    if (LogAcceptCategory(BCLog::BENCH)) {
        std::vector<unsigned char> metadata;
        LogPrint(BCLog::BENCH, "    - ApplyCustomTx: %s Type: %s Time: %.2fms\n", tx.GetHash().ToString(), ToString(GuessCustomTxType(tx, metadata, false)), (GetTimeMicros() - start) * MILLI);
    } else if (LogAcceptCategory(BCLog::CUSTOMTXBENCH)) {
        std::vector<unsigned char> metadata;
        LogPrint(BCLog::CUSTOMTXBENCH, "Bench::ApplyCustomTx: %s Type: %s Time: %.2fms\n", tx.GetHash().ToString(), ToString(GuessCustomTxType(tx, metadata, false)), (GetTimeMicros() - start) * MILLI);
    }
}

/** Apply the effects of this block (with given index) on the UTXO set represented by coins.
 *  Validity checks that depend on the UTXO set are also done; ConnectBlock ()
 *  can fail if those validity checks fail (among other reasons). */
bool CChainState::ConnectBlock(const CBlock& block, CValidationState& state, CBlockIndex* pindex,
                  CCoinsViewCache& view, CCustomCSView& mnview, const CChainParams& chainparams, bool & rewardedAnchors, bool fJustCheck)
{
    AssertLockHeld(cs_main);
    assert(pindex);
    assert(*pindex->phashBlock == block.GetHash());
    int64_t nTimeStart = GetTimeMicros();

    // Interrupt on hash or height requested. Invalidate the block.
    if (StopOrInterruptConnect(pindex, state))
        return false;

    // Reset phanton TX to block TX count
    nPhantomBurnTx = block.vtx.size();

    // Reset phantom TX to end of block TX count
    nPhantomAccTx = std::numeric_limits<uint32_t>::max();

    // Wipe burn map, we only want TXs added during ConnectBlock
    mapBurnAmounts.clear();

    // Check it again in case a previous version let a bad block in
    // NOTE: We don't currently (re-)invoke ContextualCheckBlock() or
    // ContextualCheckBlockHeader() here. This means that if we add a new
    // consensus rule that is enforced in one of those two functions, then we
    // may have let in a block that violates the rule prior to updating the
    // software, and we would NOT be enforcing the rule here. Fully solving
    // upgrade from one software version to the next after a consensus rule
    // change is potentially tricky and issue-specific (see RewindBlockIndex()
    // for one general approach that was used for BIP 141 deployment).
    // Also, currently the rule against blocks more than 2 hours in the future
    // is enforced in ContextualCheckBlockHeader(); we wouldn't want to
    // re-enforce that rule here (at least until we make it impossible for
    // GetAdjustedTime() to go backward).

    CheckContextState ctxState;

    if (!CheckBlock(block, state, chainparams.GetConsensus(), ctxState, !fJustCheck, pindex->nHeight, !fJustCheck)) {
        if (state.GetReason() == ValidationInvalidReason::BLOCK_MUTATED) {
            // We don't write down blocks to disk if they may have been
            // corrupted, so this should be impossible unless we're having hardware
            // problems.
            return AbortNode(state, "Corrupt block found indicating potential hardware failure; shutting down");
        }

        // Add sleep here to avoid hot looping over failed but not invalidated block.
        std::this_thread::sleep_for(std::chrono::milliseconds(100));
        return error("%s: Consensus::CheckBlock: %s", __func__, FormatStateMessage(state));
    }

    // verify that the view's current state corresponds to the previous block
    uint256 hashPrevBlock = pindex->pprev == nullptr ? uint256() : pindex->pprev->GetBlockHash();
    assert(hashPrevBlock == view.GetBestBlock());

    // verify that the mn view's current state corresponds to the previous block
    if (pindex->nHeight != 0) {
        if (mnview.GetLastHeight() != pindex->nHeight-1)
            return AbortNode(state, "Masternodes database is corrupted (height mismatch)! DB prev block = " + std::to_string(mnview.GetLastHeight()) +
                             ", current block = " + std::to_string(pindex->nHeight) + ". Please restart with -reindex to recover.");
    }

    // Special case for the genesis block
    if (block.GetHash() == chainparams.GetConsensus().hashGenesisBlock) {
        if (!fJustCheck) {
            view.SetBestBlock(pindex->GetBlockHash());
            mnview.CreateDFIToken();
            // Do not track burns in genesis
            mnview.GetHistoryWriters().GetBurnView() = nullptr;
            for (size_t i = 0; i < block.vtx.size(); ++i) {
                const auto res = ApplyCustomTx(mnview, view, *block.vtx[i], chainparams.GetConsensus(), pindex->nHeight, pindex->GetBlockTime(), nullptr, i, 0, false, false);
                if (!res.ok) {
                    return error("%s: Genesis block ApplyCustomTx failed. TX: %s Error: %s",
                                 __func__, block.vtx[i]->GetHash().ToString(), res.msg);
                }
                AddCoins(view, *block.vtx[i], 0);
            }
        }
        return true;
    }

    // one time upgrade to convert the old CInterestRate data structure
    // we don't neeed it in undos
    if (pindex->nHeight == chainparams.GetConsensus().FortCanningHillHeight) {
        auto time = GetTimeMillis();
        LogPrintf("Interest rate migration ...\n");
        mnview.MigrateInterestRateToV2(mnview, static_cast<uint32_t>(pindex->nHeight));
        LogPrint(BCLog::BENCH, "    - Interest rate migration took: %dms\n", GetTimeMillis() - time);
    }

    if (pindex->nHeight == chainparams.GetConsensus().FortCanningGreatWorldHeight) {
        auto time = GetTimeMillis();
        LogPrintf("Interest rate migration ...\n");
        mnview.MigrateInterestRateToV3(mnview, static_cast<uint32_t>(pindex->nHeight));
        LogPrint(BCLog::BENCH, "    - Interest rate migration took: %dms\n", GetTimeMillis() - time);
    }

    CKeyID minterKey;
    std::optional<uint256> nodeId;
    std::optional<CMasternode> nodePtr;

    // We are forced not to check this due to the block wasn't signed yet if called by TestBlockValidity()
    if (!fJustCheck && !fIsFakeNet) {
        // Check only that mintedBlocks counter is correct (MN existence and activation was partially checked before in checkblock()->contextualcheckproofofstake(), but not in the case of fJustCheck)
        minterKey = pindex->minterKey();
        nodeId = mnview.GetMasternodeIdByOperator(minterKey);
        assert(nodeId);
        nodePtr = mnview.GetMasternode(*nodeId);
        assert(nodePtr);

        if (nodePtr->mintedBlocks + 1 != block.mintedBlocks)
        {
            return state.Invalid(ValidationInvalidReason::CONSENSUS, error("%s: masternode's %s mintedBlocks should be %d, got %d!",
                                                                           __func__, nodeId->ToString(), nodePtr->mintedBlocks + 1, block.mintedBlocks), REJECT_INVALID, "bad-minted-blocks");
        }
        uint256 stakeModifierPrevBlock = pindex->pprev == nullptr ? uint256() : pindex->pprev->stakeModifier;
        const auto stakeModifier = pos::ComputeStakeModifier(stakeModifierPrevBlock, nodePtr->operatorAuthAddress);
        if (block.stakeModifier != stakeModifier) {
            return state.Invalid(
                    ValidationInvalidReason::CONSENSUS,
                    error("%s: block's stake Modifier should be %d, got %d!",
                            __func__, block.stakeModifier.ToString(), pos::ComputeStakeModifier(stakeModifierPrevBlock, nodePtr->operatorAuthAddress).ToString()),
                    REJECT_INVALID,
                    "bad-minted-blocks");
        }
    }

    nBlocksTotal++;

    bool fScriptChecks = true;
    if (!hashAssumeValid.IsNull()) {
        // We've been configured with the hash of a block which has been externally verified to have a valid history.
        // A suitable default value is included with the software and updated from time to time.  Because validity
        //  relative to a piece of software is an objective fact these defaults can be easily reviewed.
        // This setting doesn't force the selection of any particular chain but makes validating some faster by
        //  effectively caching the result of part of the verification.
        BlockMap::const_iterator  it = m_blockman.m_block_index.find(hashAssumeValid);
        if (it != m_blockman.m_block_index.end()) {
            if (it->second->GetAncestor(pindex->nHeight) == pindex &&
                pindexBestHeader->GetAncestor(pindex->nHeight) == pindex &&
                pindexBestHeader->nChainWork >= nMinimumChainWork) {
                // This block is a member of the assumed verified chain and an ancestor of the best header.
                // The equivalent time check discourages hash power from extorting the network via DOS attack
                //  into accepting an invalid block through telling users they must manually set assumevalid.
                //  Requiring a software change or burying the invalid block, regardless of the setting, makes
                //  it hard to hide the implication of the demand.  This also avoids having release candidates
                //  that are hardly doing any signature verification at all in testing without having to
                //  artificially set the default assumed verified block further back.
                // The test against nMinimumChainWork prevents the skipping when denied access to any chain at
                //  least as good as the expected chain.
                fScriptChecks = (GetBlockProofEquivalentTime(*pindexBestHeader, *pindex, *pindexBestHeader, chainparams.GetConsensus()) <= 60 * 60 * 24 * 7 * 2);
            }
        }
    }

    int64_t nTime1 = GetTimeMicros(); nTimeCheck += nTime1 - nTimeStart;
    LogPrint(BCLog::BENCH, "    - Sanity checks: %.2fms [%.2fs (%.2fms/blk)]\n", MILLI * (nTime1 - nTimeStart), nTimeCheck * MICRO, nTimeCheck * MILLI / nBlocksTotal);

    // Do not allow blocks that contain transactions which 'overwrite' older transactions,
    // unless those are already completely spent.
    // If such overwrites are allowed, coinbases and transactions depending upon those
    // can be duplicated to remove the ability to spend the first instance -- even after
    // being sent to another address.
    // See BIP30 and http://r6.ca/blog/20120206T005236Z.html for more information.
    // This logic is not necessary for memory pool transactions, as AcceptToMemoryPool
    // already refuses previously-known transaction ids entirely.
    // This rule was originally applied to all blocks with a timestamp after March 15, 2012, 0:00 UTC.
    // Now that the whole chain is irreversibly beyond that time it is applied to all blocks except the
    // two in the chain that violate it. This prevents exploiting the issue against nodes during their
    // initial block download.
    bool fEnforceBIP30 = !((pindex->nHeight==91842 && pindex->GetBlockHash() == uint256S("0x00000000000a4d0a398161ffc163c503763b1f4360639393e0e4c8e300e0caec")) ||
                           (pindex->nHeight==91880 && pindex->GetBlockHash() == uint256S("0x00000000000743f190a18c5577a3c2d2a1f610ae9601ac046a38084ccb7cd721")));

    // Once BIP34 activated it was not possible to create new duplicate coinbases and thus other than starting
    // with the 2 existing duplicate coinbase pairs, not possible to create overwriting txs.  But by the
    // time BIP34 activated, in each of the existing pairs the duplicate coinbase had overwritten the first
    // before the first had been spent.  Since those coinbases are sufficiently buried it's no longer possible to create further
    // duplicate transactions descending from the known pairs either.
    // If we're on the known chain at height greater than where BIP34 activated, we can save the db accesses needed for the BIP30 check.

    // BIP34 requires that a block at height X (block X) has its coinbase
    // scriptSig start with a CScriptNum of X (indicated height X).  The above
    // logic of no longer requiring BIP30 once BIP34 activates is flawed in the
    // case that there is a block X before the BIP34 height of 227,931 which has
    // an indicated height Y where Y is greater than X.  The coinbase for block
    // X would also be a valid coinbase for block Y, which could be a BIP30
    // violation.  An exhaustive search of all mainnet coinbases before the
    // BIP34 height which have an indicated height greater than the block height
    // reveals many occurrences. The 3 lowest indicated heights found are
    // 209,921, 490,897, and 1,983,702 and thus coinbases for blocks at these 3
    // heights would be the first opportunity for BIP30 to be violated.

    // The search reveals a great many blocks which have an indicated height
    // greater than 1,983,702, so we simply remove the optimization to skip
    // BIP30 checking for blocks at height 1,983,702 or higher.  Before we reach
    // that block in another 25 years or so, we should take advantage of a
    // future consensus change to do a new and improved version of BIP34 that
    // will actually prevent ever creating any duplicate coinbases in the
    // future.
    static constexpr int BIP34_IMPLIES_BIP30_LIMIT = 1983702;

    // There is no potential to create a duplicate coinbase at block 209,921
    // because this is still before the BIP34 height and so explicit BIP30
    // checking is still active.

    // The final case is block 176,684 which has an indicated height of
    // 490,897. Unfortunately, this issue was not discovered until about 2 weeks
    // before block 490,897 so there was not much opportunity to address this
    // case other than to carefully analyze it and determine it would not be a
    // problem. Block 490,897 was, in fact, mined with a different coinbase than
    // block 176,684, but it is important to note that even if it hadn't been or
    // is remined on an alternate fork with a duplicate coinbase, we would still
    // not run into a BIP30 violation.  This is because the coinbase for 176,684
    // is spent in block 185,956 in transaction
    // d4f7fbbf92f4a3014a230b2dc70b8058d02eb36ac06b4a0736d9d60eaa9e8781.  This
    // spending transaction can't be duplicated because it also spends coinbase
    // 0328dd85c331237f18e781d692c92de57649529bd5edf1d01036daea32ffde29.  This
    // coinbase has an indicated height of over 4.2 billion, and wouldn't be
    // duplicatable until that height, and it's currently impossible to create a
    // chain that long. Nevertheless we may wish to consider a future soft fork
    // which retroactively prevents block 490,897 from creating a duplicate
    // coinbase. The two historical BIP30 violations often provide a confusing
    // edge case when manipulating the UTXO and it would be simpler not to have
    // another edge case to deal with.

    // testnet3 has no blocks before the BIP34 height with indicated heights
    // post BIP34 before approximately height 486,000,000 and presumably will
    // be reset before it reaches block 1,983,702 and starts doing unnecessary
    // BIP30 checking again.
    assert(pindex->pprev);
    CBlockIndex *pindexBIP34height = pindex->pprev->GetAncestor(chainparams.GetConsensus().BIP34Height);
    //Only continue to enforce if we're below BIP34 activation height or the block hash at that height doesn't correspond.
    fEnforceBIP30 = fEnforceBIP30 && (!pindexBIP34height || !(pindexBIP34height->GetBlockHash() == chainparams.GetConsensus().BIP34Hash));

    // TODO: Remove BIP30 checking from block height 1,983,702 on, once we have a
    // consensus change that ensures coinbases at those heights can not
    // duplicate earlier coinbases.
    if (fEnforceBIP30 || pindex->nHeight >= BIP34_IMPLIES_BIP30_LIMIT) {
        for (const auto& tx : block.vtx) {
            for (size_t o = 0; o < tx->vout.size(); o++) {
                if (view.HaveCoin(COutPoint(tx->GetHash(), o))) {
                    return state.Invalid(ValidationInvalidReason::CONSENSUS, error("%s: tried to overwrite transaction", __func__), REJECT_INVALID, "bad-txns-BIP30");
                }
            }
        }
    }

    // Start enforcing BIP68 (sequence locks)
    int nLockTimeFlags = 0;
    if (pindex->nHeight >= chainparams.GetConsensus().CSVHeight) {
        nLockTimeFlags |= LOCKTIME_VERIFY_SEQUENCE;
    }

    // Get the script flags for this block
    unsigned int flags = GetBlockScriptFlags(pindex, chainparams.GetConsensus());

    int64_t nTime2 = GetTimeMicros(); nTimeForks += nTime2 - nTime1;
    LogPrint(BCLog::BENCH, "    - Fork checks: %.2fms [%.2fs (%.2fms/blk)]\n", MILLI * (nTime2 - nTime1), nTimeForks * MICRO, nTimeForks * MILLI / nBlocksTotal);

    CBlockUndo blockundo;

    CCheckQueueControl<CScriptCheck> control(fScriptChecks && g_parallel_script_checks ? &scriptcheckqueue : nullptr);

    std::vector<std::pair<AccountHistoryKey, AccountHistoryValue>> writeBurnEntries;
    std::vector<int> prevheights;
    CAmount nFees = 0;
    int nInputs = 0;
    int64_t nSigOpsCost = 0;
    // it's used for account changes by the block
    // to calculate their merkle root in isolation
    CCustomCSView accountsView(mnview);
    blockundo.vtxundo.reserve(block.vtx.size() - 1);
    std::vector<PrecomputedTransactionData> txdata;

    const auto attributes = accountsView.GetAttributes();
    assert(attributes);

    txdata.reserve(block.vtx.size()); // Required so that pointers to individual PrecomputedTransactionData don't get invalidated

    const auto consensus = chainparams.GetConsensus();
    auto isEvmEnabledForBlock = IsEVMEnabled(pindex->nHeight, mnview, consensus);

    uint64_t evmQueueId{};
    if (isEvmEnabledForBlock) {
        auto r = XResultValueLogged(evm_try_unsafe_create_queue(result, pindex->GetBlockTime()));
        if (!r) return Res::Err("Failed to create queue");
        evmQueueId = *r;
    }

    // Execute TXs
    for (unsigned int i = 0; i < block.vtx.size(); i++)
    {
        const CTransaction &tx = *(block.vtx[i]);
        nInputs += tx.vin.size();

        if (!tx.IsCoinBase())
        {
            CAmount txfee = 0;
            if (!Consensus::CheckTxInputs(tx, state, view, accountsView, pindex->nHeight, txfee, chainparams)) {
                if (!IsBlockReason(state.GetReason())) {
                    // CheckTxInputs may return MISSING_INPUTS or
                    // PREMATURE_SPEND but we can't return that, as it's not
                    // defined for a block, so we reset the reason flag to
                    // CONSENSUS here.
                    state.Invalid(ValidationInvalidReason::CONSENSUS, false,
                            state.GetRejectCode(), state.GetRejectReason(), state.GetDebugMessage());
                }
                return error("%s: Consensus::CheckTxInputs: %s, %s", __func__, tx.GetHash().ToString(), FormatStateMessage(state));
            }
            nFees += txfee;
            if (!MoneyRange(nFees)) {
                return state.Invalid(ValidationInvalidReason::CONSENSUS, error("%s: accumulated fee in the block out of range.", __func__),
                                 REJECT_INVALID, "bad-txns-accumulated-fee-outofrange");
            }

            // Check that transaction is BIP68 final
            // BIP68 lock checks (as opposed to nLockTime checks) must
            // be in ConnectBlock because they require the UTXO set
            prevheights.resize(tx.vin.size());
            for (size_t j = 0; j < tx.vin.size(); j++) {
                prevheights[j] = view.AccessCoin(tx.vin[j].prevout).nHeight;
            }

            if (!SequenceLocks(tx, nLockTimeFlags, &prevheights, *pindex)) {
                return state.Invalid(ValidationInvalidReason::CONSENSUS, error("%s: contains a non-BIP68-final transaction", __func__),
                                 REJECT_INVALID, "bad-txns-nonfinal");
            }
        }

        // GetTransactionSigOpCost counts 3 types of sigops:
        // * legacy (always)
        // * p2sh (when P2SH enabled in flags and excludes coinbase)
        // * witness (when witness enabled in flags and excludes coinbase)
        nSigOpsCost += GetTransactionSigOpCost(tx, view, flags);
        if (nSigOpsCost > MAX_BLOCK_SIGOPS_COST)
            return state.Invalid(ValidationInvalidReason::CONSENSUS, error("%s: too many sigops", __func__),
                             REJECT_INVALID, "bad-blk-sigops");

        txdata.emplace_back(tx);
        if (!tx.IsCoinBase())
        {
            std::vector<CScriptCheck> vChecks;
            bool fCacheResults = fJustCheck; /* Don't cache results if we're actually connecting blocks (still consult the cache, though) */
            if (!CheckInputs(tx, state, view, fScriptChecks, flags, fCacheResults, fCacheResults, txdata[i], g_parallel_script_checks ? &vChecks : nullptr)) {
                if (state.GetReason() == ValidationInvalidReason::TX_NOT_STANDARD) {
                    // CheckInputs may return NOT_STANDARD for extra flags we passed,
                    // but we can't return that, as it's not defined for a block, so
                    // we reset the reason flag to CONSENSUS here.
                    // In the event of a future soft-fork, we may need to
                    // consider whether rewriting to CONSENSUS or
                    // RECENT_CONSENSUS_CHANGE would be more appropriate.
                    state.Invalid(ValidationInvalidReason::CONSENSUS, false,
                              state.GetRejectCode(), state.GetRejectReason(), state.GetDebugMessage());
                }
                return error("%s: CheckInputs on %s failed with %s",
                    __func__, tx.GetHash().ToString(), FormatStateMessage(state));
            }

            const auto applyCustomTxTime = GetTimeMicros();
            const auto res = ApplyCustomTx(accountsView, view, tx, consensus, pindex->nHeight, pindex->GetBlockTime(), nullptr, i, evmQueueId, isEvmEnabledForBlock, false);

            LogApplyCustomTx(tx, applyCustomTxTime);
            if (!res.ok && (res.code & CustomTxErrCodes::Fatal)) {
                if (pindex->nHeight >= consensus.EunosHeight) {
                    return state.Invalid(ValidationInvalidReason::CONSENSUS,
                                         error("%s: ApplyCustomTx on %s failed with %s",
                                               __func__, tx.GetHash().ToString(), res.msg), REJECT_CUSTOMTX, "bad-custom-tx");
                } else {
                    // we will never fail, but skip, unless transaction mints UTXOs
                    return error("%s: ApplyCustomTx on %s failed with %s",
                                __func__, tx.GetHash().ToString(), res.msg);
                }
            }
            // log
            if (!fJustCheck && !res.msg.empty()) {
                if (res.ok) {
                    LogPrintf("applied tx %s: %s\n", block.vtx[i]->GetHash().GetHex(), res.msg);
                } else {
                    LogPrintf("skipped tx %s: %s\n", block.vtx[i]->GetHash().GetHex(), res.msg);
                }
            }

            control.Add(vChecks);
        } else {
            std::vector<unsigned char> metadata;
            if (IsAnchorRewardTxPlus(tx, metadata)) {
                if (!fJustCheck) {
                    LogPrint(BCLog::ANCHORING, "%s: connecting finalization tx: %s block: %d\n", __func__, tx.GetHash().GetHex(), pindex->nHeight);
                }
                ResVal<uint256> res = ApplyAnchorRewardTxPlus(mnview, tx, pindex->nHeight, metadata, consensus);
                if (!res.ok) {
                    return state.Invalid(ValidationInvalidReason::CONSENSUS,
                                         error("%s: %s", __func__, res.msg),
                                         REJECT_INVALID, res.dbgMsg);
                }
                rewardedAnchors = true;
                if (!fJustCheck) {
                    LogPrint(BCLog::ANCHORING, "%s: connected finalization tx: %s block: %d\n", __func__, tx.GetHash().GetHex(), pindex->nHeight);
                }
            } else if (IsAnchorRewardTx(tx, metadata)) {
                if (!fJustCheck) {
                    LogPrint(BCLog::ANCHORING, "%s: connecting finalization tx: %s block: %d\n", __func__, tx.GetHash().GetHex(), pindex->nHeight);
                }
                ResVal<uint256> res = ApplyAnchorRewardTx(mnview, tx, pindex->nHeight, pindex->pprev ? pindex->pprev->stakeModifier : uint256(), metadata, consensus);
                if (!res.ok) {
                    return state.Invalid(ValidationInvalidReason::CONSENSUS,
                                         error("%s: %s", __func__, res.msg),
                                         REJECT_INVALID, res.dbgMsg);
                }
                rewardedAnchors = true;
                if (!fJustCheck) {
                    LogPrint(BCLog::ANCHORING, "%s: connected finalization tx: %s block: %d\n", __func__, tx.GetHash().GetHex(), pindex->nHeight);
                }
            }
        }

        std::vector<unsigned char> metadata;
        for (uint32_t j = 0; j < tx.vout.size(); ++j)
        {
            // Search for burn outputs
            if (tx.vout[j].scriptPubKey == consensus.burnAddress)
            {
                writeBurnEntries.push_back({{tx.vout[j].scriptPubKey, static_cast<uint32_t>(pindex->nHeight), i},
                                            {block.vtx[i]->GetHash(), static_cast<uint8_t>(CustomTxType::None), {{DCT_ID{0}, tx.vout[j].nValue}}}});
            }
        }

        CTxUndo undoDummy;
        if (i > 0) {
            blockundo.vtxundo.push_back(CTxUndo());
        }
        UpdateCoins(tx, view, i == 0 ? undoDummy : blockundo.vtxundo.back(), pindex->nHeight);
    }

    int64_t nTime3 = GetTimeMicros(); nTimeConnect += nTime3 - nTime2;
    LogPrint(BCLog::BENCH, "      - Connect %u transactions: %.2fms (%.3fms/tx, %.3fms/txin) [%.2fs (%.2fms/blk)]\n", (unsigned)block.vtx.size(), MILLI * (nTime3 - nTime2), MILLI * (nTime3 - nTime2) / block.vtx.size(), nInputs <= 1 ? 0 : MILLI * (nTime3 - nTime2) / (nInputs-1), nTimeConnect * MICRO, nTimeConnect * MILLI / nBlocksTotal);

    // check main coinbase
    Res res = ApplyGeneralCoinbaseTx(accountsView, *block.vtx[0], pindex->nHeight, nFees, consensus);
    if (!res.ok) {
        return state.Invalid(ValidationInvalidReason::CONSENSUS,
                             error("%s: %s", __func__, res.msg),
                             REJECT_INVALID, res.dbgMsg);
    }

    if (!control.Wait())
        return state.Invalid(ValidationInvalidReason::CONSENSUS, error("%s: CheckQueue failed", __func__), REJECT_INVALID, "block-validation-failed");

    int64_t nTime4 = GetTimeMicros(); nTimeVerify += nTime4 - nTime2;
    LogPrint(BCLog::BENCH, "    - Verify %u txins: %.2fms (%.3fms/txin) [%.2fs (%.2fms/blk)]\n", nInputs - 1, MILLI * (nTime4 - nTime2), nInputs <= 1 ? 0 : MILLI * (nTime4 - nTime2) / (nInputs-1), nTimeVerify * MICRO, nTimeVerify * MILLI / nBlocksTotal);

    // Reject block without token split coinbase TX outputs.
    CDataStructureV0 splitKey{AttributeTypes::Oracles, OracleIDs::Splits, static_cast<uint32_t>(pindex->nHeight)};
    const auto splits = attributes->GetValue(splitKey, OracleSplits{});

    const auto isSplitsBlock = splits.size() > 0;

    CreationTxs creationTxs;
    auto counter_n = 1;
    for (const auto& [id, multiplier] : splits) {
        LogPrintf("Preparing for token split (id=%d, mul=%d, n=%d/%d, height: %d)\n",
        id, multiplier, counter_n++, splits.size(), pindex->nHeight);
        uint256 tokenCreationTx{};
        std::vector<uint256> poolCreationTx;
        if (!GetCreationTransactions(block, id, multiplier, tokenCreationTx, poolCreationTx)) {
            return state.Invalid(ValidationInvalidReason::CONSENSUS, error("%s: coinbase missing split token creation TX", __func__), REJECT_INVALID, "bad-cb-token-split");
        }

        std::vector<DCT_ID> poolsToMigrate;
        accountsView.ForEachPoolPair([&, id = id](DCT_ID const & poolId, const CPoolPair& pool){
            if (pool.idTokenA.v == id || pool.idTokenB.v == id) {
                const auto tokenA = accountsView.GetToken(pool.idTokenA);
                const auto tokenB = accountsView.GetToken(pool.idTokenB);
                assert(tokenA);
                assert(tokenB);
                if ((tokenA->destructionHeight == -1 && tokenA->destructionTx == uint256{}) &&
                    (tokenB->destructionHeight == -1 && tokenB->destructionTx == uint256{})) {
                    poolsToMigrate.push_back(poolId);
                }
            }
            return true;
        });

        std::stringstream poolIdStr;
        for (size_t i{0}; i < poolsToMigrate.size(); i++) {
            if  (i != 0) poolIdStr << ", ";
            poolIdStr << poolsToMigrate[i].ToString();
        }

        LogPrintf("Pools to migrate for token %d: (count: %d, ids: %s)\n", id, poolsToMigrate.size(), poolIdStr.str());

        if (poolsToMigrate.size() != poolCreationTx.size()) {
            return state.Invalid(ValidationInvalidReason::CONSENSUS, error("%s: coinbase missing split pool creation TX", __func__), REJECT_INVALID, "bad-cb-pool-split");
        }

        std::vector<std::pair<DCT_ID, uint256>> poolPairs;
        poolPairs.reserve(poolsToMigrate.size());
        std::transform(poolsToMigrate.begin(), poolsToMigrate.end(),
            poolCreationTx.begin(), std::back_inserter(poolPairs),
            [](DCT_ID a, uint256 b) { return std::make_pair(a, b); });

        creationTxs.emplace(id, std::make_pair(tokenCreationTx, poolPairs));
    }

    if (fJustCheck)
        return accountsView.Flush(); // keeps compatibility

    // validates account changes as well
    if (pindex->nHeight >= consensus.EunosHeight
    && pindex->nHeight < consensus.EunosKampungHeight) {
        bool mutated;
        uint256 hashMerkleRoot2 = BlockMerkleRoot(block, &mutated);
        if (block.hashMerkleRoot != Hash2(hashMerkleRoot2, accountsView.MerkleRoot())) {
            return state.Invalid(ValidationInvalidReason::BLOCK_MUTATED, false, REJECT_INVALID, "bad-txnmrklroot", "hashMerkleRoot mismatch");
        }

        // Check for merkle tree malleability (CVE-2012-2459): repeating sequences
        // of transactions in a block without affecting the merkle root of a block,
        // while still invalidating it.
        if (mutated)
            return state.Invalid(ValidationInvalidReason::BLOCK_MUTATED, false, REJECT_INVALID, "bad-txns-duplicate", "duplicate transaction");
    }

    // account changes are validated
    accountsView.Flush();

    // Execute EVM Queue
    res = ProcessDeFiEventFallible(block, pindex, mnview, chainparams, evmQueueId, isEvmEnabledForBlock);
    if (!res.ok) {
        return state.Invalid(ValidationInvalidReason::CONSENSUS, error("%s: %s", __func__, res.msg), REJECT_INVALID, res.dbgMsg);
    }

    if (!WriteUndoDataForBlock(blockundo, state, pindex, chainparams))
        return false;

    if (!pindex->IsValid(BLOCK_VALID_SCRIPTS)) {
        pindex->RaiseValidity(BLOCK_VALID_SCRIPTS);
        setDirtyBlockIndex.insert(pindex);
    }

    assert(pindex->phashBlock);
    // add this block to the view's block chain
    view.SetBestBlock(pindex->GetBlockHash());

    ProcessDeFiEvent(block, pindex, mnview, view, chainparams, creationTxs, evmQueueId);

    // Write any UTXO burns
    for (const auto& [key, value] : writeBurnEntries)
    {
        mnview.GetHistoryWriters().WriteAccountHistory(key, value);
    }

    if (!fIsFakeNet) {
        mnview.IncrementMintedBy(*nodeId);

        // Store block staker height for use in coinage
        if (pindex->nHeight >= consensus.EunosPayaHeight) {
            mnview.SetSubNodesBlockTime(minterKey, static_cast<uint32_t>(pindex->nHeight), ctxState.subNode, pindex->GetBlockTime());
        } else if (pindex->nHeight >= consensus.DakotaCrescentHeight) {
            mnview.SetMasternodeLastBlockTime(minterKey, static_cast<uint32_t>(pindex->nHeight), pindex->GetBlockTime());
        }
    }
    mnview.SetLastHeight(pindex->nHeight);
    SetLastValidatedHeight(pindex->nHeight);

    auto &checkpoints = chainparams.Checkpoints().mapCheckpoints;
    auto it = checkpoints.lower_bound(pindex->nHeight);
    if (it != checkpoints.begin()) {
        --it;
        bool pruneStarted = false;
        auto time = GetTimeMillis();
        CCustomCSView pruned(mnview);
        mnview.ForEachUndo([&](UndoKey const & key, CLazySerialize<CUndo>) {
            if (key.height >= static_cast<uint32_t>(it->first)) { // don't erase checkpoint height
                return false;
            }
            if (!pruneStarted) {
                pruneStarted = true;
                LogPrintf("Pruning undo data prior %d, it can take a while...\n", it->first);
            }
            return pruned.DelUndo(key).ok;
        });
        if (pruneStarted) {
            auto& map = pruned.GetStorage().GetRaw();
            compactBegin = map.begin()->first;
            compactEnd = map.rbegin()->first;
            pruned.Flush();
            LogPrintf("Pruning undo data finished.\n");
            LogPrint(BCLog::BENCH, "    - Pruning undo data takes: %dms\n", GetTimeMillis() - time);
        }
        // we can safety delete old interest keys
        if (it->first > consensus.FortCanningHillHeight) {
            CCustomCSView view(mnview);
            mnview.ForEachVaultInterest([&](const CVaultId& vaultId, DCT_ID tokenId, CInterestRate) {
                view.EraseBy<CLoanView::LoanInterestByVault>(std::make_pair(vaultId, tokenId));
                return true;
            });
            view.Flush();
        }
    }

    if (isSplitsBlock) {
        LogPrintf("Token split block validation time: %.2fms\n", MILLI * (GetTimeMicros() - nTime1));
    }

    // Finalize items
    if (isEvmEnabledForBlock) {
        XResultThrowOnErr(evm_try_unsafe_commit_queue(result, evmQueueId));
    } else {
        XResultThrowOnErr(evm_try_unsafe_remove_queue(result, evmQueueId));
    }

    int64_t nTime5 = GetTimeMicros(); nTimeIndex += nTime5 - nTime4;
    LogPrint(BCLog::BENCH, "    - Index writing: %.2fms [%.2fs (%.2fms/blk)]\n", MILLI * (nTime5 - nTime4), nTimeIndex * MICRO, nTimeIndex * MILLI / nBlocksTotal);

    int64_t nTime6 = GetTimeMicros(); nTimeCallbacks += nTime6 - nTime5;
    LogPrint(BCLog::BENCH, "    - Callbacks: %.2fms [%.2fs (%.2fms/blk)]\n", MILLI * (nTime6 - nTime5), nTimeCallbacks * MICRO, nTimeCallbacks * MILLI / nBlocksTotal);

    return true;
}

bool CChainState::FlushStateToDisk(
    const CChainParams& chainparams,
    CValidationState &state,
    FlushStateMode mode,
    int nManualPruneHeight)
{
    int64_t nMempoolUsage = mempool.DynamicMemoryUsage();
    LOCK2(cs_main, cs_LastBlockFile);
    assert(this->CanFlushToDisk());
    static int64_t nLastWrite = 0;
    static int64_t nLastFlush = 0;
    std::set<int> setFilesToPrune;
    bool full_flush_completed = false;
    try {
    {
        bool fFlushForPrune = false;
        bool fDoFullFlush = false;
        if (fPruneMode && (fCheckForPruning || nManualPruneHeight > 0) && !fReindex) {
            if (nManualPruneHeight > 0) {
                FindFilesToPruneManual(setFilesToPrune, nManualPruneHeight);
            } else {
                FindFilesToPrune(setFilesToPrune, chainparams.PruneAfterHeight());
                fCheckForPruning = false;
            }
            if (!setFilesToPrune.empty()) {
                fFlushForPrune = true;
                if (!fHavePruned) {
                    pblocktree->WriteFlag("prunedblockfiles", true);
                    fHavePruned = true;
                }
            }
        }
        int64_t nNow = GetTimeMicros();
        // Avoid writing/flushing immediately after startup.
        if (nLastWrite == 0) {
            nLastWrite = nNow;
        }
        if (nLastFlush == 0) {
            nLastFlush = nNow;
        }
        int64_t nMempoolSizeMax = gArgs.GetArg("-maxmempool", DEFAULT_MAX_MEMPOOL_SIZE) * 1000000;
        int64_t cacheSize = CoinsTip().DynamicMemoryUsage();
        int64_t nTotalSpace = nCoinCacheUsage + std::max<int64_t>(nMempoolSizeMax - nMempoolUsage, 0);
        // The cache is large and we're within 10% and 10 MiB of the limit, but we have time now (not in the middle of a block processing).
        bool fCacheLarge = mode == FlushStateMode::PERIODIC && cacheSize > std::max((9 * nTotalSpace) / 10, nTotalSpace - MAX_BLOCK_COINSDB_USAGE * 1024 * 1024);
        // The cache is over the limit, we have to write now.
        bool fCacheCritical = mode == FlushStateMode::IF_NEEDED && cacheSize > nTotalSpace;
        // It's been a while since we wrote the block index to disk. Do this frequently, so we don't need to redownload after a crash.
        bool fPeriodicWrite = mode == FlushStateMode::PERIODIC && nNow > nLastWrite + (int64_t)DATABASE_WRITE_INTERVAL * 1000000;
        // It's been very long since we flushed the cache. Do this infrequently, to optimize cache usage.
        bool fPeriodicFlush = mode == FlushStateMode::PERIODIC && nNow > nLastFlush + (int64_t)DATABASE_FLUSH_INTERVAL * 1000000;
        // Combine all conditions that result in a full cache flush.
        fDoFullFlush = (mode == FlushStateMode::ALWAYS) || fCacheLarge || fCacheCritical || fPeriodicFlush || fFlushForPrune;
        // Write blocks and block index to disk.
        if (fDoFullFlush || fPeriodicWrite) {
            // Depend on nMinDiskSpace to ensure we can write block index
            if (!CheckDiskSpace(GetBlocksDir())) {
                return AbortNode(state, "Disk space is too low!", _("Error: Disk space is too low!").translated, CClientUIInterface::MSG_NOPREFIX);
            }
            // First make sure all block and undo data is flushed to disk.
            FlushBlockFile();
            // Then update all block file information (which may refer to block and undo files).
            {
                std::vector<std::pair<int, const CBlockFileInfo*> > vFiles;
                vFiles.reserve(setDirtyFileInfo.size());
                for (std::set<int>::iterator it = setDirtyFileInfo.begin(); it != setDirtyFileInfo.end(); ) {
                    vFiles.push_back(std::make_pair(*it, &vinfoBlockFile[*it]));
                    setDirtyFileInfo.erase(it++);
                }
                std::vector<const CBlockIndex*> vBlocks;
                vBlocks.reserve(setDirtyBlockIndex.size());
                for (std::set<CBlockIndex*>::iterator it = setDirtyBlockIndex.begin(); it != setDirtyBlockIndex.end(); ) {
                    vBlocks.push_back(*it);
                    setDirtyBlockIndex.erase(it++);
                }
                if (!pblocktree->WriteBatchSync(vFiles, nLastBlockFile, vBlocks)) {
                    return AbortNode(state, "Failed to write to block index database");
                }
            }
            // Finally remove any pruned files
            if (fFlushForPrune)
                UnlinkPrunedFiles(setFilesToPrune);
            nLastWrite = nNow;
        }
        // use a bit more memory in normal usage
        const size_t memoryCacheSizeMax = IsInitialBlockDownload() ? nCustomMemUsage : (nCustomMemUsage << 1);
        bool fMemoryCacheLarge = fDoFullFlush || (mode == FlushStateMode::IF_NEEDED && pcustomcsview->SizeEstimate() > memoryCacheSizeMax);
        // Flush best chain related state. This can only be done if the blocks / block index write was also done.
        if (fMemoryCacheLarge && !CoinsTip().GetBestBlock().IsNull()) {
            // Flush view first to estimate size on disk later
            if (!pcustomcsview->Flush()) {
                return AbortNode(state, "Failed to write db batch");
            }
            // Typical Coin structures on disk are around 48 bytes in size.
            // Pushing a new one to the database can cause it to be written
            // twice (once in the log, and once in the tables). This is already
            // an overestimation, as most will delete an existing entry or
            // overwrite one. Still, use a conservative safety factor of 2.
            if (!CheckDiskSpace(GetDataDir(), 48 * 2 * 2 * CoinsTip().GetCacheSize() + pcustomcsDB->SizeEstimate())) {
                return AbortNode(state, "Disk space is too low!", _("Error: Disk space is too low!").translated, CClientUIInterface::MSG_NOPREFIX);
            }
            // Flush the chainstate (which may refer to block index entries).
            if (!CoinsTip().Flush() || !pcustomcsDB->Flush()) {
                return AbortNode(state, "Failed to write to coin or masternode db to disk");
            }
            if (!compactBegin.empty() && !compactEnd.empty()) {
                auto time = GetTimeMillis();
                pcustomcsDB->Compact(compactBegin, compactEnd);
                compactBegin.clear();
                compactEnd.clear();
                LogPrint(BCLog::BENCH, "    - DB compacting takes: %dms\n", GetTimeMillis() - time);
            }
            nLastFlush = nNow;
            full_flush_completed = true;
        }
    }
    if (full_flush_completed) {
        // Update best block in wallet (so we can detect restored wallets).
        GetMainSignals().ChainStateFlushed(m_chain.GetLocator());
    }
    } catch (const std::runtime_error& e) {
        return AbortNode(state, std::string("System error while flushing: ") + e.what());
    }
    return true;
}

void CChainState::ForceFlushStateToDisk() {
    CValidationState state;
    const CChainParams& chainparams = Params();
    if (!this->FlushStateToDisk(chainparams, state, FlushStateMode::ALWAYS)) {
        LogPrintf("%s: failed to flush state (%s)\n", __func__, FormatStateMessage(state));
    }
}

void CChainState::PruneAndFlush() {
    CValidationState state;
    fCheckForPruning = true;
    const CChainParams& chainparams = Params();

    if (!this->FlushStateToDisk(chainparams, state, FlushStateMode::NONE)) {
        LogPrintf("%s: failed to flush state (%s)\n", __func__, FormatStateMessage(state));
    }
}

static void DoWarning(const std::string& strWarning)
{
    static bool fWarned = false;
    SetMiscWarning(strWarning);
    if (!fWarned) {
        AlertNotify(strWarning);
        fWarned = true;
    }
}

/** Private helper function that concatenates warning messages. */
static void AppendWarning(std::string& res, const std::string& warn)
{
    if (!res.empty()) res += ", ";
    res += warn;
}

/** Check warning conditions and do some notifications on new chain tip set. */
void static UpdateTip(const CBlockIndex* pindexNew, const CChainParams& chainParams)
    EXCLUSIVE_LOCKS_REQUIRED(::cs_main)
{
    // New best block
    mempool.AddTransactionsUpdated(1);

    {
        LOCK(g_best_block_mutex);
        g_best_block = pindexNew->GetBlockHash();
        g_best_block_cv.notify_all();
    }

    std::string warningMessages;
    if (!::ChainstateActive().IsInitialBlockDownload())
    {
        int nUpgraded = 0;
        const CBlockIndex* pindex = pindexNew;
        for (int bit = 0; bit < VERSIONBITS_NUM_BITS; bit++) {
            WarningBitsConditionChecker checker(bit);
            ThresholdState state = checker.GetStateFor(pindex, chainParams.GetConsensus(), warningcache[bit]);
            if (state == ThresholdState::ACTIVE || state == ThresholdState::LOCKED_IN) {
                const std::string strWarning = strprintf(_("Warning: unknown new rules activated (versionbit %i)").translated, bit);
                if (state == ThresholdState::ACTIVE) {
                    DoWarning(strWarning);
                } else {
                    AppendWarning(warningMessages, strWarning);
                }
            }
        }
        // Check the version of the last 100 blocks to see if we need to upgrade:
        for (int i = 0; i < 100 && pindex != nullptr; i++)
        {
            int32_t nExpectedVersion = ComputeBlockVersion(pindex->pprev, chainParams.GetConsensus());
            if (pindex->nVersion > VERSIONBITS_LAST_OLD_BLOCK_VERSION && (pindex->nVersion & ~nExpectedVersion) != 0)
                ++nUpgraded;
            pindex = pindex->pprev;
        }
        if (nUpgraded > 0)
            AppendWarning(warningMessages, strprintf(_("%d of last 100 blocks have unexpected version").translated, nUpgraded));
    }

    static int64_t lastTipTime = 0;
    auto currentTime = GetSystemTimeInSeconds();
    if (!warningMessages.empty() || !::ChainstateActive().IsInitialBlockDownload() || lastTipTime < currentTime - 20) {
        lastTipTime = currentTime;
        LogPrintf("%s: new best=%s height=%d version=0x%08x log2_work=%.8g tx=%lu date='%s' progress=%f cache=%.1fMiB(%utxo)", __func__, /* Continued */
            pindexNew->GetBlockHash().ToString(), pindexNew->nHeight, pindexNew->nVersion,
            log(pindexNew->nChainWork.getdouble())/log(2.0), (unsigned long)pindexNew->nChainTx,
            FormatISO8601DateTime(pindexNew->GetBlockTime()),
            GuessVerificationProgress(chainParams.TxData(), pindexNew), ::ChainstateActive().CoinsTip().DynamicMemoryUsage() * (1.0 / (1<<20)), ::ChainstateActive().CoinsTip().GetCacheSize());
        if (!warningMessages.empty())
            LogPrintf(" warning='%s'", warningMessages); /* Continued */
        LogPrintf("\n");
    }
}

/** Disconnect m_chain's tip.
  * After calling, the mempool will be in an inconsistent state, with
  * transactions from disconnected blocks being added to disconnectpool.  You
  * should make the mempool consistent again by calling UpdateMempoolForReorg.
  * with cs_main held.
  *
  * If disconnectpool is nullptr, then no disconnected transactions are added to
  * disconnectpool (note that the caller is responsible for mempool consistency
  * in any case).
  */
bool CChainState::DisconnectTip(CValidationState& state, const CChainParams& chainparams, DisconnectedBlockTransactions *disconnectpool)
{
    m_disconnectTip = true;
    CBlockIndex *pindexDelete = m_chain.Tip();
    assert(pindexDelete);
    // Read block from disk.
    std::shared_ptr<CBlock> pblock = std::make_shared<CBlock>();
    CBlock& block = *pblock;
    if (!ReadBlockFromDisk(block, pindexDelete, chainparams.GetConsensus())) {
        m_disconnectTip = false;
        return error("DisconnectTip(): Failed to read block");
    }
    // Apply the block atomically to the chain state.
    int64_t nStart = GetTimeMicros();
    {
        CCoinsViewCache view(&CoinsTip());
        CCustomCSView mnview(*pcustomcsview, paccountHistoryDB.get(), pburnHistoryDB.get(), pvaultHistoryDB.get());
        assert(view.GetBestBlock() == pindexDelete->GetBlockHash());
        std::vector<CAnchorConfirmMessage> disconnectedConfirms;
        if (DisconnectBlock(block, pindexDelete, view, mnview, disconnectedConfirms) != DISCONNECT_OK) {
            m_disconnectTip = false;
            mnview.GetHistoryWriters().DiscardDB();
            return error("DisconnectTip(): DisconnectBlock %s failed", pindexDelete->GetBlockHash().ToString());
        }
        XResultThrowOnErr(evm_try_disconnect_latest_block(result));
        bool flushed = view.Flush() && mnview.Flush();
        assert(flushed);
        mnview.GetHistoryWriters().FlushDB();

        if (!disconnectedConfirms.empty()) {
            for (auto const & confirm : disconnectedConfirms) {
                panchorAwaitingConfirms->Add(confirm);
            }
            // we do not clear ALL votes (even they are stale) for the case of rapid tip changing. At least, they'll be deleted after their rewards
            if (!IsInitialBlockDownload()) {
                panchorAwaitingConfirms->ReVote();
            }
        }
    }
    LogPrint(BCLog::BENCH, "- Disconnect block: %.2fms\n", (GetTimeMicros() - nStart) * MILLI);
    // Write the chain state to disk, if necessary.
    if (!FlushStateToDisk(chainparams, state, FlushStateMode::IF_NEEDED)) {
        m_disconnectTip = false;
        return false;
    }

    if (disconnectpool) {
        // Save transactions to re-add to mempool at end of reorg
        for (auto it = block.vtx.rbegin(); it != block.vtx.rend(); ++it) {
            disconnectpool->addTransaction(*it);
        }
        while (disconnectpool->DynamicMemoryUsage() > MAX_DISCONNECTED_TX_POOL_SIZE * 1000) {
            // Drop the earliest entry, and remove its children from the mempool.
            auto it = disconnectpool->queuedTx.get<insertion_order>().begin();
            mempool.removeRecursive(**it, MemPoolRemovalReason::REORG);
            disconnectpool->removeEntry(it);
        }
    }

    m_chain.SetTip(pindexDelete->pprev);

    UpdateTip(pindexDelete->pprev, chainparams);
    // Let wallets know transactions went from 1-confirmed to
    // 0-confirmed or conflicted:
    GetMainSignals().BlockDisconnected(pblock);
    m_disconnectTip = false;
    return true;
}

static int64_t nTimeReadFromDisk = 0;
static int64_t nTimeConnectTotal = 0;
static int64_t nTimeFlush = 0;
static int64_t nTimeChainState = 0;
static int64_t nTimePostConnect = 0;

struct PerBlockConnectTrace {
    CBlockIndex* pindex = nullptr;
    std::shared_ptr<const CBlock> pblock;
    std::shared_ptr<std::vector<CTransactionRef>> conflictedTxs;
    PerBlockConnectTrace() : conflictedTxs(std::make_shared<std::vector<CTransactionRef>>()) {}
};
/**
 * Used to track blocks whose transactions were applied to the UTXO state as a
 * part of a single ActivateBestChainStep call.
 *
 * This class also tracks transactions that are removed from the mempool as
 * conflicts (per block) and can be used to pass all those transactions
 * through SyncTransaction.
 *
 * This class assumes (and asserts) that the conflicted transactions for a given
 * block are added via mempool callbacks prior to the BlockConnected() associated
 * with those transactions. If any transactions are marked conflicted, it is
 * assumed that an associated block will always be added.
 *
 * This class is single-use, once you call GetBlocksConnected() you have to throw
 * it away and make a new one.
 */
class ConnectTrace {
private:
    std::vector<PerBlockConnectTrace> blocksConnected;
    CTxMemPool &pool;
    boost::signals2::scoped_connection m_connNotifyEntryRemoved;

public:
    explicit ConnectTrace(CTxMemPool &_pool) : blocksConnected(1), pool(_pool) {
        m_connNotifyEntryRemoved = pool.NotifyEntryRemoved.connect(std::bind(&ConnectTrace::NotifyEntryRemoved, this, std::placeholders::_1, std::placeholders::_2));
    }

    void BlockConnected(CBlockIndex* pindex, std::shared_ptr<const CBlock> pblock) {
        assert(!blocksConnected.back().pindex);
        assert(pindex);
        assert(pblock);
        blocksConnected.back().pindex = pindex;
        blocksConnected.back().pblock = std::move(pblock);
        blocksConnected.emplace_back();
    }

    std::vector<PerBlockConnectTrace>& GetBlocksConnected() {
        // We always keep one extra block at the end of our list because
        // blocks are added after all the conflicted transactions have
        // been filled in. Thus, the last entry should always be an empty
        // one waiting for the transactions from the next block. We pop
        // the last entry here to make sure the list we return is sane.
        assert(!blocksConnected.back().pindex);
        assert(blocksConnected.back().conflictedTxs->empty());
        blocksConnected.pop_back();
        return blocksConnected;
    }

    void NotifyEntryRemoved(CTransactionRef txRemoved, MemPoolRemovalReason reason) {
        assert(!blocksConnected.back().pindex);
        if (reason == MemPoolRemovalReason::CONFLICT) {
            blocksConnected.back().conflictedTxs->emplace_back(std::move(txRemoved));
        }
    }
};

/**
 * Connect a new block to m_chain. pblock is either nullptr or a pointer to a CBlock
 * corresponding to pindexNew, to bypass loading it again from disk.
 *
 * The block is added to connectTrace if connection succeeds.
 */
bool CChainState::ConnectTip(CValidationState& state, const CChainParams& chainparams, CBlockIndex* pindexNew, const std::shared_ptr<const CBlock>& pblock, ConnectTrace& connectTrace, DisconnectedBlockTransactions &disconnectpool)
{
    assert(pindexNew->pprev == m_chain.Tip());
    // Read block from disk.
    int64_t nTime1 = GetTimeMicros();
    std::shared_ptr<const CBlock> pthisBlock;
    if (!pblock) {
        std::shared_ptr<CBlock> pblockNew = std::make_shared<CBlock>();
        if (!ReadBlockFromDisk(*pblockNew, pindexNew, chainparams.GetConsensus()))
            return AbortNode(state, "Failed to read block");
        pthisBlock = pblockNew;
    } else {
        pthisBlock = pblock;
    }
    const CBlock& blockConnecting = *pthisBlock;
    // Apply the block atomically to the chain state.
    int64_t nTime2 = GetTimeMicros(); nTimeReadFromDisk += nTime2 - nTime1;
    int64_t nTime3;
    LogPrint(BCLog::BENCH, "  - Load block from disk: %.2fms [%.2fs]\n", (nTime2 - nTime1) * MILLI, nTimeReadFromDisk * MICRO);
    {
        CCoinsViewCache view(&CoinsTip());
        CCustomCSView mnview(*pcustomcsview, paccountHistoryDB.get(), pburnHistoryDB.get(), pvaultHistoryDB.get());
        bool rewardedAnchors{};
        auto invalidStateReturn = [&](CValidationState& s, CBlockIndex* p, CCustomCSView& m) {
            if (s.IsInvalid()) {
                InvalidBlockFound(p, s);
            }
            m.GetHistoryWriters().DiscardDB();
            return error("ConnectBlock %s failed, %s", p->GetBlockHash().ToString(), FormatStateMessage(s));
        };

<<<<<<< HEAD
        bool rv = ConnectBlock(blockConnecting, state, pindexNew, view, mnview, chainparams, rewardedAnchors, false);
=======
        auto r = XResultValue(evm_try_unsafe_create_queue(result, pindexNew->GetBlockTime()));
        if (!r) { return invalidStateReturn(state, pindexNew, mnview, 0); }
        uint64_t evmQueueId = *r;

        bool rv = ConnectBlock(blockConnecting, state, pindexNew, view, mnview, chainparams, rewardedAnchors, evmQueueId, false);
>>>>>>> cf08bd96
        GetMainSignals().BlockChecked(blockConnecting, state);
        if (!rv) { return invalidStateReturn(state, pindexNew, mnview); }

        nTime3 = GetTimeMicros(); nTimeConnectTotal += nTime3 - nTime2;
        LogPrint(BCLog::BENCH, "  - Connect total: %.2fms [%.2fs (%.2fms/blk)]\n", (nTime3 - nTime2) * MILLI, nTimeConnectTotal * MICRO, nTimeConnectTotal * MILLI / nBlocksTotal);

        bool flushed = view.Flush() && mnview.Flush();
        assert(flushed);
        mnview.GetHistoryWriters().FlushDB();

        // Delete all other confirms from memory
        if (rewardedAnchors) {
            std::vector<uint256> oldConfirms;
            panchorAwaitingConfirms->ForEachConfirm([&oldConfirms](const CAnchorConfirmMessage &confirm) {
                oldConfirms.push_back(confirm.btcTxHash);
                return true;
            });

            for (const auto &confirm: oldConfirms) {
                panchorAwaitingConfirms->EraseAnchor(confirm);
            }
        }
    }
    int64_t nTime4 = GetTimeMicros(); nTimeFlush += nTime4 - nTime3;
    LogPrint(BCLog::BENCH, "  - Flush: %.2fms [%.2fs (%.2fms/blk)]\n", (nTime4 - nTime3) * MILLI, nTimeFlush * MICRO, nTimeFlush * MILLI / nBlocksTotal);
    // Write the chain state to disk, if necessary.
    if (!FlushStateToDisk(chainparams, state, FlushStateMode::IF_NEEDED))
        return false;
    int64_t nTime5 = GetTimeMicros(); nTimeChainState += nTime5 - nTime4;
    LogPrint(BCLog::BENCH, "  - Writing chainstate: %.2fms [%.2fs (%.2fms/blk)]\n", (nTime5 - nTime4) * MILLI, nTimeChainState * MICRO, nTimeChainState * MILLI / nBlocksTotal);
    // Remove conflicting transactions from the mempool.;
    mempool.removeForBlock(blockConnecting.vtx, pindexNew->nHeight);
    disconnectpool.removeForBlock(blockConnecting.vtx);
    // Update m_chain & related variables.
    m_chain.SetTip(pindexNew);
    UpdateTip(pindexNew, chainparams);

    // Update teams every anchoringTeamChange number of blocks
    if (pindexNew->nHeight >= Params().GetConsensus().DakotaHeight &&
            pindexNew->nHeight % Params().GetConsensus().mn.anchoringTeamChange == 0) {
        pcustomcsview->CalcAnchoringTeams(blockConnecting.stakeModifier, pindexNew);

        // Delete old and now invalid anchor confirms
        panchorAwaitingConfirms->Clear();

        // Revote to pay any unrewarded anchor confirms
        if (!IsInitialBlockDownload()) {
            panchorAwaitingConfirms->ReVote();
        }
    }

    int64_t nTime6 = GetTimeMicros(); nTimePostConnect += nTime6 - nTime5; nTimeTotal += nTime6 - nTime1;
    LogPrint(BCLog::BENCH, "  - Connect postprocess: %.2fms [%.2fs (%.2fms/blk)]\n", (nTime6 - nTime5) * MILLI, nTimePostConnect * MICRO, nTimePostConnect * MILLI / nBlocksTotal);
    LogPrint(BCLog::BENCH, "- Connect block: %.2fms [%.2fs (%.2fms/blk)]\n", (nTime6 - nTime1) * MILLI, nTimeTotal * MICRO, nTimeTotal * MILLI / nBlocksTotal);

    if (LogAcceptCategory(BCLog::CONNECT)) {
        LogPrintf("ConnectTip: %s\n", blockToJSON(*pthisBlock, pindexNew, pindexNew, true, 4).write(2));
    }
    connectTrace.BlockConnected(pindexNew, std::move(pthisBlock));
    return true;
}

/**
 * Return the tip of the chain with the most work in it, that isn't
 * known to be invalid (it's however far from certain to be valid).
 */
CBlockIndex* CChainState::FindMostWorkChain() {
    do {
        CBlockIndex *pindexNew = nullptr;

        // Find the best candidate header.
        {
            std::set<CBlockIndex*, CBlockIndexWorkComparator>::reverse_iterator it = setBlockIndexCandidates.rbegin();
            if (it == setBlockIndexCandidates.rend())
                return nullptr;
            pindexNew = *it;
        }

        // Check whether all blocks on the path between the currently active chain and the candidate are valid.
        // Just going until the active chain is an optimization, as we know all blocks in it are valid already.
        CBlockIndex *pindexTest = pindexNew;
        bool fInvalidAncestor = false;
        while (pindexTest && !m_chain.Contains(pindexTest)) {
            assert(pindexTest->HaveTxsDownloaded() || pindexTest->nHeight == 0);

            // Pruned nodes may have entries in setBlockIndexCandidates for
            // which block files have been deleted.  Remove those as candidates
            // for the most work chain if we come across them; we can't switch
            // to a chain unless we have all the non-active-chain parent blocks.
            bool fFailedChain = pindexTest->nStatus & BLOCK_FAILED_MASK;
            bool fMissingData = !(pindexTest->nStatus & BLOCK_HAVE_DATA);
            if (fFailedChain || fMissingData) {
                // Candidate chain is not usable (either invalid or missing data)
                if (fFailedChain && (pindexBestInvalid == nullptr || pindexNew->nChainWork > pindexBestInvalid->nChainWork))
                    pindexBestInvalid = pindexNew;
                CBlockIndex *pindexFailed = pindexNew;
                // Remove the entire chain from the set.
                while (pindexTest != pindexFailed) {
                    if (fFailedChain) {
                        pindexFailed->nStatus |= BLOCK_FAILED_CHILD;
                    } else if (fMissingData) {
                        // If we're missing data, then add back to m_blocks_unlinked,
                        // so that if the block arrives in the future we can try adding
                        // to setBlockIndexCandidates again.
                        m_blockman.m_blocks_unlinked.insert(
                            std::make_pair(pindexFailed->pprev, pindexFailed));
                    }
                    setBlockIndexCandidates.erase(pindexFailed);
                    pindexFailed = pindexFailed->pprev;
                }
                setBlockIndexCandidates.erase(pindexTest);
                fInvalidAncestor = true;
                break;
            }
            pindexTest = pindexTest->pprev;
        }
        if (!fInvalidAncestor)
            return pindexNew;
    } while(true);
}

/** Delete all entries in setBlockIndexCandidates that are worse than the current tip. */
void CChainState::PruneBlockIndexCandidates() {
    // Note that we can't delete the current block itself, as we may need to return to it later in case a
    // reorganization to a better block fails.
    std::set<CBlockIndex*, CBlockIndexWorkComparator>::iterator it = setBlockIndexCandidates.begin();
    while (it != setBlockIndexCandidates.end() && setBlockIndexCandidates.value_comp()(*it, m_chain.Tip())) {
        setBlockIndexCandidates.erase(it++);
    }
    // Either the current tip or a successor of it we're working towards is left in setBlockIndexCandidates.
    if (setBlockIndexCandidates.empty()) {
        throw std::runtime_error("ERROR:: Data corruption detected. Please resync or use a snapshot");
    }
//    LogPrintf("TRACE PruneBlockIndexCandidates() after: setBlockIndexCandidates: %i\n", setBlockIndexCandidates.size());
}

//! Returns last CBlockIndex* that is a checkpoint
static CBlockIndex* GetLastCheckpoint(const CCheckpointData& data) EXCLUSIVE_LOCKS_REQUIRED(cs_main)
{
    const MapCheckpoints& checkpoints = data.mapCheckpoints;

    for (const MapCheckpoints::value_type& i : reverse_iterate(checkpoints))
    {
        const uint256& hash = i.second;
        CBlockIndex* pindex = LookupBlockIndex(hash);
        if (pindex) {
            return pindex;
        }
    }
    return nullptr;
}


/**
 * Try to make some progress towards making pindexMostWork the active block.
 * pblock is either nullptr or a pointer to a CBlock corresponding to pindexMostWork.
 */
bool CChainState::ActivateBestChainStep(CValidationState& state, const CChainParams& chainparams, CBlockIndex* pindexMostWork, const std::shared_ptr<const CBlock>& pblock, bool& fInvalidFound, ConnectTrace& connectTrace)
{
    AssertLockHeld(cs_main);

    const CBlockIndex *pindexOldTip = m_chain.Tip();
    const CBlockIndex *pindexFork = m_chain.FindFork(pindexMostWork);

    // Disconnect active blocks which are no longer in the best chain.
    bool fBlocksDisconnected = false;
    DisconnectedBlockTransactions disconnectpool;
    auto disconnectBlocksTo = [&](const CBlockIndex *pindex) -> bool {
        while (m_chain.Tip() && m_chain.Tip() != pindex) {
            if (!DisconnectTip(state, chainparams, &disconnectpool)) {
                // This is likely a fatal error, but keep the mempool consistent,
                // just in case. Only remove from the mempool in this case.
                UpdateMempoolForReorg(disconnectpool, false);

                // If we're unable to disconnect a block during normal operation,
                // then that is a failure of our local system -- we should abort
                // rather than stay on a less work chain.
                return AbortNode(state, "Failed to disconnect block; see debug.log for details");
            }
            fBlocksDisconnected = true;

            if (ShutdownRequested())
                break;
        }
        return true;
    };

    if (!disconnectBlocksTo(pindexFork))
        return false;

    // Build list of new blocks to connect.
    std::vector<CBlockIndex*> vpindexToConnect;
    bool fContinue = true;
    int nHeight = pindexFork ? pindexFork->nHeight : -1;
    while (fContinue && nHeight != pindexMostWork->nHeight) {
        // Don't iterate the entire list of potential improvements toward the best tip, as we likely only need
        // a few blocks along the way.
        int nTargetHeight = std::min(nHeight + 32, pindexMostWork->nHeight);
        vpindexToConnect.clear();
        vpindexToConnect.reserve(nTargetHeight - nHeight);
        CBlockIndex *pindexIter = pindexMostWork->GetAncestor(nTargetHeight);
        while (pindexIter && pindexIter->nHeight != nHeight) {
            vpindexToConnect.push_back(pindexIter);
            pindexIter = pindexIter->pprev;
        }
        nHeight = nTargetHeight;

        // Connect new blocks.
        for (CBlockIndex *pindexConnect : reverse_iterate(vpindexToConnect)) {
            state = CValidationState();
            if (!ConnectTip(state, chainparams, pindexConnect, pindexConnect == pindexMostWork ? pblock : std::shared_ptr<const CBlock>(), connectTrace, disconnectpool)) {
                if (state.IsInvalid()) {
                    fContinue = false;
                    if (state.GetRejectReason() == "high-hash"
                    || (pindexConnect == pindexMostWork
                    && pindexConnect->nHeight >= chainparams.GetConsensus().FortCanningParkHeight
                    && state.GetRejectCode() == REJECT_CUSTOMTX)) {
                        UpdateMempoolForReorg(disconnectpool, false);
                        return false;
                    }
                    fInvalidFound = true;
                    InvalidChainFound(vpindexToConnect.front());
                    if (state.GetReason() == ValidationInvalidReason::BLOCK_MUTATED) {
                        // prior EunosHeight we shoutdown node on mutated block
                        if (ShutdownRequested()) {
                            return false;
                        }
                        // now block cannot be part of blockchain either
                        // but it can be produced by outdated/malicious masternode
                        // so we should not shutdown entire network
                        if (auto blockIndex = ChainActive()[vpindexToConnect.front()->nHeight]) {
                            auto checkPoint = GetLastCheckpoint(chainparams.Checkpoints());
                            if (checkPoint && blockIndex->nHeight > checkPoint->nHeight) {
                                disconnectBlocksTo(blockIndex);
                            }
                        }
                    }
                    if (pindexConnect == pindexMostWork
                    && (pindexConnect->nHeight < chainparams.GetConsensus().EunosHeight
                    || state.GetRejectCode() == REJECT_CUSTOMTX)) {
                        // NOTE: Invalidate blocks back to last checkpoint
                        auto &checkpoints = chainparams.Checkpoints().mapCheckpoints;
                        //calculate the latest suitable checkpoint block height
                        auto checkpointIt = checkpoints.lower_bound(pindexConnect->nHeight);
                        auto fallbackCheckpointBlockHeight = (checkpointIt != checkpoints.begin()) ? (--checkpointIt)->first : 0;

                        CBlockIndex *blockIndex = nullptr;
                        //check spv and anchors are available and try it first
                        if (spv::pspv && panchors) {
                            auto fallbackAnchor = panchors->GetLatestAnchorUpToDeFiHeight(pindexConnect->nHeight);
                            if (fallbackAnchor && (fallbackAnchor->anchor.height > static_cast<THeight>(fallbackCheckpointBlockHeight))) {
                                blockIndex = LookupBlockIndex(fallbackAnchor->anchor.blockHash);
                            }
                        }
                        if (!blockIndex && fallbackCheckpointBlockHeight > 0) {// it doesn't makes sense backward to genesis
                            blockIndex = LookupBlockIndex(checkpointIt->second);
                        }
                        //fallback
                        if (blockIndex) {
                            if (!disconnectBlocksTo(blockIndex))
                                return false;
                        }
                    }
                    break;
                } else {
                    // A system error occurred (disk space, database error, ...).
                    // Make the mempool consistent with the current tip, just in case
                    // any observers try to use it before shutdown.
                    UpdateMempoolForReorg(disconnectpool, false);
                    return false;
                }
            } else {
                PruneBlockIndexCandidates();
                if (!pindexOldTip || m_chain.Tip()->nChainWork > pindexOldTip->nChainWork) {
                    // We're in a better position than we were. Return temporarily to release the lock.
                    fContinue = false;
                    break;
                }
            }
        }
    }

    if (fBlocksDisconnected) {
        // If any blocks were disconnected, disconnectpool may be non empty.  Add
        // any disconnected transactions back to the mempool.
        UpdateMempoolForReorg(disconnectpool, true);
    }
    mempool.xcheck(&CoinsTip(), pcustomcsview.get(), chainparams);

    // Callbacks/notifications for a new best chain.
    if (fInvalidFound)
        CheckForkWarningConditionsOnNewFork(vpindexToConnect.back());
    else
        CheckForkWarningConditions();

    return true;
}

static bool NotifyHeaderTip() LOCKS_EXCLUDED(cs_main) {
    bool fNotify = false;
    bool fInitialBlockDownload = false;
    static CBlockIndex* pindexHeaderOld = nullptr;
    CBlockIndex* pindexHeader = nullptr;
    {
        LOCK(cs_main);
        pindexHeader = pindexBestHeader;

        if (pindexHeader != pindexHeaderOld) {
            fNotify = true;
            fInitialBlockDownload = ::ChainstateActive().IsInitialBlockDownload();
            pindexHeaderOld = pindexHeader;
        }
    }
    // Send block tip changed notifications without cs_main
    if (fNotify) {
        uiInterface.NotifyHeaderTip(fInitialBlockDownload, pindexHeader);
    }
    return fNotify;
}

static void LimitValidationInterfaceQueue() LOCKS_EXCLUDED(cs_main) {
    AssertLockNotHeld(cs_main);

    if (GetMainSignals().CallbacksPending() > 10) {
        SyncWithValidationInterfaceQueue();
    }
}

/**
 * Make the best chain active, in multiple steps. The result is either failure
 * or an activated best chain. pblock is either nullptr or a pointer to a block
 * that is already loaded (to avoid loading it again from disk).
 *
 * ActivateBestChain is split into steps (see ActivateBestChainStep) so that
 * we avoid holding cs_main for an extended period of time; the length of this
 * call may be quite long during reindexing or a substantial reorg.
 */
bool CChainState::ActivateBestChain(CValidationState &state, const CChainParams& chainparams, std::shared_ptr<const CBlock> pblock) {
    // Note that while we're often called here from ProcessNewBlock, this is
    // far from a guarantee. Things in the P2P/RPC will often end up calling
    // us in the middle of ProcessNewBlock - do not assume pblock is set
    // sanely for performance or correctness!
    AssertLockNotHeld(cs_main);

    // ABC maintains a fair degree of expensive-to-calculate internal state
    // because this function periodically releases cs_main so that it does not lock up other threads for too long
    // during large connects - and to allow for e.g. the callback queue to drain
    // we use m_cs_chainstate to enforce mutual exclusion so that only one caller may execute this function at a time
    LOCK(m_cs_chainstate);

    CBlockIndex *pindexMostWork = nullptr;
    CBlockIndex *pindexNewTip = nullptr;
    int nStopAtHeight = gArgs.GetArg("-stopatheight", DEFAULT_STOPATHEIGHT);
    do {
        // Block until the validation queue drains. This should largely
        // never happen in normal operation, however may happen during
        // reindex, causing memory blowup if we run too far ahead.
        // Note that if a validationinterface callback ends up calling
        // ActivateBestChain this may lead to a deadlock! We should
        // probably have a DEBUG_LOCKORDER test for this in the future.
        LimitValidationInterfaceQueue();
        {
            LOCK2(cs_main, ::mempool.cs); // Lock transaction pool for at least as long as it takes for connectTrace to be consumed
            CBlockIndex* starting_tip = m_chain.Tip();
            bool blocks_connected = false;
            do {
                // We absolutely may not unlock cs_main until we've made forward progress
                // (with the exception of shutdown due to hardware issues, low disk space, etc).
                ConnectTrace connectTrace(mempool); // Destructed before cs_main is unlocked

                if (pindexMostWork == nullptr) {
                    pindexMostWork = FindMostWorkChain();
                }

                // Whether we have anything to do at all.
                if (pindexMostWork == nullptr || pindexMostWork == m_chain.Tip()) {
                    break;
                }

                bool fInvalidFound = false;
                std::shared_ptr<const CBlock> nullBlockPtr;
                if (!ActivateBestChainStep(state, chainparams, pindexMostWork, pblock && pblock->GetHash() == pindexMostWork->GetBlockHash() ? pblock : nullBlockPtr, fInvalidFound, connectTrace))
                    return false;
                blocks_connected = true;

                if (fInvalidFound) {
                    // Wipe cache, we may need another branch now.
                    pindexMostWork = nullptr;
                }

                pindexNewTip = m_chain.Tip();

                for (const PerBlockConnectTrace& trace : connectTrace.GetBlocksConnected()) {
                    assert(trace.pblock && trace.pindex);
                    GetMainSignals().BlockConnected(trace.pblock, trace.pindex, trace.conflictedTxs);
                }
            } while (!m_chain.Tip() || (starting_tip && CBlockIndexWorkComparator()(m_chain.Tip(), starting_tip)));
            if (!blocks_connected) return true;

            const CBlockIndex* pindexFork = m_chain.FindFork(starting_tip);
            bool fInitialDownload = IsInitialBlockDownload();

            // Notify external listeners about the new tip.
            // Enqueue while holding cs_main to ensure that UpdatedBlockTip is called in the order in which blocks are connected
            if (pindexFork != pindexNewTip) {
                // Notify ValidationInterface subscribers
                GetMainSignals().UpdatedBlockTip(pindexNewTip, pindexFork, fInitialDownload);

                // Always notify the UI if a new block tip was connected
                uiInterface.NotifyBlockTip(fInitialDownload, pindexNewTip);
            }
        }
        // When we reach this point, we switched to a new tip (stored in pindexNewTip).

        if (nStopAtHeight && pindexNewTip && pindexNewTip->nHeight >= nStopAtHeight) StartShutdown();

        // We check shutdown only after giving ActivateBestChainStep a chance to run once so that we
        // never shutdown before connecting the genesis block during LoadChainTip(). Previously this
        // caused an assert() failure during shutdown in such cases as the UTXO DB flushing checks
        // that the best block hash is non-null.
        if (ShutdownRequested())
            break;
    } while (pindexNewTip != pindexMostWork);
    CheckBlockIndex(chainparams.GetConsensus());

    // Write changes periodically to disk, after relay.
    if (!FlushStateToDisk(chainparams, state, FlushStateMode::PERIODIC)) {
        return false;
    }

    return true;
}

bool ActivateBestChain(CValidationState &state, const CChainParams& chainparams, std::shared_ptr<const CBlock> pblock) {
    return ::ChainstateActive().ActivateBestChain(state, chainparams, std::move(pblock));
}

bool CChainState::PreciousBlock(CValidationState& state, const CChainParams& params, CBlockIndex *pindex)
{
    {
        LOCK(cs_main);
        if (pindex->nChainWork < m_chain.Tip()->nChainWork) {
            // Nothing to do, this block is not at the tip.
            return true;
        }
        if (m_chain.Tip()->nChainWork > nLastPreciousChainwork) {
            // The chain has been extended since the last call, reset the counter.
            nBlockReverseSequenceId = -1;
        }
        nLastPreciousChainwork = m_chain.Tip()->nChainWork;
        setBlockIndexCandidates.erase(pindex);
        pindex->nSequenceId = nBlockReverseSequenceId;
        if (nBlockReverseSequenceId > std::numeric_limits<int32_t>::min()) {
            // We can't keep reducing the counter if somebody really wants to
            // call preciousblock 2**31-1 times on the same set of tips...
            nBlockReverseSequenceId--;
        }
        if (pindex->IsValid(BLOCK_VALID_TRANSACTIONS) && pindex->HaveTxsDownloaded()) {
            setBlockIndexCandidates.insert(pindex);
            PruneBlockIndexCandidates();
        }
    }

    return ActivateBestChain(state, params, std::shared_ptr<const CBlock>());
}
bool PreciousBlock(CValidationState& state, const CChainParams& params, CBlockIndex *pindex) {
    return ::ChainstateActive().PreciousBlock(state, params, pindex);
}

bool CChainState::InvalidateBlock(CValidationState& state, const CChainParams& chainparams, CBlockIndex *pindex)
{
    CBlockIndex* to_mark_failed = pindex;
    bool pindex_was_in_chain = false;
    int disconnected = 0;

    // We do not allow ActivateBestChain() to run while InvalidateBlock() is
    // running, as that could cause the tip to change while we disconnect
    // blocks.
    LOCK(m_cs_chainstate);

    // We'll be acquiring and releasing cs_main below, to allow the validation
    // callbacks to run. However, we should keep the block index in a
    // consistent state as we disconnect blocks -- in particular we need to
    // add equal-work blocks to setBlockIndexCandidates as we disconnect.
    // To avoid walking the block index repeatedly in search of candidates,
    // build a map once so that we can look up candidate blocks by chain
    // work as we go.
    std::multimap<const arith_uint256, CBlockIndex *> candidate_blocks_by_work;

    {
        LOCK(cs_main);
        CBlockIndex* pcheckpoint = GetLastCheckpoint(chainparams.Checkpoints());
        if (pcheckpoint && pindex->nHeight <= pcheckpoint->nHeight)
            return state.Invalid(ValidationInvalidReason::BLOCK_CHECKPOINT, error("Cannot invalidate block prior last checkpoint height %d", pcheckpoint->nHeight), REJECT_CHECKPOINT, "");

        for (const auto& entry : m_blockman.m_block_index) {
            CBlockIndex *candidate = entry.second;
            // We don't need to put anything in our active chain into the
            // multimap, because those candidates will be found and considered
            // as we disconnect.
            // Instead, consider only non-active-chain blocks that have at
            // least as much work as where we expect the new tip to end up.
            if (!m_chain.Contains(candidate) &&
                    !CBlockIndexWorkComparator()(candidate, pindex->pprev) &&
                    candidate->IsValid(BLOCK_VALID_TRANSACTIONS) &&
                    candidate->HaveTxsDownloaded()) {
                candidate_blocks_by_work.insert(std::make_pair(candidate->nChainWork, candidate));
            }
        }
    }

    // Disconnect (descendants of) pindex, and mark them invalid.
    while (true) {
        if (ShutdownRequested()) break;

        // Make sure the queue of validation callbacks doesn't grow unboundedly.
        LimitValidationInterfaceQueue();

        LOCK2(cs_main, ::mempool.cs); // Lock for as long as disconnectpool is in scope to make sure UpdateMempoolForReorg is called after DisconnectTip without unlocking in between
        if (!m_chain.Contains(pindex)) break;
        pindex_was_in_chain = true;
        CBlockIndex *invalid_walk_tip = m_chain.Tip();

        // ActivateBestChain considers blocks already in m_chain
        // unconditionally valid already, so force disconnect away from it.
        DisconnectedBlockTransactions disconnectpool;
        bool ret = DisconnectTip(state, chainparams, &disconnectpool);
        // DisconnectTip will add transactions to disconnectpool.
        // Adjust the mempool to be consistent with the new tip, adding
        // transactions back to the mempool if disconnecting was successful,
        // and we're not doing a very deep invalidation (in which case
        // keeping the mempool up to date is probably futile anyway).
        UpdateMempoolForReorg(disconnectpool, /* fAddToMempool = */ (++disconnected <= 10) && ret);
        if (!ret) return false;
        assert(invalid_walk_tip->pprev == m_chain.Tip());

        // We immediately mark the disconnected blocks as invalid.
        // This prevents a case where pruned nodes may fail to invalidateblock
        // and be left unable to start as they have no tip candidates (as there
        // are no blocks that meet the "have data and are not invalid per
        // nStatus" criteria for inclusion in setBlockIndexCandidates).
        invalid_walk_tip->nStatus |= BLOCK_FAILED_VALID;
        setDirtyBlockIndex.insert(invalid_walk_tip);
        setBlockIndexCandidates.erase(invalid_walk_tip);
        setBlockIndexCandidates.insert(invalid_walk_tip->pprev);
        if (invalid_walk_tip->pprev == to_mark_failed && (to_mark_failed->nStatus & BLOCK_FAILED_VALID)) {
            // We only want to mark the last disconnected block as BLOCK_FAILED_VALID; its children
            // need to be BLOCK_FAILED_CHILD instead.
            to_mark_failed->nStatus = (to_mark_failed->nStatus ^ BLOCK_FAILED_VALID) | BLOCK_FAILED_CHILD;
            setDirtyBlockIndex.insert(to_mark_failed);
        }

        // Add any equal or more work headers to setBlockIndexCandidates
        auto candidate_it = candidate_blocks_by_work.lower_bound(invalid_walk_tip->pprev->nChainWork);
        while (candidate_it != candidate_blocks_by_work.end()) {
            if (!CBlockIndexWorkComparator()(candidate_it->second, invalid_walk_tip->pprev)) {
                setBlockIndexCandidates.insert(candidate_it->second);
                candidate_it = candidate_blocks_by_work.erase(candidate_it);
            } else {
                ++candidate_it;
            }
        }

        // Track the last disconnected block, so we can correct its BLOCK_FAILED_CHILD status in future
        // iterations, or, if it's the last one, call InvalidChainFound on it.
        to_mark_failed = invalid_walk_tip;
    }

    {
        LOCK(cs_main);
        if (m_chain.Contains(to_mark_failed)) {
            // If the to-be-marked invalid block is in the active chain, something is interfering and we can't proceed.
            return false;
        }

        // Mark pindex (or the last disconnected block) as invalid, even when it never was in the main chain
        to_mark_failed->nStatus |= BLOCK_FAILED_VALID;
        setDirtyBlockIndex.insert(to_mark_failed);
        setBlockIndexCandidates.erase(to_mark_failed);
        m_blockman.m_failed_blocks.insert(to_mark_failed);

        // The resulting new best tip may not be in setBlockIndexCandidates anymore, so
        // add it again.
        BlockMap::iterator it = m_blockman.m_block_index.begin();
        while (it != m_blockman.m_block_index.end()) {
            if (it->second->IsValid(BLOCK_VALID_TRANSACTIONS) && it->second->HaveTxsDownloaded() && !setBlockIndexCandidates.value_comp()(it->second, m_chain.Tip())) {
                setBlockIndexCandidates.insert(it->second);
            }
            it++;
        }

        InvalidChainFound(to_mark_failed);
    }

    // Only notify about a new block tip if the active chain was modified.
    if (pindex_was_in_chain) {
        uiInterface.NotifyBlockTip(IsInitialBlockDownload(), to_mark_failed->pprev);
    }
    return true;
}

bool InvalidateBlock(CValidationState& state, const CChainParams& chainparams, CBlockIndex *pindex) {
    return ::ChainstateActive().InvalidateBlock(state, chainparams, pindex);
}

void CChainState::ResetBlockFailureFlags(CBlockIndex *pindex) {
    AssertLockHeld(cs_main);

    int nHeight = pindex->nHeight;

    // Remove the invalidity flag from this block and all its descendants.
    BlockMap::iterator it = m_blockman.m_block_index.begin();
    while (it != m_blockman.m_block_index.end()) {
        if (!it->second->IsValid() && it->second->GetAncestor(nHeight) == pindex) {
            it->second->nStatus &= ~BLOCK_FAILED_MASK;
            setDirtyBlockIndex.insert(it->second);
            if (it->second->IsValid(BLOCK_VALID_TRANSACTIONS) && it->second->HaveTxsDownloaded() && setBlockIndexCandidates.value_comp()(m_chain.Tip(), it->second)) {
                setBlockIndexCandidates.insert(it->second);
            }
            if (it->second == pindexBestInvalid) {
                // Reset invalid block marker if it was pointing to one of those.
                pindexBestInvalid = nullptr;
            }
            m_blockman.m_failed_blocks.erase(it->second);
        }
        it++;
    }

    // Remove the invalidity flag from all ancestors too.
    while (pindex != nullptr) {
        if (pindex->nStatus & BLOCK_FAILED_MASK) {
            pindex->nStatus &= ~BLOCK_FAILED_MASK;
            setDirtyBlockIndex.insert(pindex);
            m_blockman.m_failed_blocks.erase(pindex);
        }
        pindex = pindex->pprev;
    }
}

void ResetBlockFailureFlags(CBlockIndex *pindex) {
    return ::ChainstateActive().ResetBlockFailureFlags(pindex);
}

CBlockIndex* BlockManager::AddToBlockIndex(const CBlockHeader& block)
{
    AssertLockHeld(cs_main);

    // Check for duplicate
    uint256 hash = block.GetHash();
    BlockMap::iterator it = m_block_index.find(hash);
    if (it != m_block_index.end())
        return it->second;

    // Construct new block index object
    CBlockIndex* pindexNew = new CBlockIndex(block);
    // We assign the sequence id to blocks only when the full data is available,
    // to avoid miners withholding blocks but broadcasting headers, to get a
    // competitive advantage.
    pindexNew->nSequenceId = 0;
    BlockMap::iterator mi = m_block_index.insert(std::make_pair(hash, pindexNew)).first;
    pindexNew->phashBlock = &((*mi).first);
    BlockMap::iterator miPrev = m_block_index.find(block.hashPrevBlock);
    if (miPrev != m_block_index.end())
    {
        pindexNew->pprev = (*miPrev).second;
        pindexNew->nHeight = pindexNew->pprev->nHeight + 1;
        pindexNew->BuildSkip();
    }
    pindexNew->nTimeMax = (pindexNew->pprev ? std::max(pindexNew->pprev->nTimeMax, pindexNew->nTime) : pindexNew->nTime);
    pindexNew->nChainWork = (pindexNew->pprev ? pindexNew->pprev->nChainWork : 0) + GetBlockProof(*pindexNew);
    pindexNew->RaiseValidity(BLOCK_VALID_TREE);
    if (pindexBestHeader == nullptr || pindexBestHeader->nChainWork < pindexNew->nChainWork)
        pindexBestHeader = pindexNew;

    setDirtyBlockIndex.insert(pindexNew);

    return pindexNew;
}

/** Mark a block as having its data received and checked (up to BLOCK_VALID_TRANSACTIONS). */
void CChainState::ReceivedBlockTransactions(const CBlock& block, CBlockIndex* pindexNew, const FlatFilePos& pos, const Consensus::Params& consensusParams)
{
    pindexNew->nTx = block.vtx.size();
    pindexNew->nChainTx = 0;
    pindexNew->nFile = pos.nFile;
    pindexNew->nDataPos = pos.nPos;
    pindexNew->nUndoPos = 0;
    pindexNew->nStatus |= BLOCK_HAVE_DATA;
    if (IsWitnessEnabled(pindexNew->pprev, consensusParams)) {
        pindexNew->nStatus |= BLOCK_OPT_WITNESS;
    }
    pindexNew->RaiseValidity(BLOCK_VALID_TRANSACTIONS);
    setDirtyBlockIndex.insert(pindexNew);

    if (pindexNew->pprev == nullptr || pindexNew->pprev->HaveTxsDownloaded()) {
        // If pindexNew is the genesis block or all parents are BLOCK_VALID_TRANSACTIONS.
        std::deque<CBlockIndex*> queue;
        queue.push_back(pindexNew);

        // Recursively process any descendant blocks that now may be eligible to be connected.
        while (!queue.empty()) {
            CBlockIndex *pindex = queue.front();
            queue.pop_front();
            pindex->nChainTx = (pindex->pprev ? pindex->pprev->nChainTx : 0) + pindex->nTx;
            {
                LOCK(cs_nBlockSequenceId);
                pindex->nSequenceId = nBlockSequenceId++;
            }
            if (m_chain.Tip() == nullptr || !setBlockIndexCandidates.value_comp()(pindex, m_chain.Tip())) {
                setBlockIndexCandidates.insert(pindex);
//                LogPrintf("TRACE ReceivedBlockTransactions() after: setBlockIndexCandidates: %i\n", setBlockIndexCandidates.size());
            }
            std::pair<std::multimap<CBlockIndex*, CBlockIndex*>::iterator, std::multimap<CBlockIndex*, CBlockIndex*>::iterator> range = m_blockman.m_blocks_unlinked.equal_range(pindex);
            while (range.first != range.second) {
                std::multimap<CBlockIndex*, CBlockIndex*>::iterator it = range.first;
                queue.push_back(it->second);
                range.first++;
                m_blockman.m_blocks_unlinked.erase(it);
            }
        }
    } else {
        if (pindexNew->pprev && pindexNew->pprev->IsValid(BLOCK_VALID_TREE)) {
            m_blockman.m_blocks_unlinked.insert(std::make_pair(pindexNew->pprev, pindexNew));
        }
    }
}

static bool FindBlockPos(FlatFilePos &pos, unsigned int nAddSize, unsigned int nHeight, uint64_t nTime, bool fKnown = false)
{
    LOCK(cs_LastBlockFile);

    unsigned int nFile = fKnown ? pos.nFile : nLastBlockFile;
    if (vinfoBlockFile.size() <= nFile) {
        vinfoBlockFile.resize(nFile + 1);
    }

    if (!fKnown) {
        while (vinfoBlockFile[nFile].nSize + nAddSize >= MAX_BLOCKFILE_SIZE) {
            nFile++;
            if (vinfoBlockFile.size() <= nFile) {
                vinfoBlockFile.resize(nFile + 1);
            }
        }
        pos.nFile = nFile;
        pos.nPos = vinfoBlockFile[nFile].nSize;
    }

    if ((int)nFile != nLastBlockFile) {
        if (!fKnown) {
            LogPrintf("Leaving block file %i: %s\n", nLastBlockFile, vinfoBlockFile[nLastBlockFile].ToString());
        }
        FlushBlockFile(!fKnown);
        nLastBlockFile = nFile;
    }

    vinfoBlockFile[nFile].AddBlock(nHeight, nTime);
    if (fKnown)
        vinfoBlockFile[nFile].nSize = std::max(pos.nPos + nAddSize, vinfoBlockFile[nFile].nSize);
    else
        vinfoBlockFile[nFile].nSize += nAddSize;

    if (!fKnown) {
        bool out_of_space;
        size_t bytes_allocated = BlockFileSeq().Allocate(pos, nAddSize, out_of_space);
        if (out_of_space) {
            return AbortNode("Disk space is too low!", _("Error: Disk space is too low!").translated, CClientUIInterface::MSG_NOPREFIX);
        }
        if (bytes_allocated != 0 && fPruneMode) {
            fCheckForPruning = true;
        }
    }

    setDirtyFileInfo.insert(nFile);
    return true;
}

static bool FindUndoPos(CValidationState &state, int nFile, FlatFilePos &pos, unsigned int nAddSize)
{
    pos.nFile = nFile;

    LOCK(cs_LastBlockFile);

    pos.nPos = vinfoBlockFile[nFile].nUndoSize;
    vinfoBlockFile[nFile].nUndoSize += nAddSize;
    setDirtyFileInfo.insert(nFile);

    bool out_of_space;
    size_t bytes_allocated = UndoFileSeq().Allocate(pos, nAddSize, out_of_space);
    if (out_of_space) {
        return AbortNode(state, "Disk space is too low!", _("Error: Disk space is too low!").translated, CClientUIInterface::MSG_NOPREFIX);
    }
    if (bytes_allocated != 0 && fPruneMode) {
        fCheckForPruning = true;
    }

    return true;
}

bool CheckBlock(const CBlock& block, CValidationState& state, const Consensus::Params& consensusParams, CheckContextState& ctxState, bool fCheckPOS, const int height, bool fCheckMerkleRoot)
{
    // These are checks that are independent of context.

    if (block.fChecked)
        return true;

    // Check that the header is valid (particularly PoW).  This is mostly
    // redundant with the call in AcceptBlockHeader.
    if (!fIsFakeNet && fCheckPOS && !pos::ContextualCheckProofOfStake(block, consensusParams, pcustomcsview.get(), ctxState, height))
        return state.Invalid(ValidationInvalidReason::BLOCK_INVALID_HEADER, false, REJECT_INVALID, "high-hash", "proof of stake failed");

    // Check the merkle root.
    // block merkle root is delayed to ConnectBlock to ensure account changes
    if (fCheckMerkleRoot && (height < consensusParams.EunosHeight
    || height >= consensusParams.EunosKampungHeight)) {
        bool mutated;
        uint256 hashMerkleRoot2 = BlockMerkleRoot(block, &mutated);
        if (block.hashMerkleRoot != hashMerkleRoot2)
            return state.Invalid(ValidationInvalidReason::BLOCK_MUTATED, false, REJECT_INVALID, "bad-txnmrklroot", "hashMerkleRoot mismatch");

        // Check for merkle tree malleability (CVE-2012-2459): repeating sequences
        // of transactions in a block without affecting the merkle root of a block,
        // while still invalidating it.
        if (mutated)
            return state.Invalid(ValidationInvalidReason::BLOCK_MUTATED, false, REJECT_INVALID, "bad-txns-duplicate", "duplicate transaction");
    }

    // All potential-corruption validation must be done before we do any
    // transaction validation, as otherwise we may mark the header as invalid
    // because we receive the wrong transactions for it.
    // Note that witness malleability is checked in ContextualCheckBlock, so no
    // checks that use witness data may be performed here.

    // Size limits
    if (block.vtx.empty() || block.vtx.size() * WITNESS_SCALE_FACTOR > MAX_BLOCK_WEIGHT || ::GetSerializeSize(block, PROTOCOL_VERSION | SERIALIZE_TRANSACTION_NO_WITNESS) * WITNESS_SCALE_FACTOR > MAX_BLOCK_WEIGHT)
        return state.Invalid(ValidationInvalidReason::CONSENSUS, false, REJECT_INVALID, "bad-blk-length", "size limits failed");

    // First transaction must be coinbase, the rest must not be
    if (block.vtx.empty() || !block.vtx[0]->IsCoinBase())
        return state.Invalid(ValidationInvalidReason::CONSENSUS, false, REJECT_INVALID, "bad-cb-missing", "first tx is not coinbase");

    // skip this validation if it is Genesis (due to mn creation txs)
    if (block.GetHash() != consensusParams.hashGenesisBlock) {
        TBytes dummy;
        for (unsigned int i = 1; i < block.vtx.size(); i++) {
            if (block.vtx[i]->IsCoinBase() &&
                !IsAnchorRewardTx(*block.vtx[i], dummy, height >= consensusParams.FortCanningHeight) &&
                !IsAnchorRewardTxPlus(*block.vtx[i], dummy, height >= consensusParams.FortCanningHeight) &&
                !IsTokenSplitTx(*block.vtx[i], dummy, height >= consensusParams.FortCanningCrunchHeight))
                return state.Invalid(ValidationInvalidReason::CONSENSUS, false, REJECT_INVALID, "bad-cb-multiple", "more than one coinbase");
        }
    }

    // Check transactions
    // skip this validation if it is Genesis (due to mn creation txs)
    if (block.GetHash() != consensusParams.hashGenesisBlock) {
        for (const auto& tx : block.vtx)
            if (!CheckTransaction(*tx, state, true))
                return state.Invalid(state.GetReason(), false, state.GetRejectCode(), state.GetRejectReason(),
                                     strprintf("Transaction check failed (tx hash %s) %s", tx->GetHash().ToString(), state.GetDebugMessage()));
    }

    if (!fIsFakeNet && fCheckPOS && height >= consensusParams.FortCanningHeight) {
        CKeyID minter;
        // this is safe cause pos::ContextualCheckProofOfStake checked
        block.ExtractMinterKey(minter);
        auto nodeId = pcustomcsview->GetMasternodeIdByOperator(minter);
        auto node = pcustomcsview->GetMasternode(*nodeId);
        if (node->rewardAddressType != 0) {
            CTxDestination destination;
            if (height < consensusParams.NextNetworkUpgradeHeight) {
                destination = FromOrDefaultKeyIDToDestination(node->rewardAddress, TxDestTypeToKeyType(node->rewardAddressType), KeyType::MNOwnerKeyType);
            } else {
                destination = FromOrDefaultKeyIDToDestination(node->rewardAddress, TxDestTypeToKeyType(node->rewardAddressType), KeyType::MNRewardKeyType);
            }

            if (block.vtx[0]->vout[0].scriptPubKey != GetScriptForDestination(destination)) {
                return state.Invalid(ValidationInvalidReason::BLOCK_INVALID_HEADER, false, REJECT_INVALID, "bad-rewardaddress", "proof of stake failed");
            }
        }
    }

    unsigned int nSigOps = 0;
    for (const auto& tx : block.vtx)
    {
        nSigOps += GetLegacySigOpCount(*tx);
    }
    if (nSigOps * WITNESS_SCALE_FACTOR > MAX_BLOCK_SIGOPS_COST)
        return state.Invalid(ValidationInvalidReason::CONSENSUS, false, REJECT_INVALID, "bad-blk-sigops", "out-of-bounds SigOpCount");

    if (fCheckPOS && fCheckMerkleRoot)
        block.fChecked = true;

    return true;
}

bool IsWitnessEnabled(const CBlockIndex* pindexPrev, const Consensus::Params& params)
{
    int height = pindexPrev == nullptr ? 0 : pindexPrev->nHeight + 1;
    return (height >= params.SegwitHeight);
}

// Compute at which vout of the block's coinbase transaction the witness
// commitment occurs, or -1 if not found.
static int GetWitnessCommitmentIndex(const CBlock& block)
{
    int commitpos = -1;
    if (!block.vtx.empty()) {
        for (size_t o = 0; o < block.vtx[0]->vout.size(); o++) {
            if (block.vtx[0]->vout[o].scriptPubKey.size() >= 38 && block.vtx[0]->vout[o].scriptPubKey[0] == OP_RETURN && block.vtx[0]->vout[o].scriptPubKey[1] == 0x24 && block.vtx[0]->vout[o].scriptPubKey[2] == 0xaa && block.vtx[0]->vout[o].scriptPubKey[3] == 0x21 && block.vtx[0]->vout[o].scriptPubKey[4] == 0xa9 && block.vtx[0]->vout[o].scriptPubKey[5] == 0xed) {
                commitpos = o;
            }
        }
    }
    return commitpos;
}

void UpdateUncommittedBlockStructures(CBlock& block, const CBlockIndex* pindexPrev, const Consensus::Params& consensusParams)
{
    int commitpos = GetWitnessCommitmentIndex(block);
    static const std::vector<unsigned char> nonce(32, 0x00);
    if (commitpos != -1 && IsWitnessEnabled(pindexPrev, consensusParams) && !block.vtx[0]->HasWitness()) {
        CMutableTransaction tx(*block.vtx[0]);
        tx.vin[0].scriptWitness.stack.resize(1);
        tx.vin[0].scriptWitness.stack[0] = nonce;
        block.vtx[0] = MakeTransactionRef(std::move(tx));
    }
}

std::vector<unsigned char> GenerateCoinbaseCommitment(CBlock& block, const CBlockIndex* pindexPrev, const Consensus::Params& consensusParams)
{
    std::vector<unsigned char> commitment;
    int commitpos = GetWitnessCommitmentIndex(block);
    std::vector<unsigned char> ret(32, 0x00);
    if (consensusParams.SegwitHeight != std::numeric_limits<int>::max()) {
        if (commitpos == -1) {
            uint256 witnessroot = BlockWitnessMerkleRoot(block, nullptr);
            CHash256().Write(witnessroot.begin(), 32).Write(ret.data(), 32).Finalize(witnessroot.begin());
            CTxOut out;
            out.nValue = 0;
            out.scriptPubKey.resize(38);
            out.scriptPubKey[0] = OP_RETURN;
            out.scriptPubKey[1] = 0x24;
            out.scriptPubKey[2] = 0xaa;
            out.scriptPubKey[3] = 0x21;
            out.scriptPubKey[4] = 0xa9;
            out.scriptPubKey[5] = 0xed;
            memcpy(&out.scriptPubKey[6], witnessroot.begin(), 32);
            commitment = std::vector<unsigned char>(out.scriptPubKey.begin(), out.scriptPubKey.end());
            CMutableTransaction tx(*block.vtx[0]);
            tx.vout.push_back(out);
            block.vtx[0] = MakeTransactionRef(std::move(tx));
        }
    }
    UpdateUncommittedBlockStructures(block, pindexPrev, consensusParams);
    return commitment;
}

/** Context-dependent validity checks.
 *  By "context", we mean only the previous block headers, but not the UTXO
 *  set; UTXO-related validity checks are done in ConnectBlock ().
 *  NOTE: This function is not currently invoked by ConnectBlock (), so we
 *  should consider upgrade issues if we change which consensus rules are
 *  enforced in this function (eg by adding a new consensus rule). See comment
 *  in ConnectBlock ().
 *  Note that -reindex-chainstate skips the validation that happens here!
 */
static bool ContextualCheckBlockHeader(const CBlockHeader& block, CValidationState& state, const CChainParams& params, const CBlockIndex* pindexPrev, int64_t nAdjustedTime) EXCLUSIVE_LOCKS_REQUIRED(cs_main)
{
    assert(pindexPrev != nullptr);
    const int nHeight = pindexPrev->nHeight + 1;

    if (nHeight >= params.GetConsensus().FortCanningMuseumHeight && static_cast<uint64_t>(nHeight) != block.deprecatedHeight) {
        return state.Invalid(ValidationInvalidReason::BLOCK_INVALID_HEADER, false, REJECT_INVALID, "incorrect-height", "incorrect height set in block header");
    }

    // Check proof of work
    const Consensus::Params& consensusParams = params.GetConsensus();
    if (block.nBits != pos::GetNextWorkRequired(pindexPrev, block.nTime, consensusParams))
        return state.Invalid(ValidationInvalidReason::BLOCK_INVALID_HEADER, false, REJECT_INVALID, "bad-diffbits", "incorrect proof of work");

    // Check against checkpoints
    // Don't accept any forks from the main chain prior to last checkpoint.
    // GetLastCheckpoint finds the last checkpoint in MapCheckpoints that's in our
    // g_blockman.m_block_index.
    CBlockIndex* pcheckpoint = GetLastCheckpoint(params.Checkpoints());
    if (pcheckpoint && nHeight <= pcheckpoint->nHeight)
        return state.Invalid(ValidationInvalidReason::BLOCK_CHECKPOINT, error("%s: forked chain older than last checkpoint (height %d)", __func__, nHeight), REJECT_CHECKPOINT, "bad-fork-prior-to-checkpoint");

    // Check timestamp against prev
    if (block.GetBlockTime() <= pindexPrev->GetMedianTimePast())
        return state.Invalid(ValidationInvalidReason::BLOCK_INVALID_HEADER, false, REJECT_INVALID, "time-too-old", strprintf("block's timestamp is too early. Block time: %d Min time: %d", block.GetBlockTime(), pindexPrev->GetMedianTimePast()));

    // Check timestamp
    if (Params().NetworkIDString() != CBaseChainParams::REGTEST && nHeight >= consensusParams.EunosPayaHeight) {
        if (block.GetBlockTime() > GetTime() + MAX_FUTURE_BLOCK_TIME_EUNOSPAYA)
            return state.Invalid(ValidationInvalidReason::BLOCK_TIME_FUTURE, false, REJECT_INVALID, "time-too-new", strprintf("block timestamp too far in the future. Block time: %d Max time: %d", block.GetBlockTime(), GetTime() + MAX_FUTURE_BLOCK_TIME_EUNOSPAYA));
    }

    if (block.GetBlockTime() > nAdjustedTime + MAX_FUTURE_BLOCK_TIME)
        return state.Invalid(ValidationInvalidReason::BLOCK_TIME_FUTURE, false, REJECT_INVALID, "time-too-new", "block timestamp too far in the future");

    if (nHeight >= consensusParams.DakotaCrescentHeight) {
        if (block.GetBlockTime() > GetTime() + MAX_FUTURE_BLOCK_TIME_DAKOTACRESCENT)
            return state.Invalid(ValidationInvalidReason::BLOCK_TIME_FUTURE, false, REJECT_INVALID, "time-too-new", strprintf("block timestamp too far in the future. Block time: %d Max time: %d", block.GetBlockTime(), GetTime() + MAX_FUTURE_BLOCK_TIME_DAKOTACRESCENT));
    }

    // Reject outdated version blocks when 95% (75% on testnet) of the network has upgraded:
    // check for version 2, 3 and 4 upgrades
    if((block.nVersion < 2 && nHeight >= consensusParams.BIP34Height) ||
       (block.nVersion < 3 && nHeight >= consensusParams.BIP66Height) ||
       (block.nVersion < 4 && nHeight >= consensusParams.BIP65Height))
            return state.Invalid(ValidationInvalidReason::BLOCK_INVALID_HEADER, false, REJECT_OBSOLETE, strprintf("bad-version(0x%08x)", block.nVersion),
                                 strprintf("rejected nVersion=0x%08x block", block.nVersion));

    return true;
}

/** NOTE: This function is not currently invoked by ConnectBlock (), so we
 *  should consider upgrade issues if we change which consensus rules are
 *  enforced in this function (eg by adding a new consensus rule). See comment
 *  in ConnectBlock ().
 *  Note that -reindex-chainstate skips the validation that happens here!
 */
static bool ContextualCheckBlock(const CBlock& block, CValidationState& state, const Consensus::Params& consensusParams, const CBlockIndex* pindexPrev)
{
    const int nHeight = pindexPrev == nullptr ? 0 : pindexPrev->nHeight + 1;
    //std::cout << "!!!ContextualCheckBlock  : " << nHeight << std::endl;
    // Start enforcing BIP113 (Median Time Past).
    int nLockTimeFlags = 0;
    if (nHeight >= consensusParams.CSVHeight) {
        assert(pindexPrev != nullptr);
        nLockTimeFlags |= LOCKTIME_MEDIAN_TIME_PAST;
    }

    int64_t nLockTimeCutoff = (nLockTimeFlags & LOCKTIME_MEDIAN_TIME_PAST)
                              ? pindexPrev->GetMedianTimePast()
                              : block.GetBlockTime();

    // Check that all transactions are finalized
    for (const auto& tx : block.vtx) {
        if (!IsFinalTx(*tx, nHeight, nLockTimeCutoff)) {
            return state.Invalid(ValidationInvalidReason::CONSENSUS, false, REJECT_INVALID, "bad-txns-nonfinal", "non-final transaction");
        }
    }

    // Enforce rule that the coinbase starts with serialized block height
    if (nHeight >= consensusParams.BIP34Height)
    {
        CScript expect = CScript() << nHeight;
        if (block.vtx[0]->vin[0].scriptSig.size() < expect.size() ||
            !std::equal(expect.begin(), expect.end(), block.vtx[0]->vin[0].scriptSig.begin())) {
            return state.Invalid(ValidationInvalidReason::CONSENSUS, false, REJECT_INVALID, "bad-cb-height", "block height mismatch in coinbase");
        }
    }

    // Validation for witness commitments.
    // * We compute the witness hash (which is the hash including witnesses) of all the block's transactions, except the
    //   coinbase (where 0x0000....0000 is used instead).
    // * The coinbase scriptWitness is a stack of a single 32-byte vector, containing a witness reserved value (unconstrained).
    // * We build a merkle tree with all those witness hashes as leaves (similar to the hashMerkleRoot in the block header).
    // * There must be at least one output whose scriptPubKey is a single 36-byte push, the first 4 bytes of which are
    //   {0xaa, 0x21, 0xa9, 0xed}, and the following 32 bytes are SHA256^2(witness root, witness reserved value). In case there are
    //   multiple, the last one is used.
    bool fHaveWitness = false;
    if (nHeight >= consensusParams.SegwitHeight) {
        int commitpos = GetWitnessCommitmentIndex(block);
        if (commitpos != -1) {
            bool malleated = false;
            uint256 hashWitness = BlockWitnessMerkleRoot(block, &malleated);
            // The malleation check is ignored; as the transaction tree itself
            // already does not permit it, it is impossible to trigger in the
            // witness tree.
            if (block.vtx[0]->vin[0].scriptWitness.stack.size() != 1 || block.vtx[0]->vin[0].scriptWitness.stack[0].size() != 32) {
                return state.Invalid(ValidationInvalidReason::BLOCK_MUTATED, false, REJECT_INVALID, "bad-witness-nonce-size", strprintf("%s : invalid witness reserved value size", __func__));
            }
            CHash256().Write(hashWitness.begin(), 32).Write(&block.vtx[0]->vin[0].scriptWitness.stack[0][0], 32).Finalize(hashWitness.begin());
            if (memcmp(hashWitness.begin(), &block.vtx[0]->vout[commitpos].scriptPubKey[6], 32)) {
                return state.Invalid(ValidationInvalidReason::BLOCK_MUTATED, false, REJECT_INVALID, "bad-witness-merkle-match", strprintf("%s : witness merkle commitment mismatch", __func__));
            }
            fHaveWitness = true;
        }
    }

    // No witness data is allowed in blocks that don't commit to witness data, as this would otherwise leave room for spam
    if (!fHaveWitness) {
      for (const auto& tx : block.vtx) {
            if (tx->HasWitness()) {
                return state.Invalid(ValidationInvalidReason::BLOCK_MUTATED, false, REJECT_INVALID, "unexpected-witness", strprintf("%s : unexpected witness data found", __func__));
            }
        }
    }

    // After the coinbase witness reserved value and commitment are verified,
    // we can check if the block weight passes (before we've checked the
    // coinbase witness, it would be possible for the weight to be too
    // large by filling up the coinbase witness, which doesn't change
    // the block hash, so we couldn't mark the block as permanently
    // failed).
    if (GetBlockWeight(block) > MAX_BLOCK_WEIGHT) {
        return state.Invalid(ValidationInvalidReason::CONSENSUS, false, REJECT_INVALID, "bad-blk-weight", strprintf("%s : weight limit failed", __func__));
    }

    return true;
}

bool BlockManager::AcceptBlockHeader(const CBlockHeader& block, CValidationState& state, const CChainParams& chainparams, CBlockIndex** ppindex)
{
    AssertLockHeld(cs_main);
    // Check for duplicate
    uint256 hash = block.GetHash();
    BlockMap::iterator miSelf = m_block_index.find(hash);
    CBlockIndex *pindex = nullptr;
    if (hash != chainparams.GetConsensus().hashGenesisBlock) {
        if (miSelf != m_block_index.end()) {
            // Block header is already known.
            pindex = miSelf->second;
            if (ppindex)
                *ppindex = pindex;
            if (pindex->nStatus & BLOCK_FAILED_MASK) {
                return state.Invalid(ValidationInvalidReason::CACHED_INVALID, error("%s: block %s is marked invalid", __func__, hash.ToString()), 0, "duplicate");
            }
            return true;
        }

        if (!fIsFakeNet && !pos::CheckHeaderSignature(block)) {
            return state.Invalid(ValidationInvalidReason::BLOCK_INVALID_HEADER, error("%s: Consensus::CheckHeaderSignature: block %s: bad-pos-header-signature", __func__, hash.ToString()), REJECT_INVALID, "bad-pos-header-signature");
        }

        // Get prev block index
        CBlockIndex* pindexPrev = nullptr;
        BlockMap::iterator mi = m_block_index.find(block.hashPrevBlock);
        if (mi == m_block_index.end())
            return state.Invalid(ValidationInvalidReason::BLOCK_MISSING_PREV, error("%s: prev block not found", __func__), 0, "prev-blk-not-found");
        pindexPrev = (*mi).second;
        if (pindexPrev->nStatus & BLOCK_FAILED_MASK)
            return state.Invalid(ValidationInvalidReason::BLOCK_INVALID_PREV, error("%s: prev block invalid", __func__), REJECT_INVALID, "bad-prevblk");
        if (!ContextualCheckBlockHeader(block, state, chainparams, pindexPrev, GetAdjustedTime()))
            return error("%s: Consensus::ContextualCheckBlockHeader: %s, %s", __func__, hash.ToString(), FormatStateMessage(state));

        // Now with pindexPrev we can check stake modifier
        if (!fIsFakeNet && !pos::CheckStakeModifier(pindexPrev, block)) {
            return state.Invalid(ValidationInvalidReason::BLOCK_INVALID_HEADER, error("%s: block %s: bad PoS stake modifier", __func__, hash.ToString()), REJECT_INVALID, "bad-stakemodifier");
        }

        /* Determine if this block descends from any block which has been found
         * invalid (m_failed_blocks), then mark pindexPrev and any blocks between
         * them as failed. For example:
         *
         *                D3
         *              /
         *      B2 - C2
         *    /         \
         *  A             D2 - E2 - F2
         *    \
         *      B1 - C1 - D1 - E1
         *
         * In the case that we attempted to reorg from E1 to F2, only to find
         * C2 to be invalid, we would mark D2, E2, and F2 as BLOCK_FAILED_CHILD
         * but NOT D3 (it was not in any of our candidate sets at the time).
         *
         * In any case D3 will also be marked as BLOCK_FAILED_CHILD at restart
         * in LoadBlockIndex.
         */
        if (!pindexPrev->IsValid(BLOCK_VALID_SCRIPTS)) {
            // The above does not mean "invalid": it checks if the previous block
            // hasn't been validated up to BLOCK_VALID_SCRIPTS. This is a performance
            // optimization, in the common case of adding a new block to the tip,
            // we don't need to iterate over the failed blocks list.
            for (const CBlockIndex* failedit : m_failed_blocks) {
                if (pindexPrev->GetAncestor(failedit->nHeight) == failedit) {
                    assert(failedit->nStatus & BLOCK_FAILED_VALID);
                    CBlockIndex* invalid_walk = pindexPrev;
                    while (invalid_walk != failedit) {
                        invalid_walk->nStatus |= BLOCK_FAILED_CHILD;
                        setDirtyBlockIndex.insert(invalid_walk);
                        invalid_walk = invalid_walk->pprev;
                    }
                    return state.Invalid(ValidationInvalidReason::BLOCK_INVALID_PREV, error("%s: prev block invalid", __func__), REJECT_INVALID, "bad-prevblk");
                }
            }
        }
    }
    if (pindex == nullptr)
        pindex = AddToBlockIndex(block);

    if (ppindex)
        *ppindex = pindex;

    return true;
}

// Exposed wrapper for AcceptBlockHeader
bool ProcessNewBlockHeaders(const std::vector<CBlockHeader>& headers, CValidationState& state, const CChainParams& chainparams, const CBlockIndex** ppindex, CBlockHeader *first_invalid)
{
    if (first_invalid != nullptr) first_invalid->SetNull();
    {
        LOCK(cs_main);

        for (const CBlockHeader& header : headers) {
            CBlockIndex *pindex = nullptr; // Use a temp pindex instead of ppindex to avoid a const_cast
            bool accepted = g_blockman.AcceptBlockHeader(header, state, chainparams, &pindex);
            ::ChainstateActive().CheckBlockIndex(chainparams.GetConsensus());

            if (!accepted) {
                if (first_invalid) *first_invalid = header;
                return false;
            }
            if (ppindex) {
                *ppindex = pindex;
            }
        }
    }
    if (NotifyHeaderTip())
    {
        LOCK(cs_main);
        if (::ChainstateActive().IsInitialBlockDownload() && ppindex && *ppindex) {
            LogPrintf("Synchronizing blockheaders, height: %d (~%.2f%%)\n", (*ppindex)->nHeight, 100.0/((*ppindex)->nHeight+(GetAdjustedTime() - (*ppindex)->GetBlockTime()) / Params().GetConsensus().pos.nTargetSpacing) * (*ppindex)->nHeight);
        }
    }
    return true;
}

/** Store block on disk. If dbp is non-nullptr, the file is known to already reside on disk */
static FlatFilePos SaveBlockToDisk(const CBlock& block, int nHeight, const CChainParams& chainparams, const FlatFilePos* dbp) {
    unsigned int nBlockSize = ::GetSerializeSize(block, CLIENT_VERSION);
    FlatFilePos blockPos;
    if (dbp != nullptr)
        blockPos = *dbp;
    if (!FindBlockPos(blockPos, nBlockSize+8, nHeight, block.GetBlockTime(), dbp != nullptr)) {
        error("%s: FindBlockPos failed", __func__);
        return FlatFilePos();
    }
    if (dbp == nullptr) {
        if (!WriteBlockToDisk(block, blockPos, chainparams.MessageStart())) {
            AbortNode("Failed to write block");
            return FlatFilePos();
        }
    }
    return blockPos;
}

/** Store block on disk. If dbp is non-nullptr, the file is known to already reside on disk */
bool CChainState::AcceptBlock(const std::shared_ptr<const CBlock>& pblock, CValidationState& state, const CChainParams& chainparams, CBlockIndex** ppindex, bool fRequested, const FlatFilePos* dbp, bool* fNewBlock)
{
    const CBlock& block = *pblock;

    if (fNewBlock) *fNewBlock = false;
    AssertLockHeld(cs_main);

    CBlockIndex *pindexDummy = nullptr;
    CBlockIndex *&pindex = ppindex ? *ppindex : pindexDummy;

    bool accepted_header = m_blockman.AcceptBlockHeader(block, state, chainparams, &pindex);
    CheckBlockIndex(chainparams.GetConsensus());

    if (!accepted_header)
        return false;

    // Try to process all requested blocks that we don't have, but only
    // process an unrequested block if it's new and has enough work to
    // advance our tip, and isn't too many blocks ahead.
    bool fAlreadyHave = pindex->nStatus & BLOCK_HAVE_DATA;
    bool fHasMoreOrSameWork = (m_chain.Tip() ? pindex->nChainWork >= m_chain.Tip()->nChainWork : true);
    // Blocks that are too out-of-order needlessly limit the effectiveness of
    // pruning, because pruning will not delete block files that contain any
    // blocks which are too close in height to the tip.  Apply this test
    // regardless of whether pruning is enabled; it should generally be safe to
    // not process unrequested blocks.
    bool fTooFarAhead = (pindex->nHeight > int(m_chain.Height() + MIN_BLOCKS_TO_KEEP));

    // TODO: Decouple this function from the block download logic by removing fRequested
    // This requires some new chain data structure to efficiently look up if a
    // block is in a chain leading to a candidate for best tip, despite not
    // being such a candidate itself.

    // TODO: deal better with return value and error conditions for duplicate
    // and unrequested blocks.
    if (fAlreadyHave) return true;
    if (!fRequested) {  // If we didn't ask for it:
        if (pindex->nTx != 0) return true;    // This is a previously-processed block that was pruned
        if (!fHasMoreOrSameWork) return true; // Don't process less-work chains
        if (fTooFarAhead) return true;        // Block height is too high

        // Protect against DoS attacks from low-work chains.
        // If our tip is behind, a peer could try to send us
        // low-work blocks on a fake chain that we would never
        // request; don't process these.
        if (pindex->nChainWork < nMinimumChainWork) return true;
    }

    CheckContextState ctxState;
    if (!CheckBlock(block, state, chainparams.GetConsensus(), ctxState, false, pindex->nHeight) || // false cause we can check pos context only on ConnectBlock
        !ContextualCheckBlock(block, state, chainparams.GetConsensus(), pindex->pprev)) {
        assert(IsBlockReason(state.GetReason()));
        if (state.IsInvalid() && state.GetReason() != ValidationInvalidReason::BLOCK_MUTATED) {
            pindex->nStatus |= BLOCK_FAILED_VALID;
            setDirtyBlockIndex.insert(pindex);
        }
        return error("%s: %s", __func__, FormatStateMessage(state));
    }

    // Header is valid/has work, merkle tree and segwit merkle tree are good...RELAY NOW
    // (but if it does not build on our best tip, let the SendMessages loop relay it)
    if (!IsInitialBlockDownload() && m_chain.Tip() == pindex->pprev)
        GetMainSignals().NewPoWValidBlock(pindex, pblock);

    // Write block to history file
    if (fNewBlock) *fNewBlock = true;
    try {
        FlatFilePos blockPos = SaveBlockToDisk(block, pindex->nHeight, chainparams, dbp);
        if (blockPos.IsNull()) {
            state.Error(strprintf("%s: Failed to find position to write new block to disk", __func__));
            return false;
        }
        ReceivedBlockTransactions(block, pindex, blockPos, chainparams.GetConsensus());
    } catch (const std::runtime_error& e) {
        return AbortNode(state, std::string("System error: ") + e.what());
    }

    FlushStateToDisk(chainparams, state, FlushStateMode::NONE);

    CheckBlockIndex(chainparams.GetConsensus());

    return true;
}

void ProcessAuthsIfTipChanged(CBlockIndex const * oldTip, CBlockIndex const * tip, Consensus::Params const & consensus)
{
    AssertLockNotHeld(cs_main);
    assert(oldTip);
    assert(tip);
    assert(tip != oldTip);

    LOCK(cs_main);

    auto topAnchor = panchors->GetActiveAnchor();
    CTeamView::CTeam team;
    int teamChange = tip->nHeight;
    auto const teamDakota = pcustomcsview->GetAuthTeam(tip->nHeight);
    if (!teamDakota || teamDakota->empty()) {
        return;
    }
    team = *teamDakota;

    // Calc how far back team changes, do not generate auths below that height.
    teamChange = teamChange % Params().GetConsensus().mn.anchoringTeamChange;

    int topAnchorHeight = topAnchor ? static_cast<uint64_t>(topAnchor->anchor.height) : 0;
    // we have no need to ask for auths at all if we have topAnchor higher than current chain
    if (tip->nHeight <= topAnchorHeight) {
        return;
    }

    CBlockIndex const * pindexFork = ::ChainActive().FindFork(oldTip);
    auto forkHeight = pindexFork && pindexFork->nHeight >= consensus.mn.anchoringFrequency ? pindexFork->nHeight - consensus.mn.anchoringFrequency : 0;
    // limit fork height - trim it by the top anchor, if any
    forkHeight = std::max(forkHeight, topAnchorHeight);
    pindexFork = ::ChainActive()[forkHeight];

    if (tip->pprev != oldTip) {
        // asking all auths that may be skipped (rather we have switch the chain or not)
        LogPrint(BCLog::ANCHORING, "request getauths from %d to %d\n", pindexFork->nHeight, tip->nHeight);
        RelayGetAnchorAuths(pindexFork->GetBlockHash(), tip->GetBlockHash(), *g_connman);
    }

    // masternode key and operator auth address
    auto operatorDetails = AmISignerNow(tip->nHeight, team);

    if (operatorDetails.empty()) {
        return;
    }

    // trying to create auths between pindexFork and new tip (descending)
    std::vector<CInv> vInv;
    for (CBlockIndex const * pindex = tip; pindex && pindex != pindexFork && teamChange >= 0; pindex = pindex->pprev, --teamChange) {

        // Only anchor by specified frequency
        if (pindex->nHeight % consensus.mn.anchoringFrequency != 0) {
            continue;
        }

        // Get start anchor height
        int anchorHeight = static_cast<int>(pindex->nHeight) - consensus.mn.anchoringFrequency;

        // Get anchor block from specified time depth
        int64_t timeDepth = consensus.mn.anchoringTimeDepth;
        while (anchorHeight > 0 && ::ChainActive()[anchorHeight]->nTime + timeDepth > pindex->nTime) {
            --anchorHeight;
        }

        // Select a block further back to avoid Anchor too new error.
        if (pindex->nHeight >= consensus.FortCanningHeight) {
            timeDepth += consensus.mn.anchoringAdditionalTimeDepth;
            while (anchorHeight > 0 && ::ChainActive()[anchorHeight]->nTime + timeDepth > pindex->nTime) {
                --anchorHeight;
            }
        }

        // Rollback to height consistent with anchoringFrequency
        while (anchorHeight > 0 && anchorHeight % consensus.mn.anchoringFrequency != 0) {
            --anchorHeight;
        }

        if (anchorHeight <= 0 || (topAnchor && topAnchor->anchor.height >= (THeight)anchorHeight)) { // important to check prev anchor height!
            break;
        }

        auto const anchorBlock = ::ChainActive()[anchorHeight];

        // Create team data
        CTeamView::CTeam team;
        std::vector<unsigned char> teamDetailsVector;

        // Embed height and partial hash into CKeyID to find team later and validate chain
        size_t prefixLength{CKeyID().size() - spv::BtcAnchorMarker.size() - sizeof(uint64_t)};
        std::vector<unsigned char> hashPrefix{pindex->GetBlockHash().begin(), pindex->GetBlockHash().begin() + prefixLength};
        teamDetailsVector.insert(teamDetailsVector.end(), spv::BtcAnchorMarker.begin(), spv::BtcAnchorMarker.end()); // 3 Bytes
        uint64_t anchorCreationHeight = pindex->nHeight;
        teamDetailsVector.insert(teamDetailsVector.end(), reinterpret_cast<unsigned char*>(&anchorCreationHeight),
                                 reinterpret_cast<unsigned char*>(&anchorCreationHeight) + sizeof(uint64_t)); // 8 Bytes
        teamDetailsVector.insert(teamDetailsVector.end(), hashPrefix.begin(), hashPrefix.end()); // 9 Bytes

        CKeyID teamDetails{uint160{teamDetailsVector}};
        team.insert(teamDetails);

        // trying to create and sign new auth
        CAnchorAuthMessage auth({topAnchor ? topAnchor->txHash : uint256(), static_cast<THeight>(anchorHeight), anchorBlock->GetBlockHash(), team});

        for (const auto& keys : operatorDetails) {
            if (!panchorauths->GetVote(auth.GetSignHash(), keys.first))
            {
                auth.SignWithKey(keys.second);
                LogPrint(BCLog::ANCHORING, "Anchor auth message signed, hash: %s, height: %d, prev: %s, teamSize: %ld, signHash: %s\n",
                          auth.GetHash().ToString(),
                          auth.height,
                          auth.previousAnchor.ToString(),
                          auth.nextTeam.size(),
                          auth.GetSignHash().ToString()
                          );

                panchorauths->AddAuth(auth);
                vInv.push_back(CInv(MSG_ANCHOR_AUTH, auth.GetHash()));
            }
        }
    }
    if (vInv.size() > 0) {
        RelayAnchorAuths(vInv, *g_connman);
    }
}


bool ProcessNewBlock(const CChainParams& chainparams, const std::shared_ptr<const CBlock> pblock, bool fForceProcessing, bool *fNewBlock)
{
    AssertLockNotHeld(cs_main);

    {
        CBlockIndex *pindex = nullptr;
        if (fNewBlock) *fNewBlock = false;
        CValidationState state;

        // CheckBlock() does not support multi-threaded block validation because CBlock::fChecked can cause data race.
        // Therefore, the following critical section must include the CheckBlock() call as well.
        LOCK(cs_main);

        // Get previous block index
        bool ret{true};
        const auto prevIndex = LookupBlockIndex(pblock->hashPrevBlock);
        if (!prevIndex) {
            ret = false;
            state.Invalid(ValidationInvalidReason::BLOCK_MISSING_PREV, error("%s: prev block not found", __func__), 0, "prev-blk-not-found");
        }

        // Ensure that CheckBlock() passes before calling AcceptBlock, as
        // belt-and-suspenders.
        // reverts a011b9db38ce6d3d5c1b67c1e3bad9365b86f2ce
        // we can end up in isolation banning all other nodes
        CheckContextState ctxState;
        if (ret) {
            ret = CheckBlock(*pblock, state, chainparams.GetConsensus(), ctxState, false, prevIndex->nHeight + 1); // false cause we can check pos context only on ConnectBlock
        }
        if (ret) {
            // Store to disk
            ret = ::ChainstateActive().AcceptBlock(pblock, state, chainparams, &pindex, fForceProcessing, nullptr, fNewBlock);
        }
        if (!ret) {
            GetMainSignals().BlockChecked(*pblock, state);
            return error("%s: AcceptBlock FAILED (%s)", __func__, FormatStateMessage(state));
        }
    }

    NotifyHeaderTip();

    // save old tip
    auto const oldTip = ::ChainActive().Tip();

    CValidationState state; // Only used to report errors, not invalidity - ignore it
    if (!::ChainstateActive().ActivateBestChain(state, chainparams, pblock))
        return error("%s: ActivateBestChain failed (%s)", __func__, FormatStateMessage(state));

    auto const tip = ::ChainActive().Tip();

    // special case for the first run after IBD
    static bool firstRunAfterIBD = true;
    if (!::ChainstateActive().IsInitialBlockDownload() && tip && firstRunAfterIBD && spv::pspv) // spv::pspv not necessary here, but for disabling in old tests
    {
        int sinceHeight = std::max(::ChainActive().Height() - chainparams.GetConsensus().mn.anchoringFrequency * 5, 0);
        LogPrint(BCLog::ANCHORING, "Trying to request some auths after IBD, since %i...\n", sinceHeight);
        RelayGetAnchorAuths(::ChainActive()[sinceHeight]->GetBlockHash(), tip->GetBlockHash(), *g_connman);
        firstRunAfterIBD = false;
    }
    // only if tip was changed
    if (!::ChainstateActive().IsInitialBlockDownload() && tip && tip != oldTip && spv::pspv) // spv::pspv not necessary here, but for disabling in old tests
    {
        ProcessAuthsIfTipChanged(oldTip, tip, chainparams.GetConsensus());

        if (tip->nHeight >= chainparams.GetConsensus().DakotaHeight) {
            panchors->CheckPendingAnchors();
        }
    }

    return true;
}

bool TestBlockValidity(CValidationState& state, const CChainParams& chainparams, const CBlock& block, CBlockIndex* pindexPrev, bool fCheckMerkleRoot)
{
    AssertLockHeld(cs_main);
    assert(pindexPrev && pindexPrev == ::ChainActive().Tip());
    CCoinsViewCache viewNew(&::ChainstateActive().CoinsTip());
    bool dummyRewardedAnchors{};
    CCustomCSView mnview(*pcustomcsview);
    uint256 block_hash(block.GetHash());
    CBlockIndex indexDummy(block);
    indexDummy.pprev = pindexPrev;
    indexDummy.nHeight = pindexPrev->nHeight + 1;
    indexDummy.phashBlock = &block_hash;
    CheckContextState ctxState;

<<<<<<< HEAD
=======
    auto r = XResultValue(evm_try_unsafe_create_queue(result, indexDummy.GetBlockTime()));
    if (!r) { return error("%s: Consensus::ContextualCheckBlockHeader: error creating EVM queue", __func__); }
    uint64_t evmQueueId = *r;

>>>>>>> cf08bd96
    // NOTE: ContextualCheckProofOfStake is called by CheckBlock
    auto res = ContextualCheckBlockHeader(block, state, chainparams, pindexPrev, GetAdjustedTime());
    if (!res) {
        return error("%s: Consensus::ContextualCheckBlockHeader: %s", __func__, FormatStateMessage(state));
    }

    res = CheckBlock(block, state, chainparams.GetConsensus(), ctxState, false, indexDummy.nHeight, fCheckMerkleRoot);
    if (!res) {
        return error("%s: Consensus::CheckBlock: %s", __func__, FormatStateMessage(state));
    }

    res = ContextualCheckBlock(block, state, chainparams.GetConsensus(), pindexPrev);
    if (!res) {
        return error("%s: Consensus::ContextualCheckBlock: %s", __func__, FormatStateMessage(state));
    }

    res = ::ChainstateActive().ConnectBlock(block, state, &indexDummy, viewNew, mnview, chainparams, dummyRewardedAnchors, true);
    if (!res) return false;

    assert(state.IsValid());

    return true;
}

/**
 * BLOCK PRUNING CODE
 */

/* Calculate the amount of disk space the block & undo files currently use */
uint64_t CalculateCurrentUsage()
{
    LOCK(cs_LastBlockFile);

    uint64_t retval = 0;
    for (const CBlockFileInfo &file : vinfoBlockFile) {
        retval += file.nSize + file.nUndoSize;
    }
    return retval;
}

/* Prune a block file (modify associated database entries)*/
void PruneOneBlockFile(const int fileNumber)
{
    LOCK(cs_LastBlockFile);

    for (const auto& entry : g_blockman.m_block_index) {
        CBlockIndex* pindex = entry.second;
        if (pindex->nFile == fileNumber) {
            pindex->nStatus &= ~BLOCK_HAVE_DATA;
            pindex->nStatus &= ~BLOCK_HAVE_UNDO;
            pindex->nFile = 0;
            pindex->nDataPos = 0;
            pindex->nUndoPos = 0;
            setDirtyBlockIndex.insert(pindex);

            // Prune from m_blocks_unlinked -- any block we prune would have
            // to be downloaded again in order to consider its chain, at which
            // point it would be considered as a candidate for
            // m_blocks_unlinked or setBlockIndexCandidates.
            auto range = g_blockman.m_blocks_unlinked.equal_range(pindex->pprev);
            while (range.first != range.second) {
                std::multimap<CBlockIndex *, CBlockIndex *>::iterator _it = range.first;
                range.first++;
                if (_it->second == pindex) {
                    g_blockman.m_blocks_unlinked.erase(_it);
                }
            }
        }
    }

    vinfoBlockFile[fileNumber].SetNull();
    setDirtyFileInfo.insert(fileNumber);
}


void UnlinkPrunedFiles(const std::set<int>& setFilesToPrune)
{
    for (std::set<int>::iterator it = setFilesToPrune.begin(); it != setFilesToPrune.end(); ++it) {
        FlatFilePos pos(*it, 0);
        fs::remove(BlockFileSeq().FileName(pos));
        fs::remove(UndoFileSeq().FileName(pos));
        LogPrintf("Prune: %s deleted blk/rev (%05u)\n", __func__, *it);
    }
}

/* Calculate the block/rev files to delete based on height specified by user with RPC command pruneblockchain */
static void FindFilesToPruneManual(std::set<int>& setFilesToPrune, int nManualPruneHeight)
{
    assert(fPruneMode && nManualPruneHeight > 0);

    LOCK2(cs_main, cs_LastBlockFile);
    if (::ChainActive().Tip() == nullptr)
        return;

    // last block to prune is the lesser of (user-specified height, MIN_BLOCKS_TO_KEEP from the tip)
    unsigned int nLastBlockWeCanPrune = std::min((unsigned)nManualPruneHeight, ::ChainActive().Tip()->nHeight - MIN_BLOCKS_TO_KEEP);
    int count=0;
    for (int fileNumber = 0; fileNumber < nLastBlockFile; fileNumber++) {
        if (vinfoBlockFile[fileNumber].nSize == 0 || vinfoBlockFile[fileNumber].nHeightLast > nLastBlockWeCanPrune)
            continue;
        PruneOneBlockFile(fileNumber);
        setFilesToPrune.insert(fileNumber);
        count++;
    }
    LogPrintf("Prune (Manual): prune_height=%d removed %d blk/rev pairs\n", nLastBlockWeCanPrune, count);
}

/* This function is called from the RPC code for pruneblockchain */
void PruneBlockFilesManual(int nManualPruneHeight)
{
    CValidationState state;
    const CChainParams& chainparams = Params();
    if (!::ChainstateActive().FlushStateToDisk(
            chainparams, state, FlushStateMode::NONE, nManualPruneHeight)) {
        LogPrintf("%s: failed to flush state (%s)\n", __func__, FormatStateMessage(state));
    }
}

/**
 * Prune block and undo files (blk???.dat and undo???.dat) so that the disk space used is less than a user-defined target.
 * The user sets the target (in MB) on the command line or in config file.  This will be run on startup and whenever new
 * space is allocated in a block or undo file, staying below the target. Changing back to unpruned requires a reindex
 * (which in this case means the blockchain must be re-downloaded.)
 *
 * Pruning functions are called from FlushStateToDisk when the global fCheckForPruning flag has been set.
 * Block and undo files are deleted in lock-step (when blk00003.dat is deleted, so is rev00003.dat.)
 * Pruning cannot take place until the longest chain is at least a certain length (100000 on mainnet, 1000 on testnet, 1000 on regtest).
 * Pruning will never delete a block within a defined distance (currently 288) from the active chain's tip.
 * The block index is updated by unsetting HAVE_DATA and HAVE_UNDO for any blocks that were stored in the deleted files.
 * A db flag records the fact that at least some block files have been pruned.
 *
 * @param[out]   setFilesToPrune   The set of file indices that can be unlinked will be returned
 */
static void FindFilesToPrune(std::set<int>& setFilesToPrune, uint64_t nPruneAfterHeight)
{
    LOCK2(cs_main, cs_LastBlockFile);
    if (::ChainActive().Tip() == nullptr || nPruneTarget == 0) {
        return;
    }
    if ((uint64_t)::ChainActive().Tip()->nHeight <= nPruneAfterHeight) {
        return;
    }

    unsigned int nLastBlockWeCanPrune = ::ChainActive().Tip()->nHeight - MIN_BLOCKS_TO_KEEP;
    uint64_t nCurrentUsage = CalculateCurrentUsage();
    // We don't check to prune until after we've allocated new space for files
    // So we should leave a buffer under our target to account for another allocation
    // before the next pruning.
    uint64_t nBuffer = BLOCKFILE_CHUNK_SIZE + UNDOFILE_CHUNK_SIZE;
    uint64_t nBytesToPrune;
    int count=0;

    if (nCurrentUsage + nBuffer >= nPruneTarget) {
        // On a prune event, the chainstate DB is flushed.
        // To avoid excessive prune events negating the benefit of high dbcache
        // values, we should not prune too rapidly.
        // So when pruning in IBD, increase the buffer a bit to avoid a re-prune too soon.
        if (::ChainstateActive().IsInitialBlockDownload()) {
            // Since this is only relevant during IBD, we use a fixed 10%
            nBuffer += nPruneTarget / 10;
        }

        for (int fileNumber = 0; fileNumber < nLastBlockFile; fileNumber++) {
            nBytesToPrune = vinfoBlockFile[fileNumber].nSize + vinfoBlockFile[fileNumber].nUndoSize;

            if (vinfoBlockFile[fileNumber].nSize == 0)
                continue;

            if (nCurrentUsage + nBuffer < nPruneTarget)  // are we below our target?
                break;

            // don't prune files that could have a block within MIN_BLOCKS_TO_KEEP of the main chain's tip but keep scanning
            if (vinfoBlockFile[fileNumber].nHeightLast > nLastBlockWeCanPrune)
                continue;

            PruneOneBlockFile(fileNumber);
            // Queue up the files for removal
            setFilesToPrune.insert(fileNumber);
            nCurrentUsage -= nBytesToPrune;
            count++;
        }
    }

    LogPrint(BCLog::PRUNE, "Prune: target=%dMiB actual=%dMiB diff=%dMiB max_prune_height=%d removed %d blk/rev pairs\n",
           nPruneTarget/1024/1024, nCurrentUsage/1024/1024,
           ((int64_t)nPruneTarget - (int64_t)nCurrentUsage)/1024/1024,
           nLastBlockWeCanPrune, count);
}

static FlatFileSeq BlockFileSeq()
{
    return FlatFileSeq(GetBlocksDir(), "blk", BLOCKFILE_CHUNK_SIZE);
}

static FlatFileSeq UndoFileSeq()
{
    return FlatFileSeq(GetBlocksDir(), "rev", UNDOFILE_CHUNK_SIZE);
}

FILE* OpenBlockFile(const FlatFilePos &pos, bool fReadOnly) {
    return BlockFileSeq().Open(pos, fReadOnly);
}

/** Open an undo file (rev?????.dat) */
static FILE* OpenUndoFile(const FlatFilePos &pos, bool fReadOnly) {
    return UndoFileSeq().Open(pos, fReadOnly);
}

fs::path GetBlockPosFilename(const FlatFilePos &pos)
{
    return BlockFileSeq().FileName(pos);
}

CBlockIndex * BlockManager::InsertBlockIndex(const uint256& hash)
{
    AssertLockHeld(cs_main);

    if (hash.IsNull())
        return nullptr;

    // Return existing
    BlockMap::iterator mi = m_block_index.find(hash);
    if (mi != m_block_index.end())
        return (*mi).second;

    // Create new
    CBlockIndex* pindexNew = new CBlockIndex();
    mi = m_block_index.insert(std::make_pair(hash, pindexNew)).first;
    pindexNew->phashBlock = &((*mi).first);

    return pindexNew;
}

bool BlockManager::LoadBlockIndex(
    const Consensus::Params& consensus_params,
    CBlockTreeDB& blocktree,
    std::set<CBlockIndex*, CBlockIndexWorkComparator>& block_index_candidates)
{
    if (!blocktree.LoadBlockIndexGuts(consensus_params, [this](const uint256& hash) EXCLUSIVE_LOCKS_REQUIRED(cs_main) { return this->InsertBlockIndex(hash); }, fIsFakeNet))
         return false;

    // Calculate nChainWork
    std::vector<std::pair<int, CBlockIndex*> > vSortedByHeight;
    vSortedByHeight.reserve(m_block_index.size());
    for (const std::pair<const uint256, CBlockIndex*>& item : m_block_index)
    {
        CBlockIndex* pindex = item.second;
        vSortedByHeight.push_back(std::make_pair(pindex->nHeight, pindex));
    }
    sort(vSortedByHeight.begin(), vSortedByHeight.end());
    for (const std::pair<int, CBlockIndex*>& item : vSortedByHeight)
    {
        if (ShutdownRequested()) return false;
        CBlockIndex* pindex = item.second;
        pindex->nChainWork = (pindex->pprev ? pindex->pprev->nChainWork : 0) + GetBlockProof(*pindex);
        pindex->nTimeMax = (pindex->pprev ? std::max(pindex->pprev->nTimeMax, pindex->nTime) : pindex->nTime);
        // We can link the chain of blocks for which we've received transactions at some point.
        // Pruned nodes may have deleted the block.
        if (pindex->nTx > 0) {
            if (pindex->pprev) {
                if (pindex->pprev->HaveTxsDownloaded()) {
                    pindex->nChainTx = pindex->pprev->nChainTx + pindex->nTx;
                } else {
                    pindex->nChainTx = 0;
                    m_blocks_unlinked.insert(std::make_pair(pindex->pprev, pindex));
                }
            } else {
                pindex->nChainTx = pindex->nTx;
            }
        }
        if (!(pindex->nStatus & BLOCK_FAILED_MASK) && pindex->pprev && (pindex->pprev->nStatus & BLOCK_FAILED_MASK)) {
            pindex->nStatus |= BLOCK_FAILED_CHILD;
            setDirtyBlockIndex.insert(pindex);
        }
        if (pindex->IsValid(BLOCK_VALID_TRANSACTIONS) && (pindex->HaveTxsDownloaded() || pindex->pprev == nullptr)) {
            block_index_candidates.insert(pindex);
        }
        if (pindex->nStatus & BLOCK_FAILED_MASK && (!pindexBestInvalid || pindex->nChainWork > pindexBestInvalid->nChainWork))
            pindexBestInvalid = pindex;
        if (pindex->pprev)
            pindex->BuildSkip();
        if (pindex->IsValid(BLOCK_VALID_TREE) && (pindexBestHeader == nullptr || CBlockIndexWorkComparator()(pindexBestHeader, pindex)))
            pindexBestHeader = pindex;
    }

    return true;
}

void BlockManager::Unload() {
    m_failed_blocks.clear();
    m_blocks_unlinked.clear();

    for (const BlockMap::value_type& entry : m_block_index) {
        delete entry.second;
    }

    m_block_index.clear();
}

bool static LoadBlockIndexDB(const CChainParams& chainparams) EXCLUSIVE_LOCKS_REQUIRED(cs_main)
{
    if (!g_blockman.LoadBlockIndex(
            chainparams.GetConsensus(), *pblocktree, ::ChainstateActive().setBlockIndexCandidates))
        return false;

    // Load block file info
    pblocktree->ReadLastBlockFile(nLastBlockFile);
    vinfoBlockFile.resize(nLastBlockFile + 1);
    LogPrintf("%s: last block file = %i\n", __func__, nLastBlockFile);
    for (int nFile = 0; nFile <= nLastBlockFile; nFile++) {
        pblocktree->ReadBlockFileInfo(nFile, vinfoBlockFile[nFile]);
    }
    LogPrintf("%s: last block file info: %s\n", __func__, vinfoBlockFile[nLastBlockFile].ToString());
    for (int nFile = nLastBlockFile + 1; true; nFile++) {
        CBlockFileInfo info;
        if (pblocktree->ReadBlockFileInfo(nFile, info)) {
            vinfoBlockFile.push_back(info);
        } else {
            break;
        }
    }

    // Check presence of blk files
    LogPrintf("Checking all blk files are present...\n");
    std::set<int> setBlkDataFiles;
    for (const std::pair<const uint256, CBlockIndex*>& item : g_blockman.m_block_index)
    {
        CBlockIndex* pindex = item.second;
        if (pindex->nStatus & BLOCK_HAVE_DATA) {
            setBlkDataFiles.insert(pindex->nFile);
        }
    }
    for (std::set<int>::iterator it = setBlkDataFiles.begin(); it != setBlkDataFiles.end(); it++)
    {
        FlatFilePos pos(*it, 0);
        if (CAutoFile(OpenBlockFile(pos, true), SER_DISK, CLIENT_VERSION).IsNull()) {
            return false;
        }
    }

    // Check whether we have ever pruned block & undo files
    pblocktree->ReadFlag("prunedblockfiles", fHavePruned);
    if (fHavePruned)
        LogPrintf("LoadBlockIndexDB(): Block files have previously been pruned\n");

    // Check whether we need to continue reindexing
    bool fReindexing = false;
    pblocktree->ReadReindexing(fReindexing);
    if(fReindexing) fReindex = true;

    return true;
}

bool LoadChainTip(const CChainParams& chainparams)
{
    AssertLockHeld(cs_main);
    const CCoinsViewCache& coins_cache = ::ChainstateActive().CoinsTip();
    assert(!coins_cache.GetBestBlock().IsNull()); // Never called when the coins view is empty

    if (::ChainActive().Tip() &&
        ::ChainActive().Tip()->GetBlockHash() == coins_cache.GetBestBlock()) return true;

    // Load pointer to end of best chain
    CBlockIndex* pindex = LookupBlockIndex(coins_cache.GetBestBlock());
    if (!pindex) {
        return false;
    }
    ::ChainActive().SetTip(pindex);

    ::ChainstateActive().PruneBlockIndexCandidates();

    LogPrintf("Loaded best chain: hashBestChain=%s height=%d date=%s progress=%f\n",
        ::ChainActive().Tip()->GetBlockHash().ToString(), ::ChainActive().Height(),
        FormatISO8601DateTime(::ChainActive().Tip()->GetBlockTime()),
        GuessVerificationProgress(chainparams.TxData(), ::ChainActive().Tip()));
    return true;
}

CVerifyDB::CVerifyDB()
{
    uiInterface.ShowProgress(_("Verifying blocks...").translated, 0, false);
}

CVerifyDB::~CVerifyDB()
{
    uiInterface.ShowProgress("", 100, false);
}

bool CVerifyDB::VerifyDB(const CChainParams& chainparams, CCoinsView *coinsview, int nCheckLevel, int nCheckDepth)
{
    LOCK(cs_main);
    if (::ChainActive().Tip() == nullptr || ::ChainActive().Tip()->pprev == nullptr)
        return true;

    // Verify blocks in the best chain
    if (nCheckDepth <= 0 || nCheckDepth > ::ChainActive().Height())
        nCheckDepth = ::ChainActive().Height();
    nCheckLevel = std::max(0, std::min(4, nCheckLevel));
    LogPrintf("Verifying last %i blocks at level %i\n", nCheckDepth, nCheckLevel);
    CCoinsViewCache coins(coinsview);
    auto consensus = chainparams.GetConsensus();
    CCustomCSView mnview(*pcustomcsview);
    CBlockIndex* pindex;
    CBlockIndex* pindexFailure = nullptr;
    int nGoodTransactions = 0;
    CValidationState state;
    int reportDone = 0;

    LogPrintf("[0%%]..."); /* Continued */
    for (pindex = ::ChainActive().Tip(); pindex && pindex->pprev; pindex = pindex->pprev) {
        const int percentageDone = std::max(1, std::min(99, (int)(((double)(::ChainActive().Height() - pindex->nHeight)) / (double)nCheckDepth * (nCheckLevel >= 4 ? 50 : 100))));
        if (reportDone < percentageDone/10) {
            // report every 10% step
            LogPrintf("[%d%%]...", percentageDone); /* Continued */
            reportDone = percentageDone/10;
        }
        uiInterface.ShowProgress(_("Verifying blocks...").translated, percentageDone, false);
        if (pindex->nHeight <= ::ChainActive().Height()-nCheckDepth)
            break;
        if (fPruneMode && !(pindex->nStatus & BLOCK_HAVE_DATA)) {
            // If pruning, only go back as far as we have data.
            LogPrintf("VerifyDB(): block verification stopping at height %d (pruning, no data)\n", pindex->nHeight);
            break;
        }
        CBlock block;
        CheckContextState ctxState;

        // check level 0: read from disk
        if (!ReadBlockFromDisk(block, pindex, consensus))
            return error("VerifyDB(): *** ReadBlockFromDisk failed at %d, hash=%s", pindex->nHeight, pindex->GetBlockHash().ToString());
        // check level 1: verify block validity
        if (nCheckLevel >= 1 && !CheckBlock(block, state, chainparams.GetConsensus(), ctxState, false, pindex->nHeight)) // false cause we can check pos context only on ConnectBlock
            return error("%s: *** found bad block at %d, hash=%s (%s)\n", __func__,
                         pindex->nHeight, pindex->GetBlockHash().ToString(), FormatStateMessage(state));
        // check level 2: verify undo validity
        if (nCheckLevel >= 2 && pindex) {
            CBlockUndo undo;
            if (!pindex->GetUndoPos().IsNull()) {
                if (!UndoReadFromDisk(undo, pindex)) {
                    return error("VerifyDB(): *** found bad undo data at %d, hash=%s\n", pindex->nHeight, pindex->GetBlockHash().ToString());
                }
            }
        }
        // check level 3: check for inconsistencies during memory-only disconnect of tip blocks
        if (nCheckLevel >= 3 && (coins.DynamicMemoryUsage() + ::ChainstateActive().CoinsTip().DynamicMemoryUsage()) <= nCoinCacheUsage) {
            assert(coins.GetBestBlock() == pindex->GetBlockHash());
            std::vector<CAnchorConfirmMessage> disconnectedConfirms; // dummy
            DisconnectResult res = ::ChainstateActive().DisconnectBlock(block, pindex, coins, mnview, disconnectedConfirms);
            if (res == DISCONNECT_FAILED) {
                return error("VerifyDB(): *** irrecoverable inconsistency in block data at %d, hash=%s", pindex->nHeight, pindex->GetBlockHash().ToString());
            }
            if (res == DISCONNECT_UNCLEAN) {
                nGoodTransactions = 0;
                pindexFailure = pindex;
            } else {
                nGoodTransactions += block.vtx.size();
            }
        }
        if (ShutdownRequested())
            return true;
    }
    if (pindexFailure)
        return error("VerifyDB(): *** coin database inconsistencies found (last %i blocks, %i good transactions before that)\n", ::ChainActive().Height() - pindexFailure->nHeight + 1, nGoodTransactions);

    // store block count as we move pindex at check level >= 4
    int block_count = ::ChainActive().Height() - pindex->nHeight;

    // check level 4: try reconnecting blocks
    if (nCheckLevel >= 4) {
        while (pindex != ::ChainActive().Tip()) {
            const int percentageDone = std::max(1, std::min(99, 100 - (int)(((double)(::ChainActive().Height() - pindex->nHeight)) / (double)nCheckDepth * 50)));
            if (reportDone < percentageDone/10) {
                // report every 10% step
                LogPrintf("[%d%%]...", percentageDone); /* Continued */
                reportDone = percentageDone/10;
            }
            uiInterface.ShowProgress(_("Verifying blocks...").translated, percentageDone, false);
            pindex = ::ChainActive().Next(pindex);
            CBlock block;
            if (!ReadBlockFromDisk(block, pindex, consensus))
                return error("VerifyDB(): *** ReadBlockFromDisk failed at %d, hash=%s", pindex->nHeight, pindex->GetBlockHash().ToString());

            bool dummyRewardedAnchors{};
<<<<<<< HEAD
            auto res = ::ChainstateActive().ConnectBlock(block, state, pindex, coins, mnview, chainparams, dummyRewardedAnchors);
=======
            auto r = XResultValue(evm_try_unsafe_create_queue(result, pindex->GetBlockTime()));
            if (!r) { return error("VerifyDB(): *** evm_try_unsafe_create_queue failed at %d, hash=%s", pindex->nHeight, pindex->GetBlockHash().ToString()); }
            uint64_t evmQueueId = *r;
            auto res = ::ChainstateActive().ConnectBlock(block, state, pindex, coins, mnview, chainparams, dummyRewardedAnchors, evmQueueId);
            XResultStatusLogged(evm_try_unsafe_remove_queue(result, evmQueueId));
>>>>>>> cf08bd96
            if (!res)
                return error("VerifyDB(): *** found unconnectable block at %d, hash=%s (%s)", pindex->nHeight, pindex->GetBlockHash().ToString(), FormatStateMessage(state));
            if (ShutdownRequested()) return true;
        }
    }

    LogPrintf("[DONE].\n");
    LogPrintf("No coin database inconsistencies in last %i blocks (%i transactions)\n", block_count, nGoodTransactions);

    return true;
}

/** Apply the effects of a block on the utxo cache, ignoring that it may already have been applied. */
bool CChainState::RollforwardBlock(const CBlockIndex* pindex, CCoinsViewCache& inputs, CCustomCSView& mnview, const CChainParams& params)
{
    // TODO: merge with ConnectBlock
    CBlock block;
    if (!ReadBlockFromDisk(block, pindex, params.GetConsensus())) {
        return error("ReplayBlock(): ReadBlockFromDisk failed at %d, hash=%s", pindex->nHeight, pindex->GetBlockHash().ToString());
    }

    for (const CTransactionRef& tx : block.vtx) {
        if (!tx->IsCoinBase()) {
            for (const CTxIn &txin : tx->vin) {
                inputs.SpendCoin(txin.prevout);
            }
        }
        // Pass check = true as every addition may be an overwrite.
        AddCoins(inputs, *tx, pindex->nHeight, true);

        /// @todo turn it on when you are sure it is safe
//        CheckCustomTx(mnview, inputs, *tx, params.GetConsensus(), pindex->nHeight, i, false);
    }
    return true;
}

bool CChainState::ReplayBlocks(const CChainParams& params, CCoinsView* view, CCustomCSView* mnview)
{
    LOCK(cs_main);

    CCoinsViewCache cache(view);
    CCustomCSView mncache(*mnview, paccountHistoryDB.get(), pburnHistoryDB.get(), pvaultHistoryDB.get());

    std::vector<uint256> hashHeads = view->GetHeadBlocks();
    if (hashHeads.empty()) return true; // We're already in a consistent state.
    if (hashHeads.size() != 2) return error("ReplayBlocks(): unknown inconsistent state");

    /// @todo may be it is possible to keep it run? how to safely connect blocks for mndb?
    return error("ReplayBlocks() turned off for safety reasons. Make reindex!");

    uiInterface.ShowProgress(_("Replaying blocks...").translated, 0, false);
    LogPrintf("Replaying blocks\n");

    const CBlockIndex* pindexOld = nullptr;  // Old tip during the interrupted flush.
    const CBlockIndex* pindexNew;            // New tip during the interrupted flush.
    const CBlockIndex* pindexFork = nullptr; // Latest block common to both the old and the new tip.

    if (m_blockman.m_block_index.count(hashHeads[0]) == 0) {
        return error("ReplayBlocks(): reorganization to unknown block requested");
    }
    pindexNew = m_blockman.m_block_index[hashHeads[0]];

    if (!hashHeads[1].IsNull()) { // The old tip is allowed to be 0, indicating it's the first flush.
        if (m_blockman.m_block_index.count(hashHeads[1]) == 0) {
            return error("ReplayBlocks(): reorganization from unknown block requested");
        }
        pindexOld = m_blockman.m_block_index[hashHeads[1]];
        pindexFork = LastCommonAncestor(pindexOld, pindexNew);
        assert(pindexFork != nullptr);
    }

    // Rollback along the old branch.
    while (pindexOld != pindexFork) {
        if (pindexOld->nHeight > 0) { // Never disconnect the genesis block.
            CBlock block;
            if (!ReadBlockFromDisk(block, pindexOld, params.GetConsensus())) {
                return error("RollbackBlock(): ReadBlockFromDisk() failed at %d, hash=%s", pindexOld->nHeight, pindexOld->GetBlockHash().ToString());
            }
            LogPrintf("Rolling back %s (%i)\n", pindexOld->GetBlockHash().ToString(), pindexOld->nHeight);
            std::vector<CAnchorConfirmMessage> disconnectedConfirms; // dummy
            DisconnectResult res = DisconnectBlock(block, pindexOld, cache, mncache, disconnectedConfirms);
            if (res == DISCONNECT_FAILED) {
                mncache.GetHistoryWriters().DiscardDB();
                return error("RollbackBlock(): DisconnectBlock failed at %d, hash=%s", pindexOld->nHeight, pindexOld->GetBlockHash().ToString());
            }
            // If DISCONNECT_UNCLEAN is returned, it means a non-existing UTXO was deleted, or an existing UTXO was
            // overwritten. It corresponds to cases where the block-to-be-disconnect never had all its operations
            // applied to the UTXO set. However, as both writing a UTXO and deleting a UTXO are idempotent operations,
            // the result is still a version of the UTXO set with the effects of that block undone.
        }
        pindexOld = pindexOld->pprev;
    }

    // Roll forward from the forking point to the new tip.
    int nForkHeight = pindexFork ? pindexFork->nHeight : 0;
    for (int nHeight = nForkHeight + 1; nHeight <= pindexNew->nHeight; ++nHeight) {
        const CBlockIndex* pindex = pindexNew->GetAncestor(nHeight);
        LogPrintf("Rolling forward %s (%i)\n", pindex->GetBlockHash().ToString(), nHeight);
        uiInterface.ShowProgress(_("Replaying blocks...").translated, (int) ((nHeight - nForkHeight) * 100.0 / (pindexNew->nHeight - nForkHeight)) , false);
        if (!RollforwardBlock(pindex, cache, mncache, params)) {
            mncache.GetHistoryWriters().DiscardDB();
            return false;
        }
    }

    cache.SetBestBlock(pindexNew->GetBlockHash());
    cache.Flush();
    mncache.Flush();
    mncache.GetHistoryWriters().FlushDB();
    uiInterface.ShowProgress("", 100, false);
    return true;
}

bool ReplayBlocks(const CChainParams& params, CCoinsView* view, CCustomCSView* mnview) {
    return ::ChainstateActive().ReplayBlocks(params, view, mnview);
}

//! Helper for CChainState::RewindBlockIndex
void CChainState::EraseBlockData(CBlockIndex* index)
{
    AssertLockHeld(cs_main);
    assert(!m_chain.Contains(index)); // Make sure this block isn't active

    // Reduce validity
    index->nStatus = std::min<unsigned int>(index->nStatus & BLOCK_VALID_MASK, BLOCK_VALID_TREE) | (index->nStatus & ~BLOCK_VALID_MASK);
    // Remove have-data flags.
    index->nStatus &= ~(BLOCK_HAVE_DATA | BLOCK_HAVE_UNDO);
    // Remove storage location.
    index->nFile = 0;
    index->nDataPos = 0;
    index->nUndoPos = 0;
    // Remove various other things
    index->nTx = 0;
    index->nChainTx = 0;
    index->nSequenceId = 0;
    // Make sure it gets written.
    setDirtyBlockIndex.insert(index);
    // Update indexes
    setBlockIndexCandidates.erase(index);
    auto ret = m_blockman.m_blocks_unlinked.equal_range(index->pprev);
    while (ret.first != ret.second) {
        if (ret.first->second == index) {
            m_blockman.m_blocks_unlinked.erase(ret.first++);
        } else {
            ++ret.first;
        }
    }
    // Mark parent as eligible for main chain again
    if (index->pprev && index->pprev->IsValid(BLOCK_VALID_TRANSACTIONS) && index->pprev->HaveTxsDownloaded()) {
        setBlockIndexCandidates.insert(index->pprev);
    }
}

bool CChainState::RewindBlockIndex(const CChainParams& params)
{
    // Note that during -reindex-chainstate we are called with an empty m_chain!

    // First erase all post-segwit blocks without witness not in the main chain,
    // as this can we done without costly DisconnectTip calls. Active
    // blocks will be dealt with below (releasing cs_main in between).
    {
        LOCK(cs_main);
        for (const auto& entry : m_blockman.m_block_index) {
            if (IsWitnessEnabled(entry.second->pprev, params.GetConsensus()) && !(entry.second->nStatus & BLOCK_OPT_WITNESS) && !m_chain.Contains(entry.second)) {
                EraseBlockData(entry.second);
            }
        }
    }

    // Find what height we need to reorganize to.
    CBlockIndex *tip;
    int nHeight = 1;
    {
        LOCK(cs_main);
        while (nHeight <= m_chain.Height()) {
            // Although SCRIPT_VERIFY_WITNESS is now generally enforced on all
            // blocks in ConnectBlock, we don't need to go back and
            // re-download/re-verify blocks from before segwit actually activated.
            if (IsWitnessEnabled(m_chain[nHeight - 1], params.GetConsensus()) && !(m_chain[nHeight]->nStatus & BLOCK_OPT_WITNESS)) {
                break;
            }
            nHeight++;
        }

        tip = m_chain.Tip();
    }
    // nHeight is now the height of the first insufficiently-validated block, or tipheight + 1

    CValidationState state;
    // Loop until the tip is below nHeight, or we reach a pruned block.
    while (!ShutdownRequested()) {
        {
            LOCK2(cs_main, ::mempool.cs);
            // Make sure nothing changed from under us (this won't happen because RewindBlockIndex runs before importing/network are active)
            assert(tip == m_chain.Tip());
            if (tip == nullptr || tip->nHeight < nHeight) break;
            if (fPruneMode && !(tip->nStatus & BLOCK_HAVE_DATA)) {
                // If pruning, don't try rewinding past the HAVE_DATA point;
                // since older blocks can't be served anyway, there's
                // no need to walk further, and trying to DisconnectTip()
                // will fail (and require a needless reindex/redownload
                // of the blockchain).
                break;
            }

            // Disconnect block
            if (!DisconnectTip(state, params, nullptr)) {
                return error("RewindBlockIndex: unable to disconnect block at height %i (%s)", tip->nHeight, FormatStateMessage(state));
            }

            // Reduce validity flag and have-data flags.
            // We do this after actual disconnecting, otherwise we'll end up writing the lack of data
            // to disk before writing the chainstate, resulting in a failure to continue if interrupted.
            // Note: If we encounter an insufficiently validated block that
            // is on m_chain, it must be because we are a pruning node, and
            // this block or some successor doesn't HAVE_DATA, so we were unable to
            // rewind all the way.  Blocks remaining on m_chain at this point
            // must not have their validity reduced.
            EraseBlockData(tip);

            tip = tip->pprev;
        }
        // Make sure the queue of validation callbacks doesn't grow unboundedly.
        LimitValidationInterfaceQueue();

        // Occasionally flush state to disk.
        if (!FlushStateToDisk(params, state, FlushStateMode::PERIODIC)) {
            LogPrintf("RewindBlockIndex: unable to flush state to disk (%s)\n", FormatStateMessage(state));
            return false;
        }
    }

    {
        LOCK(cs_main);
        if (m_chain.Tip() != nullptr) {
            // We can't prune block index candidates based on our tip if we have
            // no tip due to m_chain being empty!
            PruneBlockIndexCandidates();

            CheckBlockIndex(params.GetConsensus());
        }
    }

    return true;
}

bool RewindBlockIndex(const CChainParams& params) {
    if (!::ChainstateActive().RewindBlockIndex(params)) {
        return false;
    }

    LOCK(cs_main);
    if (::ChainActive().Tip() != nullptr) {
        // FlushStateToDisk can possibly read ::ChainActive(). Be conservative
        // and skip it here, we're about to -reindex-chainstate anyway, so
        // it'll get called a bunch real soon.
        CValidationState state;
        if (!::ChainstateActive().FlushStateToDisk(params, state, FlushStateMode::ALWAYS)) {
            LogPrintf("RewindBlockIndex: unable to flush state to disk (%s)\n", FormatStateMessage(state));
            return false;
        }
    }

    return true;
}

void CChainState::UnloadBlockIndex() {
    nBlockSequenceId = 1;
    setBlockIndexCandidates.clear();
}

// May NOT be used after any connections are up as much
// of the peer-processing logic assumes a consistent
// block index state
void UnloadBlockIndex()
{
    LOCK(cs_main);
    ::ChainActive().SetTip(nullptr);
    g_blockman.Unload();
    pindexBestInvalid = nullptr;
    pindexBestHeader = nullptr;
    mempool.clear();
    vinfoBlockFile.clear();
    nLastBlockFile = 0;
    setDirtyBlockIndex.clear();
    setDirtyFileInfo.clear();
    versionbitscache.Clear();
    for (int b = 0; b < VERSIONBITS_NUM_BITS; b++) {
        warningcache[b].clear();
    }
    fHavePruned = false;

    ::ChainstateActive().UnloadBlockIndex();
}

bool LoadBlockIndex(const CChainParams& chainparams)
{
    // Load block index from databases
    bool needs_init = fReindex;
    if (!fReindex) {
        bool ret = LoadBlockIndexDB(chainparams);
        if (!ret) return false;
        needs_init = g_blockman.m_block_index.empty();
    }

    if (needs_init) {
        // Everything here is for *new* reindex/DBs. Thus, though
        // LoadBlockIndexDB may have set fReindex if we shut down
        // mid-reindex previously, we don't check fReindex and
        // instead only check it prior to LoadBlockIndexDB to set
        // needs_init.

        LogPrintf("Initializing databases...\n");
    }
    return true;
}

bool CChainState::LoadGenesisBlock(const CChainParams& chainparams)
{
    LOCK(cs_main);

    // Check whether we're already initialized by checking for genesis in
    // m_blockman.m_block_index. Note that we can't use m_chain here, since it is
    // set based on the coins db, not the block index db, which is the only
    // thing loaded at this point.
    if (m_blockman.m_block_index.count(chainparams.GenesisBlock().GetHash()))
        return true;

    try {
        const CBlock& block = chainparams.GenesisBlock();
        FlatFilePos blockPos = SaveBlockToDisk(block, 0, chainparams, nullptr);
        if (blockPos.IsNull())
            return error("%s: writing genesis block to disk failed", __func__);
        CBlockIndex *pindex = m_blockman.AddToBlockIndex(block);
        ReceivedBlockTransactions(block, pindex, blockPos, chainparams.GetConsensus());
    } catch (const std::runtime_error& e) {
        return error("%s: failed to write genesis block: %s", __func__, e.what());
    }

    return true;
}

bool LoadGenesisBlock(const CChainParams& chainparams)
{
    return ::ChainstateActive().LoadGenesisBlock(chainparams);
}

void LoadExternalBlockFile(const CChainParams& chainparams, FILE* fileIn, FlatFilePos *dbp)
{
    // Map of disk positions for blocks with unknown parent (only used for reindex)
    static std::multimap<uint256, FlatFilePos> mapBlocksUnknownParent;
    int64_t nStart = GetTimeMillis();

    int nLoaded = 0;
    try {
        // This takes over fileIn and calls fclose() on it in the CBufferedFile destructor
        CBufferedFile blkdat(fileIn, 2*MAX_BLOCK_SERIALIZED_SIZE, MAX_BLOCK_SERIALIZED_SIZE+8, SER_DISK, CLIENT_VERSION);
        uint64_t nRewind = blkdat.GetPos();
        while (!blkdat.eof()) {
            if (ShutdownRequested()) return;

            blkdat.SetPos(nRewind);
            nRewind++; // start one byte further next time, in case of failure
            blkdat.SetLimit(); // remove former limit
            unsigned int nSize = 0;
            try {
                // locate a header
                unsigned char buf[CMessageHeader::MESSAGE_START_SIZE];
                blkdat.FindByte(chainparams.MessageStart()[0]);
                nRewind = blkdat.GetPos()+1;
                blkdat >> buf;
                if (memcmp(buf, chainparams.MessageStart(), CMessageHeader::MESSAGE_START_SIZE))
                    continue;
                // read size
                blkdat >> nSize;
                if (nSize < 80 || nSize > MAX_BLOCK_SERIALIZED_SIZE)
                    continue;
            } catch (const std::exception&) {
                // no valid block header found; don't complain
                break;
            }
            try {
                // read block
                uint64_t nBlockPos = blkdat.GetPos();
                if (dbp)
                    dbp->nPos = nBlockPos;
                blkdat.SetLimit(nBlockPos + nSize);
                blkdat.SetPos(nBlockPos);
                std::shared_ptr<CBlock> pblock = std::make_shared<CBlock>();
                CBlock& block = *pblock;
                blkdat >> block;
                nRewind = blkdat.GetPos();

                uint256 hash = block.GetHash();
                {
                    LOCK(cs_main);
                    // detect out of order blocks, and store them for later
                    if (hash != chainparams.GetConsensus().hashGenesisBlock && !LookupBlockIndex(block.hashPrevBlock)) {
                        LogPrint(BCLog::REINDEX, "%s: Out of order block %s, parent %s not known\n", __func__, hash.ToString(),
                                block.hashPrevBlock.ToString());
                        if (dbp)
                            mapBlocksUnknownParent.insert(std::make_pair(block.hashPrevBlock, *dbp));
                        continue;
                    }

                    // process in case the block isn't known yet
                    CBlockIndex* pindex = LookupBlockIndex(hash);
                    if (!pindex || (pindex->nStatus & BLOCK_HAVE_DATA) == 0) {
                      CValidationState state;
                      if (::ChainstateActive().AcceptBlock(pblock, state, chainparams, nullptr, true, dbp, nullptr)) {
                          nLoaded++;
                      }
                      if (state.IsError()) {
                          break;
                      }
                    } else if (hash != chainparams.GetConsensus().hashGenesisBlock && pindex->nHeight % 1000 == 0) {
                      LogPrint(BCLog::REINDEX, "Block Import: already had block %s at height %d\n", hash.ToString(), pindex->nHeight);
                    }
                }

                // Activate the genesis block so normal node progress can continue
                if (hash == chainparams.GetConsensus().hashGenesisBlock) {
                    CValidationState state;
                    if (!ActivateBestChain(state, chainparams)) {
                        break;
                    }
                }

                NotifyHeaderTip();

                // Recursively process earlier encountered successors of this block
                std::deque<uint256> queue;
                queue.push_back(hash);
                while (!queue.empty()) {
                    uint256 head = queue.front();
                    queue.pop_front();
                    std::pair<std::multimap<uint256, FlatFilePos>::iterator, std::multimap<uint256, FlatFilePos>::iterator> range = mapBlocksUnknownParent.equal_range(head);
                    while (range.first != range.second) {
                        std::multimap<uint256, FlatFilePos>::iterator it = range.first;
                        std::shared_ptr<CBlock> pblockrecursive = std::make_shared<CBlock>();
                        if (ReadBlockFromDisk(*pblockrecursive, it->second, chainparams.GetConsensus()))
                        {
                            LogPrint(BCLog::REINDEX, "%s: Processing out of order child %s of %s\n", __func__, pblockrecursive->GetHash().ToString(),
                                    head.ToString());
                            LOCK(cs_main);
                            CValidationState dummy;
                            if (::ChainstateActive().AcceptBlock(pblockrecursive, dummy, chainparams, nullptr, true, &it->second, nullptr))
                            {
                                nLoaded++;
                                queue.push_back(pblockrecursive->GetHash());
                            }
                        }
                        range.first++;
                        mapBlocksUnknownParent.erase(it);
                        NotifyHeaderTip();
                    }
                }
            } catch (const std::exception& e) {
                LogPrintf("%s: Deserialize or I/O error - %s\n", __func__, e.what());
            }
        }
    } catch (const std::runtime_error& e) {
        AbortNode(std::string("System error: ") + e.what());
    }
    LogPrintf("Loaded %i blocks from external file in %dms\n", nLoaded, GetTimeMillis() - nStart);
}

void CChainState::CheckBlockIndex(const Consensus::Params& consensusParams)
{
    if (!fCheckBlockIndex) {
        return;
    }

    LOCK(cs_main);

    // During a reindex, we read the genesis block and call CheckBlockIndex before ActivateBestChain,
    // so we have the genesis block in m_blockman.m_block_index but no active chain. (A few of the
    // tests when iterating the block tree require that m_chain has been initialized.)
    if (m_chain.Height() < 0) {
        assert(m_blockman.m_block_index.size() <= 1);
        return;
    }

    // Build forward-pointing map of the entire block tree.
    std::multimap<CBlockIndex*,CBlockIndex*> forward;
    for (const std::pair<const uint256, CBlockIndex*>& entry : m_blockman.m_block_index) {
        forward.insert(std::make_pair(entry.second->pprev, entry.second));
    }

    assert(forward.size() == m_blockman.m_block_index.size());

    std::pair<std::multimap<CBlockIndex*,CBlockIndex*>::iterator,std::multimap<CBlockIndex*,CBlockIndex*>::iterator> rangeGenesis = forward.equal_range(nullptr);
    CBlockIndex *pindex = rangeGenesis.first->second;
    rangeGenesis.first++;
    assert(rangeGenesis.first == rangeGenesis.second); // There is only one index entry with parent nullptr.

    // Iterate over the entire block tree, using depth-first search.
    // Along the way, remember whether there are blocks on the path from genesis
    // block being explored which are the first to have certain properties.
    size_t nNodes = 0;
    int nHeight = 0;
    CBlockIndex* pindexFirstInvalid = nullptr; // Oldest ancestor of pindex which is invalid.
    CBlockIndex* pindexFirstMissing = nullptr; // Oldest ancestor of pindex which does not have BLOCK_HAVE_DATA.
    CBlockIndex* pindexFirstNeverProcessed = nullptr; // Oldest ancestor of pindex for which nTx == 0.
    CBlockIndex* pindexFirstNotTreeValid = nullptr; // Oldest ancestor of pindex which does not have BLOCK_VALID_TREE (regardless of being valid or not).
    CBlockIndex* pindexFirstNotTransactionsValid = nullptr; // Oldest ancestor of pindex which does not have BLOCK_VALID_TRANSACTIONS (regardless of being valid or not).
    CBlockIndex* pindexFirstNotChainValid = nullptr; // Oldest ancestor of pindex which does not have BLOCK_VALID_CHAIN (regardless of being valid or not).
    CBlockIndex* pindexFirstNotScriptsValid = nullptr; // Oldest ancestor of pindex which does not have BLOCK_VALID_SCRIPTS (regardless of being valid or not).
    while (pindex != nullptr) {
        nNodes++;
        if (pindexFirstInvalid == nullptr && pindex->nStatus & BLOCK_FAILED_VALID) pindexFirstInvalid = pindex;
        if (pindexFirstMissing == nullptr && !(pindex->nStatus & BLOCK_HAVE_DATA)) pindexFirstMissing = pindex;
        if (pindexFirstNeverProcessed == nullptr && pindex->nTx == 0) pindexFirstNeverProcessed = pindex;
        if (pindex->pprev != nullptr && pindexFirstNotTreeValid == nullptr && (pindex->nStatus & BLOCK_VALID_MASK) < BLOCK_VALID_TREE) pindexFirstNotTreeValid = pindex;
        if (pindex->pprev != nullptr && pindexFirstNotTransactionsValid == nullptr && (pindex->nStatus & BLOCK_VALID_MASK) < BLOCK_VALID_TRANSACTIONS) pindexFirstNotTransactionsValid = pindex;
        if (pindex->pprev != nullptr && pindexFirstNotChainValid == nullptr && (pindex->nStatus & BLOCK_VALID_MASK) < BLOCK_VALID_CHAIN) pindexFirstNotChainValid = pindex;
        if (pindex->pprev != nullptr && pindexFirstNotScriptsValid == nullptr && (pindex->nStatus & BLOCK_VALID_MASK) < BLOCK_VALID_SCRIPTS) pindexFirstNotScriptsValid = pindex;

        // Begin: actual consistency checks.
        if (pindex->pprev == nullptr) {
            // Genesis block checks.
            assert(pindex->GetBlockHash() == consensusParams.hashGenesisBlock); // Genesis block's hash must match.
            assert(pindex == m_chain.Genesis()); // The current active chain's genesis block must be this block.
        }
        if (!pindex->HaveTxsDownloaded()) assert(pindex->nSequenceId <= 0); // nSequenceId can't be set positive for blocks that aren't linked (negative is used for preciousblock)
        // VALID_TRANSACTIONS is equivalent to nTx > 0 for all nodes (whether or not pruning has occurred).
        // HAVE_DATA is only equivalent to nTx > 0 (or VALID_TRANSACTIONS) if no pruning has occurred.
        if (!fHavePruned) {
            // If we've never pruned, then HAVE_DATA should be equivalent to nTx > 0
            assert(!(pindex->nStatus & BLOCK_HAVE_DATA) == (pindex->nTx == 0));
            assert(pindexFirstMissing == pindexFirstNeverProcessed);
        } else {
            // If we have pruned, then we can only say that HAVE_DATA implies nTx > 0
            if (pindex->nStatus & BLOCK_HAVE_DATA) assert(pindex->nTx > 0);
        }
        if (pindex->nStatus & BLOCK_HAVE_UNDO) assert(pindex->nStatus & BLOCK_HAVE_DATA);
        assert(((pindex->nStatus & BLOCK_VALID_MASK) >= BLOCK_VALID_TRANSACTIONS) == (pindex->nTx > 0)); // This is pruning-independent.
        // All parents having had data (at some point) is equivalent to all parents being VALID_TRANSACTIONS, which is equivalent to HaveTxsDownloaded().
        assert((pindexFirstNeverProcessed == nullptr) == pindex->HaveTxsDownloaded());
        assert((pindexFirstNotTransactionsValid == nullptr) == pindex->HaveTxsDownloaded());
        assert(pindex->nHeight == nHeight); // nHeight must be consistent.
        assert(pindex->pprev == nullptr || pindex->nChainWork >= pindex->pprev->nChainWork); // For every block except the genesis block, the chainwork must be larger than the parent's.
        assert(nHeight < 2 || (pindex->pskip && (pindex->pskip->nHeight < nHeight))); // The pskip pointer must point back for all but the first 2 blocks.
        assert(pindexFirstNotTreeValid == nullptr); // All m_blockman.m_block_index entries must at least be TREE valid
        if ((pindex->nStatus & BLOCK_VALID_MASK) >= BLOCK_VALID_TREE) assert(pindexFirstNotTreeValid == nullptr); // TREE valid implies all parents are TREE valid
        if ((pindex->nStatus & BLOCK_VALID_MASK) >= BLOCK_VALID_CHAIN) assert(pindexFirstNotChainValid == nullptr); // CHAIN valid implies all parents are CHAIN valid
        if ((pindex->nStatus & BLOCK_VALID_MASK) >= BLOCK_VALID_SCRIPTS) assert(pindexFirstNotScriptsValid == nullptr); // SCRIPTS valid implies all parents are SCRIPTS valid
        if (pindexFirstInvalid == nullptr) {
            // Checks for not-invalid blocks.
            assert((pindex->nStatus & BLOCK_FAILED_MASK) == 0); // The failed mask cannot be set for blocks without invalid parents.
        }
        if (!CBlockIndexWorkComparator()(pindex, m_chain.Tip()) && pindexFirstNeverProcessed == nullptr) {
            if (pindexFirstInvalid == nullptr) {
                // If this block sorts at least as good as the current tip and
                // is valid and we have all data for its parents, it must be in
                // setBlockIndexCandidates.  m_chain.Tip() must also be there
                // even if some data has been pruned.
                if (pindexFirstMissing == nullptr || pindex == m_chain.Tip()) {
                     assert(setBlockIndexCandidates.count(pindex));
                }
                // If some parent is missing, then it could be that this block was in
                // setBlockIndexCandidates but had to be removed because of the missing data.
                // In this case it must be in m_blocks_unlinked -- see test below.
            }
        } else { // If this block sorts worse than the current tip or some ancestor's block has never been seen, it cannot be in setBlockIndexCandidates.
            assert(setBlockIndexCandidates.count(pindex) == 0);
        }
        // Check whether this block is in m_blocks_unlinked.
        std::pair<std::multimap<CBlockIndex*,CBlockIndex*>::iterator,std::multimap<CBlockIndex*,CBlockIndex*>::iterator> rangeUnlinked = m_blockman.m_blocks_unlinked.equal_range(pindex->pprev);
        bool foundInUnlinked = false;
        while (rangeUnlinked.first != rangeUnlinked.second) {
            assert(rangeUnlinked.first->first == pindex->pprev);
            if (rangeUnlinked.first->second == pindex) {
                foundInUnlinked = true;
                break;
            }
            rangeUnlinked.first++;
        }
        if (pindex->pprev && (pindex->nStatus & BLOCK_HAVE_DATA) && pindexFirstNeverProcessed != nullptr && pindexFirstInvalid == nullptr) {
            // If this block has block data available, some parent was never received, and has no invalid parents, it must be in m_blocks_unlinked.
            assert(foundInUnlinked);
        }
        if (!(pindex->nStatus & BLOCK_HAVE_DATA)) assert(!foundInUnlinked); // Can't be in m_blocks_unlinked if we don't HAVE_DATA
        if (pindexFirstMissing == nullptr) assert(!foundInUnlinked); // We aren't missing data for any parent -- cannot be in m_blocks_unlinked.
        if (pindex->pprev && (pindex->nStatus & BLOCK_HAVE_DATA) && pindexFirstNeverProcessed == nullptr && pindexFirstMissing != nullptr) {
            // We HAVE_DATA for this block, have received data for all parents at some point, but we're currently missing data for some parent.
            assert(fHavePruned); // We must have pruned.
            // This block may have entered m_blocks_unlinked if:
            //  - it has a descendant that at some point had more work than the
            //    tip, and
            //  - we tried switching to that descendant but were missing
            //    data for some intermediate block between m_chain and the
            //    tip.
            // So if this block is itself better than m_chain.Tip() and it wasn't in
            // setBlockIndexCandidates, then it must be in m_blocks_unlinked.
            if (!CBlockIndexWorkComparator()(pindex, m_chain.Tip()) && setBlockIndexCandidates.count(pindex) == 0) {
                if (pindexFirstInvalid == nullptr) {
                    assert(foundInUnlinked);
                }
            }
        }
        // assert(pindex->GetBlockHash() == pindex->GetBlockHeader().GetHash()); // Perhaps too slow
        // End: actual consistency checks.

        // Try descending into the first subnode.
        std::pair<std::multimap<CBlockIndex*,CBlockIndex*>::iterator,std::multimap<CBlockIndex*,CBlockIndex*>::iterator> range = forward.equal_range(pindex);
        if (range.first != range.second) {
            // A subnode was found.
            pindex = range.first->second;
            nHeight++;
            continue;
        }
        // This is a leaf node.
        // Move upwards until we reach a node of which we have not yet visited the last child.
        while (pindex) {
            // We are going to either move to a parent or a sibling of pindex.
            // If pindex was the first with a certain property, unset the corresponding variable.
            if (pindex == pindexFirstInvalid) pindexFirstInvalid = nullptr;
            if (pindex == pindexFirstMissing) pindexFirstMissing = nullptr;
            if (pindex == pindexFirstNeverProcessed) pindexFirstNeverProcessed = nullptr;
            if (pindex == pindexFirstNotTreeValid) pindexFirstNotTreeValid = nullptr;
            if (pindex == pindexFirstNotTransactionsValid) pindexFirstNotTransactionsValid = nullptr;
            if (pindex == pindexFirstNotChainValid) pindexFirstNotChainValid = nullptr;
            if (pindex == pindexFirstNotScriptsValid) pindexFirstNotScriptsValid = nullptr;
            // Find our parent.
            CBlockIndex* pindexPar = pindex->pprev;
            // Find which child we just visited.
            std::pair<std::multimap<CBlockIndex*,CBlockIndex*>::iterator,std::multimap<CBlockIndex*,CBlockIndex*>::iterator> rangePar = forward.equal_range(pindexPar);
            while (rangePar.first->second != pindex) {
                assert(rangePar.first != rangePar.second); // Our parent must have at least the node we're coming from as child.
                rangePar.first++;
            }
            // Proceed to the next one.
            rangePar.first++;
            if (rangePar.first != rangePar.second) {
                // Move to the sibling.
                pindex = rangePar.first->second;
                break;
            } else {
                // Move up further.
                pindex = pindexPar;
                nHeight--;
                continue;
            }
        }
    }

    // Check that we actually traversed the entire map.
    assert(nNodes == forward.size());
}

std::string CBlockFileInfo::ToString() const
{
    return strprintf("CBlockFileInfo(blocks=%u, size=%u, heights=%u...%u, time=%s...%s)", nBlocks, nSize, nHeightFirst, nHeightLast, FormatISO8601Date(nTimeFirst), FormatISO8601Date(nTimeLast));
}

CBlockFileInfo* GetBlockFileInfo(size_t n)
{
    LOCK(cs_LastBlockFile);

    return &vinfoBlockFile.at(n);
}

ThresholdState VersionBitsTipState(const Consensus::Params& params, Consensus::DeploymentPos pos)
{
    LOCK(cs_main);
    return VersionBitsState(::ChainActive().Tip(), params, pos, versionbitscache);
}

BIP9Stats VersionBitsTipStatistics(const Consensus::Params& params, Consensus::DeploymentPos pos)
{
    LOCK(cs_main);
    return VersionBitsStatistics(::ChainActive().Tip(), params, pos);
}

int VersionBitsTipStateSinceHeight(const Consensus::Params& params, Consensus::DeploymentPos pos)
{
    LOCK(cs_main);
    return VersionBitsStateSinceHeight(::ChainActive().Tip(), params, pos, versionbitscache);
}

static const uint64_t MEMPOOL_DUMP_VERSION = 1;

bool LoadMempool(CTxMemPool& pool)
{
    const CChainParams& chainparams = Params();
    int64_t nExpiryTimeout = gArgs.GetArg("-mempoolexpiry", DEFAULT_MEMPOOL_DVM_EXPIRY) * 60 * 60;
    int64_t nExpiryEVMTimeout = gArgs.GetArg("-mempoolexpiryevm", DEFAULT_MEMPOOL_EVM_EXPIRY) * 60 * 60;
    FILE* filestr = fsbridge::fopen(GetDataDir() / "mempool.dat", "rb");
    CAutoFile file(filestr, SER_DISK, CLIENT_VERSION);
    if (file.IsNull()) {
        LogPrintf("Failed to open mempool file from disk. Continuing anyway.\n");
        return false;
    }

    int64_t count = 0;
    int64_t expired = 0;
    int64_t failed = 0;
    int64_t already_there = 0;
    int64_t nNow = GetTime();

    try {
        uint64_t version;
        file >> version;
        if (version != MEMPOOL_DUMP_VERSION) {
            return false;
        }
        uint64_t num;
        file >> num;
        while (num--) {
            CTransactionRef tx;
            int64_t nTime;
            int64_t nFeeDelta;
            file >> tx;
            file >> nTime;
            file >> nFeeDelta;

            CAmount amountdelta = nFeeDelta;
            if (amountdelta) {
                pool.PrioritiseTransaction(tx->GetHash(), amountdelta);
            }

            std::vector<unsigned char> metadata;
            CustomTxType txType = GuessCustomTxType(*tx, metadata, true);
            auto isEVMTx = txType == CustomTxType::EvmTx || txType == CustomTxType::TransferDomain;

            CValidationState state;
            if ((isEVMTx && (nTime + nExpiryEVMTimeout > nNow)) || (nTime + nExpiryTimeout > nNow)) {
                LOCK(cs_main);
                AcceptToMemoryPoolWithTime(chainparams, pool, state, tx, nullptr /* pfMissingInputs */, nTime,
                                           nullptr /* plTxnReplaced */, false /* bypass_limits */, 0 /* nAbsurdFee */,
                                           false /* test_accept */);
                if (state.IsValid()) {
                    ++count;
                } else {
                    // mempool may contain the transaction already, e.g. from
                    // wallet(s) having loaded it while we were processing
                    // mempool transactions; consider these as valid, instead of
                    // failed, but mark them as 'already there'
                    if (pool.exists(tx->GetHash())) {
                        ++already_there;
                    } else {
                        ++failed;
                    }
                }
            } else {
                ++expired;
            }
            if (ShutdownRequested())
                return false;
        }
        std::map<uint256, CAmount> mapDeltas;
        file >> mapDeltas;

        for (const auto& i : mapDeltas) {
            pool.PrioritiseTransaction(i.first, i.second);
        }
    } catch (const std::exception& e) {
        LogPrintf("Failed to deserialize mempool data on disk: %s. Continuing anyway.\n", e.what());
        return false;
    }

    LogPrintf("Imported mempool transactions from disk: %i succeeded, %i failed, %i expired, %i already there\n", count, failed, expired, already_there);
    return true;
}

bool DumpMempool(const CTxMemPool& pool)
{
    int64_t start = GetTimeMicros();

    std::map<uint256, CAmount> mapDeltas;
    std::vector<TxMempoolInfo> vinfo;

    static Mutex dump_mutex;
    LOCK(dump_mutex);

    {
        LOCK(pool.cs);
        for (const auto &i : pool.mapDeltas) {
            mapDeltas[i.first] = i.second;
        }
        vinfo = pool.infoAll();
    }

    int64_t mid = GetTimeMicros();

    try {
        FILE* filestr = fsbridge::fopen(GetDataDir() / "mempool.dat.new", "wb");
        if (!filestr) {
            return false;
        }

        CAutoFile file(filestr, SER_DISK, CLIENT_VERSION);

        uint64_t version = MEMPOOL_DUMP_VERSION;
        file << version;

        file << (uint64_t)vinfo.size();
        for (const auto& i : vinfo) {
            file << *(i.tx);
            file << (int64_t)i.nTime;
            file << (int64_t)i.nFeeDelta;
            mapDeltas.erase(i.tx->GetHash());
        }

        file << mapDeltas;
        if (!FileCommit(file.Get()))
            throw std::runtime_error("FileCommit failed");
        file.fclose();
        RenameOver(GetDataDir() / "mempool.dat.new", GetDataDir() / "mempool.dat");
        int64_t last = GetTimeMicros();
        LogPrintf("Dumped mempool: %gs to copy, %gs to dump\n", (mid-start)*MICRO, (last-mid)*MICRO);
    } catch (const std::exception& e) {
        LogPrintf("Failed to dump mempool: %s. Continuing anyway.\n", e.what());
        return false;
    }
    return true;
}

//! Guess how far we are in the verification process at the given block index
//! require cs_main if pindex has not been validated yet (because nChainTx might be unset)
double GuessVerificationProgress(const ChainTxData& data, const CBlockIndex *pindex) {
    if (pindex == nullptr)
        return 0.0;

    int64_t nNow = time(nullptr);

    double fTxTotal;

    if (pindex->nChainTx <= data.nTxCount) {
        fTxTotal = data.nTxCount + (nNow - data.nTime) * data.dTxRate;
    } else {
        fTxTotal = pindex->nChainTx + (nNow - pindex->GetBlockTime()) * data.dTxRate;
    }

    return pindex->nChainTx / fTxTotal;
}

class CMainCleanup
{
public:
    CMainCleanup() {}
    ~CMainCleanup() {
        // block headers
        BlockMap::iterator it1 = g_blockman.m_block_index.begin();
        for (; it1 != g_blockman.m_block_index.end(); it1++)
            delete (*it1).second;
        g_blockman.m_block_index.clear();
    }
};
static CMainCleanup instance_of_cmaincleanup;<|MERGE_RESOLUTION|>--- conflicted
+++ resolved
@@ -2369,7 +2369,7 @@
  *  Validity checks that depend on the UTXO set are also done; ConnectBlock ()
  *  can fail if those validity checks fail (among other reasons). */
 bool CChainState::ConnectBlock(const CBlock& block, CValidationState& state, CBlockIndex* pindex,
-                  CCoinsViewCache& view, CCustomCSView& mnview, const CChainParams& chainparams, bool & rewardedAnchors, bool fJustCheck)
+                  CCoinsViewCache& view, CCustomCSView& mnview, const CChainParams& chainparams, bool & rewardedAnchors, uint64_t evmQueueId, bool fJustCheck)
 {
     AssertLockHeld(cs_main);
     assert(pindex);
@@ -2445,6 +2445,7 @@
                 AddCoins(view, *block.vtx[i], 0);
             }
         }
+        XResultThrowOnErr(evm_try_unsafe_remove_queue(result, evmQueueId));
         return true;
     }
 
@@ -2648,13 +2649,6 @@
 
     const auto consensus = chainparams.GetConsensus();
     auto isEvmEnabledForBlock = IsEVMEnabled(pindex->nHeight, mnview, consensus);
-
-    uint64_t evmQueueId{};
-    if (isEvmEnabledForBlock) {
-        auto r = XResultValueLogged(evm_try_unsafe_create_queue(result, pindex->GetBlockTime()));
-        if (!r) return Res::Err("Failed to create queue");
-        evmQueueId = *r;
-    }
 
     // Execute TXs
     for (unsigned int i = 0; i < block.vtx.size(); i++)
@@ -3382,7 +3376,8 @@
         CCoinsViewCache view(&CoinsTip());
         CCustomCSView mnview(*pcustomcsview, paccountHistoryDB.get(), pburnHistoryDB.get(), pvaultHistoryDB.get());
         bool rewardedAnchors{};
-        auto invalidStateReturn = [&](CValidationState& s, CBlockIndex* p, CCustomCSView& m) {
+        auto invalidStateReturn = [&](CValidationState& s, CBlockIndex* p, CCustomCSView& m, uint64_t q) {
+            XResultThrowOnErr(evm_try_unsafe_remove_queue(result, q));
             if (s.IsInvalid()) {
                 InvalidBlockFound(p, s);
             }
@@ -3390,17 +3385,13 @@
             return error("ConnectBlock %s failed, %s", p->GetBlockHash().ToString(), FormatStateMessage(s));
         };
 
-<<<<<<< HEAD
-        bool rv = ConnectBlock(blockConnecting, state, pindexNew, view, mnview, chainparams, rewardedAnchors, false);
-=======
         auto r = XResultValue(evm_try_unsafe_create_queue(result, pindexNew->GetBlockTime()));
         if (!r) { return invalidStateReturn(state, pindexNew, mnview, 0); }
         uint64_t evmQueueId = *r;
 
         bool rv = ConnectBlock(blockConnecting, state, pindexNew, view, mnview, chainparams, rewardedAnchors, evmQueueId, false);
->>>>>>> cf08bd96
         GetMainSignals().BlockChecked(blockConnecting, state);
-        if (!rv) { return invalidStateReturn(state, pindexNew, mnview); }
+        if (!rv) { return invalidStateReturn(state, pindexNew, mnview, evmQueueId); }
 
         nTime3 = GetTimeMicros(); nTimeConnectTotal += nTime3 - nTime2;
         LogPrint(BCLog::BENCH, "  - Connect total: %.2fms [%.2fs (%.2fms/blk)]\n", (nTime3 - nTime2) * MILLI, nTimeConnectTotal * MICRO, nTimeConnectTotal * MILLI / nBlocksTotal);
@@ -4936,30 +4927,31 @@
     indexDummy.phashBlock = &block_hash;
     CheckContextState ctxState;
 
-<<<<<<< HEAD
-=======
     auto r = XResultValue(evm_try_unsafe_create_queue(result, indexDummy.GetBlockTime()));
     if (!r) { return error("%s: Consensus::ContextualCheckBlockHeader: error creating EVM queue", __func__); }
     uint64_t evmQueueId = *r;
 
->>>>>>> cf08bd96
     // NOTE: ContextualCheckProofOfStake is called by CheckBlock
     auto res = ContextualCheckBlockHeader(block, state, chainparams, pindexPrev, GetAdjustedTime());
     if (!res) {
+        XResultStatusLogged(evm_try_unsafe_remove_queue(result, evmQueueId));
         return error("%s: Consensus::ContextualCheckBlockHeader: %s", __func__, FormatStateMessage(state));
     }
 
     res = CheckBlock(block, state, chainparams.GetConsensus(), ctxState, false, indexDummy.nHeight, fCheckMerkleRoot);
     if (!res) {
+        XResultStatusLogged(evm_try_unsafe_remove_queue(result, evmQueueId));
         return error("%s: Consensus::CheckBlock: %s", __func__, FormatStateMessage(state));
     }
 
     res = ContextualCheckBlock(block, state, chainparams.GetConsensus(), pindexPrev);
     if (!res) {
+        XResultStatusLogged(evm_try_unsafe_remove_queue(result, evmQueueId));
         return error("%s: Consensus::ContextualCheckBlock: %s", __func__, FormatStateMessage(state));
     }
 
-    res = ::ChainstateActive().ConnectBlock(block, state, &indexDummy, viewNew, mnview, chainparams, dummyRewardedAnchors, true);
+    res = ::ChainstateActive().ConnectBlock(block, state, &indexDummy, viewNew, mnview, chainparams, dummyRewardedAnchors, evmQueueId, true);
+    XResultStatusLogged(evm_try_unsafe_remove_queue(result, evmQueueId));
     if (!res) return false;
 
     assert(state.IsValid());
@@ -5426,15 +5418,11 @@
                 return error("VerifyDB(): *** ReadBlockFromDisk failed at %d, hash=%s", pindex->nHeight, pindex->GetBlockHash().ToString());
 
             bool dummyRewardedAnchors{};
-<<<<<<< HEAD
-            auto res = ::ChainstateActive().ConnectBlock(block, state, pindex, coins, mnview, chainparams, dummyRewardedAnchors);
-=======
             auto r = XResultValue(evm_try_unsafe_create_queue(result, pindex->GetBlockTime()));
             if (!r) { return error("VerifyDB(): *** evm_try_unsafe_create_queue failed at %d, hash=%s", pindex->nHeight, pindex->GetBlockHash().ToString()); }
             uint64_t evmQueueId = *r;
             auto res = ::ChainstateActive().ConnectBlock(block, state, pindex, coins, mnview, chainparams, dummyRewardedAnchors, evmQueueId);
             XResultStatusLogged(evm_try_unsafe_remove_queue(result, evmQueueId));
->>>>>>> cf08bd96
             if (!res)
                 return error("VerifyDB(): *** found unconnectable block at %d, hash=%s (%s)", pindex->nHeight, pindex->GetBlockHash().ToString(), FormatStateMessage(state));
             if (ShutdownRequested()) return true;
