// Copyright (c) 2009-2010 Satoshi Nakamoto
// Copyright (c) 2009-2018 The Bitcoin Core developers
// Distributed under the MIT software license, see the accompanying
// file LICENSE or http://www.opensource.org/licenses/mit-license.php.

#include <validation.h>

#include <arith_uint256.h>
#include <chain.h>
#include <chainparams.h>
#include <checkqueue.h>
#include <consensus/consensus.h>
#include <consensus/merkle.h>
#include <consensus/tx_check.h>
#include <consensus/tx_verify.h>
#include <consensus/validation.h>
#include <core_io.h> /// ValueFromAmount
#include <cuckoocache.h>
#include <flatfile.h>
#include <hash.h>
#include <index/txindex.h>
#include <masternodes/accountshistory.h>
#include <masternodes/anchors.h>
#include <masternodes/futureswap.h>
#include <masternodes/govvariables/attributes.h>
#include <masternodes/govvariables/loan_daily_reward.h>
#include <masternodes/govvariables/lp_daily_dfi_reward.h>
#include <masternodes/govvariables/lp_splits.h>
#include <masternodes/govvariables/loan_splits.h>
#include <masternodes/masternodes.h>
#include <masternodes/mn_checks.h>
#include <masternodes/vaulthistory.h>
#include <policy/fees.h>
#include <policy/policy.h>
#include <policy/settings.h>
#include <pos.h>
#include <pos_kernel.h>
#include <primitives/block.h>
#include <primitives/transaction.h>
#include <random.h>
#include <reverse_iterator.h>
#include <script/script.h>
#include <script/sigcache.h>
#include <script/standard.h>
#include <spv/spv_wrapper.h>
#include <shutdown.h>
#include <timedata.h>
#include <tinyformat.h>
#include <txdb.h>
#include <txmempool.h>
#include <ui_interface.h>
#include <uint256.h>
#include <undo.h>
#include <util/moneystr.h>
#include <util/rbf.h>
#include <util/strencodings.h>
#include <util/system.h>
#include <util/translation.h>
#include <util/validation.h>
#include <validationinterface.h>
#include <warnings.h>

#include <wallet/wallet.h>
#include <net_processing.h>

#include <future>
#include <string>

#include <boost/algorithm/string/replace.hpp>

#if defined(NDEBUG)
# error "Defi cannot be compiled without assertions."
#endif

#define MICRO 0.000001
#define MILLI 0.001

bool CBlockIndexWorkComparator::operator()(const CBlockIndex *pa, const CBlockIndex *pb) const {
    // First sort by most total work, ...
    if (pa->nChainWork > pb->nChainWork) return false;
    if (pa->nChainWork < pb->nChainWork) return true;

    // ... then by earliest time received, ...
    if (pa->nSequenceId < pb->nSequenceId) return false;
    if (pa->nSequenceId > pb->nSequenceId) return true;

    // Use pointer address as tie breaker (should only happen with blocks
    // loaded from disk, as those all have id 0).
    if (pa < pb) return false;
    if (pa > pb) return true;

    // Identical blocks.
    return false;
}

namespace {
BlockManager g_blockman;

// Store subsidy at each reduction
std::map<uint32_t, CAmount> subsidyReductions;
} // anon namespace

std::unique_ptr<CChainState> g_chainstate;

CChainState& ChainstateActive() {
    assert(g_chainstate);
    return *g_chainstate;
}

CChain& ChainActive() {
    assert(g_chainstate);
    return g_chainstate->m_chain;
}

/**
 * Mutex to guard access to validation specific variables, such as reading
 * or changing the chainstate.
 *
 * This may also need to be locked when updating the transaction pool, e.g. on
 * AcceptToMemoryPool. See CTxMemPool::cs comment for details.
 *
 * The transaction pool has a separate lock to allow reading from it and the
 * chainstate at the same time.
 */
RecursiveMutex cs_main;

CBlockIndex *pindexBestHeader = nullptr;
Mutex g_best_block_mutex;
std::condition_variable g_best_block_cv;
uint256 g_best_block;
bool g_parallel_script_checks{false};
std::atomic_bool fImporting(false);
std::atomic_bool fReindex(false);
bool fHavePruned = false;
bool fPruneMode = false;
bool fRequireStandard = true;
bool fCheckBlockIndex = false;
size_t nCoinCacheUsage = 5000 * 300;
size_t nCustomMemUsage = nDefaultDbCache << 10;
uint64_t nPruneTarget = 0;
bool fIsFakeNet = false;
int64_t nMaxTipAge = DEFAULT_MAX_TIP_AGE;

uint256 hashAssumeValid;
arith_uint256 nMinimumChainWork;

CFeeRate minRelayTxFee = CFeeRate(DEFAULT_MIN_RELAY_TX_FEE);

CBlockPolicyEstimator feeEstimator;
CTxMemPool mempool(&feeEstimator);

/** Constant stuff for coinbase transactions we create: */
CScript COINBASE_FLAGS;

// used for db compacting
TBytes compactBegin;
TBytes compactEnd;

// Internal stuff
namespace {
    CBlockIndex* pindexBestInvalid = nullptr;

    CCriticalSection cs_LastBlockFile;
    std::vector<CBlockFileInfo> vinfoBlockFile;
    int nLastBlockFile = 0;
    /** Global flag to indicate we should check to see if there are
     *  block/undo files that should be deleted.  Set on startup
     *  or if we allocate more file space when we're in prune mode
     */
    bool fCheckForPruning = false;

    /** Dirty block index entries. */
    std::set<CBlockIndex*> setDirtyBlockIndex;

    /** Dirty block file entries. */
    std::set<int> setDirtyFileInfo;
} // anon namespace

CBlockIndex* LookupBlockIndex(const uint256& hash)
{
    //std::cout << "!!!LookupBlockIndex : " << hash.ToString() << std::endl;
    AssertLockHeld(cs_main);
    BlockMap::const_iterator it = g_blockman.m_block_index.find(hash);
    return it == g_blockman.m_block_index.end() ? nullptr : it->second;
}

CBlockIndex* FindForkInGlobalIndex(const CChain& chain, const CBlockLocator& locator)
{
    AssertLockHeld(cs_main);

    // Find the latest block common to locator and chain - we expect that
    // locator.vHave is sorted descending by height.
    for (const uint256& hash : locator.vHave) {
        CBlockIndex* pindex = LookupBlockIndex(hash);
        if (pindex) {
            if (chain.Contains(pindex))
                return pindex;
            if (pindex->GetAncestor(chain.Height()) == chain.Tip()) {
                return chain.Tip();
            }
        }
    }
    return chain.Genesis();
}

std::unique_ptr<CBlockTreeDB> pblocktree;

// See definition for documentation
static void FindFilesToPruneManual(std::set<int>& setFilesToPrune, int nManualPruneHeight);
static void FindFilesToPrune(std::set<int>& setFilesToPrune, uint64_t nPruneAfterHeight);
bool CheckInputs(const CTransaction& tx, CValidationState &state, const CCoinsViewCache &inputs, bool fScriptChecks, unsigned int flags, bool cacheSigStore, bool cacheFullScriptStore, PrecomputedTransactionData& txdata, std::vector<CScriptCheck> *pvChecks = nullptr);
static FILE* OpenUndoFile(const FlatFilePos &pos, bool fReadOnly = false);
static FlatFileSeq BlockFileSeq();
static FlatFileSeq UndoFileSeq();

bool CheckFinalTx(const CTransaction &tx, int flags)
{
    AssertLockHeld(cs_main);

    // By convention a negative value for flags indicates that the
    // current network-enforced consensus rules should be used. In
    // a future soft-fork scenario that would mean checking which
    // rules would be enforced for the next block and setting the
    // appropriate flags. At the present time no soft-forks are
    // scheduled, so no flags are set.
    flags = std::max(flags, 0);

    // CheckFinalTx() uses ::ChainActive().Height()+1 to evaluate
    // nLockTime because when IsFinalTx() is called within
    // CBlock::AcceptBlock(), the height of the block *being*
    // evaluated is what is used. Thus if we want to know if a
    // transaction can be part of the *next* block, we need to call
    // IsFinalTx() with one more than ::ChainActive().Height().
    const int nBlockHeight = ::ChainActive().Height() + 1;

    // BIP113 requires that time-locked transactions have nLockTime set to
    // less than the median time of the previous block they're contained in.
    // When the next block is created its previous block will be the current
    // chain tip, so we use that to calculate the median time passed to
    // IsFinalTx() if LOCKTIME_MEDIAN_TIME_PAST is set.
    const int64_t nBlockTime = (flags & LOCKTIME_MEDIAN_TIME_PAST)
                             ? ::ChainActive().Tip()->GetMedianTimePast()
                             : GetAdjustedTime();

    return IsFinalTx(tx, nBlockHeight, nBlockTime);
}

bool TestLockPointValidity(const LockPoints* lp)
{
    AssertLockHeld(cs_main);
    assert(lp);
    // If there are relative lock times then the maxInputBlock will be set
    // If there are no relative lock times, the LockPoints don't depend on the chain
    if (lp->maxInputBlock) {
        // Check whether ::ChainActive() is an extension of the block at which the LockPoints
        // calculation was valid.  If not LockPoints are no longer valid
        if (!::ChainActive().Contains(lp->maxInputBlock)) {
            return false;
        }
    }

    // LockPoints still valid
    return true;
}

bool CheckSequenceLocks(const CTxMemPool& pool, const CTransaction& tx, int flags, LockPoints* lp, bool useExistingLockPoints)
{
    AssertLockHeld(cs_main);
    AssertLockHeld(pool.cs);

    CBlockIndex* tip = ::ChainActive().Tip();
    assert(tip != nullptr);

    CBlockIndex index;
    index.pprev = tip;
    // CheckSequenceLocks() uses ::ChainActive().Height()+1 to evaluate
    // height based locks because when SequenceLocks() is called within
    // ConnectBlock (), the height of the block *being*
    // evaluated is what is used.
    // Thus if we want to know if a transaction can be part of the
    // *next* block, we need to use one more than ::ChainActive().Height()
    index.nHeight = tip->nHeight + 1;

    std::pair<int, int64_t> lockPair;
    if (useExistingLockPoints) {
        assert(lp);
        lockPair.first = lp->height;
        lockPair.second = lp->time;
    }
    else {
        // CoinsTip() contains the UTXO set for ::ChainActive().Tip()
        CCoinsViewMemPool viewMemPool(&::ChainstateActive().CoinsTip(), pool);
        std::vector<int> prevheights;
        prevheights.resize(tx.vin.size());
        for (size_t txinIndex = 0; txinIndex < tx.vin.size(); txinIndex++) {
            const CTxIn& txin = tx.vin[txinIndex];
            Coin coin;
            if (!viewMemPool.GetCoin(txin.prevout, coin)) {
                return error("%s: Missing input", __func__);
            }
            if (coin.nHeight == MEMPOOL_HEIGHT) {
                // Assume all mempool transaction confirm in the next block
                prevheights[txinIndex] = tip->nHeight + 1;
            } else {
                prevheights[txinIndex] = coin.nHeight;
            }
        }
        lockPair = CalculateSequenceLocks(tx, flags, &prevheights, index);
        if (lp) {
            lp->height = lockPair.first;
            lp->time = lockPair.second;
            // Also store the hash of the block with the highest height of
            // all the blocks which have sequence locked prevouts.
            // This hash needs to still be on the chain
            // for these LockPoint calculations to be valid
            // Note: It is impossible to correctly calculate a maxInputBlock
            // if any of the sequence locked inputs depend on unconfirmed txs,
            // except in the special case where the relative lock time/height
            // is 0, which is equivalent to no sequence lock. Since we assume
            // input height of tip+1 for mempool txs and test the resulting
            // lockPair from CalculateSequenceLocks against tip+1.  We know
            // EvaluateSequenceLocks will fail if there was a non-zero sequence
            // lock on a mempool input, so we can use the return value of
            // CheckSequenceLocks to indicate the LockPoints validity
            int maxInputHeight = 0;
            for (const int height : prevheights) {
                // Can ignore mempool inputs since we'll fail if they had non-zero locks
                if (height != tip->nHeight+1) {
                    maxInputHeight = std::max(maxInputHeight, height);
                }
            }
            lp->maxInputBlock = tip->GetAncestor(maxInputHeight);
        }
    }
    return EvaluateSequenceLocks(index, lockPair);
}

// Returns the script flags which should be checked for a given block
static unsigned int GetBlockScriptFlags(const CBlockIndex* pindex, const Consensus::Params& chainparams);

static void LimitMempoolSize(CTxMemPool& pool, size_t limit, unsigned long age)
    EXCLUSIVE_LOCKS_REQUIRED(pool.cs, ::cs_main)
{
    int expired = pool.Expire(GetTime() - age);
    if (expired != 0) {
        LogPrint(BCLog::MEMPOOL, "Expired %i transactions from the memory pool\n", expired);
    }

    std::vector<COutPoint> vNoSpendsRemaining;
    pool.TrimToSize(limit, &vNoSpendsRemaining);
    for (const COutPoint& removed : vNoSpendsRemaining)
        ::ChainstateActive().CoinsTip().Uncache(removed);
}

static bool IsCurrentForFeeEstimation() EXCLUSIVE_LOCKS_REQUIRED(cs_main)
{
    AssertLockHeld(cs_main);
    if (::ChainstateActive().IsInitialBlockDownload())
        return false;
    if (::ChainActive().Tip()->GetBlockTime() < (GetTime() - MAX_FEE_ESTIMATION_TIP_AGE))
        return false;
    if (::ChainActive().Height() < pindexBestHeader->nHeight - 1)
        return false;
    return true;
}

/* Make mempool consistent after a reorg, by re-adding or recursively erasing
 * disconnected block transactions from the mempool, and also removing any
 * other transactions from the mempool that are no longer valid given the new
 * tip/height.
 *
 * Note: we assume that disconnectpool only contains transactions that are NOT
 * confirmed in the current chain nor already in the mempool (otherwise,
 * in-mempool descendants of such transactions would be removed).
 *
 * Passing fAddToMempool=false will skip trying to add the transactions back,
 * and instead just erase from the mempool as needed.
 */

static void UpdateMempoolForReorg(DisconnectedBlockTransactions& disconnectpool, bool fAddToMempool) EXCLUSIVE_LOCKS_REQUIRED(cs_main, ::mempool.cs)
{
    AssertLockHeld(cs_main);
    AssertLockHeld(::mempool.cs);
    std::vector<uint256> vHashUpdate;
    // disconnectpool's insertion_order index sorts the entries from
    // oldest to newest, but the oldest entry will be the last tx from the
    // latest mined block that was disconnected.
    // Iterate disconnectpool in reverse, so that we add transactions
    // back to the mempool starting with the earliest transaction that had
    // been previously seen in a block.
    TBytes dummy;
    bool possibleMintTokenAffected{false};
    auto it = disconnectpool.queuedTx.get<insertion_order>().rbegin();
    while (it != disconnectpool.queuedTx.get<insertion_order>().rend()) {
        if (GuessCustomTxType(**it, dummy) == CustomTxType::CreateToken) // regardless of fAddToMempool and prooven CreateTokenTx
            possibleMintTokenAffected = true;

        // ignore validation errors in resurrected transactions
        CValidationState stateDummy;
        if (!fAddToMempool || (*it)->IsCoinBase() ||
            !AcceptToMemoryPool(mempool, stateDummy, *it, nullptr /* pfMissingInputs */,
                                nullptr /* plTxnReplaced */, true /* bypass_limits */, 0 /* nAbsurdFee */)) {
            // If the transaction doesn't make it in to the mempool, remove any
            // transactions that depend on it (which would now be orphans).
            mempool.removeRecursive(**it, MemPoolRemovalReason::REORG);
        } else if (mempool.exists((*it)->GetHash())) {
            vHashUpdate.push_back((*it)->GetHash());
        }
        ++it;
    }
    disconnectpool.queuedTx.clear();

    // remove affected MintTokenTxs
    /// @todo tokens: refactor to mempool method?
    if (possibleMintTokenAffected) {
        std::vector<uint256> mintTokensToRemove; // not sure about tx refs safety while recursive deletion, so hashes
        for (const CTxMemPoolEntry& e : mempool.mapTx) {
            auto tx = e.GetTx();
            if (GuessCustomTxType(tx, dummy) == CustomTxType::MintToken) {
                auto values = tx.GetValuesOut();
                for (auto const & pair : values) {
                    if (pair.first == DCT_ID{0})
                        continue;
                    // remove only if token does not exist any more
                    if (!pcustomcsview->GetToken(pair.first)) {
                        mintTokensToRemove.push_back(tx.GetHash());
                    }
                }
            }
        }
        for (uint256 const & hash : mintTokensToRemove) {
            CTransactionRef tx = mempool.get(hash);
            if (tx)
                mempool.removeRecursive(*tx, MemPoolRemovalReason::REORG);
        }
    }

    // AcceptToMemoryPool/addUnchecked all assume that new mempool entries have
    // no in-mempool children, which is generally not true when adding
    // previously-confirmed transactions back to the mempool.
    // UpdateTransactionsFromBlock finds descendants of any transactions in
    // the disconnectpool that were added back and cleans up the mempool state.
    mempool.UpdateTransactionsFromBlock(vHashUpdate);

    // We also need to remove any now-immature transactions
    mempool.removeForReorg(&::ChainstateActive().CoinsTip(), ::ChainActive().Tip()->nHeight + 1, STANDARD_LOCKTIME_VERIFY_FLAGS);
    // Re-limit mempool size, in case we added any transactions
    LimitMempoolSize(mempool, gArgs.GetArg("-maxmempool", DEFAULT_MAX_MEMPOOL_SIZE) * 1000000, gArgs.GetArg("-mempoolexpiry", DEFAULT_MEMPOOL_EXPIRY) * 60 * 60);
}

// Used to avoid mempool polluting consensus critical paths if CCoinsViewMempool
// were somehow broken and returning the wrong scriptPubKeys
static bool CheckInputsFromMempoolAndCache(const CTransaction& tx, CValidationState& state, const CCoinsViewCache& view, const CTxMemPool& pool,
                 unsigned int flags, bool cacheSigStore, PrecomputedTransactionData& txdata) EXCLUSIVE_LOCKS_REQUIRED(cs_main) {
    AssertLockHeld(cs_main);

    // pool.cs should be locked already, but go ahead and re-take the lock here
    // to enforce that mempool doesn't change between when we check the view
    // and when we actually call through to CheckInputs
    LOCK(pool.cs);

    assert(!tx.IsCoinBase());
    for (const CTxIn& txin : tx.vin) {
        const Coin& coin = view.AccessCoin(txin.prevout);

        // At this point we haven't actually checked if the coins are all
        // available (or shouldn't assume we have, since CheckInputs does).
        // So we just return failure if the inputs are not available here,
        // and then only have to check equivalence for available inputs.
        if (coin.IsSpent()) return false;

        const CTransactionRef& txFrom = pool.get(txin.prevout.hash);
        if (txFrom) {
            assert(txFrom->GetHash() == txin.prevout.hash);
            assert(txFrom->vout.size() > txin.prevout.n);
            assert(txFrom->vout[txin.prevout.n] == coin.out);
        } else {
            const Coin& coinFromDisk = ::ChainstateActive().CoinsTip().AccessCoin(txin.prevout);
            assert(!coinFromDisk.IsSpent());
            assert(coinFromDisk.out == coin.out);
        }
    }

    return CheckInputs(tx, state, view, true, flags, cacheSigStore, true, txdata);
}

/**
 * @param[out] coins_to_uncache   Return any outpoints which were not previously present in the
 *                                coins cache, but were added as a result of validating the tx
 *                                for mempool acceptance. This allows the caller to optionally
 *                                remove the cache additions if the associated transaction ends
 *                                up being rejected by the mempool.
 */
static bool AcceptToMemoryPoolWorker(const CChainParams& chainparams, CTxMemPool& pool, CValidationState& state, const CTransactionRef& ptx,
                              bool* pfMissingInputs, int64_t nAcceptTime, std::list<CTransactionRef>* plTxnReplaced,
                              bool bypass_limits, const CAmount& nAbsurdFee, std::vector<COutPoint>& coins_to_uncache, bool test_accept) EXCLUSIVE_LOCKS_REQUIRED(cs_main)
{
    const CTransaction& tx = *ptx;
    const uint256 hash = tx.GetHash();
    AssertLockHeld(cs_main);
    LOCK(pool.cs); // mempool "read lock" (held through GetMainSignals().TransactionAddedToMempool())
    if (pfMissingInputs) {
        *pfMissingInputs = false;
    }

    if (!CheckTransaction(tx, state))
        return false; // state filled in by CheckTransaction

    // Coinbase is only valid in a block, not as a loose transaction
    if (tx.IsCoinBase())
        return state.Invalid(ValidationInvalidReason::CONSENSUS, false, REJECT_INVALID, "coinbase");

    // Rather not work on nonstandard transactions (unless -testnet/-regtest)
    std::string reason;
    if (fRequireStandard && !IsStandardTx(tx, reason))
        return state.Invalid(ValidationInvalidReason::TX_NOT_STANDARD, false, REJECT_NONSTANDARD, reason);

    // Do not work on transactions that are too small.
    // A transaction with 1 segwit input and 1 P2WPHK output has non-witness size of 82 bytes.
    // Transactions smaller than this are not relayed to reduce unnecessary malloc overhead.
    if (::GetSerializeSize(tx, PROTOCOL_VERSION | SERIALIZE_TRANSACTION_NO_WITNESS) < MIN_STANDARD_TX_NONWITNESS_SIZE)
        return state.Invalid(ValidationInvalidReason::TX_NOT_STANDARD, false, REJECT_NONSTANDARD, "tx-size-small");

    // Only accept nLockTime-using transactions that can be mined in the next
    // block; we don't want our mempool filled up with transactions that can't
    // be mined yet.
    if (!CheckFinalTx(tx, STANDARD_LOCKTIME_VERIFY_FLAGS))
        return state.Invalid(ValidationInvalidReason::TX_PREMATURE_SPEND, false, REJECT_NONSTANDARD, "non-final");

    // is it already in the memory pool?
    if (pool.exists(hash)) {
        return state.Invalid(ValidationInvalidReason::TX_CONFLICT, false, REJECT_DUPLICATE, "txn-already-in-mempool");
    }

    // Check for conflicts with in-memory transactions
    std::set<uint256> setConflicts;
    for (const CTxIn &txin : tx.vin)
    {
        const CTransaction* ptxConflicting = pool.GetConflictTx(txin.prevout);
        if (ptxConflicting) {
            if (!setConflicts.count(ptxConflicting->GetHash()))
            {
                // Allow opt-out of transaction replacement by setting
                // nSequence > MAX_BIP125_RBF_SEQUENCE (SEQUENCE_FINAL-2) on all inputs.
                //
                // SEQUENCE_FINAL-1 is picked to still allow use of nLockTime by
                // non-replaceable transactions. All inputs rather than just one
                // is for the sake of multi-party protocols, where we don't
                // want a single party to be able to disable replacement.
                //
                // The opt-out ignores descendants as anyone relying on
                // first-seen mempool behavior should be checking all
                // unconfirmed ancestors anyway; doing otherwise is hopelessly
                // insecure.
                bool fReplacementOptOut = true;
                for (const CTxIn &_txin : ptxConflicting->vin)
                {
                    if (_txin.nSequence <= MAX_BIP125_RBF_SEQUENCE)
                    {
                        fReplacementOptOut = false;
                        break;
                    }
                }
                if (fReplacementOptOut) {
                    return state.Invalid(ValidationInvalidReason::TX_MEMPOOL_POLICY, false, REJECT_DUPLICATE, "txn-mempool-conflict");
                }

                setConflicts.insert(ptxConflicting->GetHash());
            }
        }
    }

    {
        CCoinsView dummy;
        CCoinsViewCache view(&dummy);

        LockPoints lp;
        CCoinsViewCache& coins_cache = ::ChainstateActive().CoinsTip();
        CCoinsViewMemPool viewMemPool(&coins_cache, pool);
        view.SetBackend(viewMemPool);

        // do all inputs exist?
        for (const CTxIn& txin : tx.vin) {
            if (!coins_cache.HaveCoinInCache(txin.prevout)) {
                coins_to_uncache.push_back(txin.prevout);
            }

            // Note: this call may add txin.prevout to the coins cache
            // (CoinsTip().cacheCoins) by way of FetchCoin(). It should be removed
            // later (via coins_to_uncache) if this tx turns out to be invalid.
            if (!view.HaveCoin(txin.prevout)) {
                // Are inputs missing because we already have the tx?
                for (size_t out = 0; out < tx.vout.size(); out++) {
                    // Optimistically just do efficient check of cache for outputs
                    if (coins_cache.HaveCoinInCache(COutPoint(hash, out))) {
                        return state.Invalid(ValidationInvalidReason::TX_CONFLICT, false, REJECT_DUPLICATE, "txn-already-known");
                    }
                }
                // Otherwise assume this might be an orphan tx for which we just haven't seen parents yet
                if (pfMissingInputs) {
                    *pfMissingInputs = true;
                }
                return false; // fMissingInputs and !state.IsInvalid() is used to detect this condition, don't set state.Invalid()
            }

            // Special check of collateral spending for _not_created_ mn or token (cheating?), those creation tx yet in mempool. CMasternode::CanSpend() (and CheckTxInputs()) will skip this situation
            if (txin.prevout.n == 1 && IsMempooledCustomTxCreate(pool, txin.prevout.hash)) {
                    return state.Invalid(ValidationInvalidReason::CONSENSUS, false, REJECT_INVALID, "collateral-locked-in-mempool",
                                         strprintf("tried to spend collateral of non-created mn or token %s, cheater?", txin.prevout.hash.ToString()));
            }
        }

        // Bring the best block into scope
        view.GetBestBlock();

        const auto height = GetSpendHeight(view);

        CCustomCSView mnview(pool.accountsView(height, view));
        CFutureSwapView futureSwapView(*pfutureSwapView);
        CUndosView undosView(*pundosView);

        CAmount nFees = 0;
        if (!Consensus::CheckTxInputs(tx, state, view, mnview, height, nFees, chainparams)) {
            return error("%s: Consensus::CheckTxInputs: %s, %s", __func__, tx.GetHash().ToString(), FormatStateMessage(state));
        }

        if (nAbsurdFee && nFees > nAbsurdFee) {
            return state.Invalid(ValidationInvalidReason::TX_NOT_STANDARD, false, REJECT_HIGHFEE, "absurdly-high-fee", strprintf("%d > %d", nFees, nAbsurdFee));
        }

        // let make sure we have needed coins
        if (view.GetValueIn(tx) < nFees) {
            return state.Invalid(ValidationInvalidReason::TX_MEMPOOL_POLICY, false, REJECT_INVALID, "bad-txns-inputs-below-tx-fee");
        }

        uint32_t customTxExpiration{std::numeric_limits<uint32_t>::max()};
        auto res = ApplyCustomTx(mnview, futureSwapView, undosView, view, tx, chainparams.GetConsensus(), height, nAcceptTime, &customTxExpiration);
        if (!res.ok || (res.code & CustomTxErrCodes::Fatal)) {
            return state.Invalid(ValidationInvalidReason::TX_MEMPOOL_POLICY, false, REJECT_INVALID, res.msg);
        }

        // we have all inputs cached now, so switch back to dummy, so we don't need to keep lock on mempool
        view.SetBackend(dummy);

        // Only accept BIP68 sequence locked transactions that can be mined in the next
        // block; we don't want our mempool filled up with transactions that can't
        // be mined yet.
        // Must keep pool.cs for this unless we change CheckSequenceLocks to take a
        // CoinsViewCache instead of create its own
        if (!CheckSequenceLocks(pool, tx, STANDARD_LOCKTIME_VERIFY_FLAGS, &lp))
            return state.Invalid(ValidationInvalidReason::TX_PREMATURE_SPEND, false, REJECT_NONSTANDARD, "non-BIP68-final");

        // Check for non-standard pay-to-script-hash in inputs
        if (fRequireStandard && !AreInputsStandard(tx, view))
            return state.Invalid(ValidationInvalidReason::TX_NOT_STANDARD, false, REJECT_NONSTANDARD, "bad-txns-nonstandard-inputs");

        // Check for non-standard witness in P2WSH
        if (tx.HasWitness() && fRequireStandard && !IsWitnessStandard(tx, view))
            return state.Invalid(ValidationInvalidReason::TX_WITNESS_MUTATED, false, REJECT_NONSTANDARD, "bad-witness-nonstandard");

        int64_t nSigOpsCost = GetTransactionSigOpCost(tx, view, STANDARD_SCRIPT_VERIFY_FLAGS);

        // nModifiedFees includes any fee deltas from PrioritiseTransaction
        CAmount nModifiedFees = nFees;
        pool.ApplyDelta(hash, nModifiedFees);

        // Keep track of transactions that spend a coinbase, which we re-scan
        // during reorgs to ensure COINBASE_MATURITY is still met.
        bool fSpendsCoinbase = false;
        for (const CTxIn &txin : tx.vin) {
            const Coin &coin = view.AccessCoin(txin.prevout);
            if (coin.IsCoinBase()) {
                fSpendsCoinbase = true;
                break;
            }
        }

        CTxMemPoolEntry entry(ptx, nFees, nAcceptTime, ::ChainActive().Height(),
                              fSpendsCoinbase, nSigOpsCost, lp, customTxExpiration);
        unsigned int nSize = entry.GetTxSize();

        if (nSigOpsCost > MAX_STANDARD_TX_SIGOPS_COST)
            return state.Invalid(ValidationInvalidReason::TX_NOT_STANDARD, false, REJECT_NONSTANDARD, "bad-txns-too-many-sigops",
                strprintf("%d", nSigOpsCost));

        CAmount mempoolRejectFee = pool.GetMinFee(gArgs.GetArg("-maxmempool", DEFAULT_MAX_MEMPOOL_SIZE) * 1000000).GetFee(nSize);
        if (!bypass_limits && mempoolRejectFee > 0 && nModifiedFees < mempoolRejectFee) {
            return state.Invalid(ValidationInvalidReason::TX_MEMPOOL_POLICY, false, REJECT_INSUFFICIENTFEE, "mempool min fee not met", strprintf("%d < %d", nModifiedFees, mempoolRejectFee));
        }

        // No transactions are allowed below minRelayTxFee except from disconnected blocks
        if (!bypass_limits && nModifiedFees < ::minRelayTxFee.GetFee(nSize)) {
            return state.Invalid(ValidationInvalidReason::TX_MEMPOOL_POLICY, false, REJECT_INSUFFICIENTFEE, "min relay fee not met", strprintf("%d < %d", nModifiedFees, ::minRelayTxFee.GetFee(nSize)));
        }

        // Calculate in-mempool ancestors, up to a limit.
        CTxMemPool::setEntries setAncestors;
        size_t nLimitAncestors = gArgs.GetArg("-limitancestorcount", DEFAULT_ANCESTOR_LIMIT);
        size_t nLimitAncestorSize = gArgs.GetArg("-limitancestorsize", DEFAULT_ANCESTOR_SIZE_LIMIT)*1000;
        size_t nLimitDescendants = gArgs.GetArg("-limitdescendantcount", DEFAULT_DESCENDANT_LIMIT);
        size_t nLimitDescendantSize = gArgs.GetArg("-limitdescendantsize", DEFAULT_DESCENDANT_SIZE_LIMIT)*1000;
        std::string errString;
        if (!pool.CalculateMemPoolAncestors(entry, setAncestors, nLimitAncestors, nLimitAncestorSize, nLimitDescendants, nLimitDescendantSize, errString)) {
            setAncestors.clear();
            // If CalculateMemPoolAncestors fails second time, we want the original error string.
            std::string dummy_err_string;
            // If the new transaction is relatively small (up to 40k weight)
            // and has at most one ancestor (ie ancestor limit of 2, including
            // the new transaction), allow it if its parent has exactly the
            // descendant limit descendants.
            //
            // This allows protocols which rely on distrusting counterparties
            // being able to broadcast descendants of an unconfirmed transaction
            // to be secure by simply only having two immediately-spendable
            // outputs - one for each counterparty. For more info on the uses for
            // this, see https://lists.linuxfoundation.org/pipermail/defi-dev/2018-November/016518.html
            if (nSize >  EXTRA_DESCENDANT_TX_SIZE_LIMIT ||
                    !pool.CalculateMemPoolAncestors(entry, setAncestors, 2, nLimitAncestorSize, nLimitDescendants + 1, nLimitDescendantSize + EXTRA_DESCENDANT_TX_SIZE_LIMIT, dummy_err_string)) {
                return state.Invalid(ValidationInvalidReason::TX_MEMPOOL_POLICY, false, REJECT_NONSTANDARD, "too-long-mempool-chain", errString);
            }
        }

        // A transaction that spends outputs that would be replaced by it is invalid. Now
        // that we have the set of all ancestors we can detect this
        // pathological case by making sure setConflicts and setAncestors don't
        // intersect.
        for (CTxMemPool::txiter ancestorIt : setAncestors)
        {
            const uint256 &hashAncestor = ancestorIt->GetTx().GetHash();
            if (setConflicts.count(hashAncestor))
            {
                return state.Invalid(ValidationInvalidReason::CONSENSUS, false, REJECT_INVALID, "bad-txns-spends-conflicting-tx",
                                 strprintf("%s spends conflicting transaction %s",
                                           hash.ToString(),
                                           hashAncestor.ToString()));
            }
        }

        // Check if it's economically rational to mine this transaction rather
        // than the ones it replaces.
        CAmount nConflictingFees = 0;
        size_t nConflictingSize = 0;
        uint64_t nConflictingCount = 0;
        CTxMemPool::setEntries allConflicting;

        // If we don't hold the lock allConflicting might be incomplete; the
        // subsequent RemoveStaged() and addUnchecked() calls don't guarantee
        // mempool consistency for us.
        const bool fReplacementTransaction = setConflicts.size();
        if (fReplacementTransaction)
        {
            CFeeRate newFeeRate(nModifiedFees, nSize);
            std::set<uint256> setConflictsParents;
            const int maxDescendantsToVisit = 100;
            const CTxMemPool::setEntries setIterConflicting = pool.GetIterSet(setConflicts);
            for (const auto& mi : setIterConflicting) {
                // Don't allow the replacement to reduce the feerate of the
                // mempool.
                //
                // We usually don't want to accept replacements with lower
                // feerates than what they replaced as that would lower the
                // feerate of the next block. Requiring that the feerate always
                // be increased is also an easy-to-reason about way to prevent
                // DoS attacks via replacements.
                //
                // We only consider the feerates of transactions being directly
                // replaced, not their indirect descendants. While that does
                // mean high feerate children are ignored when deciding whether
                // or not to replace, we do require the replacement to pay more
                // overall fees too, mitigating most cases.
                CFeeRate oldFeeRate(mi->GetModifiedFee(), mi->GetTxSize());
                if (newFeeRate <= oldFeeRate)
                {
                    return state.Invalid(ValidationInvalidReason::TX_MEMPOOL_POLICY, false, REJECT_INSUFFICIENTFEE, "insufficient fee",
                            strprintf("rejecting replacement %s; new feerate %s <= old feerate %s",
                                  hash.ToString(),
                                  newFeeRate.ToString(),
                                  oldFeeRate.ToString()));
                }

                for (const CTxIn &txin : mi->GetTx().vin)
                {
                    setConflictsParents.insert(txin.prevout.hash);
                }

                nConflictingCount += mi->GetCountWithDescendants();
            }
            // This potentially overestimates the number of actual descendants
            // but we just want to be conservative to avoid doing too much
            // work.
            if (nConflictingCount <= maxDescendantsToVisit) {
                // If not too many to replace, then calculate the set of
                // transactions that would have to be evicted
                for (CTxMemPool::txiter it : setIterConflicting) {
                    pool.CalculateDescendants(it, allConflicting);
                }
                for (CTxMemPool::txiter it : allConflicting) {
                    nConflictingFees += it->GetModifiedFee();
                    nConflictingSize += it->GetTxSize();
                }
            } else {
                return state.Invalid(ValidationInvalidReason::TX_MEMPOOL_POLICY, false, REJECT_NONSTANDARD, "too many potential replacements",
                        strprintf("rejecting replacement %s; too many potential replacements (%d > %d)\n",
                            hash.ToString(),
                            nConflictingCount,
                            maxDescendantsToVisit));
            }

            for (unsigned int j = 0; j < tx.vin.size(); j++)
            {
                // We don't want to accept replacements that require low
                // feerate junk to be mined first. Ideally we'd keep track of
                // the ancestor feerates and make the decision based on that,
                // but for now requiring all new inputs to be confirmed works.
                if (!setConflictsParents.count(tx.vin[j].prevout.hash))
                {
                    // Rather than check the UTXO set - potentially expensive -
                    // it's cheaper to just check if the new input refers to a
                    // tx that's in the mempool.
                    if (pool.exists(tx.vin[j].prevout.hash)) {
                        return state.Invalid(ValidationInvalidReason::TX_MEMPOOL_POLICY, false, REJECT_NONSTANDARD, "replacement-adds-unconfirmed",
                                         strprintf("replacement %s adds unconfirmed input, idx %d",
                                                  hash.ToString(), j));
                    }
                }
            }

            // The replacement must pay greater fees than the transactions it
            // replaces - if we did the bandwidth used by those conflicting
            // transactions would not be paid for.
            if (nModifiedFees < nConflictingFees)
            {
                return state.Invalid(ValidationInvalidReason::TX_MEMPOOL_POLICY, false, REJECT_INSUFFICIENTFEE, "insufficient fee",
                                 strprintf("rejecting replacement %s, less fees than conflicting txs; %s < %s",
                                          hash.ToString(), FormatMoney(nModifiedFees), FormatMoney(nConflictingFees)));
            }

            // Finally in addition to paying more fees than the conflicts the
            // new transaction must pay for its own bandwidth.
            CAmount nDeltaFees = nModifiedFees - nConflictingFees;
            if (nDeltaFees < ::incrementalRelayFee.GetFee(nSize))
            {
                return state.Invalid(ValidationInvalidReason::TX_MEMPOOL_POLICY, false, REJECT_INSUFFICIENTFEE, "insufficient fee",
                        strprintf("rejecting replacement %s, not enough additional fees to relay; %s < %s",
                              hash.ToString(),
                              FormatMoney(nDeltaFees),
                              FormatMoney(::incrementalRelayFee.GetFee(nSize))));
            }
        }

        constexpr unsigned int scriptVerifyFlags = STANDARD_SCRIPT_VERIFY_FLAGS;

        // Check against previous transactions
        // This is done last to help prevent CPU exhaustion denial-of-service attacks.
        PrecomputedTransactionData txdata(tx);
        if (!CheckInputs(tx, state, view, true, scriptVerifyFlags, true, false, txdata)) {
            // SCRIPT_VERIFY_CLEANSTACK requires SCRIPT_VERIFY_WITNESS, so we
            // need to turn both off, and compare against just turning off CLEANSTACK
            // to see if the failure is specifically due to witness validation.
            CValidationState stateDummy; // Want reported failures to be from first CheckInputs
            if (!tx.HasWitness() && CheckInputs(tx, stateDummy, view, true, scriptVerifyFlags & ~(SCRIPT_VERIFY_WITNESS | SCRIPT_VERIFY_CLEANSTACK), true, false, txdata) &&
                !CheckInputs(tx, stateDummy, view, true, scriptVerifyFlags & ~SCRIPT_VERIFY_CLEANSTACK, true, false, txdata)) {
                // Only the witness is missing, so the transaction itself may be fine.
                state.Invalid(ValidationInvalidReason::TX_WITNESS_MUTATED, false,
                        state.GetRejectCode(), state.GetRejectReason(), state.GetDebugMessage());
            }
            assert(IsTransactionReason(state.GetReason()));
            return false; // state filled in by CheckInputs
        }

        // Check again against the current block tip's script verification
        // flags to cache our script execution flags. This is, of course,
        // useless if the next block has different script flags from the
        // previous one, but because the cache tracks script flags for us it
        // will auto-invalidate and we'll just have a few blocks of extra
        // misses on soft-fork activation.
        //
        // This is also useful in case of bugs in the standard flags that cause
        // transactions to pass as valid when they're actually invalid. For
        // instance the STRICTENC flag was incorrectly allowing certain
        // CHECKSIG NOT scripts to pass, even though they were invalid.
        //
        // There is a similar check in CreateNewBlock() to prevent creating
        // invalid blocks (using TestBlockValidity), however allowing such
        // transactions into the mempool can be exploited as a DoS attack.
        unsigned int currentBlockScriptVerifyFlags = GetBlockScriptFlags(::ChainActive().Tip(), chainparams.GetConsensus());
        if (!CheckInputsFromMempoolAndCache(tx, state, view, pool, currentBlockScriptVerifyFlags, true, txdata)) {
            return error("%s: BUG! PLEASE REPORT THIS! CheckInputs failed against latest-block but not STANDARD flags %s, %s",
                    __func__, hash.ToString(), FormatStateMessage(state));
        }

        if (test_accept) {
            // Tx was accepted, but not added
            return true;
        }

        // Remove conflicting transactions from the mempool
        for (CTxMemPool::txiter it : allConflicting)
        {
            LogPrint(BCLog::MEMPOOL, "replacing tx %s with %s for %s DFI additional fees, %d delta bytes\n",
                    it->GetTx().GetHash().ToString(),
                    hash.ToString(),
                    FormatMoney(nModifiedFees - nConflictingFees),
                    (int)nSize - (int)nConflictingSize);
            if (plTxnReplaced)
                plTxnReplaced->push_back(it->GetSharedTx());
        }
        pool.RemoveStaged(allConflicting, false, MemPoolRemovalReason::REPLACED);

        // This transaction should only count for fee estimation if:
        // - it isn't a BIP 125 replacement transaction (may not be widely supported)
        // - it's not being re-added during a reorg which bypasses typical mempool fee limits
        // - the node is not behind
        // - the transaction is not dependent on any other transactions in the mempool
        bool validForFeeEstimation = !fReplacementTransaction && !bypass_limits && IsCurrentForFeeEstimation() && pool.HasNoInputsOf(tx);

        // Store transaction in memory
        pool.addUnchecked(entry, setAncestors, validForFeeEstimation);
        mnview.Flush();

        // trim mempool and check if tx was trimmed
        if (!bypass_limits) {
            LimitMempoolSize(pool, gArgs.GetArg("-maxmempool", DEFAULT_MAX_MEMPOOL_SIZE) * 1000000, gArgs.GetArg("-mempoolexpiry", DEFAULT_MEMPOOL_EXPIRY) * 60 * 60);
            if (!pool.exists(hash))
                return state.Invalid(ValidationInvalidReason::TX_MEMPOOL_POLICY, false, REJECT_INSUFFICIENTFEE, "mempool full");
        }
    }

    GetMainSignals().TransactionAddedToMempool(ptx);

    return true;
}

/** (try to) add transaction to memory pool with a specified acceptance time **/
static bool AcceptToMemoryPoolWithTime(const CChainParams& chainparams, CTxMemPool& pool, CValidationState &state, const CTransactionRef &tx,
                        bool* pfMissingInputs, int64_t nAcceptTime, std::list<CTransactionRef>* plTxnReplaced,
                        bool bypass_limits, const CAmount nAbsurdFee, bool test_accept) EXCLUSIVE_LOCKS_REQUIRED(cs_main)
{
    std::vector<COutPoint> coins_to_uncache;
    bool res = AcceptToMemoryPoolWorker(chainparams, pool, state, tx, pfMissingInputs, nAcceptTime, plTxnReplaced, bypass_limits, nAbsurdFee, coins_to_uncache, test_accept);
    if (!res) {
        // Remove coins that were not present in the coins cache before calling ATMPW;
        // this is to prevent memory DoS in case we receive a large number of
        // invalid transactions that attempt to overrun the in-memory coins cache
        // (`CCoinsViewCache::cacheCoins`).

        for (const COutPoint& hashTx : coins_to_uncache)
            ::ChainstateActive().CoinsTip().Uncache(hashTx);
    }
    // After we've (potentially) uncached entries, ensure our coins cache is still within its size limits
    CValidationState stateDummy;
    ::ChainstateActive().FlushStateToDisk(chainparams, stateDummy, FlushStateMode::PERIODIC);
    return res;
}

bool AcceptToMemoryPool(CTxMemPool& pool, CValidationState &state, const CTransactionRef &tx,
                        bool* pfMissingInputs, std::list<CTransactionRef>* plTxnReplaced,
                        bool bypass_limits, const CAmount nAbsurdFee, bool test_accept)
{
    const CChainParams& chainparams = Params();
    return AcceptToMemoryPoolWithTime(chainparams, pool, state, tx, pfMissingInputs, GetTime(), plTxnReplaced, bypass_limits, nAbsurdFee, test_accept);
}

/**
 * Return transaction in txOut, and if it was found inside a block, its hash is placed in hashBlock.
 * If blockIndex is provided, the transaction is fetched from the corresponding block.
 */
bool GetTransaction(const uint256& hash, CTransactionRef& txOut, const Consensus::Params& consensusParams, uint256& hashBlock, const CBlockIndex* const block_index)
{
    for (auto && genesisTx : Params().GenesisBlock().vtx) {
        if (genesisTx->GetHash() == hash) {
            // Return genesis tx
            hashBlock = consensusParams.hashGenesisBlock;
            txOut = genesisTx;
            return true;
        }
    }

    LOCK(cs_main);

    if (!block_index) {
        CTransactionRef ptx = mempool.get(hash);
        if (ptx) {
            txOut = ptx;
            return true;
        }

        if (g_txindex) {
            return g_txindex->FindTx(hash, hashBlock, txOut);
        }
    } else {
        CBlock block;
        if (ReadBlockFromDisk(block, block_index, consensusParams)) {
            for (const auto& tx : block.vtx) {
                if (tx->GetHash() == hash) {
                    txOut = tx;
                    hashBlock = block_index->GetBlockHash();
                    return true;
                }
            }
        }
    }

    return false;
}

//////////////////////////////////////////////////////////////////////////////
//
// CBlock and CBlockIndex
//

static bool WriteBlockToDisk(const CBlock& block, FlatFilePos& pos, const CMessageHeader::MessageStartChars& messageStart)
{
    // Open history file to append
    CAutoFile fileout(OpenBlockFile(pos), SER_DISK, CLIENT_VERSION);
    if (fileout.IsNull())
        return error("WriteBlockToDisk: OpenBlockFile failed");

    // Write index header
    unsigned int nSize = GetSerializeSize(block, fileout.GetVersion());
    fileout << messageStart << nSize;

    // Write block
    long fileOutPos = ftell(fileout.Get());
    if (fileOutPos < 0)
        return error("WriteBlockToDisk: ftell failed");
    pos.nPos = (unsigned int)fileOutPos;
    fileout << block;

    return true;
}

bool ReadBlockFromDisk(CBlock& block, const FlatFilePos& pos, const Consensus::Params& consensusParams)
{
    block.SetNull();

    // Open history file to read
    CAutoFile filein(OpenBlockFile(pos, true), SER_DISK, CLIENT_VERSION);
    if (filein.IsNull())
        return error("ReadBlockFromDisk: OpenBlockFile failed for %s", pos.ToString());

    // Read block
    try {
        filein >> block;
    }
    catch (const std::exception& e) {
        return error("%s: Deserialize or I/O error - %s at %s", __func__, e.what(), pos.ToString());
    }

    // Check the header
    if (!pos::CheckHeaderSignature(block))
        return error("ReadBlockFromDisk: Errors in block header at %s", pos.ToString());

    return true;
}

bool ReadBlockFromDisk(CBlock& block, const CBlockIndex* pindex, const Consensus::Params& consensusParams)
{
    if (pindex->GetBlockHash() == consensusParams.hashGenesisBlock) {
        // Return genesis block
        block = Params().GenesisBlock();
        return true;
    }

    FlatFilePos blockPos;
    {
        LOCK(cs_main);
        blockPos = pindex->GetBlockPos();
    }

    if (!ReadBlockFromDisk(block, blockPos, consensusParams))
        return false;
    if (block.GetHash() != pindex->GetBlockHash())
        return error("ReadBlockFromDisk(CBlock&, CBlockIndex*): GetHash() doesn't match index for %s at %s",
                pindex->ToString(), pindex->GetBlockPos().ToString());
    return true;
}

bool ReadRawBlockFromDisk(std::vector<uint8_t>& block, const FlatFilePos& pos, const CMessageHeader::MessageStartChars& message_start)
{
    FlatFilePos hpos = pos;
    hpos.nPos -= 8; // Seek back 8 bytes for meta header
    CAutoFile filein(OpenBlockFile(hpos, true), SER_DISK, CLIENT_VERSION);
    if (filein.IsNull()) {
        return error("%s: OpenBlockFile failed for %s", __func__, pos.ToString());
    }

    try {
        CMessageHeader::MessageStartChars blk_start;
        unsigned int blk_size;

        filein >> blk_start >> blk_size;

        if (memcmp(blk_start, message_start, CMessageHeader::MESSAGE_START_SIZE)) {
            return error("%s: Block magic mismatch for %s: %s versus expected %s", __func__, pos.ToString(),
                    HexStr(blk_start, blk_start + CMessageHeader::MESSAGE_START_SIZE),
                    HexStr(message_start, message_start + CMessageHeader::MESSAGE_START_SIZE));
        }

        if (blk_size > MAX_DESER_SIZE) {
            return error("%s: Block data is larger than maximum deserialization size for %s: %s versus %s", __func__, pos.ToString(),
                    blk_size, MAX_DESER_SIZE);
        }

        block.resize(blk_size); // Zeroing of memory is intentional here
        filein.read((char*)block.data(), blk_size);
    } catch(const std::exception& e) {
        return error("%s: Read from block file failed: %s for %s", __func__, e.what(), pos.ToString());
    }

    return true;
}

bool ReadRawBlockFromDisk(std::vector<uint8_t>& block, const CBlockIndex* pindex, const CMessageHeader::MessageStartChars& message_start)
{
    FlatFilePos block_pos;
    {
        LOCK(cs_main);
        block_pos = pindex->GetBlockPos();
    }

    return ReadRawBlockFromDisk(block, block_pos, message_start);
}

CAmount GetBlockSubsidy(int nHeight, const Consensus::Params& consensusParams)
{
    CAmount nSubsidy = consensusParams.baseBlockSubsidy;

    if (Params().NetworkIDString() != CBaseChainParams::REGTEST ||
            (Params().NetworkIDString() == CBaseChainParams::REGTEST && gArgs.GetBoolArg("-subsidytest", false)))
    {
        if (nHeight >= consensusParams.EunosHeight)
        {
            nSubsidy = consensusParams.newBaseBlockSubsidy;
            const size_t reductions = (nHeight - consensusParams.EunosHeight) / consensusParams.emissionReductionPeriod;

            // See if we already have this reduction calculated and return if found.
            if (subsidyReductions.find(reductions) != subsidyReductions.end())
            {
                return subsidyReductions[reductions];
            }

            CAmount reductionAmount;
            for (size_t i = reductions; i > 0; --i)
            {
                reductionAmount = (nSubsidy * consensusParams.emissionReductionAmount) / 100000;
                if (!reductionAmount) {
                    nSubsidy = 0;
                    break;
                }

                nSubsidy -= reductionAmount;
            }

            // Store subsidy.
            subsidyReductions[reductions] = nSubsidy;
        }

        return nSubsidy;
    }

    int halvings = nHeight / consensusParams.nSubsidyHalvingInterval;
    // Force block reward to zero when right shift is undefined.
    if (halvings >= 64)
        return 0;

    // Subsidy is cut in half every 210,000 blocks which will occur approximately every 4 years.
    nSubsidy >>= halvings;
    return nSubsidy;
}

CoinsViews::CoinsViews(
    std::string ldb_name,
    size_t cache_size_bytes,
    bool in_memory,
    bool should_wipe) : m_dbview(
                            GetDataDir() / ldb_name, cache_size_bytes, in_memory, should_wipe),
                        m_catcherview(&m_dbview) {}

void CoinsViews::InitCache()
{
    m_cacheview = std::make_unique<CCoinsViewCache>(&m_catcherview);
}

// NOTE: for now m_blockman is set to a global, but this will be changed
// in a future commit.
CChainState::CChainState() : m_blockman(g_blockman) {}


void CChainState::InitCoinsDB(
    size_t cache_size_bytes,
    bool in_memory,
    bool should_wipe,
    std::string leveldb_name)
{
    m_coins_views = std::make_unique<CoinsViews>(
        leveldb_name, cache_size_bytes, in_memory, should_wipe);
}

void CChainState::InitCoinsCache()
{
    assert(m_coins_views != nullptr);
    m_coins_views->InitCache();
}

// Note that though this is marked const, we may end up modifying `m_cached_finished_ibd`, which
// is a performance-related implementation detail. This function must be marked
// `const` so that `CValidationInterface` clients (which are given a `const CChainState*`)
// can call it.
//
bool CChainState::IsInitialBlockDownload() const
{
    // Optimization: pre-test latch before taking the lock.
    if (m_cached_finished_ibd.load(std::memory_order_relaxed))
        return false;

    LOCK(cs_main);
    if (m_cached_finished_ibd.load(std::memory_order_relaxed))
        return false;
    if (fImporting || fReindex)
        return true;
    if (m_chain.Tip() == nullptr)
        return true;
    if (m_chain.Tip()->nChainWork < nMinimumChainWork)
        return true;
    if (m_chain.Tip()->GetBlockTime() < (GetTime() - nMaxTipAge))
        return true;
    LogPrintf("Leaving InitialBlockDownload (latching to false)\n");
    m_cached_finished_ibd.store(true, std::memory_order_relaxed);
    return false;
}

bool CChainState::IsDisconnectingTip() const
{
    return m_disconnectTip;
}

static CBlockIndex *pindexBestForkTip = nullptr, *pindexBestForkBase = nullptr;

BlockMap& BlockIndex()
{
    return g_blockman.m_block_index;
}

static void AlertNotify(const std::string& strMessage)
{
    uiInterface.NotifyAlertChanged();
#if HAVE_SYSTEM
    std::string strCmd = gArgs.GetArg("-alertnotify", "");
    if (strCmd.empty()) return;

    // Alert text should be plain ascii coming from a trusted source, but to
    // be safe we first strip anything not in safeChars, then add single quotes around
    // the whole string before passing it to the shell:
    std::string singleQuote("'");
    std::string safeStatus = SanitizeString(strMessage);
    safeStatus = singleQuote+safeStatus+singleQuote;
    boost::replace_all(strCmd, "%s", safeStatus);

    std::thread t(runCommand, strCmd);
    t.detach(); // thread runs free
#endif
}

static void CheckForkWarningConditions() EXCLUSIVE_LOCKS_REQUIRED(cs_main)
{
    AssertLockHeld(cs_main);
    // Before we get past initial download, we cannot reliably alert about forks
    // (we assume we don't get stuck on a fork before finishing our initial sync)
    if (::ChainstateActive().IsInitialBlockDownload())
        return;

    // If our best fork is no longer within 1440 blocks (+/- 12 hours if no one mines it)
    // of our head, drop it
    if (pindexBestForkTip && ::ChainActive().Height() - pindexBestForkTip->nHeight >= 1440)
        pindexBestForkTip = nullptr;

    if (pindexBestForkTip || (pindexBestInvalid && pindexBestInvalid->nChainWork > ::ChainActive().Tip()->nChainWork + (GetBlockProof(*::ChainActive().Tip()) * 120)))
    {
        if (!GetfLargeWorkForkFound() && pindexBestForkBase)
        {
            std::string warning = std::string("'Warning: Large-work fork detected, forking after block ") +
                pindexBestForkBase->phashBlock->ToString() + std::string("'");
            AlertNotify(warning);
        }
        if (pindexBestForkTip && pindexBestForkBase)
        {
            LogPrintf("%s: Warning: Large valid fork found\n  forking the chain at height %d (%s)\n  lasting to height %d (%s).\nChain state database corruption likely.\n", __func__,
                   pindexBestForkBase->nHeight, pindexBestForkBase->phashBlock->ToString(),
                   pindexBestForkTip->nHeight, pindexBestForkTip->phashBlock->ToString());
            SetfLargeWorkForkFound(true);
        }
        else
        {
            LogPrintf("%s: Warning: Found invalid chain at least ~120 blocks longer than our best chain.\nChain state database corruption likely.\n", __func__);
            SetfLargeWorkInvalidChainFound(true);
        }
    }
    else
    {
        SetfLargeWorkForkFound(false);
        SetfLargeWorkInvalidChainFound(false);
    }
}

static void CheckForkWarningConditionsOnNewFork(CBlockIndex* pindexNewForkTip) EXCLUSIVE_LOCKS_REQUIRED(cs_main)
{
    AssertLockHeld(cs_main);
    // If we are on a fork that is sufficiently large, set a warning flag
    CBlockIndex* pfork = pindexNewForkTip;
    CBlockIndex* plonger = ::ChainActive().Tip();
    while (pfork && pfork != plonger)
    {
        while (plonger && plonger->nHeight > pfork->nHeight)
            plonger = plonger->pprev;
        if (pfork == plonger)
            break;
        pfork = pfork->pprev;
    }

    // We define a condition where we should warn the user about as a fork of at least 144 blocks
    // with a tip within 1440 blocks (+/- 12 hours if no one mines it) of ours
    // We use 144 blocks rather arbitrarily as it represents just under 10% of sustained network
    // hash rate operating on the fork.
    // or a chain that is entirely longer than ours and invalid (note that this should be detected by both)
    // We define it this way because it allows us to only store the highest fork tip (+ base) which meets
    // the 144-block condition and from this always have the most-likely-to-cause-warning fork
    if (pfork && (!pindexBestForkTip || pindexNewForkTip->nHeight > pindexBestForkTip->nHeight) &&
            pindexNewForkTip->nChainWork - pfork->nChainWork > (GetBlockProof(*pfork) * 144) &&
            ::ChainActive().Height() - pindexNewForkTip->nHeight < 1440)
    {
        pindexBestForkTip = pindexNewForkTip;
        pindexBestForkBase = pfork;
    }

    CheckForkWarningConditions();
}

void static InvalidChainFound(CBlockIndex* pindexNew) EXCLUSIVE_LOCKS_REQUIRED(cs_main)
{
    if (!pindexBestInvalid || pindexNew->nChainWork > pindexBestInvalid->nChainWork)
        pindexBestInvalid = pindexNew;

    LogPrintf("%s: invalid block=%s  height=%d  log2_work=%.8g  date=%s\n", __func__,
      pindexNew->GetBlockHash().ToString(), pindexNew->nHeight,
      log(pindexNew->nChainWork.getdouble())/log(2.0), FormatISO8601DateTime(pindexNew->GetBlockTime()));
    CBlockIndex *tip = ::ChainActive().Tip();
    assert (tip);
    LogPrintf("%s:  current best=%s  height=%d  log2_work=%.8g  date=%s\n", __func__,
      tip->GetBlockHash().ToString(), ::ChainActive().Height(), log(tip->nChainWork.getdouble())/log(2.0),
      FormatISO8601DateTime(tip->GetBlockTime()));
    CheckForkWarningConditions();
}

void CChainState::InvalidBlockFound(CBlockIndex *pindex, const CValidationState &state) {
    if (state.GetReason() != ValidationInvalidReason::BLOCK_MUTATED) {
        pindex->nStatus |= BLOCK_FAILED_VALID;
        m_blockman.m_failed_blocks.insert(pindex);
        setDirtyBlockIndex.insert(pindex);
        setBlockIndexCandidates.erase(pindex);
        InvalidChainFound(pindex);
    }
}

void UpdateCoins(const CTransaction& tx, CCoinsViewCache& inputs, CTxUndo &txundo, int nHeight)
{
    // mark inputs spent
    if (!tx.IsCoinBase()) {
        txundo.vprevout.reserve(tx.vin.size());
        for (const CTxIn &txin : tx.vin) {
            txundo.vprevout.emplace_back();
            bool is_spent = inputs.SpendCoin(txin.prevout, &txundo.vprevout.back());
            assert(is_spent);
        }
    }
    // add outputs
    AddCoins(inputs, tx, nHeight);
}

void UpdateCoins(const CTransaction& tx, CCoinsViewCache& inputs, int nHeight)
{
    CTxUndo txundo;
    UpdateCoins(tx, inputs, txundo, nHeight);
}

bool CScriptCheck::operator()() {
    const CScript &scriptSig = ptxTo->vin[nIn].scriptSig;
    const CScriptWitness *witness = &ptxTo->vin[nIn].scriptWitness;
    return VerifyScript(scriptSig, m_tx_out.scriptPubKey, witness, nFlags, CachingTransactionSignatureChecker(ptxTo, nIn, m_tx_out.nValue, cacheStore, *txdata), &error);
}

int GetSpendHeight(const CCoinsViewCache& inputs)
{
    LOCK(cs_main);
    CBlockIndex* pindexPrev = LookupBlockIndex(inputs.GetBestBlock());
    return pindexPrev->nHeight + 1;
}


static CuckooCache::cache<uint256, SignatureCacheHasher> scriptExecutionCache;
static uint256 scriptExecutionCacheNonce(GetRandHash());

void InitScriptExecutionCache() {
    // nMaxCacheSize is unsigned. If -maxsigcachesize is set to zero,
    // setup_bytes creates the minimum possible cache (2 elements).
    size_t nMaxCacheSize = std::min(std::max((int64_t)0, gArgs.GetArg("-maxsigcachesize", DEFAULT_MAX_SIG_CACHE_SIZE) / 2), MAX_MAX_SIG_CACHE_SIZE) * ((size_t) 1 << 20);
    size_t nElems = scriptExecutionCache.setup_bytes(nMaxCacheSize);
    LogPrintf("Using %zu MiB out of %zu/2 requested for script execution cache, able to store %zu elements\n",
            (nElems*sizeof(uint256)) >>20, (nMaxCacheSize*2)>>20, nElems);
}

bool CheckBurnSpend(const CTransaction &tx, const CCoinsViewCache &inputs)
{
    Coin coin;
    for(size_t i = 0; i < tx.vin.size(); ++i)
    {
        if (inputs.GetCoin(tx.vin[i].prevout, coin)
        && coin.out.scriptPubKey == Params().GetConsensus().burnAddress)
        {
            return false;
        }
    }

    return true;
}

/**
 * Check whether all inputs of this transaction are valid (no double spends, scripts & sigs, amounts)
 * This does not modify the UTXO set.
 *
 * If pvChecks is not nullptr, script checks are pushed onto it instead of being performed inline. Any
 * script checks which are not necessary (eg due to script execution cache hits) are, obviously,
 * not pushed onto pvChecks/run.
 *
 * Setting cacheSigStore/cacheFullScriptStore to false will remove elements from the corresponding cache
 * which are matched. This is useful for checking blocks where we will likely never need the cache
 * entry again.
 *
 * Note that we may set state.reason to NOT_STANDARD for extra soft-fork flags in flags, block-checking
 * callers should probably reset it to CONSENSUS in such cases.
 *
 * Non-static (and re-declared) in src/test/txvalidationcache_tests.cpp
 */
bool CheckInputs(const CTransaction& tx, CValidationState &state, const CCoinsViewCache &inputs, bool fScriptChecks, unsigned int flags, bool cacheSigStore, bool cacheFullScriptStore, PrecomputedTransactionData& txdata, std::vector<CScriptCheck> *pvChecks) EXCLUSIVE_LOCKS_REQUIRED(cs_main)
{
    if (!CheckBurnSpend(tx, inputs))
    {
        return(state.Invalid(ValidationInvalidReason::CONSENSUS, error("CheckBurnSpend: Trying to spend burnt outputs"), REJECT_INVALID, "burnt-output"));
    }

    if (!tx.IsCoinBase())
    {
        if (pvChecks)
            pvChecks->reserve(tx.vin.size());

        // The first loop above does all the inexpensive checks.
        // Only if ALL inputs pass do we perform expensive ECDSA signature checks.
        // Helps prevent CPU exhaustion attacks.

        // Skip script verification when connecting blocks under the
        // assumevalid block. Assuming the assumevalid block is valid this
        // is safe because block merkle hashes are still computed and checked,
        // Of course, if an assumed valid block is invalid due to false scriptSigs
        // this optimization would allow an invalid chain to be accepted.
        if (fScriptChecks) {
            // First check if script executions have been cached with the same
            // flags. Note that this assumes that the inputs provided are
            // correct (ie that the transaction hash which is in tx's prevouts
            // properly commits to the scriptPubKey in the inputs view of that
            // transaction).
            uint256 hashCacheEntry;
            // We only use the first 19 bytes of nonce to avoid a second SHA
            // round - giving us 19 + 32 + 4 = 55 bytes (+ 8 + 1 = 64)
            static_assert(55 - sizeof(flags) - 32 >= 128/8, "Want at least 128 bits of nonce for script execution cache");
            CSHA256().Write(scriptExecutionCacheNonce.begin(), 55 - sizeof(flags) - 32).Write(tx.GetWitnessHash().begin(), 32).Write((unsigned char*)&flags, sizeof(flags)).Finalize(hashCacheEntry.begin());
            AssertLockHeld(cs_main); //TODO: Remove this requirement by making CuckooCache not require external locks
            if (scriptExecutionCache.contains(hashCacheEntry, !cacheFullScriptStore)) {
                return true;
            }

            for (unsigned int i = 0; i < tx.vin.size(); i++) {
                const COutPoint &prevout = tx.vin[i].prevout;
                const Coin& coin = inputs.AccessCoin(prevout);
                assert(!coin.IsSpent());

                // We very carefully only pass in things to CScriptCheck which
                // are clearly committed to by tx' witness hash. This provides
                // a sanity check that our caching is not introducing consensus
                // failures through additional data in, eg, the coins being
                // spent being checked as a part of CScriptCheck.

                // Verify signature
                CScriptCheck check(coin.out, tx, i, flags, cacheSigStore, &txdata);
                if (pvChecks) {
                    pvChecks->push_back(CScriptCheck());
                    check.swap(pvChecks->back());
                } else if (!check()) {
                    if (flags & STANDARD_NOT_MANDATORY_VERIFY_FLAGS) {
                        // Check whether the failure was caused by a
                        // non-mandatory script verification check, such as
                        // non-standard DER encodings or non-null dummy
                        // arguments; if so, ensure we return NOT_STANDARD
                        // instead of CONSENSUS to avoid downstream users
                        // splitting the network between upgraded and
                        // non-upgraded nodes by banning CONSENSUS-failing
                        // data providers.
                        CScriptCheck check2(coin.out, tx, i,
                                flags & ~STANDARD_NOT_MANDATORY_VERIFY_FLAGS, cacheSigStore, &txdata);
                        if (check2())
                            return state.Invalid(ValidationInvalidReason::TX_NOT_STANDARD, false, REJECT_NONSTANDARD, strprintf("non-mandatory-script-verify-flag (%s)", ScriptErrorString(check.GetScriptError())));
                    }
                    // MANDATORY flag failures correspond to
                    // ValidationInvalidReason::CONSENSUS. Because CONSENSUS
                    // failures are the most serious case of validation
                    // failures, we may need to consider using
                    // RECENT_CONSENSUS_CHANGE for any script failure that
                    // could be due to non-upgraded nodes which we may want to
                    // support, to avoid splitting the network (but this
                    // depends on the details of how net_processing handles
                    // such errors).
                    return state.Invalid(ValidationInvalidReason::CONSENSUS, false, REJECT_INVALID, strprintf("mandatory-script-verify-flag-failed (%s)", ScriptErrorString(check.GetScriptError())));
                }
            }

            if (cacheFullScriptStore && !pvChecks) {
                // We executed all of the provided scripts, and were told to
                // cache the result. Do so now.
                scriptExecutionCache.insert(hashCacheEntry);
            }
        }
    }

    return true;
}

static bool UndoWriteToDisk(const CBlockUndo& blockundo, FlatFilePos& pos, const uint256& hashBlock, const CMessageHeader::MessageStartChars& messageStart)
{
    // Open history file to append
    CAutoFile fileout(OpenUndoFile(pos), SER_DISK, CLIENT_VERSION);
    if (fileout.IsNull())
        return error("%s: OpenUndoFile failed", __func__);

    // Write index header
    unsigned int nSize = GetSerializeSize(blockundo, fileout.GetVersion());
    fileout << messageStart << nSize;

    // Write undo data
    long fileOutPos = ftell(fileout.Get());
    if (fileOutPos < 0)
        return error("%s: ftell failed", __func__);
    pos.nPos = (unsigned int)fileOutPos;
    fileout << blockundo;

    // calculate & write checksum
    CHashWriter hasher(SER_GETHASH, PROTOCOL_VERSION);
    hasher << hashBlock;
    hasher << blockundo;
    fileout << hasher.GetHash();

    return true;
}

bool UndoReadFromDisk(CBlockUndo& blockundo, const CBlockIndex* pindex)
{
    FlatFilePos pos = pindex->GetUndoPos();
    if (pos.IsNull()) {
        return error("%s: no undo data available", __func__);
    }

    // Open history file to read
    CAutoFile filein(OpenUndoFile(pos, true), SER_DISK, CLIENT_VERSION);
    if (filein.IsNull())
        return error("%s: OpenUndoFile failed", __func__);

    // Read block
    uint256 hashChecksum;
    CHashVerifier<CAutoFile> verifier(&filein); // We need a CHashVerifier as reserializing may lose data
    try {
        verifier << pindex->pprev->GetBlockHash();
        verifier >> blockundo;
        filein >> hashChecksum;
    }
    catch (const std::exception& e) {
        return error("%s: Deserialize or I/O error - %s", __func__, e.what());
    }

    // Verify checksum
    if (hashChecksum != verifier.GetHash())
        return error("%s: Checksum mismatch", __func__);

    return true;
}

/** Abort with a message */
static bool AbortNode(const std::string& strMessage, const std::string& userMessage = "", unsigned int prefix = 0)
{
    SetMiscWarning(strMessage);
    LogPrintf("*** %s\n", strMessage);
    if (!userMessage.empty()) {
        uiInterface.ThreadSafeMessageBox(userMessage, "", CClientUIInterface::MSG_ERROR | prefix);
    } else {
        uiInterface.ThreadSafeMessageBox(_("Error: A fatal internal error occurred, see debug.log for details").translated, "", CClientUIInterface::MSG_ERROR | CClientUIInterface::MSG_NOPREFIX);
    }
    StartShutdown();
    return false;
}

static bool AbortNode(CValidationState& state, const std::string& strMessage, const std::string& userMessage = "", unsigned int prefix = 0)
{
    AbortNode(strMessage, userMessage, prefix);
    return state.Error(strMessage);
}

/**
 * Restore the UTXO in a Coin at a given COutPoint
 * @param undo The Coin to be restored.
 * @param view The coins view to which to apply the changes.
 * @param out The out point that corresponds to the tx input.
 * @return A DisconnectResult as an int
 */
int ApplyTxInUndo(Coin&& undo, CCoinsViewCache& view, const COutPoint& out)
{
    bool fClean = true;

    if (view.HaveCoin(out)) fClean = false; // overwriting transaction output

    if (undo.nHeight == 0) {
        // Missing undo metadata (height and coinbase). Older versions included this
        // information only in undo records for the last spend of a transactions'
        // outputs. This implies that it must be present for some other output of the same tx.
        const Coin& alternate = AccessByTxid(view, out.hash);
        if (!alternate.IsSpent()) {
            undo.nHeight = alternate.nHeight;
            undo.fCoinBase = alternate.fCoinBase;
        } else {
            return DISCONNECT_FAILED; // adding output for transaction without known metadata
        }
    }
    // The potential_overwrite parameter to AddCoin is only allowed to be false if we know for
    // sure that the coin did not already exist in the cache. As we have queried for that above
    // using HaveCoin, we don't need to guess. When fClean is false, a coin already existed and
    // it is an overwrite.
    view.AddCoin(out, std::move(undo), !fClean);

    return fClean ? DISCONNECT_OK : DISCONNECT_UNCLEAN;
}

// There is only one legacy anchor on testnet and mainnet, these have been hard coded to simplify
// the anchor code. This function will return true if a TX on testnet or mainnet is a legacy anchor.
static bool IsLegacyAnchorTx(std::string network, std::string hash) {
    return (network == CBaseChainParams::MAIN && hash == "5a673c7d05f8ce67d3573e0f9afe154712d74926085421edc8c3cd4262fb4e0c") ||
           (network == CBaseChainParams::TESTNET && hash == "cbe358052c4434066f9526b694facc6790802e9b198f57c76bbf71283bb7b5a5");
}

/** Undo the effects of this block (with given index) on the UTXO set represented by coins.
 *  When FAILED is returned, view is left in an indeterminate state. */
DisconnectResult CChainState::DisconnectBlock(const CBlock& block, const CBlockIndex* pindex, CCoinsViewCache& view, CCustomCSView& mnview, CFutureSwapView& futureSwapView, CUndosView& undosView, std::vector<CAnchorConfirmMessage> & disconnectedAnchorConfirms)
{
    bool fClean = true;

    CBlockUndo blockUndo;
    if (!UndoReadFromDisk(blockUndo, pindex)) {
        error("%s: failure reading undo data", __func__);
        return DISCONNECT_FAILED;
    }

    if (blockUndo.vtxundo.size() + 1 != block.vtx.size()) {
        error("%s: block and undo data inconsistent", __func__);
        return DISCONNECT_FAILED;
    }

    if (mnview.GetLastHeight() != pindex->nHeight) {
        error("%s: mnview: wrong last processed block hash (view: %d, current: %d)", __func__, mnview.GetLastHeight(), pindex->nHeight);
        return DISCONNECT_FAILED;
    }

    // special case: possible undo (first) of custom 'complex changes' for the whole block (expired orders and/or prices)
    undosView.OnUndoTx(UndoSource::CustomView, mnview, {}, static_cast<uint32_t>(pindex->nHeight));
    undosView.OnUndoTx(UndoSource::FutureView, futureSwapView, {}, static_cast<uint32_t>(pindex->nHeight));

    // Remove manually added future swaps at DB migration. Remove after reindex update.
    undosView.OnUndoTx(UndoSource::FutureView, futureSwapView, uint256S(std::string(64, '1')), static_cast<uint32_t>(pindex->nHeight));

    pburnHistoryDB->EraseAccountHistoryHeight(pindex->nHeight);
    if (paccountHistoryDB) {
        paccountHistoryDB->EraseAccountHistoryHeight(pindex->nHeight);
    }

    if (pindex->nHeight >= Params().GetConsensus().FortCanningHeight) {
        // erase auction fee history
        if (paccountHistoryDB) {
            paccountHistoryDB->EraseAuctionHistoryHeight(pindex->nHeight);
        }
        if (pvaultHistoryDB) {
            pvaultHistoryDB->EraseVaultHistory(pindex->nHeight);
        }
    }

    // Undo community balance increments
    ReverseGeneralCoinbaseTx(mnview, pindex->nHeight);

    CKeyID minterKey;
    std::optional<uint256> nodeId;

    if (!fIsFakeNet) {
        minterKey = pindex->minterKey();

        // Get node id and node now from mnview before undo
        nodeId = mnview.GetMasternodeIdByOperator(minterKey);
        assert(nodeId);
    }

    std::vector<AccountHistoryKey> eraseBurnEntries;

    // undo transactions in reverse order
    for (int i = block.vtx.size() - 1; i >= 0; i--) {
        const CTransaction &tx = *(block.vtx[i]);
        uint256 hash = tx.GetHash();
        bool is_coinbase = tx.IsCoinBase();

        if (is_coinbase) {
            std::vector<unsigned char> metadata;
            if (IsAnchorRewardTxPlus(tx, metadata))
            {
                LogPrint(BCLog::ANCHORING, "%s: disconnecting finalization tx: %s block: %d\n", __func__, tx.GetHash().GetHex(), pindex->nHeight);
                CDataStream ss(metadata, SER_NETWORK, PROTOCOL_VERSION);
                CAnchorFinalizationMessage finMsg;
                ss >> finMsg;

                LogPrint(BCLog::ANCHORING, "%s: Add community balance %d\n", __func__, tx.GetValueOut());
                mnview.AddCommunityBalance(CommunityAccountType::AnchorReward, tx.GetValueOut());
                mnview.RemoveRewardForAnchor(finMsg.btcTxHash);
                mnview.EraseAnchorConfirmData(finMsg.btcTxHash);

                CAnchorConfirmMessage message(static_cast<CAnchorConfirmData &>(finMsg));
                for (auto && sig : finMsg.sigs) {
                    message.signature = sig;
                    disconnectedAnchorConfirms.push_back(message);
                }

                LogPrint(BCLog::ANCHORING, "%s: disconnected finalization tx: %s block: %d\n", __func__, tx.GetHash().GetHex(), pindex->nHeight);
            }
            else if (IsLegacyAnchorTx(Params().NetworkIDString(), tx.GetHash().ToString())) {
                if (pindex->nHeight >= Params().GetConsensus().AMKHeight) {
                    mnview.AddCommunityBalance(CommunityAccountType::AnchorReward, tx.GetValueOut());
                } else {
                    assert(mnview.GetFoundationsDebt() >= tx.GetValueOut());
                    mnview.SetFoundationsDebt(mnview.GetFoundationsDebt() - tx.GetValueOut());
                }
            }
        }

        // Check that all outputs are available and match the outputs in the block itself
        // exactly.
        for (size_t o = 0; o < tx.vout.size(); o++) {
            if (!tx.vout[o].scriptPubKey.IsUnspendable()) {
                COutPoint out(hash, o);
                Coin coin;
                bool is_spent = view.SpendCoin(out, &coin);
                if (!is_spent || tx.vout[o] != coin.out || pindex->nHeight != coin.nHeight || is_coinbase != coin.fCoinBase) {
                    fClean = false; // transaction output mismatch
                }

                // Check for burn outputs
                if (tx.vout[o].scriptPubKey == Params().GetConsensus().burnAddress)
                {
                    eraseBurnEntries.push_back({tx.vout[o].scriptPubKey, static_cast<uint32_t>(pindex->nHeight), static_cast<uint32_t>(i)});
                }
            }
        }

        // restore inputs
        TBytes dummy;
        if (i > 0 && !IsAnchorRewardTx(tx, dummy) && !IsAnchorRewardTxPlus(tx, dummy) && !IsTokenSplitTx(tx, dummy)) { // not coinbases
            CTxUndo &txundo = blockUndo.vtxundo[i-1];
            if (txundo.vprevout.size() != tx.vin.size()) {
                error("%s: transaction and undo data inconsistent", __func__);
                return DISCONNECT_FAILED;
            }
            for (unsigned int j = tx.vin.size(); j-- > 0;) {
                const COutPoint &out = tx.vin[j].prevout;
                int res = ApplyTxInUndo(std::move(txundo.vprevout[j]), view, out);
                if (res == DISCONNECT_FAILED) return DISCONNECT_FAILED;
                fClean = fClean && res != DISCONNECT_UNCLEAN;
            }
            // At this point, all of txundo.vprevout should have been moved out.
        }

        // process transactions revert for masternodes
        undosView.OnUndoTx(UndoSource::CustomView, mnview, tx.GetHash(), static_cast<uint32_t>(pindex->nHeight));
        undosView.OnUndoTx(UndoSource::FutureView, futureSwapView, tx.GetHash(), static_cast<uint32_t>(pindex->nHeight));
    }

    // one time downgrade to revert CInterestRateV2 structure
    if (pindex->nHeight == Params().GetConsensus().FortCanningHillHeight) {
        auto time = GetTimeMillis();
        LogPrintf("Interest rate reverting ...\n");
        mnview.RevertInterestRateToV1();
        LogPrint(BCLog::BENCH, "    - Interest rate reverting took: %dms\n", GetTimeMillis() - time);
    }

    // Remove burn balance transfers
    if (pindex->nHeight == Params().GetConsensus().EunosHeight)
    {
        // Make sure to initialize lastTxOut, otherwise it never finds the block and
        // ends up looping through uninitialized garbage value.
        uint32_t lastTxOut = 0;
        auto shouldContinueToNextAccountHistory = [&lastTxOut, block](AccountHistoryKey const & key, CLazySerialize<AccountHistoryValue>) -> bool
        {
            if (key.owner != Params().GetConsensus().burnAddress) {
                return false;
            }

            if (static_cast<int>(key.blockHeight) != Params().GetConsensus().EunosHeight) {
                return false;
            }

            lastTxOut = key.txn;

            return false;
        };

        pburnHistoryDB->ForEachAccountHistory(shouldContinueToNextAccountHistory,
                                              Params().GetConsensus().burnAddress,
                                              Params().GetConsensus().EunosHeight);

        for (uint32_t i = block.vtx.size(); i <= lastTxOut; ++i) {
            pburnHistoryDB->EraseAccountHistory({Params().GetConsensus().burnAddress, static_cast<uint32_t>(Params().GetConsensus().EunosHeight), i});
        }
    }

    // Erase any UTXO burns
    for (const auto& entries : eraseBurnEntries)
    {
        pburnHistoryDB->EraseAccountHistory(entries);
    }

    // move best block pointer to prevout block
    view.SetBestBlock(pindex->pprev->GetBlockHash());

    if (!fIsFakeNet) {
        mnview.DecrementMintedBy(*nodeId);
        if (pindex->nHeight >= Params().GetConsensus().EunosPayaHeight) {
            mnview.EraseSubNodesLastBlockTime(*nodeId, static_cast<uint32_t>(pindex->nHeight));
        } else {
            mnview.EraseMasternodeLastBlockTime(*nodeId, static_cast<uint32_t>(pindex->nHeight));
        }
    }
    mnview.SetLastHeight(pindex->pprev->nHeight);

    return fClean ? DISCONNECT_OK : DISCONNECT_UNCLEAN;
}

void static FlushBlockFile(bool fFinalize = false)
{
    LOCK(cs_LastBlockFile);

    FlatFilePos block_pos_old(nLastBlockFile, vinfoBlockFile[nLastBlockFile].nSize);
    FlatFilePos undo_pos_old(nLastBlockFile, vinfoBlockFile[nLastBlockFile].nUndoSize);

    bool status = true;
    status &= BlockFileSeq().Flush(block_pos_old, fFinalize);
    status &= UndoFileSeq().Flush(undo_pos_old, fFinalize);
    if (!status) {
        AbortNode("Flushing block file to disk failed. This is likely the result of an I/O error.");
    }
}

static bool FindUndoPos(CValidationState &state, int nFile, FlatFilePos &pos, unsigned int nAddSize);

static bool WriteUndoDataForBlock(const CBlockUndo& blockundo, CValidationState& state, CBlockIndex* pindex, const CChainParams& chainparams)
{
    // Write undo information to disk
    if (pindex->GetUndoPos().IsNull()) {
        FlatFilePos _pos;
        if (!FindUndoPos(state, pindex->nFile, _pos, ::GetSerializeSize(blockundo, CLIENT_VERSION) + 40))
            return error("%s: FindUndoPos failed", __func__);
        if (!UndoWriteToDisk(blockundo, _pos, pindex->pprev->GetBlockHash(), chainparams.MessageStart()))
            return AbortNode(state, "Failed to write undo data");

        // update nUndoPos in block index
        pindex->nUndoPos = _pos.nPos;
        pindex->nStatus |= BLOCK_HAVE_UNDO;
        setDirtyBlockIndex.insert(pindex);
    }

    return true;
}

static CCheckQueue<CScriptCheck> scriptcheckqueue(128);

void StartScriptCheckWorkerThreads(int threads_num)
{
    scriptcheckqueue.StartWorkerThreads(threads_num);
}

void StopScriptCheckWorkerThreads()
{
    scriptcheckqueue.StopWorkerThreads();
}

VersionBitsCache versionbitscache GUARDED_BY(cs_main);

int32_t ComputeBlockVersion(const CBlockIndex* pindexPrev, const Consensus::Params& params)
{
    LOCK(cs_main);
    int32_t nVersion = VERSIONBITS_TOP_BITS;

    for (int i = 0; i < (int)Consensus::MAX_VERSION_BITS_DEPLOYMENTS; i++) {
        ThresholdState state = VersionBitsState(pindexPrev, params, static_cast<Consensus::DeploymentPos>(i), versionbitscache);
        if (state == ThresholdState::LOCKED_IN || state == ThresholdState::STARTED) {
            nVersion |= VersionBitsMask(params, static_cast<Consensus::DeploymentPos>(i));
        }
    }

    return nVersion;
}

/**
 * Threshold condition checker that triggers when unknown versionbits are seen on the network.
 */
class WarningBitsConditionChecker : public AbstractThresholdConditionChecker
{
private:
    int bit;

public:
    explicit WarningBitsConditionChecker(int bitIn) : bit(bitIn) {}

    int64_t BeginTime(const Consensus::Params& params) const override { return 0; }
    int64_t EndTime(const Consensus::Params& params) const override { return std::numeric_limits<int64_t>::max(); }
    int Period(const Consensus::Params& params) const override { return params.nMinerConfirmationWindow; }
    int Threshold(const Consensus::Params& params) const override { return params.nRuleChangeActivationThreshold; }

    bool Condition(const CBlockIndex* pindex, const Consensus::Params& params) const override
    {
        return ((pindex->nVersion & VERSIONBITS_TOP_MASK) == VERSIONBITS_TOP_BITS) &&
               ((pindex->nVersion >> bit) & 1) != 0 &&
               ((ComputeBlockVersion(pindex->pprev, params) >> bit) & 1) == 0;
    }
};

static ThresholdConditionCache warningcache[VERSIONBITS_NUM_BITS] GUARDED_BY(cs_main);

// 0.13.0 was shipped with a segwit deployment defined for testnet, but not for
// mainnet. We no longer need to support disabling the segwit deployment
// except for testing purposes, due to limitations of the functional test
// environment. See test/functional/p2p-segwit.py.
static bool IsScriptWitnessEnabled(const Consensus::Params& params)
{
    return params.SegwitHeight != std::numeric_limits<int>::max();
}

static unsigned int GetBlockScriptFlags(const CBlockIndex* pindex, const Consensus::Params& consensusparams) EXCLUSIVE_LOCKS_REQUIRED(cs_main) {
    AssertLockHeld(cs_main);

    unsigned int flags = SCRIPT_VERIFY_NONE;

    // BIP16 didn't become active until Apr 1 2012 (on mainnet, and
    // retroactively applied to testnet)
    // However, only one historical block violated the P2SH rules (on both
    // mainnet and testnet), so for simplicity, always leave P2SH
    // on except for the one violating block.
    if (consensusparams.BIP16Exception.IsNull() || // no bip16 exception on this chain
        pindex->phashBlock == nullptr || // this is a new candidate block, eg from TestBlockValidity()
        *pindex->phashBlock != consensusparams.BIP16Exception) // this block isn't the historical exception
    {
        flags |= SCRIPT_VERIFY_P2SH;
    }

    // Enforce WITNESS rules whenever P2SH is in effect (and the segwit
    // deployment is defined).
    if (flags & SCRIPT_VERIFY_P2SH && IsScriptWitnessEnabled(consensusparams)) {
        flags |= SCRIPT_VERIFY_WITNESS;
    }

    // Start enforcing the DERSIG (BIP66) rule
    if (pindex->nHeight >= consensusparams.BIP66Height) {
        flags |= SCRIPT_VERIFY_DERSIG;
    }

    // Start enforcing CHECKLOCKTIMEVERIFY (BIP65) rule
    if (pindex->nHeight >= consensusparams.BIP65Height) {
        flags |= SCRIPT_VERIFY_CHECKLOCKTIMEVERIFY;
    }

    // Start enforcing BIP112 (CHECKSEQUENCEVERIFY)
    if (pindex->nHeight >= consensusparams.CSVHeight) {
        flags |= SCRIPT_VERIFY_CHECKSEQUENCEVERIFY;
    }

    // Start enforcing BIP147 NULLDUMMY (activated simultaneously with segwit)
    if (IsWitnessEnabled(pindex->pprev, consensusparams)) {
        flags |= SCRIPT_VERIFY_NULLDUMMY;
    }

    return flags;
}

Res ApplyGeneralCoinbaseTx(CCustomCSView & mnview, CTransaction const & tx, int height, CAmount nFees, const Consensus::Params& consensus)
{
    TAmounts const cbValues = tx.GetValuesOut();
    CAmount blockReward = GetBlockSubsidy(height, consensus);
    if (cbValues.size() != 1 || cbValues.begin()->first != DCT_ID{0})
        return Res::ErrDbg("bad-cb-wrong-tokens", "coinbase should pay only Defi coins");


    if (height >= consensus.AMKHeight)
    {
        CAmount foundationReward{0};
        if (height >= consensus.GreatWorldHeight)
        {
            // no foundation reward check anymore
        }
        else if (height >= consensus.EunosHeight)
        {
            foundationReward = CalculateCoinbaseReward(blockReward, consensus.dist.community);
        }
        else if (!consensus.foundationShareScript.empty() && consensus.foundationShareDFIP1)
        {
            foundationReward = blockReward * consensus.foundationShareDFIP1 / COIN;
        }

        if (foundationReward)
        {
            bool foundationsRewardfound = false;
            for (auto& txout : tx.vout)
            {
                if (txout.scriptPubKey == consensus.foundationShareScript)
                {
                    if (txout.nValue < foundationReward)
                    {
                        return Res::ErrDbg("bad-cb-foundation-reward", "coinbase doesn't pay proper foundation reward! (actual=%d vs expected=%d", txout.nValue, foundationReward);
                    }

                    foundationsRewardfound = true;
                    break;
                }
            }

            if (!foundationsRewardfound)
            {
                return Res::ErrDbg("bad-cb-foundation-reward", "coinbase doesn't pay foundation reward!");
            }
        }

        // count and subtract for non-UTXO community rewards
        CAmount nonUtxoTotal = 0;
        if (height >= consensus.EunosHeight)
        {
            CAmount subsidy;
            for (const auto& kv : consensus.newNonUTXOSubsidies)
            {
                if (kv.first == CommunityAccountType::CommunityDevFunds) {
                    if (height < consensus.GreatWorldHeight) {
                        continue;
                    }
                }

                subsidy = CalculateCoinbaseReward(blockReward, kv.second);

                Res res = Res::Ok();

                // Loan below FC and Options are unused and all go to Unallocated (burnt) pot.
                if ((height < consensus.FortCanningHeight && kv.first == CommunityAccountType::Loan) ||
                    kv.first == CommunityAccountType::Options)
                {
                    res = mnview.AddCommunityBalance(CommunityAccountType::Unallocated, subsidy);
                }
                else
                {
                    res = mnview.AddCommunityBalance(kv.first, subsidy);
                }

                if (!res.ok)
                {
                    return Res::ErrDbg("bad-cb-community-rewards", "Cannot take non-UTXO community share from coinbase");
                }

                nonUtxoTotal += subsidy;
            }
        }
        else
        {
            for (const auto& kv : consensus.nonUtxoBlockSubsidies) {
                CAmount subsidy = blockReward * kv.second / COIN;
                Res res = mnview.AddCommunityBalance(kv.first, subsidy);
                if (!res.ok) {
                    return Res::ErrDbg("bad-cb-community-rewards", "can't take non-UTXO community share from coinbase");
                }
                nonUtxoTotal += subsidy;
            }
        }

        blockReward -= nonUtxoTotal;
    }

    // pre-AMK logic, compatible after prev blockReward mod:
    if (cbValues.at(DCT_ID{0}) > blockReward + nFees)
        return Res::ErrDbg("bad-cb-amount", "coinbase pays too much (actual=%d vs limit=%d)", cbValues.at(DCT_ID{0}), blockReward + nFees);

    return Res::Ok();
}


void ReverseGeneralCoinbaseTx(CCustomCSView & mnview, int height)
{
    CAmount blockReward = GetBlockSubsidy(height, Params().GetConsensus());

    if (height >= Params().GetConsensus().AMKHeight)
    {
        if (height >= Params().GetConsensus().EunosHeight)
        {
            for (const auto& kv : Params().GetConsensus().newNonUTXOSubsidies)
            {
                if (kv.first == CommunityAccountType::CommunityDevFunds) {
                    if (height < Params().GetConsensus().GreatWorldHeight) {
                        continue;
                    }
                }

                CAmount subsidy = CalculateCoinbaseReward(blockReward, kv.second);

                // Remove Loan and Options balances from Unallocated
                if ((height < Params().GetConsensus().FortCanningHeight && kv.first == CommunityAccountType::Loan) ||
                    kv.first == CommunityAccountType::Options)
                {
                    mnview.SubCommunityBalance(CommunityAccountType::Unallocated, subsidy);
                }
                else
                {
                    mnview.SubCommunityBalance(kv.first, subsidy);
                }
            }
        }
        else
        {
            for (const auto& kv : Params().GetConsensus().nonUtxoBlockSubsidies)
            {
                CAmount subsidy = blockReward * kv.second / COIN;
                mnview.SubCommunityBalance(kv.first, subsidy);
            }
        }
    }
}



static int64_t nTimeCheck = 0;
static int64_t nTimeForks = 0;
static int64_t nTimeVerify = 0;
static int64_t nTimeConnect = 0;
static int64_t nTimeIndex = 0;
static int64_t nTimeCallbacks = 0;
static int64_t nTimeTotal = 0;
static int64_t nBlocksTotal = 0;

std::vector<CAuctionBatch> CollectAuctionBatches(const CCollateralLoans& collLoan, const TAmounts& collBalances, const TAmounts& loanBalances)
{
    constexpr const uint64_t batchThreshold = 10000 * COIN; // 10k USD
    auto totalCollateralsValue = collLoan.totalCollaterals;
    auto totalLoansValue = collLoan.totalLoans;

    auto maxCollateralsValue = totalCollateralsValue;
    auto maxLoansValue = totalLoansValue;
    auto maxCollBalances = collBalances;

    auto CreateAuctionBatch = [&maxCollBalances, &collBalances](CTokenAmount loanAmount, CAmount chunk) {
        CAuctionBatch batch{};
        batch.loanAmount = loanAmount;
        for (const auto& tAmount : collBalances) {
            auto& maxCollBalance = maxCollBalances[tAmount.first];
            auto collValue = std::min(MultiplyAmounts(tAmount.second, chunk), maxCollBalance);
            batch.collaterals.Add({tAmount.first, collValue});
            maxCollBalance -= collValue;
        }
        return batch;
    };

    std::vector<CAuctionBatch> batches;
    for (const auto& loan : collLoan.loans) {
        auto maxLoanAmount = loanBalances.at(loan.nTokenId);
        auto loanChunk = std::min(uint64_t(DivideAmounts(loan.nValue, totalLoansValue)), maxLoansValue);
        auto collateralChunkValue = std::min(uint64_t(MultiplyAmounts(loanChunk, totalCollateralsValue)), maxCollateralsValue);
        if (collateralChunkValue > batchThreshold) {
            auto chunk = DivideAmounts(batchThreshold, collateralChunkValue);
            auto loanAmount = MultiplyAmounts(maxLoanAmount, chunk);
            for (auto chunks = COIN; chunks > 0; chunks -= chunk) {
                chunk = std::min(chunk, chunks);
                loanAmount = std::min(loanAmount, maxLoanAmount);
                auto collateralChunk = MultiplyAmounts(chunk, loanChunk);
                batches.push_back(CreateAuctionBatch({loan.nTokenId, loanAmount}, collateralChunk));
                maxLoanAmount -= loanAmount;
            }
        } else {
            auto loanAmount = CTokenAmount{loan.nTokenId, maxLoanAmount};
            batches.push_back(CreateAuctionBatch(loanAmount, loanChunk));
        }
        maxLoansValue -= loan.nValue;
        maxCollateralsValue -= collateralChunkValue;
    }
    // return precision loss balanced
    for (auto& collateral : maxCollBalances) {
        auto it = batches.begin();
        auto lastValue = collateral.second;
        while (collateral.second > 0) {
            if (it == batches.end()) {
                it = batches.begin();
                if (lastValue == collateral.second) {
                    // we fail to update any batch
                    // extreme small collateral going to first batch
                    it->collaterals.Add({collateral.first, collateral.second});
                    break;
                }
                lastValue = collateral.second;
            }
            if (it->collaterals.balances.count(collateral.first) > 0) {
                it->collaterals.Add({collateral.first, 1});
                --collateral.second;
            }
            ++it;
        }
    }
    return batches;
}

bool ApplyGovVars(CCustomCSView& cache, CFutureSwapView& futureSwapView, const CBlockIndex& pindex, const std::map<std::string, std::string>& attrs){
    if (auto var = cache.GetAttributes()) {
        var->time = pindex.nTime;

        UniValue obj(UniValue::VOBJ);
        for (const auto& [key, value] : attrs) {
            obj.pushKV(key, value);
        }

        if (var->Import(obj) && var->Validate(cache) && var->Apply(cache, futureSwapView, pindex.nHeight) && cache.SetVariable(*var)) {
            return true;
        }
    }

    return false;
}

void PruneUndos(CUndosView& view, const int height) {
    bool pruneStarted = false;
    auto time = GetTimeMillis();
    CUndosView pruned(view);
    view.ForEachUndo([&](const UndoSourceKey& key, CLazySerialize<CUndo>) {
        if (static_cast<int>(key.height) >= height) { // don't erase checkpoint height
            return false;
        }
        if (!pruneStarted) {
            pruneStarted = true;
            LogPrintf("Pruning undo data prior %d, it can take a while...\n", height);
        }
        return pruned.DelUndo(key).ok;
    });
    if (pruneStarted) {
        auto flushable = pruned.GetStorage().GetFlushableStorage();
        assert(flushable);
        auto& map = flushable->GetRaw();
        compactBegin = map.begin()->first;
        compactEnd = map.rbegin()->first;
        pruned.Flush();
        LogPrintf("Pruning undo data finished.\n");
        LogPrint(BCLog::BENCH, "    - Pruning undo data takes: %dms\n", GetTimeMillis() - time);
    }
}

/** Apply the effects of this block (with given index) on the UTXO set represented by coins.
 *  Validity checks that depend on the UTXO set are also done; ConnectBlock ()
 *  can fail if those validity checks fail (among other reasons). */
bool CChainState::ConnectBlock(const CBlock& block, CValidationState& state, CBlockIndex* pindex, CCoinsViewCache& view, CCustomCSView& mnview,
                               CFutureSwapView& futureSwapView, CUndosView& undosView, const CChainParams& chainparams, std::vector<uint256> & rewardedAnchors, bool fJustCheck)
{
    AssertLockHeld(cs_main);
    assert(pindex);
    assert(*pindex->phashBlock == block.GetHash());
    int64_t nTimeStart = GetTimeMicros();

    // Check it again in case a previous version let a bad block in
    // NOTE: We don't currently (re-)invoke ContextualCheckBlock() or
    // ContextualCheckBlockHeader() here. This means that if we add a new
    // consensus rule that is enforced in one of those two functions, then we
    // may have let in a block that violates the rule prior to updating the
    // software, and we would NOT be enforcing the rule here. Fully solving
    // upgrade from one software version to the next after a consensus rule
    // change is potentially tricky and issue-specific (see RewindBlockIndex()
    // for one general approach that was used for BIP 141 deployment).
    // Also, currently the rule against blocks more than 2 hours in the future
    // is enforced in ContextualCheckBlockHeader(); we wouldn't want to
    // re-enforce that rule here (at least until we make it impossible for
    // GetAdjustedTime() to go backward).

    CheckContextState ctxState;

    if (!CheckBlock(block, state, chainparams.GetConsensus(), ctxState, !fJustCheck, pindex->nHeight, !fJustCheck)) {
        if (state.GetReason() == ValidationInvalidReason::BLOCK_MUTATED) {
            // We don't write down blocks to disk if they may have been
            // corrupted, so this should be impossible unless we're having hardware
            // problems.
            return AbortNode(state, "Corrupt block found indicating potential hardware failure; shutting down");
        }

        // Add sleep here to avoid hot looping over failed but not invalidated block.
        std::this_thread::sleep_for(std::chrono::milliseconds(100));
        return error("%s: Consensus::CheckBlock: %s", __func__, FormatStateMessage(state));
    }

    // verify that the view's current state corresponds to the previous block
    uint256 hashPrevBlock = pindex->pprev == nullptr ? uint256() : pindex->pprev->GetBlockHash();
    assert(hashPrevBlock == view.GetBestBlock());

    // verify that the mn view's current state corresponds to the previous block
    if (pindex->nHeight != 0) {
        if (mnview.GetLastHeight() != pindex->nHeight-1)
            return AbortNode(state, "Masternodes database is corrupted (height mismatch)! DB prev block = " + std::to_string(mnview.GetLastHeight()) +
                             ", current block = " + std::to_string(pindex->nHeight) + ". Please restart with -reindex to recover.");
    }

    // Special case for the genesis block
    if (block.GetHash() == chainparams.GetConsensus().hashGenesisBlock) {
        if (!fJustCheck) {
            view.SetBestBlock(pindex->GetBlockHash());
            mnview.CreateDFIToken();
            // init view|db with genesis here
            for (size_t i = 0; i < block.vtx.size(); ++i) {
                CHistoryWriters writers{paccountHistoryDB.get(), nullptr, nullptr};
                const auto res = ApplyCustomTx(mnview, futureSwapView, undosView, view, *block.vtx[i], chainparams.GetConsensus(), pindex->nHeight, pindex->GetBlockTime(), nullptr, i, &writers);
                if (!res.ok) {
                    return error("%s: Genesis block ApplyCustomTx failed. TX: %s Error: %s",
                                 __func__, block.vtx[i]->GetHash().ToString(), res.msg);
                }
                AddCoins(view, *block.vtx[i], 0);
            }
        }
        return true;
    }

    // one time upgrade to convert the old CInterestRate data structure
    // we don't neeed it in undos
    if (pindex->nHeight == chainparams.GetConsensus().FortCanningHillHeight) {
        auto time = GetTimeMillis();
        LogPrintf("Interest rate migration ...\n");
        mnview.MigrateInterestRateToV2(mnview,(uint32_t)pindex->nHeight);
        LogPrint(BCLog::BENCH, "    - Interest rate migration took: %dms\n", GetTimeMillis() - time);
    }

    CKeyID minterKey;
    std::optional<uint256> nodeId;
    std::optional<CMasternode> nodePtr;

    // We are forced not to check this due to the block wasn't signed yet if called by TestBlockValidity()
    if (!fJustCheck && !fIsFakeNet) {
        // Check only that mintedBlocks counter is correct (MN existence and activation was partially checked before in checkblock()->contextualcheckproofofstake(), but not in the case of fJustCheck)
        minterKey = pindex->minterKey();
        nodeId = mnview.GetMasternodeIdByOperator(minterKey);
        assert(nodeId);
        nodePtr = mnview.GetMasternode(*nodeId);
        assert(nodePtr);

        if (nodePtr->mintedBlocks + 1 != block.mintedBlocks)
        {
            return state.Invalid(ValidationInvalidReason::CONSENSUS, error("%s: masternode's %s mintedBlocks should be %d, got %d!",
                                                                           __func__, nodeId->ToString(), nodePtr->mintedBlocks + 1, block.mintedBlocks), REJECT_INVALID, "bad-minted-blocks");
        }
        uint256 stakeModifierPrevBlock = pindex->pprev == nullptr ? uint256() : pindex->pprev->stakeModifier;
        if (block.stakeModifier != pos::ComputeStakeModifier(stakeModifierPrevBlock, nodePtr->operatorAuthAddress)) {
            return state.Invalid(
                    ValidationInvalidReason::CONSENSUS,
                    error("%s: block's stake Modifier should be %d, got %d!",
                            __func__, block.stakeModifier.ToString(), pos::ComputeStakeModifier(stakeModifierPrevBlock, nodePtr->operatorAuthAddress).ToString()),
                    REJECT_INVALID,
                    "bad-minted-blocks");
        }
    }

    nBlocksTotal++;

    bool fScriptChecks = true;
    if (!hashAssumeValid.IsNull()) {
        // We've been configured with the hash of a block which has been externally verified to have a valid history.
        // A suitable default value is included with the software and updated from time to time.  Because validity
        //  relative to a piece of software is an objective fact these defaults can be easily reviewed.
        // This setting doesn't force the selection of any particular chain but makes validating some faster by
        //  effectively caching the result of part of the verification.
        BlockMap::const_iterator  it = m_blockman.m_block_index.find(hashAssumeValid);
        if (it != m_blockman.m_block_index.end()) {
            if (it->second->GetAncestor(pindex->nHeight) == pindex &&
                pindexBestHeader->GetAncestor(pindex->nHeight) == pindex &&
                pindexBestHeader->nChainWork >= nMinimumChainWork) {
                // This block is a member of the assumed verified chain and an ancestor of the best header.
                // The equivalent time check discourages hash power from extorting the network via DOS attack
                //  into accepting an invalid block through telling users they must manually set assumevalid.
                //  Requiring a software change or burying the invalid block, regardless of the setting, makes
                //  it hard to hide the implication of the demand.  This also avoids having release candidates
                //  that are hardly doing any signature verification at all in testing without having to
                //  artificially set the default assumed verified block further back.
                // The test against nMinimumChainWork prevents the skipping when denied access to any chain at
                //  least as good as the expected chain.
                fScriptChecks = (GetBlockProofEquivalentTime(*pindexBestHeader, *pindex, *pindexBestHeader, chainparams.GetConsensus()) <= 60 * 60 * 24 * 7 * 2);
            }
        }
    }

    int64_t nTime1 = GetTimeMicros(); nTimeCheck += nTime1 - nTimeStart;
    LogPrint(BCLog::BENCH, "    - Sanity checks: %.2fms [%.2fs (%.2fms/blk)]\n", MILLI * (nTime1 - nTimeStart), nTimeCheck * MICRO, nTimeCheck * MILLI / nBlocksTotal);

    // Do not allow blocks that contain transactions which 'overwrite' older transactions,
    // unless those are already completely spent.
    // If such overwrites are allowed, coinbases and transactions depending upon those
    // can be duplicated to remove the ability to spend the first instance -- even after
    // being sent to another address.
    // See BIP30 and http://r6.ca/blog/20120206T005236Z.html for more information.
    // This logic is not necessary for memory pool transactions, as AcceptToMemoryPool
    // already refuses previously-known transaction ids entirely.
    // This rule was originally applied to all blocks with a timestamp after March 15, 2012, 0:00 UTC.
    // Now that the whole chain is irreversibly beyond that time it is applied to all blocks except the
    // two in the chain that violate it. This prevents exploiting the issue against nodes during their
    // initial block download.
    bool fEnforceBIP30 = !((pindex->nHeight==91842 && pindex->GetBlockHash() == uint256S("0x00000000000a4d0a398161ffc163c503763b1f4360639393e0e4c8e300e0caec")) ||
                           (pindex->nHeight==91880 && pindex->GetBlockHash() == uint256S("0x00000000000743f190a18c5577a3c2d2a1f610ae9601ac046a38084ccb7cd721")));

    // Once BIP34 activated it was not possible to create new duplicate coinbases and thus other than starting
    // with the 2 existing duplicate coinbase pairs, not possible to create overwriting txs.  But by the
    // time BIP34 activated, in each of the existing pairs the duplicate coinbase had overwritten the first
    // before the first had been spent.  Since those coinbases are sufficiently buried it's no longer possible to create further
    // duplicate transactions descending from the known pairs either.
    // If we're on the known chain at height greater than where BIP34 activated, we can save the db accesses needed for the BIP30 check.

    // BIP34 requires that a block at height X (block X) has its coinbase
    // scriptSig start with a CScriptNum of X (indicated height X).  The above
    // logic of no longer requiring BIP30 once BIP34 activates is flawed in the
    // case that there is a block X before the BIP34 height of 227,931 which has
    // an indicated height Y where Y is greater than X.  The coinbase for block
    // X would also be a valid coinbase for block Y, which could be a BIP30
    // violation.  An exhaustive search of all mainnet coinbases before the
    // BIP34 height which have an indicated height greater than the block height
    // reveals many occurrences. The 3 lowest indicated heights found are
    // 209,921, 490,897, and 1,983,702 and thus coinbases for blocks at these 3
    // heights would be the first opportunity for BIP30 to be violated.

    // The search reveals a great many blocks which have an indicated height
    // greater than 1,983,702, so we simply remove the optimization to skip
    // BIP30 checking for blocks at height 1,983,702 or higher.  Before we reach
    // that block in another 25 years or so, we should take advantage of a
    // future consensus change to do a new and improved version of BIP34 that
    // will actually prevent ever creating any duplicate coinbases in the
    // future.
    static constexpr int BIP34_IMPLIES_BIP30_LIMIT = 1983702;

    // There is no potential to create a duplicate coinbase at block 209,921
    // because this is still before the BIP34 height and so explicit BIP30
    // checking is still active.

    // The final case is block 176,684 which has an indicated height of
    // 490,897. Unfortunately, this issue was not discovered until about 2 weeks
    // before block 490,897 so there was not much opportunity to address this
    // case other than to carefully analyze it and determine it would not be a
    // problem. Block 490,897 was, in fact, mined with a different coinbase than
    // block 176,684, but it is important to note that even if it hadn't been or
    // is remined on an alternate fork with a duplicate coinbase, we would still
    // not run into a BIP30 violation.  This is because the coinbase for 176,684
    // is spent in block 185,956 in transaction
    // d4f7fbbf92f4a3014a230b2dc70b8058d02eb36ac06b4a0736d9d60eaa9e8781.  This
    // spending transaction can't be duplicated because it also spends coinbase
    // 0328dd85c331237f18e781d692c92de57649529bd5edf1d01036daea32ffde29.  This
    // coinbase has an indicated height of over 4.2 billion, and wouldn't be
    // duplicatable until that height, and it's currently impossible to create a
    // chain that long. Nevertheless we may wish to consider a future soft fork
    // which retroactively prevents block 490,897 from creating a duplicate
    // coinbase. The two historical BIP30 violations often provide a confusing
    // edge case when manipulating the UTXO and it would be simpler not to have
    // another edge case to deal with.

    // testnet3 has no blocks before the BIP34 height with indicated heights
    // post BIP34 before approximately height 486,000,000 and presumably will
    // be reset before it reaches block 1,983,702 and starts doing unnecessary
    // BIP30 checking again.
    assert(pindex->pprev);
    CBlockIndex *pindexBIP34height = pindex->pprev->GetAncestor(chainparams.GetConsensus().BIP34Height);
    //Only continue to enforce if we're below BIP34 activation height or the block hash at that height doesn't correspond.
    fEnforceBIP30 = fEnforceBIP30 && (!pindexBIP34height || !(pindexBIP34height->GetBlockHash() == chainparams.GetConsensus().BIP34Hash));

    // TODO: Remove BIP30 checking from block height 1,983,702 on, once we have a
    // consensus change that ensures coinbases at those heights can not
    // duplicate earlier coinbases.
    if (fEnforceBIP30 || pindex->nHeight >= BIP34_IMPLIES_BIP30_LIMIT) {
        for (const auto& tx : block.vtx) {
            for (size_t o = 0; o < tx->vout.size(); o++) {
                if (view.HaveCoin(COutPoint(tx->GetHash(), o))) {
                    return state.Invalid(ValidationInvalidReason::CONSENSUS, error("%s: tried to overwrite transaction", __func__),
                                     REJECT_INVALID, "bad-txns-BIP30");
                }
            }
        }
    }

    // Start enforcing BIP68 (sequence locks)
    int nLockTimeFlags = 0;
    if (pindex->nHeight >= chainparams.GetConsensus().CSVHeight) {
        nLockTimeFlags |= LOCKTIME_VERIFY_SEQUENCE;
    }

    // Get the script flags for this block
    unsigned int flags = GetBlockScriptFlags(pindex, chainparams.GetConsensus());

    int64_t nTime2 = GetTimeMicros(); nTimeForks += nTime2 - nTime1;
    LogPrint(BCLog::BENCH, "    - Fork checks: %.2fms [%.2fs (%.2fms/blk)]\n", MILLI * (nTime2 - nTime1), nTimeForks * MICRO, nTimeForks * MILLI / nBlocksTotal);

    CCheckQueueControl<CScriptCheck> control(fScriptChecks && g_parallel_script_checks ? &scriptcheckqueue : nullptr);

    int nInputs = 0;
    CAmount nFees = 0;
    CBlockUndo blockundo;
    int64_t nSigOpsCost = 0;
    std::vector<int> prevheights;
    // it's used for account changes by the block
    // to calculate their merkle root in isolation
    CCustomCSView accountsView(mnview);
    blockundo.vtxundo.reserve(block.vtx.size() - 1);
    std::vector<PrecomputedTransactionData> txdata;
    txdata.reserve(block.vtx.size()); // Required so that pointers to individual PrecomputedTransactionData don't get invalidated
    for (unsigned int i = 0; i < block.vtx.size(); i++)
    {
        const CTransaction &tx = *(block.vtx[i]);

        nInputs += tx.vin.size();

        if (!tx.IsCoinBase())
        {
            CAmount txfee = 0;
            if (!Consensus::CheckTxInputs(tx, state, view, accountsView, pindex->nHeight, txfee, chainparams)) {
                if (!IsBlockReason(state.GetReason())) {
                    // CheckTxInputs may return MISSING_INPUTS or
                    // PREMATURE_SPEND but we can't return that, as it's not
                    // defined for a block, so we reset the reason flag to
                    // CONSENSUS here.
                    state.Invalid(ValidationInvalidReason::CONSENSUS, false,
                            state.GetRejectCode(), state.GetRejectReason(), state.GetDebugMessage());
                }
                return error("%s: Consensus::CheckTxInputs: %s, %s", __func__, tx.GetHash().ToString(), FormatStateMessage(state));
            }
            nFees += txfee;
            if (!MoneyRange(nFees)) {
                return state.Invalid(ValidationInvalidReason::CONSENSUS, error("%s: accumulated fee in the block out of range.", __func__),
                                 REJECT_INVALID, "bad-txns-accumulated-fee-outofrange");
            }

            // Check that transaction is BIP68 final
            // BIP68 lock checks (as opposed to nLockTime checks) must
            // be in ConnectBlock because they require the UTXO set
            prevheights.resize(tx.vin.size());
            for (size_t j = 0; j < tx.vin.size(); j++) {
                prevheights[j] = view.AccessCoin(tx.vin[j].prevout).nHeight;
            }

            if (!SequenceLocks(tx, nLockTimeFlags, &prevheights, *pindex)) {
                return state.Invalid(ValidationInvalidReason::CONSENSUS, error("%s: contains a non-BIP68-final transaction", __func__),
                                 REJECT_INVALID, "bad-txns-nonfinal");
            }
        }

        // GetTransactionSigOpCost counts 3 types of sigops:
        // * legacy (always)
        // * p2sh (when P2SH enabled in flags and excludes coinbase)
        // * witness (when witness enabled in flags and excludes coinbase)
        nSigOpsCost += GetTransactionSigOpCost(tx, view, flags);
        if (nSigOpsCost > MAX_BLOCK_SIGOPS_COST)
            return state.Invalid(ValidationInvalidReason::CONSENSUS, error("%s: too many sigops", __func__),
                             REJECT_INVALID, "bad-blk-sigops");

        txdata.emplace_back(tx);
        if (!tx.IsCoinBase())
        {
            std::vector<CScriptCheck> vChecks;
            bool fCacheResults = fJustCheck; /* Don't cache results if we're actually connecting blocks (still consult the cache, though) */
            if (!CheckInputs(tx, state, view, fScriptChecks, flags, fCacheResults, fCacheResults, txdata[i], g_parallel_script_checks ? &vChecks : nullptr)) {
                if (state.GetReason() == ValidationInvalidReason::TX_NOT_STANDARD) {
                    // CheckInputs may return NOT_STANDARD for extra flags we passed,
                    // but we can't return that, as it's not defined for a block, so
                    // we reset the reason flag to CONSENSUS here.
                    // In the event of a future soft-fork, we may need to
                    // consider whether rewriting to CONSENSUS or
                    // RECENT_CONSENSUS_CHANGE would be more appropriate.
                    state.Invalid(ValidationInvalidReason::CONSENSUS, false,
                              state.GetRejectCode(), state.GetRejectReason(), state.GetDebugMessage());
                }
                return error("%s: CheckInputs on %s failed with %s",
                    __func__, tx.GetHash().ToString(), FormatStateMessage(state));
            }

            CHistoryWriters writers{paccountHistoryDB.get(), pburnHistoryDB.get(), pvaultHistoryDB.get()};
            const auto res = ApplyCustomTx(accountsView, futureSwapView, undosView, view, tx, chainparams.GetConsensus(), pindex->nHeight, pindex->GetBlockTime(), nullptr, i, &writers);
            if (!res.ok && (res.code & CustomTxErrCodes::Fatal)) {
                if (pindex->nHeight >= chainparams.GetConsensus().EunosHeight) {
                    return state.Invalid(ValidationInvalidReason::CONSENSUS,
                                         error("%s: ApplyCustomTx on %s failed with %s",
                                               __func__, tx.GetHash().ToString(), res.msg), REJECT_CUSTOMTX, "bad-custom-tx");
                } else {
                    // we will never fail, but skip, unless transaction mints UTXOs
                    return error("%s: ApplyCustomTx on %s failed with %s",
                                __func__, tx.GetHash().ToString(), res.msg);
                }
            }
            // log
            if (!fJustCheck && !res.msg.empty()) {
                if (res.ok) {
                    LogPrintf("applied tx %s: %s\n", block.vtx[i]->GetHash().GetHex(), res.msg);
                } else {
                    LogPrintf("skipped tx %s: %s\n", block.vtx[i]->GetHash().GetHex(), res.msg);
                }
            }

            control.Add(vChecks);
        } else {
            std::vector<unsigned char> metadata;
            if (IsAnchorRewardTxPlus(tx, metadata)) {
                if (!fJustCheck) {
                    LogPrint(BCLog::ANCHORING, "%s: connecting finalization tx: %s block: %d\n", __func__, tx.GetHash().GetHex(), pindex->nHeight);
                }
                ResVal<uint256> res = ApplyAnchorRewardTx(mnview, tx, pindex->nHeight, metadata, chainparams.GetConsensus());
                if (!res.ok) {
                    return state.Invalid(ValidationInvalidReason::CONSENSUS,
                                         error("%s: %s", __func__, res.msg),
                                         REJECT_INVALID, res.dbgMsg);
                }
                rewardedAnchors.push_back(*res.val);
                if (!fJustCheck) {
                    LogPrint(BCLog::ANCHORING, "%s: connected finalization tx: %s block: %d\n", __func__, tx.GetHash().GetHex(), pindex->nHeight);
                }
            } // Old anchor TXs.
            else if (IsLegacyAnchorTx(Params().NetworkIDString(), tx.GetHash().ToString())) {
                if (pindex->nHeight >= chainparams.GetConsensus().AMKHeight) {
                    mnview.SetCommunityBalance(CommunityAccountType::AnchorReward, 0);
                } else {
                    mnview.SetFoundationsDebt(mnview.GetFoundationsDebt() + tx.GetValueOut());
                }
            }
        }

        // Search for burn outputs
        for (uint32_t j = 0; j < tx.vout.size(); ++j)
        {
            if (tx.vout[j].scriptPubKey == Params().GetConsensus().burnAddress)
            {
                pburnHistoryDB->WriteAccountHistory({tx.vout[j].scriptPubKey, static_cast<uint32_t>(pindex->nHeight), i},
                                                    {block.vtx[i]->GetHash(), static_cast<uint8_t>(CustomTxType::None), {{DCT_ID{0}, tx.vout[j].nValue}}});
            }
        }

        CTxUndo undoDummy;
        if (i > 0) {
            blockundo.vtxundo.push_back(CTxUndo());
        }
        UpdateCoins(tx, view, i == 0 ? undoDummy : blockundo.vtxundo.back(), pindex->nHeight);
    }
    int64_t nTime3 = GetTimeMicros(); nTimeConnect += nTime3 - nTime2;
    LogPrint(BCLog::BENCH, "      - Connect %u transactions: %.2fms (%.3fms/tx, %.3fms/txin) [%.2fs (%.2fms/blk)]\n", (unsigned)block.vtx.size(), MILLI * (nTime3 - nTime2), MILLI * (nTime3 - nTime2) / block.vtx.size(), nInputs <= 1 ? 0 : MILLI * (nTime3 - nTime2) / (nInputs-1), nTimeConnect * MICRO, nTimeConnect * MILLI / nBlocksTotal);

    // chek main coinbase
    Res res = ApplyGeneralCoinbaseTx(accountsView, *block.vtx[0], pindex->nHeight, nFees, chainparams.GetConsensus());
    if (!res.ok) {
        return state.Invalid(ValidationInvalidReason::CONSENSUS,
                             error("%s: %s", __func__, res.msg),
                             REJECT_INVALID, res.dbgMsg);
    }

    if (!control.Wait())
        return state.Invalid(ValidationInvalidReason::CONSENSUS, error("%s: CheckQueue failed", __func__), REJECT_INVALID, "block-validation-failed");

    int64_t nTime4 = GetTimeMicros(); nTimeVerify += nTime4 - nTime2;
    LogPrint(BCLog::BENCH, "    - Verify %u txins: %.2fms (%.3fms/txin) [%.2fs (%.2fms/blk)]\n", nInputs - 1, MILLI * (nTime4 - nTime2), nInputs <= 1 ? 0 : MILLI * (nTime4 - nTime2) / (nInputs-1), nTimeVerify * MICRO, nTimeVerify * MILLI / nBlocksTotal);

    if (fJustCheck)
        return accountsView.Flush(); // keeps compatibility

    // validates account changes as well
    if (pindex->nHeight >= chainparams.GetConsensus().EunosHeight
    && pindex->nHeight < chainparams.GetConsensus().EunosKampungHeight) {
        bool mutated;
        uint256 hashMerkleRoot2 = BlockMerkleRoot(block, &mutated);
        if (block.hashMerkleRoot != Hash2(hashMerkleRoot2, accountsView.MerkleRoot())) {
            return state.Invalid(ValidationInvalidReason::BLOCK_MUTATED, false, REJECT_INVALID, "bad-txnmrklroot", "hashMerkleRoot mismatch");
        }

        // Check for merkle tree malleability (CVE-2012-2459): repeating sequences
        // of transactions in a block without affecting the merkle root of a block,
        // while still invalidating it.
        if (mutated)
            return state.Invalid(ValidationInvalidReason::BLOCK_MUTATED, false, REJECT_INVALID, "bad-txns-duplicate", "duplicate transaction");
    }

    // account changes are validated
    accountsView.Flush();

    if (!WriteUndoDataForBlock(blockundo, state, pindex, chainparams))
        return false;

    if (!pindex->IsValid(BLOCK_VALID_SCRIPTS)) {
        pindex->RaiseValidity(BLOCK_VALID_SCRIPTS);
        setDirtyBlockIndex.insert(pindex);
    }

    assert(pindex->phashBlock);
    // add this block to the view's block chain
    view.SetBestBlock(pindex->GetBlockHash());

    // make all changes to the new cache/snapshot to make it possible to take a diff later:
    CCustomCSView cache(mnview);
    auto futureSwapCache(futureSwapView);

    // calculate rewards to current block
    ProcessRewardEvents(pindex, cache, chainparams);

    // close expired orders, refund all expired DFC HTLCs at this block height
    ProcessICXEvents(pindex, cache, chainparams);

    // Remove `Finalized` and/or `LPS` flags _possibly_set_ by bytecoded (cheated) txs before bayfront fork
    if (pindex->nHeight == chainparams.GetConsensus().BayfrontHeight - 1) { // call at block _before_ fork
        cache.BayfrontFlagsCleanup();
    }

    // Remove team entry for legacy anchors
    if (pindex->nHeight == chainparams.GetConsensus().GreatWorldHeight) {
        mnview.EraseLegacyTeam();
    }

    // burn DFI on Eunos height
    ProcessEunosEvents(pindex, cache, chainparams);

    // set oracle prices
    ProcessOracleEvents(pindex, cache, chainparams);

    // loan scheme, collateral ratio, liquidations
    ProcessLoanEvents(pindex, cache, chainparams);

    // Must be before set gov by height to clear futures in case there's a disabling of loan token in v3+
    ProcessFutures(pindex, cache, futureSwapCache, chainparams);

    // update governance variables
    ProcessGovEvents(pindex, cache, futureSwapCache, chainparams);

    // Migrate loan and collateral tokens to Gov vars.
    ProcessTokenToGovVar(pindex, cache, futureSwapCache, chainparams);

    // Loan splits
    ProcessTokenSplits(block, pindex, cache, futureSwapCache, chainparams);

    if (!futureSwapCache.GetStorage().GetFlushableStorage()->GetRaw().empty()) {
        undosView.AddUndo(UndoSource::FutureView, futureSwapView, futureSwapCache, {}, pindex->nHeight);
        futureSwapCache.Flush();
    }

    undosView.AddUndo(UndoSource::CustomView, mnview, cache, {}, pindex->nHeight);

    // proposal activations
    ProcessProposalEvents(pindex, cache, chainparams);

    cache.Flush();

    if (!fIsFakeNet) {
        mnview.IncrementMintedBy(*nodeId);

        // Store block staker height for use in coinage
        if (pindex->nHeight >= Params().GetConsensus().EunosPayaHeight) {
            mnview.SetSubNodesBlockTime(minterKey, static_cast<uint32_t>(pindex->nHeight), ctxState.subNode, pindex->GetBlockTime());
        } else if (pindex->nHeight >= Params().GetConsensus().DakotaCrescentHeight) {
            mnview.SetMasternodeLastBlockTime(minterKey, static_cast<uint32_t>(pindex->nHeight), pindex->GetBlockTime());
        }
    }

    mnview.SetLastHeight(pindex->nHeight);

    auto &checkpoints = chainparams.Checkpoints().mapCheckpoints;
    auto it = checkpoints.lower_bound(pindex->nHeight);
    if (it != checkpoints.begin()) {
        --it;
        PruneUndos(undosView, it->first);
        // we can safety delete old interest keys
        if (it->first > chainparams.GetConsensus().FortCanningHillHeight) {
            CCustomCSView view(mnview);
            mnview.ForEachVaultInterest([&](const CVaultId& vaultId, DCT_ID tokenId, CInterestRate) {
                view.EraseBy<CLoanView::LoanInterestByVault>(std::make_pair(vaultId, tokenId));
                return true;
            });
            view.Flush();
        }
    }

    if (pindex->nHeight >= chainparams.GetConsensus().GreatWorldHeight) {
        // Remove any TXs from mempool that are now expired
        const auto removed = mempool.ExpireByHeight(pindex->nHeight);
        if (removed) {
            LogPrintf("%s: %d transaction expired at height %d\n", __func__, removed, pindex->nHeight);
        }
    }

    int64_t nTime5 = GetTimeMicros(); nTimeIndex += nTime5 - nTime4;
    LogPrint(BCLog::BENCH, "    - Index writing: %.2fms [%.2fs (%.2fms/blk)]\n", MILLI * (nTime5 - nTime4), nTimeIndex * MICRO, nTimeIndex * MILLI / nBlocksTotal);

    int64_t nTime6 = GetTimeMicros(); nTimeCallbacks += nTime6 - nTime5;
    LogPrint(BCLog::BENCH, "    - Callbacks: %.2fms [%.2fs (%.2fms/blk)]\n", MILLI * (nTime6 - nTime5), nTimeCallbacks * MICRO, nTimeCallbacks * MILLI / nBlocksTotal);

    return true;
}

void CChainState::ProcessEunosEvents(const CBlockIndex* pindex, CCustomCSView& cache, const CChainParams& chainparams) {
    if (pindex->nHeight != chainparams.GetConsensus().EunosHeight) {
        return;
    }

    // Move funds from old burn address to new one
    CBalances burnAmounts;
    auto& retiredBurnAddress = Params().GetConsensus().retiredBurnAddress;

    cache.ForEachBalance([&](CScript const & owner, CTokenAmount balance) {
        if (owner != retiredBurnAddress) {
            return false;
        }
        return burnAmounts.Add(balance).ok;
    }, BalanceKey{retiredBurnAddress, DCT_ID{}});

    // Zero foundation balances
    for (const auto& script : chainparams.GetConsensus().accountDestruction) {
        CBalances zeroAmounts;
        cache.ForEachBalance([&](CScript const & owner, CTokenAmount balance) {
            if (owner != script) {
                return false;
            }
            return zeroAmounts.Add(balance).ok;
        }, BalanceKey{script, DCT_ID{}});

        cache.SubBalances(script, zeroAmounts);
    }

    uint32_t nTx = pindex->nTx;
    // Add any non-Tx burns to index as phantom Txs
    for (const auto& balance : burnAmounts.balances) {
        // If amount cannot be deducted then burn skipped.
        auto tokenAmount = CTokenAmount{balance.first, balance.second};
        auto result = cache.SubBalance(retiredBurnAddress, tokenAmount);
        if (result) {
            cache.AddBalance(chainparams.GetConsensus().burnAddress, tokenAmount);

            // Add transfer as additional TX in block
            pburnHistoryDB->WriteAccountHistory({Params().GetConsensus().burnAddress, static_cast<uint32_t>(pindex->nHeight), nTx++},
                                                {uint256{}, static_cast<uint8_t>(CustomTxType::AccountToAccount), {{balance.first, balance.second}}});
        } else { // Log burn failure
            CTxDestination dest;
            ExtractDestination(retiredBurnAddress, dest);
            LogPrintf("Burn failed: %s Address: %s Amount: %s\n", result.msg, EncodeDestination(dest), tokenAmount.ToString());
        }
    }
}

template<typename GovVar>
void UpdateDailyGovVariables(CCustomCSView& cache, int nHeight, CommunityAccountType communityType, const CChainParams& chainparams) {
    const auto& subsidies = chainparams.GetConsensus().newNonUTXOSubsidies;
    const auto& incentivePair = subsidies.find(communityType);
    if (incentivePair != subsidies.end()) {
        CAmount subsidy = CalculateCoinbaseReward(GetBlockSubsidy(nHeight, chainparams.GetConsensus()), incentivePair->second);
        subsidy *= chainparams.GetConsensus().blocksPerDay();
        // Change daily LP reward if it has changed
        if (auto var = cache.GetVariable(GovVar::TypeName())) {
            // Cast to avoid UniValue in GovVariable Export/ImportserliazedSplits.emplace(it.first.v, it.second);
            auto lpVar = dynamic_cast<GovVar*>(var.get());
            if (lpVar && lpVar->dailyReward != subsidy) {
                lpVar->dailyReward = subsidy;
                lpVar->Apply(cache, nHeight);
                cache.SetVariable(*lpVar);
            }
        }
    }
}

void CChainState::ProcessRewardEvents(const CBlockIndex* pindex, CCustomCSView& cache, const CChainParams& chainparams) {
    // Hard coded LP_DAILY_DFI_REWARD change
    if (pindex->nHeight >= chainparams.GetConsensus().EunosHeight) {
        UpdateDailyGovVariables<LP_DAILY_DFI_REWARD>(cache, pindex->nHeight, CommunityAccountType::IncentiveFunding, chainparams);
    }

    // Hard coded LP_DAILY_LOAN_TOKEN_REWARD change
    if (pindex->nHeight >= chainparams.GetConsensus().FortCanningHeight) {
        UpdateDailyGovVariables<LP_DAILY_LOAN_TOKEN_REWARD>(cache, pindex->nHeight, CommunityAccountType::Loan, chainparams);
    }

    // hardfork commissions update
    const auto distributed = cache.UpdatePoolRewards(
        [&](CScript const & owner, DCT_ID tokenID) {
            cache.CalculateOwnerRewards(owner, pindex->nHeight);
            return cache.GetBalance(owner, tokenID);
        },
        [&](CScript const & from, CScript const & to, CTokenAmount amount) {
            if (!from.empty()) {
                auto res = cache.SubBalance(from, amount);
                if (!res) {
                    LogPrintf("Custom pool rewards: can't subtract balance of %s: %s, height %ld\n", from.GetHex(), res.msg, pindex->nHeight);
                    return res;
                }
            }
            if (!to.empty()) {
                auto res = cache.AddBalance(to, amount);
                if (!res) {
                    LogPrintf("Can't apply reward to %s: %s, %ld\n", to.GetHex(), res.msg, pindex->nHeight);
                    return res;
                }
                cache.UpdateBalancesHeight(to, pindex->nHeight + 1);
            }
            return Res::Ok();
        },
        pindex->nHeight
    );

    auto res = cache.SubCommunityBalance(CommunityAccountType::IncentiveFunding, distributed.first);
    if (!res) {
        LogPrintf("Pool rewards: can't update community balance: %s. Block %ld (%s)\n", res.msg, pindex->nHeight, pindex->phashBlock->GetHex());
    }

    if (pindex->nHeight >= chainparams.GetConsensus().FortCanningHeight) {
        res = cache.SubCommunityBalance(CommunityAccountType::Loan, distributed.second);
        if (!res) {
            LogPrintf("Pool rewards: can't update community balance: %s. Block %ld (%s)\n", res.msg, pindex->nHeight, pindex->phashBlock->GetHex());
        }
    }
}

void CChainState::ProcessICXEvents(const CBlockIndex* pindex, CCustomCSView& cache, const CChainParams& chainparams) {
    if (pindex->nHeight < chainparams.GetConsensus().EunosHeight) {
        return;
    }

    bool isPreEunosPaya = pindex->nHeight < chainparams.GetConsensus().EunosPayaHeight;

    cache.ForEachICXOrderExpire([&](CICXOrderView::StatusKey const& key, uint8_t status) {
        if (static_cast<int>(key.first) != pindex->nHeight)
            return false;

        auto order = cache.GetICXOrderByCreationTx(key.second);
        if (!order)
            return true;

        if (order->orderType == CICXOrder::TYPE_INTERNAL) {
            CTokenAmount amount{order->idToken, order->amountToFill};
            CScript txidaddr(order->creationTx.begin(), order->creationTx.end());
            auto res = cache.SubBalance(txidaddr, amount);
            if (!res)
                LogPrintf("Can't subtract balance from order (%s) txidaddr: %s\n", order->creationTx.GetHex(), res.msg);
            else {
                cache.CalculateOwnerRewards(order->ownerAddress, pindex->nHeight);
                cache.AddBalance(order->ownerAddress, amount);
            }
        }

        cache.ICXCloseOrderTx(*order, status);

        return true;
    }, pindex->nHeight);

    cache.ForEachICXMakeOfferExpire([&](CICXOrderView::StatusKey const& key, uint8_t status) {
        if (static_cast<int>(key.first) != pindex->nHeight)
            return false;

        auto offer = cache.GetICXMakeOfferByCreationTx(key.second);
        if (!offer)
            return true;

        auto order = cache.GetICXOrderByCreationTx(offer->orderTx);
        if (!order)
            return true;

        CScript txidAddr(offer->creationTx.begin(), offer->creationTx.end());
        CTokenAmount takerFee{DCT_ID{0}, offer->takerFee};

        if ((order->orderType == CICXOrder::TYPE_INTERNAL && !cache.ExistedICXSubmitDFCHTLC(offer->creationTx, isPreEunosPaya)) ||
            (order->orderType == CICXOrder::TYPE_EXTERNAL && !cache.ExistedICXSubmitEXTHTLC(offer->creationTx, isPreEunosPaya))) {
            auto res = cache.SubBalance(txidAddr, takerFee);
            if (!res)
                LogPrintf("Can't subtract takerFee from offer (%s) txidAddr: %s\n", offer->creationTx.GetHex(), res.msg);
            else {
                cache.CalculateOwnerRewards(offer->ownerAddress, pindex->nHeight);
                cache.AddBalance(offer->ownerAddress, takerFee);
            }
        }

        cache.ICXCloseMakeOfferTx(*offer, status);

        return true;
    }, pindex->nHeight);

    cache.ForEachICXSubmitDFCHTLCExpire([&](CICXOrderView::StatusKey const& key, uint8_t status) {
        if (static_cast<int>(key.first) != pindex->nHeight)
            return false;

        auto dfchtlc = cache.GetICXSubmitDFCHTLCByCreationTx(key.second);
        if (!dfchtlc)
            return true;

        auto offer = cache.GetICXMakeOfferByCreationTx(dfchtlc->offerTx);
        if (!offer)
            return true;

        auto order = cache.GetICXOrderByCreationTx(offer->orderTx);
        if (!order)
            return true;

        bool refund = false;

        if (status == CICXSubmitDFCHTLC::STATUS_EXPIRED && order->orderType == CICXOrder::TYPE_INTERNAL) {
            if (!cache.ExistedICXSubmitEXTHTLC(dfchtlc->offerTx, isPreEunosPaya)) {
                CTokenAmount makerDeposit{DCT_ID{0}, offer->takerFee};
                cache.CalculateOwnerRewards(order->ownerAddress, pindex->nHeight);
                cache.AddBalance(order->ownerAddress, makerDeposit);
                refund = true;
            }
        } else if (status == CICXSubmitDFCHTLC::STATUS_REFUNDED)
            refund = true;

        if (refund) {
            CScript ownerAddress;
            if (order->orderType == CICXOrder::TYPE_INTERNAL)
                ownerAddress = CScript(order->creationTx.begin(), order->creationTx.end());
            else if (order->orderType == CICXOrder::TYPE_EXTERNAL)
                ownerAddress = offer->ownerAddress;

            CTokenAmount amount{order->idToken, dfchtlc->amount};
            CScript txidaddr = CScript(dfchtlc->creationTx.begin(), dfchtlc->creationTx.end());
            auto res = cache.SubBalance(txidaddr, amount);
            if (!res)
                LogPrintf("Can't subtract balance from dfc htlc (%s) txidaddr: %s\n", dfchtlc->creationTx.GetHex(), res.msg);
            else {
                cache.CalculateOwnerRewards(ownerAddress, pindex->nHeight);
                cache.AddBalance(ownerAddress, amount);
            }

            cache.ICXCloseDFCHTLC(*dfchtlc, status);
        }

        return true;
    }, pindex->nHeight);

    cache.ForEachICXSubmitEXTHTLCExpire([&](CICXOrderView::StatusKey const& key, uint8_t status) {
        if (static_cast<int>(key.first) != pindex->nHeight)
            return false;

        auto exthtlc = cache.GetICXSubmitEXTHTLCByCreationTx(key.second);
        if (!exthtlc)
            return true;

        auto offer = cache.GetICXMakeOfferByCreationTx(exthtlc->offerTx);
        if (!offer)
            return true;

        auto order = cache.GetICXOrderByCreationTx(offer->orderTx);
        if (!order)
            return true;

        if (status == CICXSubmitEXTHTLC::STATUS_EXPIRED && order->orderType == CICXOrder::TYPE_EXTERNAL) {
            if (!cache.ExistedICXSubmitDFCHTLC(exthtlc->offerTx, isPreEunosPaya)) {
                CTokenAmount makerDeposit{DCT_ID{0}, offer->takerFee};
                cache.CalculateOwnerRewards(order->ownerAddress, pindex->nHeight);
                cache.AddBalance(order->ownerAddress, makerDeposit);
                cache.ICXCloseEXTHTLC(*exthtlc, status);
            }
        }

        return true;
    },  pindex->nHeight);
}

void CChainState::ProcessLoanEvents(const CBlockIndex* pindex, CCustomCSView& cache, const CChainParams& chainparams)
{
    if (pindex->nHeight < chainparams.GetConsensus().FortCanningHeight) {
        return;
    }

    std::vector<CLoanSchemeMessage> loanUpdates;
    cache.ForEachDelayedLoanScheme([&pindex, &loanUpdates](const std::pair<std::string, uint64_t>& key, const CLoanSchemeMessage& loanScheme) {
        if (key.second == static_cast<uint64_t>(pindex->nHeight)) {
            loanUpdates.push_back(loanScheme);
        }
        return true;
    });

    for (const auto& loanScheme : loanUpdates) {
        // Make sure loan still exist, that it has not been destroyed in the mean time.
        if (cache.GetLoanScheme(loanScheme.identifier)) {
            cache.StoreLoanScheme(loanScheme);
        }
        cache.EraseDelayedLoanScheme(loanScheme.identifier, pindex->nHeight);
    }

    std::vector<std::string> loanDestruction;
    cache.ForEachDelayedDestroyScheme([&pindex, &loanDestruction](const std::string& key, const uint64_t& height) {
        if (height == static_cast<uint64_t>(pindex->nHeight)) {
            loanDestruction.push_back(key);
        }
        return true;
    });

    for (const auto& loanDestroy : loanDestruction) {
        cache.EraseLoanScheme(loanDestroy);
        cache.EraseDelayedDestroyScheme(loanDestroy);
    }

    if (!loanDestruction.empty()) {
        CCustomCSView viewCache(cache);
        auto defaultLoanScheme = cache.GetDefaultLoanScheme();
        cache.ForEachVault([&](const CVaultId& vaultId, CVaultData vault) {
            if (!cache.GetLoanScheme(vault.schemeId)) {
                vault.schemeId = *defaultLoanScheme;
                viewCache.UpdateVault(vaultId, vault);
            }
            return true;
        });
        viewCache.Flush();
    }

    static const auto calculationBlock = chainparams.GetConsensus().blocksCollateralizationRatioCalculation();

    // non consensus enforced
    static bool firstRun = true;
    static std::vector<uint256> liquidatedVaults;

    if (pindex->nHeight % calculationBlock == 0) {
        bool useNextPrice = false, requireLivePrice = true;

        auto processVault = [&](const CVaultId& vaultId, const CBalances& collaterals) {
            auto collateral = cache.GetLoanCollaterals(vaultId, collaterals, pindex->nHeight, pindex->nTime, useNextPrice, requireLivePrice);
            if (!collateral) {
                return true;
            }

            auto vault = cache.GetVault(vaultId);
            assert(vault);
            auto scheme = cache.GetLoanScheme(vault->schemeId);
            assert(scheme);
            if (scheme->ratio <= collateral.val->ratio()) {
                // All good, within ratio, nothing more to do.
                return true;
            }

            // Time to liquidate vault.
            vault->isUnderLiquidation = true;
            cache.StoreVault(vaultId, *vault);
            auto loanTokens = cache.GetLoanTokens(vaultId);
            assert(loanTokens);

            // Get the interest rate for each loan token in the vault, find
            // the interest value and move it to the totals, removing it from the
            // vault, while also stopping the vault from accumulating interest
            // further. Note, however, it's added back so that it's accurate
            // for auction calculations.
            CBalances totalInterest;
            for (auto& loan : loanTokens->balances) {
                auto tokenId = loan.first;
                auto tokenValue = loan.second;
                auto rate = cache.GetInterestRate(vaultId, tokenId, pindex->nHeight);
                assert(rate);
                auto subInterest = TotalInterest(*rate, pindex->nHeight);
                totalInterest.Add({tokenId, subInterest});

                // Remove the interests from the vault and the storage respectively
                cache.SubLoanToken(vaultId, {tokenId, tokenValue});
                cache.EraseInterest(pindex->nHeight, vaultId, vault->schemeId, tokenId, tokenValue, subInterest);
                // Putting this back in now for auction calculations.
                loan.second += subInterest;
            }

            // Remove the collaterals out of the vault.
            // (Prep to get the auction batches instead)
            for (const auto& col : collaterals.balances) {
                auto tokenId = col.first;
                auto tokenValue = col.second;
                cache.SubVaultCollateral(vaultId, {tokenId, tokenValue});
            }

            auto batches = CollectAuctionBatches(*collateral.val, collaterals.balances, loanTokens->balances);

            // Now, let's add the remaining amounts and store the batch.
            for (auto i = 0u; i < batches.size(); i++) {
                auto& batch = batches[i];
                auto tokenId = batch.loanAmount.nTokenId;
                auto interest = totalInterest.balances[tokenId];
                if (interest > 0) {
                    auto balance = loanTokens->balances[tokenId];
                    auto interestPart = DivideAmounts(batch.loanAmount.nValue, balance);
                    batch.loanInterest = MultiplyAmounts(interestPart, interest);
                }
                cache.StoreAuctionBatch(vaultId, i, batch);
            }

            // All done. Ready to save the overall auction.
            cache.StoreAuction(vaultId, CAuctionData{
                                            uint32_t(batches.size()),
                                            pindex->nHeight + chainparams.GetConsensus().blocksCollateralAuction(),
                                            cache.GetLoanLiquidationPenalty()
            });

            // Store state in vault DB
            if (pvaultHistoryDB) {
                pvaultHistoryDB->WriteVaultState(cache, *pindex, vaultId, collateral.val->ratio());
            }

            return true;
        };

        auto lastPriceUpdate = pindex->nHeight - (pindex->nHeight % cache.GetIntervalBlock());
        if (firstRun || lastPriceUpdate > pindex->nHeight - calculationBlock) {
            cache.ForEachVaultCollateral(processVault);
        } else {
            for (const auto& vaultId : liquidatedVaults) {
                if (auto collaterals = cache.GetVaultCollaterals(vaultId)) {
                    processVault(vaultId, *collaterals);
                }
            }
        }
        firstRun = false;
        liquidatedVaults.clear();
    }

    CHistoryWriters writers{nullptr, pburnHistoryDB.get(), pvaultHistoryDB.get()};
    CAccountsHistoryWriter view(cache, pindex->nHeight, ~0u, {}, uint8_t(CustomTxType::AuctionBid), &writers);

    view.ForEachVaultAuction([&](const CVaultId& vaultId, const CAuctionData& data) {
        if (data.liquidationHeight != uint32_t(pindex->nHeight)) {
            return false;
        }
        auto vault = view.GetVault(vaultId);
        assert(vault);

        for (uint32_t i = 0; i < data.batchCount; i++) {
            auto batch = view.GetAuctionBatch(vaultId, i);
            assert(batch);

            if (auto bid = view.GetAuctionBid(vaultId, i)) {
                auto bidOwner = bid->first;
                auto bidTokenAmount = bid->second;

                auto penaltyAmount = MultiplyAmounts(batch->loanAmount.nValue, COIN + data.liquidationPenalty);
                assert(bidTokenAmount.nValue >= penaltyAmount);
                // penaltyAmount includes interest, batch as well, so we should put interest back
                // in result we have 5% penalty + interest via DEX to DFI and burn
                auto amountToBurn = penaltyAmount - batch->loanAmount.nValue + batch->loanInterest;
                if (amountToBurn > 0) {
                    CScript tmpAddress(vaultId.begin(), vaultId.end());
                    view.AddBalance(tmpAddress, {bidTokenAmount.nTokenId, amountToBurn});

                    SwapToDFIOverUSD(view, bidTokenAmount.nTokenId, amountToBurn, tmpAddress, chainparams.GetConsensus().burnAddress, pindex->nHeight);
                }

                view.CalculateOwnerRewards(bidOwner, pindex->nHeight);

                for (const auto& col : batch->collaterals.balances) {
                    auto tokenId = col.first;
                    auto tokenAmount = col.second;
                    view.AddBalance(bidOwner, {tokenId, tokenAmount});
                }

                auto amountToFill = bidTokenAmount.nValue - penaltyAmount;
                if (amountToFill > 0) {
                    // return the rest as collateral to vault via DEX to DFI
                    CScript tmpAddress(vaultId.begin(), vaultId.end());
                    view.AddBalance(tmpAddress, {bidTokenAmount.nTokenId, amountToFill});

                    SwapToDFIOverUSD(view, bidTokenAmount.nTokenId, amountToFill, tmpAddress, tmpAddress, pindex->nHeight);
                    auto amount = view.GetBalance(tmpAddress, DCT_ID{0});
                    view.SubBalance(tmpAddress, amount);
                    view.AddVaultCollateral(vaultId, amount);
                }

                view.SubMintedTokens(batch->loanAmount.nTokenId, batch->loanAmount.nValue - batch->loanInterest);

                if (paccountHistoryDB) {
                    AuctionHistoryKey key{data.liquidationHeight, bidOwner, vaultId, i};
                    AuctionHistoryValue value{bidTokenAmount, batch->collaterals.balances};
                    paccountHistoryDB->WriteAuctionHistory(key, value);
                }

            } else {
                // we should return loan including interest
                view.AddLoanToken(vaultId, batch->loanAmount);
                view.StoreInterest(pindex->nHeight, vaultId, vault->schemeId, batch->loanAmount.nTokenId, batch->loanAmount.nValue);
                for (const auto& col : batch->collaterals.balances) {
                    auto tokenId = col.first;
                    auto tokenAmount = col.second;
                    view.AddVaultCollateral(vaultId, {tokenId, tokenAmount});
                }
            }
        }

        vault->isUnderLiquidation = false;
        view.StoreVault(vaultId, *vault);
        view.EraseAuction(vaultId, pindex->nHeight);

        liquidatedVaults.push_back(vaultId);

        // Store state in vault DB
        if (pvaultHistoryDB) {
            pvaultHistoryDB->WriteVaultState(view, *pindex, vaultId);
        }

        return true;
    }, pindex->nHeight);

    view.Flush();
}

void CChainState::ProcessFutures(const CBlockIndex* pindex, CCustomCSView& cache, CFutureSwapView& futureSwapView, const CChainParams& chainparams)
{
    if (pindex->nHeight < chainparams.GetConsensus().FortCanningRoadHeight) {
        return;
    }

    auto attributes = cache.GetAttributes();
    if (!attributes) {
        return;
    }

    CDataStructureV0 activeKey{AttributeTypes::Param, ParamIDs::DFIP2203, DFIPKeys::Active};
    const auto active = attributes->GetValue(activeKey, false);
    if (!active) {
        return;
    }

    CDataStructureV0 blockKey{AttributeTypes::Param, ParamIDs::DFIP2203, DFIPKeys::BlockPeriod};
    CDataStructureV0 rewardKey{AttributeTypes::Param, ParamIDs::DFIP2203, DFIPKeys::RewardPct};
    if (!attributes->CheckKey(blockKey) || !attributes->CheckKey(rewardKey)) {
        return;
    }

    CDataStructureV0 startKey{AttributeTypes::Param, ParamIDs::DFIP2203, DFIPKeys::StartBlock};
    const auto startBlock = attributes->GetValue(startKey, CAmount{});
    if (pindex->nHeight < startBlock) {
        return;
    }

    const auto blockPeriod = attributes->GetValue(blockKey, CAmount{});
    if ((pindex->nHeight - startBlock) % blockPeriod != 0) {
        return;
    }

    const auto rewardPct = attributes->GetValue(rewardKey, CAmount{});
    const auto discount{COIN - rewardPct};
    const auto premium{COIN + rewardPct};

    std::map<DCT_ID, CFuturesPrice> futuresPrices;
    CDataStructureV0 tokenKey{AttributeTypes::Token, 0, TokenKeys::DFIP2203Enabled};

    std::vector<std::pair<DCT_ID, CLoanView::CLoanSetLoanTokenImpl>> loanTokens;

    cache.ForEachLoanToken([&](const DCT_ID& id, const CLoanView::CLoanSetLoanTokenImpl& loanToken) {
        tokenKey.typeId = id.v;
        const auto enabled = attributes->GetValue(tokenKey, true);
        if (!enabled) {
            return true;
        }

        loanTokens.emplace_back(id, loanToken);

        return true;
    });

    if (loanTokens.empty()) {
        attributes->ForEach([&](const CDataStructureV0& attr, const CAttributeValue&) {
            if (attr.type != AttributeTypes::Token) {
                return false;
            }

            tokenKey.typeId = attr.typeId;
            const auto enabled = attributes->GetValue(tokenKey, true);
            if (!enabled) {
                return true;
            }

            if (attr.key == TokenKeys::LoanMintingEnabled) {
                auto tokenId = DCT_ID{attr.typeId};
                if (auto loanToken = cache.GetLoanTokenFromAttributes(tokenId)) {
                    loanTokens.emplace_back(tokenId, *loanToken);
                }
            }

            return true;
        }, CDataStructureV0{AttributeTypes::Token});
    }

    for (const auto& [id, loanToken] : loanTokens) {

        const auto useNextPrice{false}, requireLivePrice{true};
        const auto discountPrice = cache.GetAmountInCurrency(discount, loanToken.fixedIntervalPriceId, useNextPrice, requireLivePrice);
        const auto premiumPrice = cache.GetAmountInCurrency(premium, loanToken.fixedIntervalPriceId, useNextPrice, requireLivePrice);
        if (!discountPrice || !premiumPrice) {
            continue;
        }

        futuresPrices.emplace(id, CFuturesPrice{*discountPrice, *premiumPrice});
    }

    CDataStructureV0 burnKey{AttributeTypes::Live, ParamIDs::Economy, EconomyKeys::DFIP2203Burned};
    CDataStructureV0 mintedKey{AttributeTypes::Live, ParamIDs::Economy, EconomyKeys::DFIP2203Minted};

    auto burned = attributes->GetValue(burnKey, CBalances{});
    auto minted = attributes->GetValue(mintedKey, CBalances{});

    std::map<CFuturesUserKey, CFuturesUserValue> unpaidContracts;
    std::set<CFuturesUserKey> deletionPending;

    auto txn = std::numeric_limits<uint32_t>::max();

    futureSwapView.ForEachFuturesUserValues([&](const CFuturesUserKey& key, const CFuturesUserValue& futuresValues){

        CHistoryWriters writers{paccountHistoryDB.get(), nullptr, nullptr};
        CAccountsHistoryWriter view(cache, pindex->nHeight, txn--, {}, uint8_t(CustomTxType::FutureSwapExecution), &writers);

        deletionPending.insert(key);

        const auto source = view.GetLoanTokenByID(futuresValues.source.nTokenId);
        assert(source);

        if (source->symbol == "DUSD") {
            const DCT_ID destId{futuresValues.destination};
            const auto destToken = view.GetLoanTokenByID(destId);
            assert(destToken);

            try {
                const auto& premiumPrice = futuresPrices.at(destId).premium;
                if (premiumPrice > 0) {
                    const auto total = DivideAmounts(futuresValues.source.nValue, premiumPrice);
                    view.AddMintedTokens(destId, total);
                    CTokenAmount destination{destId, total};
                    view.AddBalance(key.owner, destination);
                    burned.Add(futuresValues.source);
                    minted.Add(destination);
                    LogPrint(BCLog::FUTURESWAP, "ProcessFutures (): Owner %s source %s destination %s\n",
                             key.owner.GetHex(), futuresValues.source.ToString(), destination.ToString());
                }
            } catch (const std::out_of_range&) {
                unpaidContracts.emplace(key, futuresValues);
            }

        } else {
            const auto tokenDUSD = view.GetToken("DUSD");
            assert(tokenDUSD);

            try {
                const auto& discountPrice = futuresPrices.at(futuresValues.source.nTokenId).discount;
                const auto total = MultiplyAmounts(futuresValues.source.nValue, discountPrice);
                view.AddMintedTokens(tokenDUSD->first, total);
                CTokenAmount destination{tokenDUSD->first, total};
                view.AddBalance(key.owner, destination);
                burned.Add(futuresValues.source);
                minted.Add(destination);
                LogPrint(BCLog::FUTURESWAP, "ProcessFutures (): Payment Owner %s source %s destination %s\n",
                         key.owner.GetHex(), futuresValues.source.ToString(), destination.ToString());
            } catch (const std::out_of_range&) {
                unpaidContracts.emplace(key, futuresValues);
            }
        }

        view.Flush();

        return true;
    }, {static_cast<uint32_t>(pindex->nHeight), {}, std::numeric_limits<uint32_t>::max()});

    const auto contractAddressValue = GetFutureSwapContractAddress();
    assert(contractAddressValue);

    CDataStructureV0 liveKey{AttributeTypes::Live, ParamIDs::Economy, EconomyKeys::DFIP2203Current};

    auto balances = attributes->GetValue(liveKey, CBalances{});

    // Refund unpaid contracts
    for (const auto& [key, value] : unpaidContracts) {

        CHistoryWriters subWriters{paccountHistoryDB.get(), nullptr, nullptr};
        CAccountsHistoryWriter subView(cache, pindex->nHeight, txn--, {}, uint8_t(CustomTxType::FutureSwapRefund), &subWriters);
        subView.SubBalance(*contractAddressValue, value.source);
        subView.Flush();

        CHistoryWriters addWriters{paccountHistoryDB.get(), nullptr, nullptr};
        CAccountsHistoryWriter addView(cache, pindex->nHeight, txn--, {}, uint8_t(CustomTxType::FutureSwapRefund), &addWriters);
        addView.AddBalance(key.owner, value.source);
        addView.Flush();

        LogPrint(BCLog::FUTURESWAP, "ProcessFutures (): Refund Owner %s source %s destination %s\n",
                 key.owner.GetHex(), value.source.ToString(), value.source.ToString());
        balances.Sub(value.source);
    }

    for (const auto& key : deletionPending) {
        futureSwapView.EraseFuturesUserValues(key);
    }

    attributes->SetValue(burnKey, std::move(burned));
    attributes->SetValue(mintedKey, std::move(minted));

    if (!unpaidContracts.empty()) {
        attributes->SetValue(liveKey, std::move(balances));
    }

    cache.SetVariable(*attributes);
}

void CChainState::ProcessOracleEvents(const CBlockIndex* pindex, CCustomCSView& cache, const CChainParams& chainparams){
    if (pindex->nHeight < chainparams.GetConsensus().FortCanningHeight) {
        return;
    }
    auto blockInterval = cache.GetIntervalBlock();
    if (pindex->nHeight % blockInterval != 0) {
        return;
    }
    cache.ForEachFixedIntervalPrice([&](const CTokenCurrencyPair&, CFixedIntervalPrice fixedIntervalPrice){
        // Ensure that we update active and next regardless of state of things
        // And SetFixedIntervalPrice on each evaluation of this block.

        // As long as nextPrice exists, move the buffers.
        // If nextPrice doesn't exist, active price is retained.
        // nextPrice starts off as empty. Will be replaced by the next
        // aggregate, as long as there's a new price available.
        // If there is no price, nextPrice will remain empty.
        // This guarantees that the last price will continue to exists,
        // while the overall validity check still fails.

        // Furthermore, the time stamp is always indicative of the
        // last price time.
        auto& nextPrice = fixedIntervalPrice.priceRecord[1];
        if (nextPrice > 0) {
            auto& currentPrice = fixedIntervalPrice.priceRecord[0];
            currentPrice = nextPrice;
        }
        // keep timestamp updated
        fixedIntervalPrice.timestamp = pindex->nTime;
        // Use -1 to indicate empty price
        nextPrice = -1;
        auto aggregatePrice = GetAggregatePrice(cache,
                                                fixedIntervalPrice.priceFeedId.first,
                                                fixedIntervalPrice.priceFeedId.second,
                                                pindex->nTime);
        if (aggregatePrice) {
            nextPrice = aggregatePrice;
        } else {
            LogPrint(BCLog::ORACLE,"ProcessOracleEvents(): No aggregate price available: %s\n", aggregatePrice.msg);
        }
        auto res = cache.SetFixedIntervalPrice(fixedIntervalPrice);
        if (!res) {
            LogPrintf("Error: SetFixedIntervalPrice failed: %s\n", res.msg);
        }
        return true;
    });
}

void CChainState::ProcessGovEvents(const CBlockIndex* pindex, CCustomCSView& cache, CFutureSwapView& futureSwapView, const CChainParams& chainparams) {
    if (pindex->nHeight < chainparams.GetConsensus().FortCanningHeight) {
        return;
    }

    // Apply any pending GovVariable changes. Will come into effect on the next block.
    auto storedGovVars = cache.GetStoredVariables(static_cast<uint32_t>(pindex->nHeight));
    for (const auto& var : storedGovVars) {
        CCustomCSView govCache(cache);
        CFutureSwapView futureSwapCache(futureSwapView);
        // Add to existing ATTRIBUTES instead of overwriting.
        if (var->GetName() == "ATTRIBUTES") {
            auto govVar = cache.GetAttributes();
            if (govVar->Import(var->Export()) && govVar->Validate(govCache) && govVar->Apply(govCache, futureSwapCache, pindex->nHeight) && govCache.SetVariable(*govVar)) {
                govCache.Flush();
                futureSwapCache.Flush();
            }
        // Ignore any Gov variables that fail to validate, apply or be set.
        } else if (var->Validate(govCache) && var->Apply(govCache, pindex->nHeight) && govCache.SetVariable(*var)) {
            govCache.Flush();
        }
    }
    cache.EraseStoredVariables(static_cast<uint32_t>(pindex->nHeight));
}

void CChainState::ProcessProposalEvents(const CBlockIndex* pindex, CCustomCSView& cache, const CChainParams& chainparams) {
    if (pindex->nHeight < chainparams.GetConsensus().GreatWorldHeight) {
        return;
    }

    auto balance = cache.GetBalance(chainparams.GetConsensus().foundationShareScript, DCT_ID{0});
    if (balance.nValue > 0) {
        cache.SubBalance(chainparams.GetConsensus().foundationShareScript, balance);
        cache.AddCommunityBalance(CommunityAccountType::CommunityDevFunds, balance.nValue);
    }

    std::set<uint256> activeMasternodes;
    cache.ForEachCycleProp([&](CPropId const& propId, CPropObject const& prop) {

        if (activeMasternodes.empty()) {
            cache.ForEachMasternode([&](uint256 const & mnId, CMasternode node) {
                if (node.IsActive(pindex->nHeight) && node.mintedBlocks) {
                    activeMasternodes.insert(mnId);
                }
                return true;
            });
            if (activeMasternodes.empty()) {
                return false;
            }
        }

        uint32_t voteYes = 0, voters = 0;
        cache.ForEachPropVote([&](CPropId const & pId, uint8_t cycle, uint256 const & mnId, CPropVoteType vote) {
            if (pId != propId || cycle != prop.cycle) {
                return false;
            }
            if (activeMasternodes.count(mnId)) {
                ++voters;
                if (vote == CPropVoteType::VoteYes) {
                    ++voteYes;
                }
            }
            return true;
        }, CMnVotePerCycle{propId, prop.cycle});

        if (lround(voters * 10000.f / activeMasternodes.size()) <= chainparams.GetConsensus().props.minVoting) {
            cache.UpdatePropStatus(propId, pindex->nHeight, CPropStatusType::Rejected);
            return true;
        }

        uint32_t majorityThreshold;
        switch(prop.type) {
        case CPropType::CommunityFundProposal:
            majorityThreshold = chainparams.GetConsensus().props.cfp.majorityThreshold;
            break;
        case CPropType::BlockRewardReallocation:
            majorityThreshold = chainparams.GetConsensus().props.brp.majorityThreshold;
            break;
        case CPropType::VoteOfConfidence:
            majorityThreshold = chainparams.GetConsensus().props.voc.majorityThreshold;
            break;
        }

        if (lround(voteYes * 10000.f / voters) <= majorityThreshold) {
            cache.UpdatePropStatus(propId, pindex->nHeight, CPropStatusType::Rejected);
            return true;
        }

        if (prop.nCycles == prop.cycle) {
            cache.UpdatePropStatus(propId, pindex->nHeight, CPropStatusType::Completed);
        } else {
            assert(prop.nCycles > prop.cycle);
            cache.UpdatePropCycle(propId, prop.cycle + 1);
        }

        if (prop.type == CPropType::CommunityFundProposal) {
            auto res = cache.SubCommunityBalance(CommunityAccountType::CommunityDevFunds, prop.nAmount);
            if (res) {
                cache.CalculateOwnerRewards(prop.address, pindex->nHeight);
                cache.AddBalance(prop.address, {DCT_ID{0}, prop.nAmount});
            } else {
                LogPrintf("Fails to subtract community developement funds: %s\n", res.msg);
            }
        }
        return true;
    }, pindex->nHeight);
}

void CChainState::ProcessTokenToGovVar(const CBlockIndex* pindex, CCustomCSView& cache, CFutureSwapView& futureSwapView, const CChainParams& chainparams) {

    // Migrate at +1 height so that GetLastHeight() in Gov var
    // Validate() has a height equal to the GW fork.
    if (pindex->nHeight != chainparams.GetConsensus().GreatWorldHeight + 1) {
        return;
    }

    std::map<DCT_ID, CLoanSetLoanToken> loanTokens;
    std::vector<CLoanSetCollateralTokenImplementation> collateralTokens;

    cache.ForEachLoanToken([&](const DCT_ID& key, const CLoanSetLoanToken& loanToken) {
        loanTokens[key] = loanToken;
        return true;
    });

    cache.ForEachLoanCollateralToken([&](const CollateralTokenKey& key, const uint256& collTokenTx) {
        auto collToken = cache.GetLoanCollateralToken(collTokenTx);
        if (collToken) {
            collateralTokens.push_back(*collToken);
        }
        return true;
    });

    // Apply fixed_interval_price_id first
    std::map<std::string, std::string> attrsFirst;
    std::map<std::string, std::string> attrsSecond;

    int loanCount = 0, collateralCount = 0;

    try {
        for (const auto& [id, token] : loanTokens) {
            std::string prefix = KeyBuilder(ATTRIBUTES::displayVersions().at(VersionTypes::v0), ATTRIBUTES::displayTypes().at(AttributeTypes::Token),id.v);
            attrsFirst[KeyBuilder(prefix, ATTRIBUTES::displayKeys().at(AttributeTypes::Token).at(TokenKeys::FixedIntervalPriceId))] = token.fixedIntervalPriceId.first + '/' + token.fixedIntervalPriceId.second;
            attrsSecond[KeyBuilder(prefix, ATTRIBUTES::displayKeys().at(AttributeTypes::Token).at(TokenKeys::LoanMintingEnabled))] = token.mintable ? "true" : "false";
            attrsSecond[KeyBuilder(prefix, ATTRIBUTES::displayKeys().at(AttributeTypes::Token).at(TokenKeys::LoanMintingInterest))] = KeyBuilder(ValueFromAmount(token.interest).get_real());
            ++loanCount;
        }

        for (const auto& token : collateralTokens) {
            std::string prefix = KeyBuilder(ATTRIBUTES::displayVersions().at(VersionTypes::v0), ATTRIBUTES::displayTypes().at(AttributeTypes::Token), token.idToken.v);
            attrsFirst[KeyBuilder(prefix, ATTRIBUTES::displayKeys().at(AttributeTypes::Token).at(TokenKeys::FixedIntervalPriceId))] = token.fixedIntervalPriceId.first + '/' + token.fixedIntervalPriceId.second;
            attrsSecond[KeyBuilder(prefix, ATTRIBUTES::displayKeys().at(AttributeTypes::Token).at(TokenKeys::LoanCollateralEnabled))] = "true";
            attrsSecond[KeyBuilder(prefix, ATTRIBUTES::displayKeys().at(AttributeTypes::Token).at(TokenKeys::LoanCollateralFactor))] = KeyBuilder(ValueFromAmount(token.factor).get_real());
            ++collateralCount;
        }

        CCustomCSView govCache(cache);
        CFutureSwapView discardCache(futureSwapView);
        if (ApplyGovVars(govCache, discardCache, *pindex, attrsFirst) && ApplyGovVars(govCache, discardCache, *pindex, attrsSecond)) {
            govCache.Flush();

            // Erase old tokens afterwards to avoid invalid state during transition
            for (const auto& item : loanTokens) {
                cache.EraseLoanToken(item.first);
            }

            for (const auto& token : collateralTokens) {
                cache.EraseLoanCollateralToken(token);
            }
        }
    } catch(std::out_of_range&) {
        LogPrintf("Non-existant map entry referenced in loan/collateral token to Gov var migration\n");
    }
}

template<typename T, typename K>
static void MigrateMapValues(ATTRIBUTES& attributes, const AttributeTypes type, const uint32_t from, const uint32_t to, const K key) {
    CDataStructureV0 mapKey{type, from, key};
    if (attributes.CheckKey(mapKey)) {
        const auto& value = attributes.GetValue(mapKey, T{});
        CDataStructureV0 newMapKey{type, to, key};
        attributes.SetValue(newMapKey, value);
        attributes.EraseKey(mapKey);
    }
}

static Res GetTokenSuffix(const CCustomCSView& view, const ATTRIBUTES& attributes, const uint32_t id, std::string& newSuffix) {
    CDataStructureV0 ascendantKey{AttributeTypes::Token, id, TokenKeys::Ascendant};
    if (attributes.CheckKey(ascendantKey)) {
        const auto& [previousID, str] = attributes.GetValue(ascendantKey, AscendantValue{std::numeric_limits<uint32_t>::max(), ""});
        auto previousToken = view.GetToken(DCT_ID{previousID});
        if (!previousToken) {
            return Res::Err("Previous token %d not found\n", id);
        }
        const auto found = previousToken->symbol.find(newSuffix);
        if (found == std::string::npos) {
            return Res::Err("Previous token name not valid: %s\n", previousToken->symbol);
        }

        const auto versionNumber  = previousToken->symbol.substr(found + newSuffix.size());
        uint32_t previousVersion{};
        try {
            previousVersion = std::stoi(versionNumber);
        } catch (...) {
            return Res::Err("Previous token name not valid.");
        }

        newSuffix += std::to_string(++previousVersion);
    } else {
        newSuffix += '1';
    }

    return Res::Ok();
}

static bool GetCreationTransactions(const CBlock& block, const uint32_t id, const int32_t multiplier, uint256& tokenCreationTx, uint256& poolCreationTx) {
    bool opcodes{false};
    std::vector<unsigned char> metadata;
    uint32_t type;
    uint32_t metaId;
    int32_t metaMultiplier;

    for (const auto& tx : block.vtx) {
        if (ParseScriptByMarker(tx->vout[0].scriptPubKey, DfTokenSplitMarker, metadata, opcodes)) {
            try {
                CDataStream ss(metadata, SER_NETWORK, PROTOCOL_VERSION);
                ss >> type;
                ss >> metaId;
                ss >> metaMultiplier;

                if (id == metaId && multiplier == metaMultiplier) {
                    if (type == 0) {
                        tokenCreationTx = tx->GetHash();
                    } else if (type == 1) {
                        poolCreationTx = tx->GetHash();
                    }
                }
            } catch (const std::ios_base::failure&) {
                LogPrintf("Failed to read ID and multiplier from token split coinbase TXs. TX: %s\n", tx->GetHash().ToString());
            }
        }
    }

    if (tokenCreationTx == uint256{} || poolCreationTx == uint256{}) {
        LogPrintf("%s: Token split failed. Coinbase TX for new token not found.\n", __func__);
        return false;
    }

    return true;
}

template<typename GovVar>
static Res UpdateLiquiditySplits(CCustomCSView& view, const DCT_ID oldPoolId, const DCT_ID newPoolId, const uint32_t height) {
    if (auto var = view.GetVariable(GovVar::TypeName())) {
        if (auto lpVar = std::dynamic_pointer_cast<GovVar>(var)) {
            if (lpVar->splits.count(oldPoolId) > 0) {
                const auto value = lpVar->splits[oldPoolId];
                lpVar->splits.erase(oldPoolId);
                lpVar->splits[newPoolId] = value;
                lpVar->Apply(view, height);
                view.SetVariable(*lpVar);
            }
        }
    } else {
        return Res::Err("Failed to get %s", LP_SPLITS::TypeName());
    }

    return Res::Ok();
}

template<typename T>
static inline T CalculateNewAmount(const int multiplier, const T amount) {
    return multiplier < 0 ? amount / std::abs(multiplier) : amount * multiplier;
}

static Res PoolSplits(CCustomCSView& view, CAmount& totalBalance, ATTRIBUTES& attributes, const DCT_ID oldTokenId, const DCT_ID newTokenId,
                       const CBlockIndex* pindex, const uint256& poolCreationTx, const std::string& newTokenSuffix, const int32_t multiplier) {

    std::set<DCT_ID> poolsToMigrate;
    view.ForEachPoolPair([&](DCT_ID const & poolId, const CPoolPair& pool){
        if (pool.idTokenA == oldTokenId || pool.idTokenB == oldTokenId) {
            poolsToMigrate.insert(poolId);
        }
        return true;
    });

    try {
        for (const auto& oldPoolId : poolsToMigrate) {
            auto oldPoolToken = view.GetToken(oldPoolId);
            if (!oldPoolToken) {
                throw std::runtime_error(strprintf("Failed to get related pool token: %d", oldPoolId.v));
            }

            CTokenImplementation newPoolToken{*oldPoolToken};
            newPoolToken.creationHeight = pindex->nHeight;
            newPoolToken.creationTx = poolCreationTx;
            newPoolToken.minted = 0;

            oldPoolToken->symbol += newTokenSuffix;
            oldPoolToken->flags |= static_cast<uint8_t>(CToken::TokenFlags::Tradeable);
            oldPoolToken->destructionHeight = pindex->nHeight;
            oldPoolToken->destructionTx = pindex->GetBlockHash();

            auto res = view.UpdateToken(*oldPoolToken, true, true);
            if (!res) {
                throw std::runtime_error(res.msg);
            }

            auto resVal = view.CreateToken(newPoolToken);
            if (!resVal) {
                throw std::runtime_error(resVal.msg);
            }

            const DCT_ID newPoolId{resVal.val->v};

            auto oldPoolPair = view.GetPoolPair(oldPoolId);
            if (!oldPoolPair) {
                throw std::runtime_error(strprintf("Failed to get related pool: %d", oldPoolId.v));
            }

            CPoolPair newPoolPair{*oldPoolPair};
            if (oldPoolPair->idTokenA == oldTokenId) {
                newPoolPair.idTokenA = newTokenId;
            } else {
                newPoolPair.idTokenB = newTokenId;
            }
            newPoolPair.creationTx = poolCreationTx;
            newPoolPair.creationHeight = pindex->nHeight;
            newPoolPair.reserveA = 0;
            newPoolPair.reserveB = 0;
            newPoolPair.totalLiquidity = 0;

            res = view.SetPoolPair(newPoolId, pindex->nHeight, newPoolPair);
            if (!res) {
                throw std::runtime_error(strprintf("SetPoolPair on new pool pair: %s", res.msg));
            }

            std::vector<std::pair<CScript, CAmount>> balancesToMigrate;
            view.ForEachBalance([&](CScript const & owner, CTokenAmount balance) {
                if (oldPoolId.v == balance.nTokenId.v && balance.nValue > 0) {
                    balancesToMigrate.emplace_back(owner, balance.nValue);
                }
                return true;
            });

            // Largest first to make sure we are over MINIMUM_LIQUIDITY on first call to AddLiquidity
            std::sort(balancesToMigrate.begin(), balancesToMigrate.end(), [](const std::pair<CScript, CAmount>&a, const std::pair<CScript, CAmount>& b){
                return a.second > b.second;
            });

            for (auto& [owner, amount] : balancesToMigrate) {

                if (oldPoolPair->totalLiquidity < CPoolPair::MINIMUM_LIQUIDITY) {
                    throw std::runtime_error("totalLiquidity less than minimum.");
                }

                view.CalculateOwnerRewards(owner, pindex->nHeight);

                res = view.SubBalance(owner, CTokenAmount{oldPoolId, amount});
                if (!res.ok) {
                    throw std::runtime_error(strprintf("SubBalance failed: %s", res.msg));
                }

                if (oldPoolPair->totalLiquidity - amount == CPoolPair::MINIMUM_LIQUIDITY) {
                    amount += CPoolPair::MINIMUM_LIQUIDITY;
                }

                CAmount resAmountA = (arith_uint256(amount) * oldPoolPair->reserveA / oldPoolPair->totalLiquidity).GetLow64();
                CAmount resAmountB = (arith_uint256(amount) * oldPoolPair->reserveB / oldPoolPair->totalLiquidity).GetLow64();
                oldPoolPair->reserveA -= resAmountA;
                oldPoolPair->reserveB -= resAmountB;
                oldPoolPair->totalLiquidity -= amount;

                CAmount amountA{0}, amountB{0};
                DCT_ID maxToken{std::numeric_limits<uint32_t>::max()};
                if (oldPoolPair->idTokenA == oldTokenId) {
                    amountA = CalculateNewAmount(multiplier, resAmountA);
                    totalBalance += amountA;
                    amountB = resAmountB;
                    view.EraseDexFeePct(oldPoolPair->idTokenA, maxToken);
                    view.EraseDexFeePct(maxToken, oldPoolPair->idTokenA);
                } else {
                    amountA = resAmountA;
                    amountB = CalculateNewAmount(multiplier, resAmountB);
                    totalBalance += amountB;
                    view.EraseDexFeePct(oldPoolPair->idTokenB, maxToken);
                    view.EraseDexFeePct(maxToken, oldPoolPair->idTokenB);
                }

                view.EraseDexFeePct(oldPoolId, oldPoolPair->idTokenA);
                view.EraseDexFeePct(oldPoolId, oldPoolPair->idTokenB);

                newPoolPair.AddLiquidity(amountA, amountB, [&, owner = owner] (CAmount liqAmount) {
                    res = view.AddBalances(owner, {{{newPoolId, liqAmount}}});
                    if (!res) {
                        throw std::runtime_error(strprintf("Add liquidity AddBalances: %s", res.msg));
                    }

                    res = view.SetShare(newPoolId, owner, pindex->nHeight);
                    if (!res) {
                        throw std::runtime_error(strprintf("Add liquidity SetShare: %s", res.msg));
                    }
                    return Res::Ok();
                });
            }

            if (oldPoolPair->totalLiquidity != 0) {
                throw std::runtime_error(strprintf("totalLiquidity should be zero. Remainder: %d", oldPoolPair->totalLiquidity));
            }

            res = view.SetPoolPair(newPoolId, pindex->nHeight, newPoolPair);
            if (!res) {
                throw std::runtime_error(strprintf("SetPoolPair on new pool pair: %s", res.msg));
            }

            res = view.SetPoolPair(oldPoolId, pindex->nHeight, *oldPoolPair);
            if (!res) {
                throw std::runtime_error(strprintf("SetPoolPair on old pool pair: %s", res.msg));
            }

            res = view.UpdatePoolPair(oldPoolId, pindex->nHeight, false, -1, CScript{}, CBalances{});
            if (!res) {
                throw std::runtime_error(strprintf("UpdatePoolPair on old pool pair: %s", res.msg));
            }

            for (const auto& [key, type] : ATTRIBUTES::poolKeysToType) {
                std::visit([&, key = key](auto& value){
                    MigrateMapValues<decltype(value), PoolKeys>(attributes, AttributeTypes::Poolpairs, oldPoolId.v, newPoolId.v, key);
                }, type);
            }

            res = UpdateLiquiditySplits<LP_SPLITS>(view, oldPoolId, newPoolId, pindex->nHeight);
            if (!res) {
                throw std::runtime_error(res.msg);
            }

            res = UpdateLiquiditySplits<LP_LOAN_TOKEN_SPLITS>(view, oldPoolId, newPoolId, pindex->nHeight);
            if (!res) {
                throw std::runtime_error(res.msg);
            }


        }
    } catch (const std::runtime_error& e) {
        return Res::Err(e.what());
    }

    return Res::Ok();
}

static Res VaultSplits(CCustomCSView& view, CFutureSwapView& futureSwapView, ATTRIBUTES& attributes, const DCT_ID oldTokenId, const DCT_ID newTokenId, const int height, const int multiplier) {

    std::vector<std::pair<CVaultId, CAmount>> loanTokenAmounts;
    view.ForEachLoanTokenAmount([&](const CVaultId& vaultId,  const CBalances& balances){
        for (const auto& [tokenId, amount] : balances.balances) {
            if (tokenId == oldTokenId) {
                loanTokenAmounts.emplace_back(vaultId, amount);
            }
        }
        return true;
    });

    for (auto& [vaultId, amount] : loanTokenAmounts) {
        const auto res = view.SubLoanToken(vaultId, {oldTokenId, amount});
        if (!res) {
            return res;
        }
    }

    CVaultId failedVault;
    std::vector<std::tuple<CVaultId, CInterestRateV2, std::string>> loanInterestRates;
    view.ForEachVaultInterestV2([&](const CVaultId& vaultId, DCT_ID tokenId, const CInterestRateV2& rate) {
        if (tokenId == oldTokenId) {
            const auto vaultData = view.GetVault(vaultId);
            if (!vaultData) {
                failedVault = vaultId;
                return false;
            }
            loanInterestRates.emplace_back(vaultId, rate, vaultData->schemeId);
        }
        return true;
    });

    if (failedVault != CVaultId{}) {
        return Res::Err("Failed to get vault data for: %s", failedVault.ToString());
    }

    attributes.EraseKey(CDataStructureV0{AttributeTypes::Locks, ParamIDs::TokenID, oldTokenId.v});
    attributes.SetValue(CDataStructureV0{AttributeTypes::Locks, ParamIDs::TokenID, newTokenId.v}, true);

    auto res = attributes.Apply(view, futureSwapView, height);
    if (!res) {
        return res;
    }
    view.SetVariable(attributes);

    for (auto& [vaultId, amount] : loanTokenAmounts) {
        amount = CalculateNewAmount(multiplier, amount);
        res = view.AddLoanToken(vaultId, {newTokenId, amount});
        if (!res) {
            return res;
        }
    }

    const auto loanToken = view.GetLoanTokenByID(newTokenId);
    if (!loanToken) {
        return Res::Err("Failed to get loan token.");
    }

    // Pre-populate to save repeated calls to get loan scheme
    std::map<std::string, CAmount> loanSchemes;
    view.ForEachLoanScheme([&](const std::string& key, const CLoanSchemeData& data) {
        loanSchemes.emplace(key, data.rate);
        return true;
    });

    for (auto& [vaultId, rate, schemeId] : loanInterestRates) {
        auto amounts = view.GetLoanTokens(vaultId);
        if (!amounts) {
            return Res::Err("Failed to get loan token amounts.");
        }

        CAmount loanSchemeRate{0};
        try {
            loanSchemeRate = loanSchemes.at(schemeId);
        } catch (const std::out_of_range&) {
            return Res::Err("Failed to get loan scheme.");
        }

        view.EraseInterestDirect(vaultId, oldTokenId);
        rate.interestToHeight = CalculateNewAmount(multiplier, rate.interestToHeight);
        rate.interestPerBlock = InterestPerBlockCalculationV2(amounts->balances[newTokenId], loanToken->interest, loanSchemeRate);
        view.WriteInterestRate(std::make_pair(vaultId, newTokenId), rate, height);
    }

    return Res::Ok();
}

void CChainState::ProcessTokenSplits(const CBlock& block, const CBlockIndex* pindex, CCustomCSView& cache, CFutureSwapView& futureSwapView, const CChainParams& chainparams) {
    if (pindex->nHeight < chainparams.GetConsensus().GreatWorldHeight) {
        return;
    }
    const auto attributes = cache.GetAttributes();
    if (!attributes) {
        return;
    }

    CDataStructureV0 splitKey{AttributeTypes::Oracles, OracleIDs::Splits, static_cast<uint32_t>(pindex->nHeight)};
    const auto splits = attributes->GetValue(splitKey, OracleSplits{});

    std::map<uint32_t, uint32_t> oldToNew;
    for (const auto& [id, multiplier] : splits) {

        if (!cache.AreTokensLocked({id})) {
            LogPrintf("%s: Token split failed. Token %d not locked\n", __func__, id);
            continue;
        }

        auto view{cache};

        const DCT_ID oldTokenId{id};

        auto token = view.GetToken(oldTokenId);
        if (!token) {
            LogPrintf("%s: Token split failed. Token %d not found\n", __func__, oldTokenId.v);
            continue;
        }

        std::string newTokenSuffix = "/v";
        auto res = GetTokenSuffix(cache, *attributes, oldTokenId.v, newTokenSuffix);
        if (!res) {
            LogPrintf("%s: Token split failed. %s\n", __func__, res.msg);
            continue;
        }

        uint256 tokenCreationTx{}, poolCreationTx{};
        if (!GetCreationTransactions(block, oldTokenId.v, multiplier, tokenCreationTx, poolCreationTx)) {
            continue;
        }

        CTokenImplementation newToken{*token};
        newToken.creationHeight = pindex->nHeight;
        newToken.creationTx = tokenCreationTx;
        newToken.minted = 0;

        token->symbol += newTokenSuffix;
        token->destructionHeight = pindex->nHeight;
        token->destructionTx = pindex->GetBlockHash();
        token->flags &= ~static_cast<uint8_t>(CToken::TokenFlags::Default);
        token->flags |= static_cast<uint8_t>(CToken::TokenFlags::Finalized);

        res = view.SubMintedTokens(oldTokenId, token->minted);
        if (!res) {
            LogPrintf("%s: Token split failed. %s\n", __func__, res.msg);
            continue;
        }

        res = view.UpdateToken(*token, false, true);
        if (!res) {
            LogPrintf("%s: Token split failed. %s\n", __func__, res.msg);
            continue;
        }

        auto resVal = view.CreateToken(newToken);
        if (!resVal) {
            LogPrintf("%s: Token split failed. %s\n", __func__, resVal.msg);
            continue;
        }

        const DCT_ID newTokenId{resVal.val->v};

        CDataStructureV0 newAscendantKey{AttributeTypes::Token, newTokenId.v, TokenKeys::Ascendant};
        attributes->SetValue(newAscendantKey, AscendantValue{oldTokenId.v, "split"});

        CDataStructureV0 descendantKey{AttributeTypes::Token, oldTokenId.v, TokenKeys::Descendant};
        attributes->SetValue(descendantKey, DescendantValue{newTokenId.v, static_cast<int32_t>(pindex->nHeight)});

        for (const auto& [key, type] : attributes->tokenKeysToType) {
            std::visit([&, key = key](auto& value){
                MigrateMapValues<decltype(value), TokenKeys>(*attributes, AttributeTypes::Token, oldTokenId.v, newTokenId.v, key);
            }, type);
        }

        CAmount totalBalance{0};

        res = PoolSplits(view, totalBalance, *attributes, oldTokenId, newTokenId, pindex, poolCreationTx, newTokenSuffix, multiplier);
        if (!res) {
            LogPrintf("%s: Token split failed. %s\n", __func__, res.msg);
            continue;
        }

        CAccounts addAccounts;
        CAccounts subAccounts;

        view.ForEachBalance([&, multiplier = multiplier](CScript const & owner, const CTokenAmount& balance) {
            if (oldTokenId.v == balance.nTokenId.v) {
                const auto newBalance = CalculateNewAmount(multiplier, balance.nValue);
                addAccounts[owner].Add({newTokenId, newBalance});
                subAccounts[owner].Add(balance);
                totalBalance += newBalance;
            }
            return true;
        });

        res = view.AddMintedTokens(newTokenId, totalBalance);
        if (!res) {
            LogPrintf("%s: Token split failed. %s\n", __func__, res.msg);
            continue;
        }

        try {
            for (const auto& [owner, balances] : addAccounts) {
                res = view.AddBalances(owner, balances);
                if (!res) {
                    throw std::runtime_error(res.msg);
                }
            }

            for (const auto& [owner, balances] : subAccounts) {
                res = view.SubBalances(owner, balances);
                if (!res) {
                    throw std::runtime_error(res.msg);
                }
            }

        } catch (const std::runtime_error& e) {
            LogPrintf("%s: Token split failed. %s\n", __func__, res.msg);
            continue;
        }

        CFutureSwapView discardCache(futureSwapView);
        if (view.GetLoanTokenByID(oldTokenId)) {
            res = VaultSplits(view, discardCache, *attributes, oldTokenId, newTokenId, pindex->nHeight, multiplier);
            if (!res) {
                LogPrintf("%s: Token split failed. %s\n", __func__, res.msg);
                continue;
            }
        } else {
            auto res = attributes->Apply(view, discardCache, pindex->nHeight);
            if (!res) {
                LogPrintf("%s: Token split failed. %s\n", __func__, res.msg);
                continue;
            }
            view.SetVariable(*attributes);
        }

        view.Flush();
    }
}

bool CChainState::FlushStateToDisk(
    const CChainParams& chainparams,
    CValidationState &state,
    FlushStateMode mode,
    int nManualPruneHeight)
{
    int64_t nMempoolUsage = mempool.DynamicMemoryUsage();
    LOCK2(cs_main, cs_LastBlockFile);
    assert(this->CanFlushToDisk());
    static int64_t nLastWrite = 0;
    static int64_t nLastFlush = 0;
    std::set<int> setFilesToPrune;
    bool full_flush_completed = false;
    try {
    {
        bool fFlushForPrune = false;
        bool fDoFullFlush = false;
        if (fPruneMode && (fCheckForPruning || nManualPruneHeight > 0) && !fReindex) {
            if (nManualPruneHeight > 0) {
                FindFilesToPruneManual(setFilesToPrune, nManualPruneHeight);
            } else {
                FindFilesToPrune(setFilesToPrune, chainparams.PruneAfterHeight());
                fCheckForPruning = false;
            }
            if (!setFilesToPrune.empty()) {
                fFlushForPrune = true;
                if (!fHavePruned) {
                    pblocktree->WriteFlag("prunedblockfiles", true);
                    fHavePruned = true;
                }
            }
        }
        int64_t nNow = GetTimeMicros();
        // Avoid writing/flushing immediately after startup.
        if (nLastWrite == 0) {
            nLastWrite = nNow;
        }
        if (nLastFlush == 0) {
            nLastFlush = nNow;
        }
        int64_t nMempoolSizeMax = gArgs.GetArg("-maxmempool", DEFAULT_MAX_MEMPOOL_SIZE) * 1000000;
        int64_t cacheSize = CoinsTip().DynamicMemoryUsage();
        int64_t nTotalSpace = nCoinCacheUsage + std::max<int64_t>(nMempoolSizeMax - nMempoolUsage, 0);
        // The cache is large and we're within 10% and 10 MiB of the limit, but we have time now (not in the middle of a block processing).
        bool fCacheLarge = mode == FlushStateMode::PERIODIC && cacheSize > std::max((9 * nTotalSpace) / 10, nTotalSpace - MAX_BLOCK_COINSDB_USAGE * 1024 * 1024);
        // The cache is over the limit, we have to write now.
        bool fCacheCritical = mode == FlushStateMode::IF_NEEDED && cacheSize > nTotalSpace;
        // It's been a while since we wrote the block index to disk. Do this frequently, so we don't need to redownload after a crash.
        bool fPeriodicWrite = mode == FlushStateMode::PERIODIC && nNow > nLastWrite + (int64_t)DATABASE_WRITE_INTERVAL * 1000000;
        // It's been very long since we flushed the cache. Do this infrequently, to optimize cache usage.
        bool fPeriodicFlush = mode == FlushStateMode::PERIODIC && nNow > nLastFlush + (int64_t)DATABASE_FLUSH_INTERVAL * 1000000;
        // Combine all conditions that result in a full cache flush.
        fDoFullFlush = (mode == FlushStateMode::ALWAYS) || fCacheLarge || fCacheCritical || fPeriodicFlush || fFlushForPrune;
        // Write blocks and block index to disk.
        if (fDoFullFlush || fPeriodicWrite) {
            // Depend on nMinDiskSpace to ensure we can write block index
            if (!CheckDiskSpace(GetBlocksDir())) {
                return AbortNode(state, "Disk space is too low!", _("Error: Disk space is too low!").translated, CClientUIInterface::MSG_NOPREFIX);
            }
            // First make sure all block and undo data is flushed to disk.
            FlushBlockFile();
            // Then update all block file information (which may refer to block and undo files).
            {
                std::vector<std::pair<int, const CBlockFileInfo*> > vFiles;
                vFiles.reserve(setDirtyFileInfo.size());
                for (std::set<int>::iterator it = setDirtyFileInfo.begin(); it != setDirtyFileInfo.end(); ) {
                    vFiles.push_back(std::make_pair(*it, &vinfoBlockFile[*it]));
                    setDirtyFileInfo.erase(it++);
                }
                std::vector<const CBlockIndex*> vBlocks;
                vBlocks.reserve(setDirtyBlockIndex.size());
                for (std::set<CBlockIndex*>::iterator it = setDirtyBlockIndex.begin(); it != setDirtyBlockIndex.end(); ) {
                    vBlocks.push_back(*it);
                    setDirtyBlockIndex.erase(it++);
                }
                if (!pblocktree->WriteBatchSync(vFiles, nLastBlockFile, vBlocks)) {
                    return AbortNode(state, "Failed to write to block index database");
                }
            }
            // Finally remove any pruned files
            if (fFlushForPrune)
                UnlinkPrunedFiles(setFilesToPrune);
            nLastWrite = nNow;
        }
        if (fDoFullFlush || mode == FlushStateMode::IF_NEEDED) {
            if (!pcustomcsview->Flush() || !pfutureSwapView->Flush() || !pundosView->Flush()) {
                return AbortNode(state, "Failed to write db batch");
            }
        }
        // Flush best chain related state. This can only be done if the blocks / block index write was also done.
        if (fDoFullFlush && !CoinsTip().GetBestBlock().IsNull()) {
            // Typical Coin structures on disk are around 48 bytes in size.
            // Pushing a new one to the database can cause it to be written
            // twice (once in the log, and once in the tables). This is already
            // an overestimation, as most will delete an existing entry or
            // overwrite one. Still, use a conservative safety factor of 2.
            if (!CheckDiskSpace(GetDataDir(), 48 * 2 * 2 * CoinsTip().GetCacheSize())) {
                return AbortNode(state, "Disk space is too low!", _("Error: Disk space is too low!").translated, CClientUIInterface::MSG_NOPREFIX);
            }
            bool hasCompaction = false;
            if (!compactBegin.empty() && !compactEnd.empty()) {
                auto time = GetTimeMillis();
                pundosView->Compact(compactBegin, compactEnd);
                compactBegin.clear();
                compactEnd.clear();
                hasCompaction = true;
                LogPrint(BCLog::BENCH, "    - DB compacting takes: %dms\n", GetTimeMillis() - time);
            }
            // Flush the chainstate (which may refer to block index entries).
            bool dbSync = mode == FlushStateMode::ALWAYS || hasCompaction;
            if (!CoinsTip().Flush() || !pcustomcsview->Flush(dbSync)) {
                return AbortNode(state, "Failed to write to coin or masternode db to disk");
            }
            nLastFlush = nNow;
            full_flush_completed = true;
        }
    }
    if (full_flush_completed) {
        // Update best block in wallet (so we can detect restored wallets).
        GetMainSignals().ChainStateFlushed(m_chain.GetLocator());
    }
    } catch (const std::runtime_error& e) {
        return AbortNode(state, std::string("System error while flushing: ") + e.what());
    }
    return true;
}

void CChainState::ForceFlushStateToDisk() {
    CValidationState state;
    const CChainParams& chainparams = Params();
    if (!this->FlushStateToDisk(chainparams, state, FlushStateMode::ALWAYS)) {
        LogPrintf("%s: failed to flush state (%s)\n", __func__, FormatStateMessage(state));
    }
}

void CChainState::PruneAndFlush() {
    CValidationState state;
    fCheckForPruning = true;
    const CChainParams& chainparams = Params();

    if (!this->FlushStateToDisk(chainparams, state, FlushStateMode::NONE)) {
        LogPrintf("%s: failed to flush state (%s)\n", __func__, FormatStateMessage(state));
    }
}

static void DoWarning(const std::string& strWarning)
{
    static bool fWarned = false;
    SetMiscWarning(strWarning);
    if (!fWarned) {
        AlertNotify(strWarning);
        fWarned = true;
    }
}

/** Private helper function that concatenates warning messages. */
static void AppendWarning(std::string& res, const std::string& warn)
{
    if (!res.empty()) res += ", ";
    res += warn;
}

/** Check warning conditions and do some notifications on new chain tip set. */
void static UpdateTip(const CBlockIndex* pindexNew, const CChainParams& chainParams)
    EXCLUSIVE_LOCKS_REQUIRED(::cs_main)
{
    // New best block
    mempool.AddTransactionsUpdated(1);

    {
        LOCK(g_best_block_mutex);
        g_best_block = pindexNew->GetBlockHash();
        g_best_block_cv.notify_all();
    }

    std::string warningMessages;
    if (!::ChainstateActive().IsInitialBlockDownload())
    {
        int nUpgraded = 0;
        const CBlockIndex* pindex = pindexNew;
        for (int bit = 0; bit < VERSIONBITS_NUM_BITS; bit++) {
            WarningBitsConditionChecker checker(bit);
            ThresholdState state = checker.GetStateFor(pindex, chainParams.GetConsensus(), warningcache[bit]);
            if (state == ThresholdState::ACTIVE || state == ThresholdState::LOCKED_IN) {
                const std::string strWarning = strprintf(_("Warning: unknown new rules activated (versionbit %i)").translated, bit);
                if (state == ThresholdState::ACTIVE) {
                    DoWarning(strWarning);
                } else {
                    AppendWarning(warningMessages, strWarning);
                }
            }
        }
        // Check the version of the last 100 blocks to see if we need to upgrade:
        for (int i = 0; i < 100 && pindex != nullptr; i++)
        {
            int32_t nExpectedVersion = ComputeBlockVersion(pindex->pprev, chainParams.GetConsensus());
            if (pindex->nVersion > VERSIONBITS_LAST_OLD_BLOCK_VERSION && (pindex->nVersion & ~nExpectedVersion) != 0)
                ++nUpgraded;
            pindex = pindex->pprev;
        }
        if (nUpgraded > 0)
            AppendWarning(warningMessages, strprintf(_("%d of last 100 blocks have unexpected version").translated, nUpgraded));
    }

    static int64_t lastTipTime = 0;
    auto currentTime = GetSystemTimeInSeconds();
    if (!warningMessages.empty() || !::ChainstateActive().IsInitialBlockDownload() || lastTipTime < currentTime - 20) {
        lastTipTime = currentTime;
        LogPrintf("%s: new best=%s height=%d version=0x%08x log2_work=%.8g tx=%lu date='%s' progress=%f cache=%.1fMiB(%utxo)", __func__, /* Continued */
            pindexNew->GetBlockHash().ToString(), pindexNew->nHeight, pindexNew->nVersion,
            log(pindexNew->nChainWork.getdouble())/log(2.0), (unsigned long)pindexNew->nChainTx,
            FormatISO8601DateTime(pindexNew->GetBlockTime()),
            GuessVerificationProgress(chainParams.TxData(), pindexNew), ::ChainstateActive().CoinsTip().DynamicMemoryUsage() * (1.0 / (1<<20)), ::ChainstateActive().CoinsTip().GetCacheSize());
        if (!warningMessages.empty())
            LogPrintf(" warning='%s'", warningMessages); /* Continued */
        LogPrintf("\n");
    }
}

/** Disconnect m_chain's tip.
  * After calling, the mempool will be in an inconsistent state, with
  * transactions from disconnected blocks being added to disconnectpool.  You
  * should make the mempool consistent again by calling UpdateMempoolForReorg.
  * with cs_main held.
  *
  * If disconnectpool is nullptr, then no disconnected transactions are added to
  * disconnectpool (note that the caller is responsible for mempool consistency
  * in any case).
  */
bool CChainState::DisconnectTip(CValidationState& state, const CChainParams& chainparams, DisconnectedBlockTransactions *disconnectpool)
{
    m_disconnectTip = true;
    CBlockIndex *pindexDelete = m_chain.Tip();
    assert(pindexDelete);
    // Read block from disk.
    std::shared_ptr<CBlock> pblock = std::make_shared<CBlock>();
    CBlock& block = *pblock;
    if (!ReadBlockFromDisk(block, pindexDelete, chainparams.GetConsensus())) {
        m_disconnectTip = false;
        return error("DisconnectTip(): Failed to read block");
    }
    // Apply the block atomically to the chain state.
    int64_t nStart = GetTimeMicros();
    {
        CCoinsViewCache view(&CoinsTip());
        CCustomCSView mnview(*pcustomcsview);
        CFutureSwapView futureSwapView(*pfutureSwapView);
        CUndosView undosView(*pundosView);
        assert(view.GetBestBlock() == pindexDelete->GetBlockHash());
        std::vector<CAnchorConfirmMessage> disconnectedConfirms;
        if (DisconnectBlock(block, pindexDelete, view, mnview, futureSwapView, undosView, disconnectedConfirms) != DISCONNECT_OK) {
            m_disconnectTip = false;
            // no usable history
            DiscardWriters(paccountHistoryDB, pburnHistoryDB, pvaultHistoryDB);
            return error("DisconnectTip(): DisconnectBlock %s failed", pindexDelete->GetBlockHash().ToString());
        }
        bool flushed = view.Flush() && mnview.Flush() && futureSwapView.Flush() && undosView.Flush();
        assert(flushed);

        // flush history
        FlushWriters(paccountHistoryDB, pburnHistoryDB, pvaultHistoryDB);

        if (!disconnectedConfirms.empty()) {
            for (auto const & confirm : disconnectedConfirms) {
                panchorAwaitingConfirms->Add(confirm);
            }
            // we do not clear ALL votes (even they are stale) for the case of rapid tip changing. At least, they'll be deleted after their rewards
            if (!IsInitialBlockDownload()) {
                panchorAwaitingConfirms->ReVote();
            }
        }
    }
    LogPrint(BCLog::BENCH, "- Disconnect block: %.2fms\n", (GetTimeMicros() - nStart) * MILLI);
    // Write the chain state to disk, if necessary.
    if (!FlushStateToDisk(chainparams, state, FlushStateMode::IF_NEEDED)) {
        m_disconnectTip = false;
        return false;
    }

    if (disconnectpool) {
        // Save transactions to re-add to mempool at end of reorg
        for (auto it = block.vtx.rbegin(); it != block.vtx.rend(); ++it) {
            disconnectpool->addTransaction(*it);
        }
        while (disconnectpool->DynamicMemoryUsage() > MAX_DISCONNECTED_TX_POOL_SIZE * 1000) {
            // Drop the earliest entry, and remove its children from the mempool.
            auto it = disconnectpool->queuedTx.get<insertion_order>().begin();
            mempool.removeRecursive(**it, MemPoolRemovalReason::REORG);
            disconnectpool->removeEntry(it);
        }
    }

    m_chain.SetTip(pindexDelete->pprev);

    UpdateTip(pindexDelete->pprev, chainparams);
    // Let wallets know transactions went from 1-confirmed to
    // 0-confirmed or conflicted:
    GetMainSignals().BlockDisconnected(pblock);
    m_disconnectTip = false;
    return true;
}

static int64_t nTimeReadFromDisk = 0;
static int64_t nTimeConnectTotal = 0;
static int64_t nTimeFlush = 0;
static int64_t nTimeChainState = 0;
static int64_t nTimePostConnect = 0;

struct PerBlockConnectTrace {
    CBlockIndex* pindex = nullptr;
    std::shared_ptr<const CBlock> pblock;
    std::shared_ptr<std::vector<CTransactionRef>> conflictedTxs;
    PerBlockConnectTrace() : conflictedTxs(std::make_shared<std::vector<CTransactionRef>>()) {}
};
/**
 * Used to track blocks whose transactions were applied to the UTXO state as a
 * part of a single ActivateBestChainStep call.
 *
 * This class also tracks transactions that are removed from the mempool as
 * conflicts (per block) and can be used to pass all those transactions
 * through SyncTransaction.
 *
 * This class assumes (and asserts) that the conflicted transactions for a given
 * block are added via mempool callbacks prior to the BlockConnected() associated
 * with those transactions. If any transactions are marked conflicted, it is
 * assumed that an associated block will always be added.
 *
 * This class is single-use, once you call GetBlocksConnected() you have to throw
 * it away and make a new one.
 */
class ConnectTrace {
private:
    std::vector<PerBlockConnectTrace> blocksConnected;
    CTxMemPool &pool;
    boost::signals2::scoped_connection m_connNotifyEntryRemoved;

public:
    explicit ConnectTrace(CTxMemPool &_pool) : blocksConnected(1), pool(_pool) {
        m_connNotifyEntryRemoved = pool.NotifyEntryRemoved.connect(std::bind(&ConnectTrace::NotifyEntryRemoved, this, std::placeholders::_1, std::placeholders::_2));
    }

    void BlockConnected(CBlockIndex* pindex, std::shared_ptr<const CBlock> pblock) {
        assert(!blocksConnected.back().pindex);
        assert(pindex);
        assert(pblock);
        blocksConnected.back().pindex = pindex;
        blocksConnected.back().pblock = std::move(pblock);
        blocksConnected.emplace_back();
    }

    std::vector<PerBlockConnectTrace>& GetBlocksConnected() {
        // We always keep one extra block at the end of our list because
        // blocks are added after all the conflicted transactions have
        // been filled in. Thus, the last entry should always be an empty
        // one waiting for the transactions from the next block. We pop
        // the last entry here to make sure the list we return is sane.
        assert(!blocksConnected.back().pindex);
        assert(blocksConnected.back().conflictedTxs->empty());
        blocksConnected.pop_back();
        return blocksConnected;
    }

    void NotifyEntryRemoved(CTransactionRef txRemoved, MemPoolRemovalReason reason) {
        assert(!blocksConnected.back().pindex);
        if (reason == MemPoolRemovalReason::CONFLICT) {
            blocksConnected.back().conflictedTxs->emplace_back(std::move(txRemoved));
        }
    }
};

/**
 * Connect a new block to m_chain. pblock is either nullptr or a pointer to a CBlock
 * corresponding to pindexNew, to bypass loading it again from disk.
 *
 * The block is added to connectTrace if connection succeeds.
 */
bool CChainState::ConnectTip(CValidationState& state, const CChainParams& chainparams, CBlockIndex* pindexNew, const std::shared_ptr<const CBlock>& pblock, ConnectTrace& connectTrace, DisconnectedBlockTransactions &disconnectpool)
{
    assert(pindexNew->pprev == m_chain.Tip());
    // Read block from disk.
    int64_t nTime1 = GetTimeMicros();
    std::shared_ptr<const CBlock> pthisBlock;
    if (!pblock) {
        std::shared_ptr<CBlock> pblockNew = std::make_shared<CBlock>();
        if (!ReadBlockFromDisk(*pblockNew, pindexNew, chainparams.GetConsensus()))
            return AbortNode(state, "Failed to read block");
        pthisBlock = pblockNew;
    } else {
        pthisBlock = pblock;
    }
    const CBlock& blockConnecting = *pthisBlock;
    // Apply the block atomically to the chain state.
    int64_t nTime2 = GetTimeMicros(); nTimeReadFromDisk += nTime2 - nTime1;
    int64_t nTime3;
    LogPrint(BCLog::BENCH, "  - Load block from disk: %.2fms [%.2fs]\n", (nTime2 - nTime1) * MILLI, nTimeReadFromDisk * MICRO);
    {
        CUndosView undosView(*pundosView);
        CCoinsViewCache view(&CoinsTip());
        CCustomCSView mnview(*pcustomcsview);
        CFutureSwapView futureSwapView(*pfutureSwapView);

        std::vector<uint256> rewardedAnchors;
        bool rv = ConnectBlock(blockConnecting, state, pindexNew, view, mnview, futureSwapView, undosView, chainparams, rewardedAnchors);
        GetMainSignals().BlockChecked(blockConnecting, state);
        if (!rv) {
            if (state.IsInvalid()) {
                InvalidBlockFound(pindexNew, state);
            }
            // no usable history
            DiscardWriters(paccountHistoryDB, pburnHistoryDB, pvaultHistoryDB);
            return error("%s: ConnectBlock %s failed, %s", __func__, pindexNew->GetBlockHash().ToString(), FormatStateMessage(state));
        }
        nTime3 = GetTimeMicros(); nTimeConnectTotal += nTime3 - nTime2;
        LogPrint(BCLog::BENCH, "  - Connect total: %.2fms [%.2fs (%.2fms/blk)]\n", (nTime3 - nTime2) * MILLI, nTimeConnectTotal * MICRO, nTimeConnectTotal * MILLI / nBlocksTotal);
        bool flushed = view.Flush() && mnview.Flush() && futureSwapView.Flush() && undosView.Flush();
        assert(flushed);

        // flush history
        FlushWriters(paccountHistoryDB, pburnHistoryDB, pvaultHistoryDB);

        // anchor rewards re-voting etc...
        if (!rewardedAnchors.empty()) {
            // we do not clear ALL votes (even they are stale) for the case of rapid tip changing. At least, they'll be deleted after their rewards
            for (auto const & btcTxHash : rewardedAnchors) {
                panchorAwaitingConfirms->EraseAnchor(btcTxHash);
            }
        }
    }
    int64_t nTime4 = GetTimeMicros(); nTimeFlush += nTime4 - nTime3;
    LogPrint(BCLog::BENCH, "  - Flush: %.2fms [%.2fs (%.2fms/blk)]\n", (nTime4 - nTime3) * MILLI, nTimeFlush * MICRO, nTimeFlush * MILLI / nBlocksTotal);
    // Write the chain state to disk, if necessary.
    bool viewChanges = pcustomcsview->SizeEstimate() > 0;
    if (!FlushStateToDisk(chainparams, state, FlushStateMode::IF_NEEDED))
        return false;
    int64_t nTime5 = GetTimeMicros(); nTimeChainState += nTime5 - nTime4;
    LogPrint(BCLog::BENCH, "  - Writing chainstate: %.2fms [%.2fs (%.2fms/blk)]\n", (nTime5 - nTime4) * MILLI, nTimeChainState * MICRO, nTimeChainState * MILLI / nBlocksTotal);
    // Remove conflicting transactions from the mempool.;
    mempool.removeForBlock(blockConnecting.vtx, pindexNew->nHeight, viewChanges);
    disconnectpool.removeForBlock(blockConnecting.vtx);
    // Update m_chain & related variables.
    m_chain.SetTip(pindexNew);
    UpdateTip(pindexNew, chainparams);

    // Update teams every anchoringTeamChange number of blocks
    if (pindexNew->nHeight >= Params().GetConsensus().DakotaHeight &&
            pindexNew->nHeight % Params().GetConsensus().mn.anchoringTeamChange == 0) {
        pcustomcsview->CalcAnchoringTeams(blockConnecting.stakeModifier, pindexNew);
        pcustomcsview->Flush();

        // Delete old and now invalid anchor confirms
        panchorAwaitingConfirms->Clear();

        // Revote to pay any unrewarded anchor confirms
        if (!IsInitialBlockDownload()) {
            panchorAwaitingConfirms->ReVote();
        }
    }

    int64_t nTime6 = GetTimeMicros(); nTimePostConnect += nTime6 - nTime5; nTimeTotal += nTime6 - nTime1;
    LogPrint(BCLog::BENCH, "  - Connect postprocess: %.2fms [%.2fs (%.2fms/blk)]\n", (nTime6 - nTime5) * MILLI, nTimePostConnect * MICRO, nTimePostConnect * MILLI / nBlocksTotal);
    LogPrint(BCLog::BENCH, "- Connect block: %.2fms [%.2fs (%.2fms/blk)]\n", (nTime6 - nTime1) * MILLI, nTimeTotal * MICRO, nTimeTotal * MILLI / nBlocksTotal);

    connectTrace.BlockConnected(pindexNew, std::move(pthisBlock));
    return true;
}

/**
 * Return the tip of the chain with the most work in it, that isn't
 * known to be invalid (it's however far from certain to be valid).
 */
CBlockIndex* CChainState::FindMostWorkChain() {
    do {
        CBlockIndex *pindexNew = nullptr;

        // Find the best candidate header.
        {
            std::set<CBlockIndex*, CBlockIndexWorkComparator>::reverse_iterator it = setBlockIndexCandidates.rbegin();
            if (it == setBlockIndexCandidates.rend())
                return nullptr;
            pindexNew = *it;
        }

        // Check whether all blocks on the path between the currently active chain and the candidate are valid.
        // Just going until the active chain is an optimization, as we know all blocks in it are valid already.
        CBlockIndex *pindexTest = pindexNew;
        bool fInvalidAncestor = false;
        while (pindexTest && !m_chain.Contains(pindexTest)) {
            assert(pindexTest->HaveTxsDownloaded() || pindexTest->nHeight == 0);

            // Pruned nodes may have entries in setBlockIndexCandidates for
            // which block files have been deleted.  Remove those as candidates
            // for the most work chain if we come across them; we can't switch
            // to a chain unless we have all the non-active-chain parent blocks.
            bool fFailedChain = pindexTest->nStatus & BLOCK_FAILED_MASK;
            bool fMissingData = !(pindexTest->nStatus & BLOCK_HAVE_DATA);
            if (fFailedChain || fMissingData) {
                // Candidate chain is not usable (either invalid or missing data)
                if (fFailedChain && (pindexBestInvalid == nullptr || pindexNew->nChainWork > pindexBestInvalid->nChainWork))
                    pindexBestInvalid = pindexNew;
                CBlockIndex *pindexFailed = pindexNew;
                // Remove the entire chain from the set.
                while (pindexTest != pindexFailed) {
                    if (fFailedChain) {
                        pindexFailed->nStatus |= BLOCK_FAILED_CHILD;
                    } else if (fMissingData) {
                        // If we're missing data, then add back to m_blocks_unlinked,
                        // so that if the block arrives in the future we can try adding
                        // to setBlockIndexCandidates again.
                        m_blockman.m_blocks_unlinked.insert(
                            std::make_pair(pindexFailed->pprev, pindexFailed));
                    }
                    setBlockIndexCandidates.erase(pindexFailed);
                    pindexFailed = pindexFailed->pprev;
                }
                setBlockIndexCandidates.erase(pindexTest);
                fInvalidAncestor = true;
                break;
            }
            pindexTest = pindexTest->pprev;
        }
        if (!fInvalidAncestor)
            return pindexNew;
    } while(true);
}

/** Delete all entries in setBlockIndexCandidates that are worse than the current tip. */
void CChainState::PruneBlockIndexCandidates() {
    // Note that we can't delete the current block itself, as we may need to return to it later in case a
    // reorganization to a better block fails.
    std::set<CBlockIndex*, CBlockIndexWorkComparator>::iterator it = setBlockIndexCandidates.begin();
    while (it != setBlockIndexCandidates.end() && setBlockIndexCandidates.value_comp()(*it, m_chain.Tip())) {
        setBlockIndexCandidates.erase(it++);
    }
    // Either the current tip or a successor of it we're working towards is left in setBlockIndexCandidates.
    assert(!setBlockIndexCandidates.empty());
//    LogPrintf("TRACE PruneBlockIndexCandidates() after: setBlockIndexCandidates: %i\n", setBlockIndexCandidates.size());
}

//! Returns last CBlockIndex* that is a checkpoint
static CBlockIndex* GetLastCheckpoint(const CCheckpointData& data) EXCLUSIVE_LOCKS_REQUIRED(cs_main)
{
    const MapCheckpoints& checkpoints = data.mapCheckpoints;

    for (const MapCheckpoints::value_type& i : reverse_iterate(checkpoints))
    {
        const uint256& hash = i.second;
        CBlockIndex* pindex = LookupBlockIndex(hash);
        if (pindex) {
            return pindex;
        }
    }
    return nullptr;
}

/**
 * Try to make some progress towards making pindexMostWork the active block.
 * pblock is either nullptr or a pointer to a CBlock corresponding to pindexMostWork.
 */
bool CChainState::ActivateBestChainStep(CValidationState& state, const CChainParams& chainparams, CBlockIndex* pindexMostWork, const std::shared_ptr<const CBlock>& pblock, bool& fInvalidFound, ConnectTrace& connectTrace)
{
    AssertLockHeld(cs_main);

    const CBlockIndex *pindexOldTip = m_chain.Tip();
    const CBlockIndex *pindexFork = m_chain.FindFork(pindexMostWork);

    // Disconnect active blocks which are no longer in the best chain.
    bool fBlocksDisconnected = false;
    DisconnectedBlockTransactions disconnectpool;
    auto disconnectBlocksTo = [&](const CBlockIndex *pindex) EXCLUSIVE_LOCKS_REQUIRED(cs_main, ::mempool.cs) {
        while (m_chain.Tip() && m_chain.Tip() != pindex) {
            if (!DisconnectTip(state, chainparams, &disconnectpool)) {
                // This is likely a fatal error, but keep the mempool consistent,
                // just in case. Only remove from the mempool in this case.
                UpdateMempoolForReorg(disconnectpool, false);

                // If we're unable to disconnect a block during normal operation,
                // then that is a failure of our local system -- we should abort
                // rather than stay on a less work chain.
                return AbortNode(state, "Failed to disconnect block; see debug.log for details");
            }
            fBlocksDisconnected = true;

            if (ShutdownRequested())
                break;
        }
        return true;
    };

    if (!disconnectBlocksTo(pindexFork))
        return false;

    // Build list of new blocks to connect.
    std::vector<CBlockIndex*> vpindexToConnect;
    bool fContinue = true;
    int nHeight = pindexFork ? pindexFork->nHeight : -1;
    while (fContinue && nHeight != pindexMostWork->nHeight) {
        // Don't iterate the entire list of potential improvements toward the best tip, as we likely only need
        // a few blocks along the way.
        int nTargetHeight = std::min(nHeight + 32, pindexMostWork->nHeight);
        vpindexToConnect.clear();
        vpindexToConnect.reserve(nTargetHeight - nHeight);
        CBlockIndex *pindexIter = pindexMostWork->GetAncestor(nTargetHeight);
        while (pindexIter && pindexIter->nHeight != nHeight) {
            vpindexToConnect.push_back(pindexIter);
            pindexIter = pindexIter->pprev;
        }
        nHeight = nTargetHeight;

        // Connect new blocks.
        for (CBlockIndex *pindexConnect : reverse_iterate(vpindexToConnect)) {
            state = CValidationState();
            if (!ConnectTip(state, chainparams, pindexConnect, pindexConnect == pindexMostWork ? pblock : std::shared_ptr<const CBlock>(), connectTrace, disconnectpool)) {
                if (state.IsInvalid()) {
                    // The block violates a consensus rule.
                    if (state.GetReason() != ValidationInvalidReason::BLOCK_MUTATED) {
                        InvalidChainFound(vpindexToConnect.front());
                    }
                    fContinue = false;
                    fInvalidFound = true;
                    break;
                } else {
                    // A system error occurred (disk space, database error, ...).
                    // Make the mempool consistent with the current tip, just in case
                    // any observers try to use it before shutdown.
                    UpdateMempoolForReorg(disconnectpool, false);
                    return false;
                }
            } else {
                PruneBlockIndexCandidates();
                if (!pindexOldTip || m_chain.Tip()->nChainWork > pindexOldTip->nChainWork) {
                    // We're in a better position than we were. Return temporarily to release the lock.
                    fContinue = false;
                    break;
                }
            }
        }
    }

    if (fBlocksDisconnected) {
        // If any blocks were disconnected, disconnectpool may be non empty.  Add
        // any disconnected transactions back to the mempool.
        UpdateMempoolForReorg(disconnectpool, true);
    }
    mempool.xcheck(&CoinsTip(), pcustomcsview.get(), chainparams);

    // Callbacks/notifications for a new best chain.
    if (fInvalidFound)
        CheckForkWarningConditionsOnNewFork(vpindexToConnect.back());
    else
        CheckForkWarningConditions();

    return true;
}

static bool NotifyHeaderTip() LOCKS_EXCLUDED(cs_main) {
    bool fNotify = false;
    bool fInitialBlockDownload = false;
    static CBlockIndex* pindexHeaderOld = nullptr;
    CBlockIndex* pindexHeader = nullptr;
    {
        LOCK(cs_main);
        pindexHeader = pindexBestHeader;

        if (pindexHeader != pindexHeaderOld) {
            fNotify = true;
            fInitialBlockDownload = ::ChainstateActive().IsInitialBlockDownload();
            pindexHeaderOld = pindexHeader;
        }
    }
    // Send block tip changed notifications without cs_main
    if (fNotify) {
        uiInterface.NotifyHeaderTip(fInitialBlockDownload, pindexHeader);
    }
    return fNotify;
}

static void LimitValidationInterfaceQueue() LOCKS_EXCLUDED(cs_main) {
    AssertLockNotHeld(cs_main);

    if (GetMainSignals().CallbacksPending() > 10) {
        SyncWithValidationInterfaceQueue();
    }
}

/**
 * Make the best chain active, in multiple steps. The result is either failure
 * or an activated best chain. pblock is either nullptr or a pointer to a block
 * that is already loaded (to avoid loading it again from disk).
 *
 * ActivateBestChain is split into steps (see ActivateBestChainStep) so that
 * we avoid holding cs_main for an extended period of time; the length of this
 * call may be quite long during reindexing or a substantial reorg.
 */
bool CChainState::ActivateBestChain(CValidationState &state, const CChainParams& chainparams, std::shared_ptr<const CBlock> pblock) {
    // Note that while we're often called here from ProcessNewBlock, this is
    // far from a guarantee. Things in the P2P/RPC will often end up calling
    // us in the middle of ProcessNewBlock - do not assume pblock is set
    // sanely for performance or correctness!
    AssertLockNotHeld(cs_main);

    CBlockIndex *pindexMostWork = nullptr;
    CBlockIndex *pindexNewTip = nullptr;
    int nStopAtHeight = gArgs.GetArg("-stopatheight", DEFAULT_STOPATHEIGHT);
    do {
        // Block until the validation queue drains. This should largely
        // never happen in normal operation, however may happen during
        // reindex, causing memory blowup if we run too far ahead.
        // Note that if a validationinterface callback ends up calling
        // ActivateBestChain this may lead to a deadlock! We should
        // probably have a DEBUG_LOCKORDER test for this in the future.
        LimitValidationInterfaceQueue();
        // Periodically hold and release chainstate mutex to allow
        // invalidate to take its place at any point
        LOCK(m_cs_chainstate);
        {
            LOCK2(cs_main, ::mempool.cs); // Lock transaction pool for at least as long as it takes for connectTrace to be consumed
            // early return when last chain tip is changed
            // it indicates invalidation
            if (pindexNewTip && pindexNewTip != m_chain.Tip()) {
                return true;
            }
            CBlockIndex* starting_tip = m_chain.Tip();
            bool blocks_connected = false;
            do {
                // We absolutely may not unlock cs_main until we've made forward progress
                // (with the exception of shutdown due to hardware issues, low disk space, etc).
                ConnectTrace connectTrace(mempool); // Destructed before cs_main is unlocked

                if (pindexMostWork == nullptr) {
                    pindexMostWork = FindMostWorkChain();
                }

                // Whether we have anything to do at all.
                if (pindexMostWork == nullptr || pindexMostWork == m_chain.Tip()) {
                    break;
                }

                bool fInvalidFound = false;
                std::shared_ptr<const CBlock> nullBlockPtr;
                if (!ActivateBestChainStep(state, chainparams, pindexMostWork, pblock && pblock->GetHash() == pindexMostWork->GetBlockHash() ? pblock : nullBlockPtr, fInvalidFound, connectTrace))
                    return false;
                blocks_connected = true;

                if (fInvalidFound) {
                    // Wipe cache, we may need another branch now.
                    pindexMostWork = nullptr;
                }

                pindexNewTip = m_chain.Tip();

                for (const PerBlockConnectTrace& trace : connectTrace.GetBlocksConnected()) {
                    assert(trace.pblock && trace.pindex);
                    GetMainSignals().BlockConnected(trace.pblock, trace.pindex, trace.conflictedTxs);
                }
            } while (!m_chain.Tip() || (starting_tip && CBlockIndexWorkComparator()(m_chain.Tip(), starting_tip)));
            if (!blocks_connected) return true;

            const CBlockIndex* pindexFork = m_chain.FindFork(starting_tip);
            bool fInitialDownload = IsInitialBlockDownload();

            // Notify external listeners about the new tip.
            // Enqueue while holding cs_main to ensure that UpdatedBlockTip is called in the order in which blocks are connected
            if (pindexFork != pindexNewTip) {
                // Notify ValidationInterface subscribers
                GetMainSignals().UpdatedBlockTip(pindexNewTip, pindexFork, fInitialDownload);

                // Always notify the UI if a new block tip was connected
                uiInterface.NotifyBlockTip(fInitialDownload, pindexNewTip);
            }
        }
        // When we reach this point, we switched to a new tip (stored in pindexNewTip).

        if (nStopAtHeight && pindexNewTip && pindexNewTip->nHeight >= nStopAtHeight) StartShutdown();

        // We check shutdown only after giving ActivateBestChainStep a chance to run once so that we
        // never shutdown before connecting the genesis block during LoadChainTip(). Previously this
        // caused an assert() failure during shutdown in such cases as the UTXO DB flushing checks
        // that the best block hash is non-null.
        if (ShutdownRequested())
            break;
    } while (pindexNewTip != pindexMostWork);
    CheckBlockIndex(chainparams.GetConsensus());

    // Write changes periodically to disk, after relay.
    if (!FlushStateToDisk(chainparams, state, FlushStateMode::PERIODIC)) {
        return false;
    }

    return true;
}

bool ActivateBestChain(CValidationState &state, const CChainParams& chainparams, std::shared_ptr<const CBlock> pblock) {
    return ::ChainstateActive().ActivateBestChain(state, chainparams, std::move(pblock));
}

bool CChainState::PreciousBlock(CValidationState& state, const CChainParams& params, CBlockIndex *pindex)
{
    {
        LOCK(cs_main);
        if (pindex->nChainWork < m_chain.Tip()->nChainWork) {
            // Nothing to do, this block is not at the tip.
            return true;
        }
        if (m_chain.Tip()->nChainWork > nLastPreciousChainwork) {
            // The chain has been extended since the last call, reset the counter.
            nBlockReverseSequenceId = -1;
        }
        nLastPreciousChainwork = m_chain.Tip()->nChainWork;
        setBlockIndexCandidates.erase(pindex);
        pindex->nSequenceId = nBlockReverseSequenceId;
        if (nBlockReverseSequenceId > std::numeric_limits<int32_t>::min()) {
            // We can't keep reducing the counter if somebody really wants to
            // call preciousblock 2**31-1 times on the same set of tips...
            nBlockReverseSequenceId--;
        }
        if (pindex->IsValid(BLOCK_VALID_TRANSACTIONS) && pindex->HaveTxsDownloaded()) {
            setBlockIndexCandidates.insert(pindex);
            PruneBlockIndexCandidates();
        }
    }

    return ActivateBestChain(state, params, std::shared_ptr<const CBlock>());
}
bool PreciousBlock(CValidationState& state, const CChainParams& params, CBlockIndex *pindex) {
    return ::ChainstateActive().PreciousBlock(state, params, pindex);
}

bool CChainState::InvalidateBlock(CValidationState& state, const CChainParams& chainparams, CBlockIndex *pindex)
{
    CBlockIndex* to_mark_failed = pindex;
    bool pindex_was_in_chain = false;
    int disconnected = 0;

    // We do not allow ActivateBestChain() to run while InvalidateBlock() is
    // running, as that could cause the tip to change while we disconnect
    // blocks.
    LOCK(m_cs_chainstate);

    // We'll be acquiring and releasing cs_main below, to allow the validation
    // callbacks to run. However, we should keep the block index in a
    // consistent state as we disconnect blocks -- in particular we need to
    // add equal-work blocks to setBlockIndexCandidates as we disconnect.
    // To avoid walking the block index repeatedly in search of candidates,
    // build a map once so that we can look up candidate blocks by chain
    // work as we go.
    std::multimap<const arith_uint256, CBlockIndex *> candidate_blocks_by_work;

    {
        LOCK(cs_main);
        CBlockIndex* pcheckpoint = GetLastCheckpoint(chainparams.Checkpoints());
        if (pcheckpoint && pindex->nHeight <= pcheckpoint->nHeight)
            return state.Invalid(ValidationInvalidReason::BLOCK_CHECKPOINT, error("Cannot invalidate block prior last checkpoint height %d", pcheckpoint->nHeight), REJECT_CHECKPOINT, "");

        for (const auto& entry : m_blockman.m_block_index) {
            CBlockIndex *candidate = entry.second;
            // We don't need to put anything in our active chain into the
            // multimap, because those candidates will be found and considered
            // as we disconnect.
            // Instead, consider only non-active-chain blocks that have at
            // least as much work as where we expect the new tip to end up.
            if (!m_chain.Contains(candidate) &&
                    !CBlockIndexWorkComparator()(candidate, pindex->pprev) &&
                    candidate->IsValid(BLOCK_VALID_TRANSACTIONS) &&
                    candidate->HaveTxsDownloaded()) {
                candidate_blocks_by_work.insert(std::make_pair(candidate->nChainWork, candidate));
            }
        }
    }

    // Disconnect (descendants of) pindex, and mark them invalid.
    while (true) {
        if (ShutdownRequested()) break;

        // Make sure the queue of validation callbacks doesn't grow unboundedly.
        LimitValidationInterfaceQueue();

        LOCK2(cs_main, ::mempool.cs); // Lock for as long as disconnectpool is in scope to make sure UpdateMempoolForReorg is called after DisconnectTip without unlocking in between
        if (!m_chain.Contains(pindex)) break;
        pindex_was_in_chain = true;
        CBlockIndex *invalid_walk_tip = m_chain.Tip();

        // ActivateBestChain considers blocks already in m_chain
        // unconditionally valid already, so force disconnect away from it.
        DisconnectedBlockTransactions disconnectpool;
        bool ret = DisconnectTip(state, chainparams, &disconnectpool);
        // DisconnectTip will add transactions to disconnectpool.
        // Adjust the mempool to be consistent with the new tip, adding
        // transactions back to the mempool if disconnecting was successful,
        // and we're not doing a very deep invalidation (in which case
        // keeping the mempool up to date is probably futile anyway).
        UpdateMempoolForReorg(disconnectpool, /* fAddToMempool = */ (++disconnected <= 10) && ret);
        if (!ret) return false;
        assert(invalid_walk_tip->pprev == m_chain.Tip());

        // We immediately mark the disconnected blocks as invalid.
        // This prevents a case where pruned nodes may fail to invalidateblock
        // and be left unable to start as they have no tip candidates (as there
        // are no blocks that meet the "have data and are not invalid per
        // nStatus" criteria for inclusion in setBlockIndexCandidates).
        invalid_walk_tip->nStatus |= BLOCK_FAILED_VALID;
        setDirtyBlockIndex.insert(invalid_walk_tip);
        setBlockIndexCandidates.erase(invalid_walk_tip);
        setBlockIndexCandidates.insert(invalid_walk_tip->pprev);
        if (invalid_walk_tip->pprev == to_mark_failed && (to_mark_failed->nStatus & BLOCK_FAILED_VALID)) {
            // We only want to mark the last disconnected block as BLOCK_FAILED_VALID; its children
            // need to be BLOCK_FAILED_CHILD instead.
            to_mark_failed->nStatus = (to_mark_failed->nStatus ^ BLOCK_FAILED_VALID) | BLOCK_FAILED_CHILD;
            setDirtyBlockIndex.insert(to_mark_failed);
        }

        // Add any equal or more work headers to setBlockIndexCandidates
        auto candidate_it = candidate_blocks_by_work.lower_bound(invalid_walk_tip->pprev->nChainWork);
        while (candidate_it != candidate_blocks_by_work.end()) {
            if (!CBlockIndexWorkComparator()(candidate_it->second, invalid_walk_tip->pprev)) {
                setBlockIndexCandidates.insert(candidate_it->second);
                candidate_it = candidate_blocks_by_work.erase(candidate_it);
            } else {
                ++candidate_it;
            }
        }

        // Track the last disconnected block, so we can correct its BLOCK_FAILED_CHILD status in future
        // iterations, or, if it's the last one, call InvalidChainFound on it.
        to_mark_failed = invalid_walk_tip;
    }

    {
        LOCK(cs_main);
        if (m_chain.Contains(to_mark_failed)) {
            // If the to-be-marked invalid block is in the active chain, something is interfering and we can't proceed.
            return false;
        }

        // Mark pindex (or the last disconnected block) as invalid, even when it never was in the main chain
        to_mark_failed->nStatus |= BLOCK_FAILED_VALID;
        setDirtyBlockIndex.insert(to_mark_failed);
        setBlockIndexCandidates.erase(to_mark_failed);
        m_blockman.m_failed_blocks.insert(to_mark_failed);

        // The resulting new best tip may not be in setBlockIndexCandidates anymore, so
        // add it again.
        BlockMap::iterator it = m_blockman.m_block_index.begin();
        while (it != m_blockman.m_block_index.end()) {
            if (it->second->IsValid(BLOCK_VALID_TRANSACTIONS) && it->second->HaveTxsDownloaded() && !setBlockIndexCandidates.value_comp()(it->second, m_chain.Tip())) {
                setBlockIndexCandidates.insert(it->second);
            }
            it++;
        }

        InvalidChainFound(to_mark_failed);
    }

    // Only notify about a new block tip if the active chain was modified.
    if (pindex_was_in_chain) {
        uiInterface.NotifyBlockTip(IsInitialBlockDownload(), to_mark_failed->pprev);
    }
    return true;
}

bool InvalidateBlock(CValidationState& state, const CChainParams& chainparams, CBlockIndex *pindex) {
    return ::ChainstateActive().InvalidateBlock(state, chainparams, pindex);
}

void CChainState::ResetBlockFailureFlags(CBlockIndex *pindex) {
    AssertLockHeld(cs_main);

    int nHeight = pindex->nHeight;

    // Remove the invalidity flag from this block and all its descendants.
    BlockMap::iterator it = m_blockman.m_block_index.begin();
    while (it != m_blockman.m_block_index.end()) {
        if (!it->second->IsValid() && it->second->GetAncestor(nHeight) == pindex) {
            it->second->nStatus &= ~BLOCK_FAILED_MASK;
            setDirtyBlockIndex.insert(it->second);
            if (it->second->IsValid(BLOCK_VALID_TRANSACTIONS) && it->second->HaveTxsDownloaded() && setBlockIndexCandidates.value_comp()(m_chain.Tip(), it->second)) {
                setBlockIndexCandidates.insert(it->second);
            }
            if (it->second == pindexBestInvalid) {
                // Reset invalid block marker if it was pointing to one of those.
                pindexBestInvalid = nullptr;
            }
            m_blockman.m_failed_blocks.erase(it->second);
        }
        it++;
    }

    // Remove the invalidity flag from all ancestors too.
    while (pindex != nullptr) {
        if (pindex->nStatus & BLOCK_FAILED_MASK) {
            pindex->nStatus &= ~BLOCK_FAILED_MASK;
            setDirtyBlockIndex.insert(pindex);
            m_blockman.m_failed_blocks.erase(pindex);
        }
        pindex = pindex->pprev;
    }
}

void ResetBlockFailureFlags(CBlockIndex *pindex) {
    return ::ChainstateActive().ResetBlockFailureFlags(pindex);
}

CBlockIndex* BlockManager::AddToBlockIndex(const CBlockHeader& block)
{
    AssertLockHeld(cs_main);

    // Check for duplicate
    uint256 hash = block.GetHash();
    BlockMap::iterator it = m_block_index.find(hash);
    if (it != m_block_index.end())
        return it->second;

    // Construct new block index object
    CBlockIndex* pindexNew = new CBlockIndex(block);
    // We assign the sequence id to blocks only when the full data is available,
    // to avoid miners withholding blocks but broadcasting headers, to get a
    // competitive advantage.
    pindexNew->nSequenceId = 0;
    BlockMap::iterator mi = m_block_index.insert(std::make_pair(hash, pindexNew)).first;
    pindexNew->phashBlock = &((*mi).first);
    BlockMap::iterator miPrev = m_block_index.find(block.hashPrevBlock);
    if (miPrev != m_block_index.end())
    {
        pindexNew->pprev = (*miPrev).second;
        pindexNew->nHeight = pindexNew->pprev->nHeight + 1;
        pindexNew->BuildSkip();
    }
    pindexNew->nTimeMax = (pindexNew->pprev ? std::max(pindexNew->pprev->nTimeMax, pindexNew->nTime) : pindexNew->nTime);
    pindexNew->nChainWork = (pindexNew->pprev ? pindexNew->pprev->nChainWork : 0) + GetBlockProof(*pindexNew);
    pindexNew->RaiseValidity(BLOCK_VALID_TREE);
    if (pindexBestHeader == nullptr || pindexBestHeader->nChainWork < pindexNew->nChainWork)
        pindexBestHeader = pindexNew;

    setDirtyBlockIndex.insert(pindexNew);

    return pindexNew;
}

/** Mark a block as having its data received and checked (up to BLOCK_VALID_TRANSACTIONS). */
void CChainState::ReceivedBlockTransactions(const CBlock& block, CBlockIndex* pindexNew, const FlatFilePos& pos, const Consensus::Params& consensusParams)
{
    pindexNew->nTx = block.vtx.size();
    pindexNew->nChainTx = 0;
    pindexNew->nFile = pos.nFile;
    pindexNew->nDataPos = pos.nPos;
    pindexNew->nUndoPos = 0;
    pindexNew->nStatus |= BLOCK_HAVE_DATA;
    if (IsWitnessEnabled(pindexNew->pprev, consensusParams)) {
        pindexNew->nStatus |= BLOCK_OPT_WITNESS;
    }
    pindexNew->RaiseValidity(BLOCK_VALID_TRANSACTIONS);
    setDirtyBlockIndex.insert(pindexNew);

    if (pindexNew->pprev == nullptr || pindexNew->pprev->HaveTxsDownloaded()) {
        // If pindexNew is the genesis block or all parents are BLOCK_VALID_TRANSACTIONS.
        std::deque<CBlockIndex*> queue;
        queue.push_back(pindexNew);

        // Recursively process any descendant blocks that now may be eligible to be connected.
        while (!queue.empty()) {
            CBlockIndex *pindex = queue.front();
            queue.pop_front();
            pindex->nChainTx = (pindex->pprev ? pindex->pprev->nChainTx : 0) + pindex->nTx;
            {
                LOCK(cs_nBlockSequenceId);
                pindex->nSequenceId = nBlockSequenceId++;
            }
            if (m_chain.Tip() == nullptr || !setBlockIndexCandidates.value_comp()(pindex, m_chain.Tip())) {
                setBlockIndexCandidates.insert(pindex);
//                LogPrintf("TRACE ReceivedBlockTransactions() after: setBlockIndexCandidates: %i\n", setBlockIndexCandidates.size());
            }
            std::pair<std::multimap<CBlockIndex*, CBlockIndex*>::iterator, std::multimap<CBlockIndex*, CBlockIndex*>::iterator> range = m_blockman.m_blocks_unlinked.equal_range(pindex);
            while (range.first != range.second) {
                std::multimap<CBlockIndex*, CBlockIndex*>::iterator it = range.first;
                queue.push_back(it->second);
                range.first++;
                m_blockman.m_blocks_unlinked.erase(it);
            }
        }
    } else {
        if (pindexNew->pprev && pindexNew->pprev->IsValid(BLOCK_VALID_TREE)) {
            m_blockman.m_blocks_unlinked.insert(std::make_pair(pindexNew->pprev, pindexNew));
        }
    }
}

static bool FindBlockPos(FlatFilePos &pos, unsigned int nAddSize, unsigned int nHeight, uint64_t nTime, bool fKnown = false)
{
    LOCK(cs_LastBlockFile);

    unsigned int nFile = fKnown ? pos.nFile : nLastBlockFile;
    if (vinfoBlockFile.size() <= nFile) {
        vinfoBlockFile.resize(nFile + 1);
    }

    if (!fKnown) {
        while (vinfoBlockFile[nFile].nSize + nAddSize >= MAX_BLOCKFILE_SIZE) {
            nFile++;
            if (vinfoBlockFile.size() <= nFile) {
                vinfoBlockFile.resize(nFile + 1);
            }
        }
        pos.nFile = nFile;
        pos.nPos = vinfoBlockFile[nFile].nSize;
    }

    if ((int)nFile != nLastBlockFile) {
        if (!fKnown) {
            LogPrintf("Leaving block file %i: %s\n", nLastBlockFile, vinfoBlockFile[nLastBlockFile].ToString());
        }
        FlushBlockFile(!fKnown);
        nLastBlockFile = nFile;
    }

    vinfoBlockFile[nFile].AddBlock(nHeight, nTime);
    if (fKnown)
        vinfoBlockFile[nFile].nSize = std::max(pos.nPos + nAddSize, vinfoBlockFile[nFile].nSize);
    else
        vinfoBlockFile[nFile].nSize += nAddSize;

    if (!fKnown) {
        bool out_of_space;
        size_t bytes_allocated = BlockFileSeq().Allocate(pos, nAddSize, out_of_space);
        if (out_of_space) {
            return AbortNode("Disk space is too low!", _("Error: Disk space is too low!").translated, CClientUIInterface::MSG_NOPREFIX);
        }
        if (bytes_allocated != 0 && fPruneMode) {
            fCheckForPruning = true;
        }
    }

    setDirtyFileInfo.insert(nFile);
    return true;
}

static bool FindUndoPos(CValidationState &state, int nFile, FlatFilePos &pos, unsigned int nAddSize)
{
    pos.nFile = nFile;

    LOCK(cs_LastBlockFile);

    pos.nPos = vinfoBlockFile[nFile].nUndoSize;
    vinfoBlockFile[nFile].nUndoSize += nAddSize;
    setDirtyFileInfo.insert(nFile);

    bool out_of_space;
    size_t bytes_allocated = UndoFileSeq().Allocate(pos, nAddSize, out_of_space);
    if (out_of_space) {
        return AbortNode(state, "Disk space is too low!", _("Error: Disk space is too low!").translated, CClientUIInterface::MSG_NOPREFIX);
    }
    if (bytes_allocated != 0 && fPruneMode) {
        fCheckForPruning = true;
    }

    return true;
}

bool CheckBlock(const CBlock& block, CValidationState& state, const Consensus::Params& consensusParams, CheckContextState& ctxState, bool fCheckPOS, const int height, bool fCheckMerkleRoot)
{
    // These are checks that are independent of context.

    if (block.fChecked)
        return true;

    // Check that the header is valid (particularly PoW).  This is mostly
    // redundant with the call in AcceptBlockHeader.
    if (!fIsFakeNet && fCheckPOS && !pos::ContextualCheckProofOfStake(block, consensusParams, pcustomcsview.get(), ctxState, height))
        return state.Invalid(ValidationInvalidReason::BLOCK_INVALID_HEADER, false, REJECT_INVALID, "high-hash", "proof of stake failed");

    // Check the merkle root.
    // block merkle root is delayed to ConnectBlock to ensure account changes
    if (fCheckMerkleRoot && (height < consensusParams.EunosHeight
    || height >= consensusParams.EunosKampungHeight)) {
        bool mutated;
        uint256 hashMerkleRoot2 = BlockMerkleRoot(block, &mutated);
        if (block.hashMerkleRoot != hashMerkleRoot2)
            return state.Invalid(ValidationInvalidReason::BLOCK_MUTATED, false, REJECT_INVALID, "bad-txnmrklroot", "hashMerkleRoot mismatch");

        // Check for merkle tree malleability (CVE-2012-2459): repeating sequences
        // of transactions in a block without affecting the merkle root of a block,
        // while still invalidating it.
        if (mutated)
            return state.Invalid(ValidationInvalidReason::BLOCK_MUTATED, false, REJECT_INVALID, "bad-txns-duplicate", "duplicate transaction");
    }

    // All potential-corruption validation must be done before we do any
    // transaction validation, as otherwise we may mark the header as invalid
    // because we receive the wrong transactions for it.
    // Note that witness malleability is checked in ContextualCheckBlock, so no
    // checks that use witness data may be performed here.

    // Size limits
    if (block.vtx.empty() || block.vtx.size() * WITNESS_SCALE_FACTOR > MAX_BLOCK_WEIGHT || ::GetSerializeSize(block, PROTOCOL_VERSION | SERIALIZE_TRANSACTION_NO_WITNESS) * WITNESS_SCALE_FACTOR > MAX_BLOCK_WEIGHT)
        return state.Invalid(ValidationInvalidReason::CONSENSUS, false, REJECT_INVALID, "bad-blk-length", "size limits failed");

    // First transaction must be coinbase, the rest must not be
    if (block.vtx.empty() || !block.vtx[0]->IsCoinBase())
        return state.Invalid(ValidationInvalidReason::CONSENSUS, false, REJECT_INVALID, "bad-cb-missing", "first tx is not coinbase");

    // skip this validation if it is Genesis (due to mn creation txs)
    if (block.GetHash() != consensusParams.hashGenesisBlock) {
        TBytes dummy;
        uint8_t hashForks{HasForks::None};
        hashForks |= height >= consensusParams.FortCanningHeight ? HasForks::FortCanning : HasForks::None;
        hashForks |= height >= consensusParams.GreatWorldHeight ? HasForks::GreatWorld : HasForks::None;
        for (unsigned int i = 1; i < block.vtx.size(); i++) {
            if (block.vtx[i]->IsCoinBase() &&
<<<<<<< HEAD
                !IsAnchorRewardTx(*block.vtx[i], dummy, hashForks) &&
                !IsAnchorRewardTxPlus(*block.vtx[i], dummy, hashForks))
=======
                !IsAnchorRewardTx(*block.vtx[i], dummy, height >= consensusParams.FortCanningHeight) &&
                !IsAnchorRewardTxPlus(*block.vtx[i], dummy, height >= consensusParams.FortCanningHeight) &&
                !IsTokenSplitTx(*block.vtx[i], dummy, height >= consensusParams.GreatWorldHeight))
>>>>>>> 7ce5c75d
                return state.Invalid(ValidationInvalidReason::CONSENSUS, false, REJECT_INVALID, "bad-cb-multiple", "more than one coinbase");
        }
    }

    // Check transactions
    // skip this validation if it is Genesis (due to mn creation txs)
    if (block.GetHash() != consensusParams.hashGenesisBlock) {
        for (const auto& tx : block.vtx)
            if (!CheckTransaction(*tx, state, true))
                return state.Invalid(state.GetReason(), false, state.GetRejectCode(), state.GetRejectReason(),
                                     strprintf("Transaction check failed (tx hash %s) %s", tx->GetHash().ToString(), state.GetDebugMessage()));
    }

    if (!fIsFakeNet && fCheckPOS && height >= consensusParams.FortCanningHeight) {
        CKeyID minter;
        // this is safe cause pos::ContextualCheckProofOfStake checked
        block.ExtractMinterKey(minter);
        auto nodeId = pcustomcsview->GetMasternodeIdByOperator(minter);
        auto node = pcustomcsview->GetMasternode(*nodeId);
        if (node->rewardAddressType != 0) {
            CScript rewardScriptPubKey = GetScriptForDestination(node->rewardAddressType == PKHashType ?
                CTxDestination(PKHash(node->rewardAddress)) :
                CTxDestination(WitnessV0KeyHash(node->rewardAddress))
            );
            if (block.vtx[0]->vout[0].scriptPubKey != rewardScriptPubKey) {
                return state.Invalid(ValidationInvalidReason::BLOCK_INVALID_HEADER, false, REJECT_INVALID, "bad-rewardaddress", "proof of stake failed");
            }
        }
    }

    unsigned int nSigOps = 0;
    for (const auto& tx : block.vtx)
    {
        nSigOps += GetLegacySigOpCount(*tx);
    }
    if (nSigOps * WITNESS_SCALE_FACTOR > MAX_BLOCK_SIGOPS_COST)
        return state.Invalid(ValidationInvalidReason::CONSENSUS, false, REJECT_INVALID, "bad-blk-sigops", "out-of-bounds SigOpCount");

    if (fCheckPOS && fCheckMerkleRoot)
        block.fChecked = true;

    return true;
}

bool IsWitnessEnabled(const CBlockIndex* pindexPrev, const Consensus::Params& params)
{
    int height = pindexPrev == nullptr ? 0 : pindexPrev->nHeight + 1;
    return (height >= params.SegwitHeight);
}

// Compute at which vout of the block's coinbase transaction the witness
// commitment occurs, or -1 if not found.
static int GetWitnessCommitmentIndex(const CBlock& block)
{
    int commitpos = -1;
    if (!block.vtx.empty()) {
        for (size_t o = 0; o < block.vtx[0]->vout.size(); o++) {
            if (block.vtx[0]->vout[o].scriptPubKey.size() >= 38 && block.vtx[0]->vout[o].scriptPubKey[0] == OP_RETURN && block.vtx[0]->vout[o].scriptPubKey[1] == 0x24 && block.vtx[0]->vout[o].scriptPubKey[2] == 0xaa && block.vtx[0]->vout[o].scriptPubKey[3] == 0x21 && block.vtx[0]->vout[o].scriptPubKey[4] == 0xa9 && block.vtx[0]->vout[o].scriptPubKey[5] == 0xed) {
                commitpos = o;
            }
        }
    }
    return commitpos;
}

void UpdateUncommittedBlockStructures(CBlock& block, const CBlockIndex* pindexPrev, const Consensus::Params& consensusParams)
{
    int commitpos = GetWitnessCommitmentIndex(block);
    static const std::vector<unsigned char> nonce(32, 0x00);
    if (commitpos != -1 && IsWitnessEnabled(pindexPrev, consensusParams) && !block.vtx[0]->HasWitness()) {
        CMutableTransaction tx(*block.vtx[0]);
        tx.vin[0].scriptWitness.stack.resize(1);
        tx.vin[0].scriptWitness.stack[0] = nonce;
        block.vtx[0] = MakeTransactionRef(std::move(tx));
    }
}

std::vector<unsigned char> GenerateCoinbaseCommitment(CBlock& block, const CBlockIndex* pindexPrev, const Consensus::Params& consensusParams)
{
    std::vector<unsigned char> commitment;
    int commitpos = GetWitnessCommitmentIndex(block);
    std::vector<unsigned char> ret(32, 0x00);
    if (consensusParams.SegwitHeight != std::numeric_limits<int>::max()) {
        if (commitpos == -1) {
            uint256 witnessroot = BlockWitnessMerkleRoot(block, nullptr);
            CHash256().Write(witnessroot.begin(), 32).Write(ret.data(), 32).Finalize(witnessroot.begin());
            CTxOut out;
            out.nValue = 0;
            out.scriptPubKey.resize(38);
            out.scriptPubKey[0] = OP_RETURN;
            out.scriptPubKey[1] = 0x24;
            out.scriptPubKey[2] = 0xaa;
            out.scriptPubKey[3] = 0x21;
            out.scriptPubKey[4] = 0xa9;
            out.scriptPubKey[5] = 0xed;
            memcpy(&out.scriptPubKey[6], witnessroot.begin(), 32);
            commitment = std::vector<unsigned char>(out.scriptPubKey.begin(), out.scriptPubKey.end());
            CMutableTransaction tx(*block.vtx[0]);
            tx.vout.push_back(out);
            block.vtx[0] = MakeTransactionRef(std::move(tx));
        }
    }
    UpdateUncommittedBlockStructures(block, pindexPrev, consensusParams);
    return commitment;
}

/** Context-dependent validity checks.
 *  By "context", we mean only the previous block headers, but not the UTXO
 *  set; UTXO-related validity checks are done in ConnectBlock ().
 *  NOTE: This function is not currently invoked by ConnectBlock (), so we
 *  should consider upgrade issues if we change which consensus rules are
 *  enforced in this function (eg by adding a new consensus rule). See comment
 *  in ConnectBlock ().
 *  Note that -reindex-chainstate skips the validation that happens here!
 */
static bool ContextualCheckBlockHeader(const CBlockHeader& block, CValidationState& state, const CChainParams& params, const CBlockIndex* pindexPrev, int64_t nAdjustedTime) EXCLUSIVE_LOCKS_REQUIRED(cs_main)
{
    assert(pindexPrev != nullptr);
    const int nHeight = pindexPrev->nHeight + 1;

    if (nHeight >= params.GetConsensus().FortCanningMuseumHeight && nHeight != static_cast<int>(block.deprecatedHeight)) {
        return state.Invalid(ValidationInvalidReason::BLOCK_INVALID_HEADER, false, REJECT_INVALID, "incorrect-height", "incorrect height set in block header");
    }

    // Check proof of work
    const Consensus::Params& consensusParams = params.GetConsensus();
    if (block.nBits != pos::GetNextWorkRequired(pindexPrev, block.nTime, consensusParams))
        return state.Invalid(ValidationInvalidReason::BLOCK_INVALID_HEADER, false, REJECT_INVALID, "bad-diffbits", "incorrect proof of work");

    // Check against checkpoints
    // Don't accept any forks from the main chain prior to last checkpoint.
    // GetLastCheckpoint finds the last checkpoint in MapCheckpoints that's in our
    // g_blockman.m_block_index.
    CBlockIndex* pcheckpoint = GetLastCheckpoint(params.Checkpoints());
    if (pcheckpoint && nHeight <= pcheckpoint->nHeight)
        return state.Invalid(ValidationInvalidReason::BLOCK_CHECKPOINT, error("%s: forked chain older than last checkpoint (height %d)", __func__, nHeight), REJECT_CHECKPOINT, "bad-fork-prior-to-checkpoint");

    // Check timestamp against prev
    if (block.GetBlockTime() <= pindexPrev->GetMedianTimePast())
        return state.Invalid(ValidationInvalidReason::BLOCK_INVALID_HEADER, false, REJECT_INVALID, "time-too-old", strprintf("block's timestamp is too early. Block time: %d Min time: %d", block.GetBlockTime(), pindexPrev->GetMedianTimePast()));

    // Check timestamp
    if (Params().NetworkIDString() != CBaseChainParams::REGTEST && nHeight >= consensusParams.EunosPayaHeight) {
        if (block.GetBlockTime() > GetTime() + MAX_FUTURE_BLOCK_TIME_EUNOSPAYA)
            return state.Invalid(ValidationInvalidReason::BLOCK_TIME_FUTURE, false, REJECT_INVALID, "time-too-new", strprintf("block timestamp too far in the future. Block time: %d Max time: %d", block.GetBlockTime(), GetTime() + MAX_FUTURE_BLOCK_TIME_EUNOSPAYA));
    }

    if (block.GetBlockTime() > nAdjustedTime + MAX_FUTURE_BLOCK_TIME)
        return state.Invalid(ValidationInvalidReason::BLOCK_TIME_FUTURE, false, REJECT_INVALID, "time-too-new", "block timestamp too far in the future");

    if (nHeight >= consensusParams.DakotaCrescentHeight) {
        if (block.GetBlockTime() > GetTime() + MAX_FUTURE_BLOCK_TIME_DAKOTACRESCENT)
            return state.Invalid(ValidationInvalidReason::BLOCK_TIME_FUTURE, false, REJECT_INVALID, "time-too-new", strprintf("block timestamp too far in the future. Block time: %d Max time: %d", block.GetBlockTime(), GetTime() + MAX_FUTURE_BLOCK_TIME_DAKOTACRESCENT));
    }

    // Reject outdated version blocks when 95% (75% on testnet) of the network has upgraded:
    // check for version 2, 3 and 4 upgrades
    if((block.nVersion < 2 && nHeight >= consensusParams.BIP34Height) ||
       (block.nVersion < 3 && nHeight >= consensusParams.BIP66Height) ||
       (block.nVersion < 4 && nHeight >= consensusParams.BIP65Height))
            return state.Invalid(ValidationInvalidReason::BLOCK_INVALID_HEADER, false, REJECT_OBSOLETE, strprintf("bad-version(0x%08x)", block.nVersion),
                                 strprintf("rejected nVersion=0x%08x block", block.nVersion));

    return true;
}

/** NOTE: This function is not currently invoked by ConnectBlock (), so we
 *  should consider upgrade issues if we change which consensus rules are
 *  enforced in this function (eg by adding a new consensus rule). See comment
 *  in ConnectBlock ().
 *  Note that -reindex-chainstate skips the validation that happens here!
 */
static bool ContextualCheckBlock(const CBlock& block, CValidationState& state, const Consensus::Params& consensusParams, const CBlockIndex* pindexPrev)
{
    const int nHeight = pindexPrev == nullptr ? 0 : pindexPrev->nHeight + 1;
    //std::cout << "!!!ContextualCheckBlock  : " << nHeight << std::endl;
    // Start enforcing BIP113 (Median Time Past).
    int nLockTimeFlags = 0;
    if (nHeight >= consensusParams.CSVHeight) {
        assert(pindexPrev != nullptr);
        nLockTimeFlags |= LOCKTIME_MEDIAN_TIME_PAST;
    }

    int64_t nLockTimeCutoff = (nLockTimeFlags & LOCKTIME_MEDIAN_TIME_PAST)
                              ? pindexPrev->GetMedianTimePast()
                              : block.GetBlockTime();

    // Check that all transactions are finalized
    for (const auto& tx : block.vtx) {
        if (!IsFinalTx(*tx, nHeight, nLockTimeCutoff)) {
            return state.Invalid(ValidationInvalidReason::CONSENSUS, false, REJECT_INVALID, "bad-txns-nonfinal", "non-final transaction");
        }
    }

    // Enforce rule that the coinbase starts with serialized block height
    if (nHeight >= consensusParams.BIP34Height)
    {
        CScript expect = CScript() << nHeight;
        if (block.vtx[0]->vin[0].scriptSig.size() < expect.size() ||
            !std::equal(expect.begin(), expect.end(), block.vtx[0]->vin[0].scriptSig.begin())) {
            return state.Invalid(ValidationInvalidReason::CONSENSUS, false, REJECT_INVALID, "bad-cb-height", "block height mismatch in coinbase");
        }
    }

    // Validation for witness commitments.
    // * We compute the witness hash (which is the hash including witnesses) of all the block's transactions, except the
    //   coinbase (where 0x0000....0000 is used instead).
    // * The coinbase scriptWitness is a stack of a single 32-byte vector, containing a witness reserved value (unconstrained).
    // * We build a merkle tree with all those witness hashes as leaves (similar to the hashMerkleRoot in the block header).
    // * There must be at least one output whose scriptPubKey is a single 36-byte push, the first 4 bytes of which are
    //   {0xaa, 0x21, 0xa9, 0xed}, and the following 32 bytes are SHA256^2(witness root, witness reserved value). In case there are
    //   multiple, the last one is used.
    bool fHaveWitness = false;
    if (nHeight >= consensusParams.SegwitHeight) {
        int commitpos = GetWitnessCommitmentIndex(block);
        if (commitpos != -1) {
            bool malleated = false;
            uint256 hashWitness = BlockWitnessMerkleRoot(block, &malleated);
            // The malleation check is ignored; as the transaction tree itself
            // already does not permit it, it is impossible to trigger in the
            // witness tree.
            if (block.vtx[0]->vin[0].scriptWitness.stack.size() != 1 || block.vtx[0]->vin[0].scriptWitness.stack[0].size() != 32) {
                return state.Invalid(ValidationInvalidReason::BLOCK_MUTATED, false, REJECT_INVALID, "bad-witness-nonce-size", strprintf("%s : invalid witness reserved value size", __func__));
            }
            CHash256().Write(hashWitness.begin(), 32).Write(&block.vtx[0]->vin[0].scriptWitness.stack[0][0], 32).Finalize(hashWitness.begin());
            if (memcmp(hashWitness.begin(), &block.vtx[0]->vout[commitpos].scriptPubKey[6], 32)) {
                return state.Invalid(ValidationInvalidReason::BLOCK_MUTATED, false, REJECT_INVALID, "bad-witness-merkle-match", strprintf("%s : witness merkle commitment mismatch", __func__));
            }
            fHaveWitness = true;
        }
    }

    // No witness data is allowed in blocks that don't commit to witness data, as this would otherwise leave room for spam
    if (!fHaveWitness) {
      for (const auto& tx : block.vtx) {
            if (tx->HasWitness()) {
                return state.Invalid(ValidationInvalidReason::BLOCK_MUTATED, false, REJECT_INVALID, "unexpected-witness", strprintf("%s : unexpected witness data found", __func__));
            }
        }
    }

    // After the coinbase witness reserved value and commitment are verified,
    // we can check if the block weight passes (before we've checked the
    // coinbase witness, it would be possible for the weight to be too
    // large by filling up the coinbase witness, which doesn't change
    // the block hash, so we couldn't mark the block as permanently
    // failed).
    if (GetBlockWeight(block) > MAX_BLOCK_WEIGHT) {
        return state.Invalid(ValidationInvalidReason::CONSENSUS, false, REJECT_INVALID, "bad-blk-weight", strprintf("%s : weight limit failed", __func__));
    }

    return true;
}

bool BlockManager::AcceptBlockHeader(const CBlockHeader& block, CValidationState& state, const CChainParams& chainparams, CBlockIndex** ppindex)
{
    AssertLockHeld(cs_main);
    // Check for duplicate
    uint256 hash = block.GetHash();
    BlockMap::iterator miSelf = m_block_index.find(hash);
    CBlockIndex *pindex = nullptr;
    if (hash != chainparams.GetConsensus().hashGenesisBlock) {
        if (miSelf != m_block_index.end()) {
            // Block header is already known.
            pindex = miSelf->second;
            if (ppindex)
                *ppindex = pindex;
            if (pindex->nStatus & BLOCK_FAILED_MASK) {
                return state.Invalid(ValidationInvalidReason::CACHED_INVALID, error("%s: block %s is marked invalid", __func__, hash.ToString()), 0, "duplicate");
            }
            return true;
        }

        if (!fIsFakeNet && !pos::CheckHeaderSignature(block)) {
            return state.Invalid(ValidationInvalidReason::BLOCK_INVALID_HEADER, error("%s: Consensus::CheckHeaderSignature: block %s: bad-pos-header-signature", __func__, hash.ToString()), REJECT_INVALID, "bad-pos-header-signature");
        }

        // Get prev block index
        CBlockIndex* pindexPrev = nullptr;
        BlockMap::iterator mi = m_block_index.find(block.hashPrevBlock);
        if (mi == m_block_index.end())
            return state.Invalid(ValidationInvalidReason::BLOCK_MISSING_PREV, error("%s: prev block not found", __func__), 0, "prev-blk-not-found");
        pindexPrev = (*mi).second;
        if (pindexPrev->nStatus & BLOCK_FAILED_MASK)
            return state.Invalid(ValidationInvalidReason::BLOCK_INVALID_PREV, error("%s: prev block invalid", __func__), REJECT_INVALID, "bad-prevblk");
        if (!ContextualCheckBlockHeader(block, state, chainparams, pindexPrev, GetAdjustedTime()))
            return error("%s: Consensus::ContextualCheckBlockHeader: %s, %s", __func__, hash.ToString(), FormatStateMessage(state));

        // Now with pindexPrev we can check stake modifier
        if (!fIsFakeNet && !pos::CheckStakeModifier(pindexPrev, block)) {
            return state.Invalid(ValidationInvalidReason::BLOCK_INVALID_HEADER, error("%s: block %s: bad PoS stake modifier", __func__, hash.ToString()), REJECT_INVALID, "bad-stakemodifier");
        }

        /* Determine if this block descends from any block which has been found
         * invalid (m_failed_blocks), then mark pindexPrev and any blocks between
         * them as failed. For example:
         *
         *                D3
         *              /
         *      B2 - C2
         *    /         \
         *  A             D2 - E2 - F2
         *    \
         *      B1 - C1 - D1 - E1
         *
         * In the case that we attempted to reorg from E1 to F2, only to find
         * C2 to be invalid, we would mark D2, E2, and F2 as BLOCK_FAILED_CHILD
         * but NOT D3 (it was not in any of our candidate sets at the time).
         *
         * In any case D3 will also be marked as BLOCK_FAILED_CHILD at restart
         * in LoadBlockIndex.
         */
        if (!pindexPrev->IsValid(BLOCK_VALID_SCRIPTS)) {
            // The above does not mean "invalid": it checks if the previous block
            // hasn't been validated up to BLOCK_VALID_SCRIPTS. This is a performance
            // optimization, in the common case of adding a new block to the tip,
            // we don't need to iterate over the failed blocks list.
            for (const CBlockIndex* failedit : m_failed_blocks) {
                if (pindexPrev->GetAncestor(failedit->nHeight) == failedit) {
                    assert(failedit->nStatus & BLOCK_FAILED_VALID);
                    CBlockIndex* invalid_walk = pindexPrev;
                    while (invalid_walk != failedit) {
                        invalid_walk->nStatus |= BLOCK_FAILED_CHILD;
                        setDirtyBlockIndex.insert(invalid_walk);
                        invalid_walk = invalid_walk->pprev;
                    }
                    return state.Invalid(ValidationInvalidReason::BLOCK_INVALID_PREV, error("%s: prev block invalid", __func__), REJECT_INVALID, "bad-prevblk");
                }
            }
        }
    }
    if (pindex == nullptr)
        pindex = AddToBlockIndex(block);

    if (ppindex)
        *ppindex = pindex;

    return true;
}

// Exposed wrapper for AcceptBlockHeader
bool ProcessNewBlockHeaders(const std::vector<CBlockHeader>& headers, CValidationState& state, const CChainParams& chainparams, const CBlockIndex** ppindex, CBlockHeader *first_invalid)
{
    if (first_invalid != nullptr) first_invalid->SetNull();
    {
        LOCK(cs_main);

        for (const CBlockHeader& header : headers) {
            CBlockIndex *pindex = nullptr; // Use a temp pindex instead of ppindex to avoid a const_cast
            bool accepted = g_blockman.AcceptBlockHeader(header, state, chainparams, &pindex);
            ::ChainstateActive().CheckBlockIndex(chainparams.GetConsensus());

            if (!accepted) {
                if (first_invalid) *first_invalid = header;
                return false;
            }
            if (ppindex) {
                *ppindex = pindex;
            }
        }
    }
    if (NotifyHeaderTip())
    {
        LOCK(cs_main);
        if (::ChainstateActive().IsInitialBlockDownload() && ppindex && *ppindex) {
            LogPrintf("Synchronizing blockheaders, height: %d (~%.2f%%)\n", (*ppindex)->nHeight, 100.0/((*ppindex)->nHeight+(GetAdjustedTime() - (*ppindex)->GetBlockTime()) / Params().GetConsensus().pos.nTargetSpacing) * (*ppindex)->nHeight);
        }
    }
    return true;
}

/** Store block on disk. If dbp is non-nullptr, the file is known to already reside on disk */
static FlatFilePos SaveBlockToDisk(const CBlock& block, int nHeight, const CChainParams& chainparams, const FlatFilePos* dbp) {
    unsigned int nBlockSize = ::GetSerializeSize(block, CLIENT_VERSION);
    FlatFilePos blockPos;
    if (dbp != nullptr)
        blockPos = *dbp;
    if (!FindBlockPos(blockPos, nBlockSize+8, nHeight, block.GetBlockTime(), dbp != nullptr)) {
        error("%s: FindBlockPos failed", __func__);
        return FlatFilePos();
    }
    if (dbp == nullptr) {
        if (!WriteBlockToDisk(block, blockPos, chainparams.MessageStart())) {
            AbortNode("Failed to write block");
            return FlatFilePos();
        }
    }
    return blockPos;
}

/** Store block on disk. If dbp is non-nullptr, the file is known to already reside on disk */
bool CChainState::AcceptBlock(const std::shared_ptr<const CBlock>& pblock, CValidationState& state, const CChainParams& chainparams, CBlockIndex** ppindex, bool fRequested, const FlatFilePos* dbp, bool* fNewBlock)
{
    const CBlock& block = *pblock;

    if (fNewBlock) *fNewBlock = false;
    AssertLockHeld(cs_main);

    CBlockIndex *pindexDummy = nullptr;
    CBlockIndex *&pindex = ppindex ? *ppindex : pindexDummy;

    bool accepted_header = m_blockman.AcceptBlockHeader(block, state, chainparams, &pindex);
    CheckBlockIndex(chainparams.GetConsensus());

    if (!accepted_header)
        return false;

    // Try to process all requested blocks that we don't have, but only
    // process an unrequested block if it's new and has enough work to
    // advance our tip, and isn't too many blocks ahead.
    bool fAlreadyHave = pindex->nStatus & BLOCK_HAVE_DATA;
    bool fHasMoreOrSameWork = (m_chain.Tip() ? pindex->nChainWork >= m_chain.Tip()->nChainWork : true);
    // Blocks that are too out-of-order needlessly limit the effectiveness of
    // pruning, because pruning will not delete block files that contain any
    // blocks which are too close in height to the tip.  Apply this test
    // regardless of whether pruning is enabled; it should generally be safe to
    // not process unrequested blocks.
    bool fTooFarAhead = (pindex->nHeight > int(m_chain.Height() + MIN_BLOCKS_TO_KEEP));

    // TODO: Decouple this function from the block download logic by removing fRequested
    // This requires some new chain data structure to efficiently look up if a
    // block is in a chain leading to a candidate for best tip, despite not
    // being such a candidate itself.

    // TODO: deal better with return value and error conditions for duplicate
    // and unrequested blocks.
    if (fAlreadyHave) return true;
    if (!fRequested) {  // If we didn't ask for it:
        if (pindex->nTx != 0) return true;    // This is a previously-processed block that was pruned
        if (!fHasMoreOrSameWork) return true; // Don't process less-work chains
        if (fTooFarAhead) return true;        // Block height is too high

        // Protect against DoS attacks from low-work chains.
        // If our tip is behind, a peer could try to send us
        // low-work blocks on a fake chain that we would never
        // request; don't process these.
        if (pindex->nChainWork < nMinimumChainWork) return true;
    }

    CheckContextState ctxState;
    if (!CheckBlock(block, state, chainparams.GetConsensus(), ctxState, false, pindex->nHeight) || // false cause we can check pos context only on ConnectBlock
        !ContextualCheckBlock(block, state, chainparams.GetConsensus(), pindex->pprev)) {
        assert(IsBlockReason(state.GetReason()));
        if (state.IsInvalid() && state.GetReason() != ValidationInvalidReason::BLOCK_MUTATED) {
            pindex->nStatus |= BLOCK_FAILED_VALID;
            setDirtyBlockIndex.insert(pindex);
        }
        return error("%s: %s", __func__, FormatStateMessage(state));
    }

    // Header is valid/has work, merkle tree and segwit merkle tree are good...RELAY NOW
    // (but if it does not build on our best tip, let the SendMessages loop relay it)
    if (!IsInitialBlockDownload() && m_chain.Tip() == pindex->pprev)
        GetMainSignals().NewPoWValidBlock(pindex, pblock);

    // Write block to history file
    if (fNewBlock) *fNewBlock = true;
    try {
        FlatFilePos blockPos = SaveBlockToDisk(block, pindex->nHeight, chainparams, dbp);
        if (blockPos.IsNull()) {
            state.Error(strprintf("%s: Failed to find position to write new block to disk", __func__));
            return false;
        }
        ReceivedBlockTransactions(block, pindex, blockPos, chainparams.GetConsensus());
    } catch (const std::runtime_error& e) {
        return AbortNode(state, std::string("System error: ") + e.what());
    }

    FlushStateToDisk(chainparams, state, FlushStateMode::NONE);

    CheckBlockIndex(chainparams.GetConsensus());

    return true;
}

void ProcessAuthsIfTipChanged(CBlockIndex const * oldTip, CBlockIndex const * tip, Consensus::Params const & consensus)
{
    AssertLockNotHeld(cs_main);
    assert(oldTip);
    assert(tip);
    assert(tip != oldTip);

    LOCK(cs_main);

    auto topAnchor = panchors->GetActiveAnchor();
    CTeamView::CTeam team;
    int teamChange = tip->nHeight;
    auto const teamDakota = pcustomcsview->GetAuthTeam(tip->nHeight);
    if (!teamDakota || teamDakota->empty()) {
        return;
    }
    team = *teamDakota;

    // Calc how far back team changes, do not generate auths below that height.
    teamChange = teamChange % Params().GetConsensus().mn.anchoringTeamChange;

    int topAnchorHeight = topAnchor ? topAnchor->anchor.height : 0;
    // we have no need to ask for auths at all if we have topAnchor higher than current chain
    if (tip->nHeight <= topAnchorHeight) {
        return;
    }

    CBlockIndex const * pindexFork = ::ChainActive().FindFork(oldTip);
    auto forkHeight = pindexFork && pindexFork->nHeight >= consensus.mn.anchoringFrequency ? pindexFork->nHeight - consensus.mn.anchoringFrequency : 0;
    // limit fork height - trim it by the top anchor, if any
    forkHeight = std::max(forkHeight, topAnchorHeight);
    pindexFork = ::ChainActive()[forkHeight];

    if (tip->pprev != oldTip) {
        // asking all auths that may be skipped (rather we have switch the chain or not)
        LogPrint(BCLog::ANCHORING, "request getauths from %d to %d\n", pindexFork->nHeight, tip->nHeight);
        RelayGetAnchorAuths(pindexFork->GetBlockHash(), tip->GetBlockHash(), *g_connman);
    }

    // masternode key and operator auth address
    auto operatorDetails = AmISignerNow(tip->nHeight, team);

    if (operatorDetails.empty()) {
        return;
    }

    // trying to create auths between pindexFork and new tip (descending)
    std::vector<CInv> vInv;
    for (CBlockIndex const * pindex = tip; pindex && pindex != pindexFork && teamChange >= 0; pindex = pindex->pprev, --teamChange) {

        // Only anchor by specified frequency
        if (pindex->nHeight % consensus.mn.anchoringFrequency != 0) {
            continue;
        }

        // Get start anchor height
        int anchorHeight = static_cast<int>(pindex->nHeight) - consensus.mn.anchoringFrequency;

        // Get anchor block from specified time depth
        int64_t timeDepth = consensus.mn.anchoringTimeDepth;
        while (anchorHeight > 0 && ::ChainActive()[anchorHeight]->nTime + timeDepth > pindex->nTime) {
            --anchorHeight;
        }

        // Select a block further back to avoid Anchor too new error.
        if (pindex->nHeight >= consensus.FortCanningHeight) {
            timeDepth += consensus.mn.anchoringAdditionalTimeDepth;
            while (anchorHeight > 0 && ::ChainActive()[anchorHeight]->nTime + timeDepth > pindex->nTime) {
                --anchorHeight;
            }
        }

        // Rollback to height consistent with anchoringFrequency
        while (anchorHeight > 0 && anchorHeight % consensus.mn.anchoringFrequency != 0) {
            --anchorHeight;
        }

        if (anchorHeight <= 0 || (topAnchor && topAnchor->anchor.height >= (THeight)anchorHeight)) { // important to check prev anchor height!
            break;
        }

        auto const anchorBlock = ::ChainActive()[anchorHeight];

        // Create team data
        CTeamView::CTeam team;
        std::vector<unsigned char> teamDetailsVector;

        // Embed height and partial hash into CKeyID to find team later and validate chain
        size_t prefixLength{CKeyID().size() - spv::BtcAnchorMarker.size() - sizeof(uint64_t)};
        std::vector<unsigned char> hashPrefix{pindex->GetBlockHash().begin(), pindex->GetBlockHash().begin() + prefixLength};
        teamDetailsVector.insert(teamDetailsVector.end(), spv::BtcAnchorMarker.begin(), spv::BtcAnchorMarker.end()); // 3 Bytes
        uint64_t anchorCreationHeight = pindex->nHeight;
        teamDetailsVector.insert(teamDetailsVector.end(), reinterpret_cast<unsigned char*>(&anchorCreationHeight),
                                 reinterpret_cast<unsigned char*>(&anchorCreationHeight) + sizeof(uint64_t)); // 8 Bytes
        teamDetailsVector.insert(teamDetailsVector.end(), hashPrefix.begin(), hashPrefix.end()); // 9 Bytes

        CKeyID teamDetails{uint160{teamDetailsVector}};
        team.insert(teamDetails);

        // trying to create and sign new auth
        CAnchorAuthMessage auth({topAnchor ? topAnchor->txHash : uint256(), static_cast<THeight>(anchorHeight), anchorBlock->GetBlockHash(), team});

        for (const auto& keys : operatorDetails) {
            if (!panchorauths->GetVote(auth.GetSignHash(), keys.first))
            {
                auth.SignWithKey(keys.second);
                LogPrint(BCLog::ANCHORING, "Anchor auth message signed, hash: %s, height: %d, prev: %s, teamSize: %ld, signHash: %s\n",
                          auth.GetHash().ToString(),
                          auth.height,
                          auth.previousAnchor.ToString(),
                          auth.heightAndHash.size(),
                          auth.GetSignHash().ToString()
                          );

                panchorauths->AddAuth(auth);
                vInv.push_back(CInv(MSG_ANCHOR_AUTH, auth.GetHash()));
            }
        }
    }
    if (vInv.size() > 0) {
        RelayAnchorAuths(vInv, *g_connman);
    }
}


bool ProcessNewBlock(const CChainParams& chainparams, const std::shared_ptr<const CBlock> pblock, bool fForceProcessing, bool *fNewBlock)
{
    AssertLockNotHeld(cs_main);

    bool isInitialBlockDownload = false;
    {
        CBlockIndex *pindex = nullptr;
        if (fNewBlock) *fNewBlock = false;
        CValidationState state;

        // CheckBlock() does not support multi-threaded block validation because CBlock::fChecked can cause data race.
        // Therefore, the following critical section must include the CheckBlock() call as well.
        LOCK(cs_main);

        // Get previous block index
        bool ret{true};
        const auto prevIndex = LookupBlockIndex(pblock->hashPrevBlock);
        if (!prevIndex) {
            ret = false;
            state.Invalid(ValidationInvalidReason::BLOCK_MISSING_PREV, error("%s: prev block not found", __func__), 0, "prev-blk-not-found");
        }

        // Ensure that CheckBlock() passes before calling AcceptBlock, as
        // belt-and-suspenders.
        // reverts a011b9db38ce6d3d5c1b67c1e3bad9365b86f2ce
        // we can end up in isolation banning all other nodes
        CheckContextState ctxState;
        if (ret) {
            ret = CheckBlock(*pblock, state, chainparams.GetConsensus(), ctxState, false, prevIndex->nHeight + 1); // false cause we can check pos context only on ConnectBlock
        }
        if (ret) {
            // Store to disk
            ret = ::ChainstateActive().AcceptBlock(pblock, state, chainparams, &pindex, fForceProcessing, nullptr, fNewBlock);
        }
        if (!ret) {
            GetMainSignals().BlockChecked(*pblock, state);
            return error("%s: AcceptBlock FAILED (%s)", __func__, FormatStateMessage(state));
        }

        isInitialBlockDownload = ::ChainstateActive().IsInitialBlockDownload();
    }

    NotifyHeaderTip();

    CBlockIndex *oldTip = nullptr, *tip = nullptr;

    // save old tip
    if (!isInitialBlockDownload)
        oldTip = WITH_LOCK(cs_main, return ::ChainActive().Tip());

    CValidationState state; // Only used to report errors, not invalidity - ignore it
    if (!::ChainstateActive().ActivateBestChain(state, chainparams, pblock))
        return error("%s: ActivateBestChain failed (%s)", __func__, FormatStateMessage(state));

    if (!isInitialBlockDownload)
        tip = WITH_LOCK(cs_main, return ::ChainActive().Tip());

    // special case for the first run after IBD
    static std::atomic_bool firstRunAfterIBD{true};
    if (!isInitialBlockDownload && tip && firstRunAfterIBD && spv::pspv) // spv::pspv not necessary here, but for disabling in old tests
    {
        LOCK(cs_main);
        int sinceHeight = std::max(::ChainActive().Height() - chainparams.GetConsensus().mn.anchoringFrequency * 5, 0);
        LogPrint(BCLog::ANCHORING, "Trying to request some auths after IBD, since %i...\n", sinceHeight);
        RelayGetAnchorAuths(::ChainActive()[sinceHeight]->GetBlockHash(), tip->GetBlockHash(), *g_connman);
        firstRunAfterIBD = false;
    }
    // only if tip was changed
    if (!isInitialBlockDownload && tip && tip != oldTip && spv::pspv) // spv::pspv not necessary here, but for disabling in old tests
    {
        ProcessAuthsIfTipChanged(oldTip, tip, chainparams.GetConsensus());

        if (tip->nHeight >= chainparams.GetConsensus().DakotaHeight) {
            uint32_t height = spv::pspv->GetLastBlockHeight();
            LOCK(cs_main);
            panchors->CheckPendingAnchors(height);
        }
    }

    return true;
}

bool TestBlockValidity(CValidationState& state, const CChainParams& chainparams, const CBlock& block, CBlockIndex* pindexPrev, bool fCheckMerkleRoot)
{
    AssertLockHeld(cs_main);
    assert(pindexPrev && pindexPrev == ::ChainActive().Tip());
    CCoinsViewCache viewNew(&::ChainstateActive().CoinsTip());
    std::vector<uint256> dummyRewardedAnchors;
    CCustomCSView mnview(*pcustomcsview);
    CFutureSwapView futureSwapView(*pfutureSwapView);
    CUndosView undosView(*pundosView);
    uint256 block_hash(block.GetHash());
    CBlockIndex indexDummy(block);
    indexDummy.pprev = pindexPrev;
    indexDummy.nHeight = pindexPrev->nHeight + 1;
    indexDummy.phashBlock = &block_hash;
    CheckContextState ctxState;

    // NOTE: ContextualCheckProofOfStake is called by CheckBlock
    if (!ContextualCheckBlockHeader(block, state, chainparams, pindexPrev, GetAdjustedTime()))
        return error("%s: Consensus::ContextualCheckBlockHeader: %s", __func__, FormatStateMessage(state));
    if (!CheckBlock(block, state, chainparams.GetConsensus(), ctxState, false, indexDummy.nHeight, fCheckMerkleRoot))
        return error("%s: Consensus::CheckBlock: %s", __func__, FormatStateMessage(state));
    if (!ContextualCheckBlock(block, state, chainparams.GetConsensus(), pindexPrev))
        return error("%s: Consensus::ContextualCheckBlock: %s", __func__, FormatStateMessage(state));
    if (!::ChainstateActive().ConnectBlock(block, state, &indexDummy, viewNew, mnview, futureSwapView, undosView, chainparams, dummyRewardedAnchors, true))
        return false;
    assert(state.IsValid());

    return true;
}

/**
 * BLOCK PRUNING CODE
 */

/* Calculate the amount of disk space the block & undo files currently use */
uint64_t CalculateCurrentUsage()
{
    LOCK(cs_LastBlockFile);

    uint64_t retval = 0;
    for (const CBlockFileInfo &file : vinfoBlockFile) {
        retval += file.nSize + file.nUndoSize;
    }
    return retval;
}

/* Prune a block file (modify associated database entries)*/
void PruneOneBlockFile(const int fileNumber)
{
    LOCK(cs_LastBlockFile);

    for (const auto& entry : g_blockman.m_block_index) {
        CBlockIndex* pindex = entry.second;
        if (pindex->nFile == fileNumber) {
            pindex->nStatus &= ~BLOCK_HAVE_DATA;
            pindex->nStatus &= ~BLOCK_HAVE_UNDO;
            pindex->nFile = 0;
            pindex->nDataPos = 0;
            pindex->nUndoPos = 0;
            setDirtyBlockIndex.insert(pindex);

            // Prune from m_blocks_unlinked -- any block we prune would have
            // to be downloaded again in order to consider its chain, at which
            // point it would be considered as a candidate for
            // m_blocks_unlinked or setBlockIndexCandidates.
            auto range = g_blockman.m_blocks_unlinked.equal_range(pindex->pprev);
            while (range.first != range.second) {
                std::multimap<CBlockIndex *, CBlockIndex *>::iterator _it = range.first;
                range.first++;
                if (_it->second == pindex) {
                    g_blockman.m_blocks_unlinked.erase(_it);
                }
            }
        }
    }

    vinfoBlockFile[fileNumber].SetNull();
    setDirtyFileInfo.insert(fileNumber);
}


void UnlinkPrunedFiles(const std::set<int>& setFilesToPrune)
{
    for (std::set<int>::iterator it = setFilesToPrune.begin(); it != setFilesToPrune.end(); ++it) {
        FlatFilePos pos(*it, 0);
        fs::remove(BlockFileSeq().FileName(pos));
        fs::remove(UndoFileSeq().FileName(pos));
        LogPrintf("Prune: %s deleted blk/rev (%05u)\n", __func__, *it);
    }
}

/* Calculate the block/rev files to delete based on height specified by user with RPC command pruneblockchain */
static void FindFilesToPruneManual(std::set<int>& setFilesToPrune, int nManualPruneHeight)
{
    assert(fPruneMode && nManualPruneHeight > 0);

    LOCK2(cs_main, cs_LastBlockFile);
    if (::ChainActive().Tip() == nullptr)
        return;

    // last block to prune is the lesser of (user-specified height, MIN_BLOCKS_TO_KEEP from the tip)
    unsigned int nLastBlockWeCanPrune = std::min((unsigned)nManualPruneHeight, ::ChainActive().Tip()->nHeight - MIN_BLOCKS_TO_KEEP);
    int count=0;
    for (int fileNumber = 0; fileNumber < nLastBlockFile; fileNumber++) {
        if (vinfoBlockFile[fileNumber].nSize == 0 || vinfoBlockFile[fileNumber].nHeightLast > nLastBlockWeCanPrune)
            continue;
        PruneOneBlockFile(fileNumber);
        setFilesToPrune.insert(fileNumber);
        count++;
    }
    LogPrintf("Prune (Manual): prune_height=%d removed %d blk/rev pairs\n", nLastBlockWeCanPrune, count);
}

/* This function is called from the RPC code for pruneblockchain */
void PruneBlockFilesManual(int nManualPruneHeight)
{
    CValidationState state;
    const CChainParams& chainparams = Params();
    if (!::ChainstateActive().FlushStateToDisk(
            chainparams, state, FlushStateMode::NONE, nManualPruneHeight)) {
        LogPrintf("%s: failed to flush state (%s)\n", __func__, FormatStateMessage(state));
    }
}

/**
 * Prune block and undo files (blk???.dat and undo???.dat) so that the disk space used is less than a user-defined target.
 * The user sets the target (in MB) on the command line or in config file.  This will be run on startup and whenever new
 * space is allocated in a block or undo file, staying below the target. Changing back to unpruned requires a reindex
 * (which in this case means the blockchain must be re-downloaded.)
 *
 * Pruning functions are called from FlushStateToDisk when the global fCheckForPruning flag has been set.
 * Block and undo files are deleted in lock-step (when blk00003.dat is deleted, so is rev00003.dat.)
 * Pruning cannot take place until the longest chain is at least a certain length (100000 on mainnet, 1000 on testnet, 1000 on regtest).
 * Pruning will never delete a block within a defined distance (currently 288) from the active chain's tip.
 * The block index is updated by unsetting HAVE_DATA and HAVE_UNDO for any blocks that were stored in the deleted files.
 * A db flag records the fact that at least some block files have been pruned.
 *
 * @param[out]   setFilesToPrune   The set of file indices that can be unlinked will be returned
 */
static void FindFilesToPrune(std::set<int>& setFilesToPrune, uint64_t nPruneAfterHeight)
{
    LOCK2(cs_main, cs_LastBlockFile);
    if (::ChainActive().Tip() == nullptr || nPruneTarget == 0) {
        return;
    }
    if ((uint64_t)::ChainActive().Tip()->nHeight <= nPruneAfterHeight) {
        return;
    }

    unsigned int nLastBlockWeCanPrune = ::ChainActive().Tip()->nHeight - MIN_BLOCKS_TO_KEEP;
    uint64_t nCurrentUsage = CalculateCurrentUsage();
    // We don't check to prune until after we've allocated new space for files
    // So we should leave a buffer under our target to account for another allocation
    // before the next pruning.
    uint64_t nBuffer = BLOCKFILE_CHUNK_SIZE + UNDOFILE_CHUNK_SIZE;
    uint64_t nBytesToPrune;
    int count=0;

    if (nCurrentUsage + nBuffer >= nPruneTarget) {
        // On a prune event, the chainstate DB is flushed.
        // To avoid excessive prune events negating the benefit of high dbcache
        // values, we should not prune too rapidly.
        // So when pruning in IBD, increase the buffer a bit to avoid a re-prune too soon.
        if (::ChainstateActive().IsInitialBlockDownload()) {
            // Since this is only relevant during IBD, we use a fixed 10%
            nBuffer += nPruneTarget / 10;
        }

        for (int fileNumber = 0; fileNumber < nLastBlockFile; fileNumber++) {
            nBytesToPrune = vinfoBlockFile[fileNumber].nSize + vinfoBlockFile[fileNumber].nUndoSize;

            if (vinfoBlockFile[fileNumber].nSize == 0)
                continue;

            if (nCurrentUsage + nBuffer < nPruneTarget)  // are we below our target?
                break;

            // don't prune files that could have a block within MIN_BLOCKS_TO_KEEP of the main chain's tip but keep scanning
            if (vinfoBlockFile[fileNumber].nHeightLast > nLastBlockWeCanPrune)
                continue;

            PruneOneBlockFile(fileNumber);
            // Queue up the files for removal
            setFilesToPrune.insert(fileNumber);
            nCurrentUsage -= nBytesToPrune;
            count++;
        }
    }

    LogPrint(BCLog::PRUNE, "Prune: target=%dMiB actual=%dMiB diff=%dMiB max_prune_height=%d removed %d blk/rev pairs\n",
           nPruneTarget/1024/1024, nCurrentUsage/1024/1024,
           ((int64_t)nPruneTarget - (int64_t)nCurrentUsage)/1024/1024,
           nLastBlockWeCanPrune, count);
}

static FlatFileSeq BlockFileSeq()
{
    return FlatFileSeq(GetBlocksDir(), "blk", BLOCKFILE_CHUNK_SIZE);
}

static FlatFileSeq UndoFileSeq()
{
    return FlatFileSeq(GetBlocksDir(), "rev", UNDOFILE_CHUNK_SIZE);
}

FILE* OpenBlockFile(const FlatFilePos &pos, bool fReadOnly) {
    return BlockFileSeq().Open(pos, fReadOnly);
}

/** Open an undo file (rev?????.dat) */
static FILE* OpenUndoFile(const FlatFilePos &pos, bool fReadOnly) {
    return UndoFileSeq().Open(pos, fReadOnly);
}

fs::path GetBlockPosFilename(const FlatFilePos &pos)
{
    return BlockFileSeq().FileName(pos);
}

CBlockIndex * BlockManager::InsertBlockIndex(const uint256& hash)
{
    AssertLockHeld(cs_main);

    if (hash.IsNull())
        return nullptr;

    // Return existing
    BlockMap::iterator mi = m_block_index.find(hash);
    if (mi != m_block_index.end())
        return (*mi).second;

    // Create new
    CBlockIndex* pindexNew = new CBlockIndex();
    mi = m_block_index.insert(std::make_pair(hash, pindexNew)).first;
    pindexNew->phashBlock = &((*mi).first);

    return pindexNew;
}

bool BlockManager::LoadBlockIndex(
    const Consensus::Params& consensus_params,
    CBlockTreeDB& blocktree,
    std::set<CBlockIndex*, CBlockIndexWorkComparator>& block_index_candidates)
{
    if (!blocktree.LoadBlockIndexGuts(consensus_params, [this](const uint256& hash) EXCLUSIVE_LOCKS_REQUIRED(cs_main) { return this->InsertBlockIndex(hash); }, fIsFakeNet))
         return false;

    // Calculate nChainWork
    std::vector<std::pair<int, CBlockIndex*> > vSortedByHeight;
    vSortedByHeight.reserve(m_block_index.size());
    for (const std::pair<const uint256, CBlockIndex*>& item : m_block_index)
    {
        CBlockIndex* pindex = item.second;
        vSortedByHeight.push_back(std::make_pair(pindex->nHeight, pindex));
    }
    sort(vSortedByHeight.begin(), vSortedByHeight.end());
    for (const std::pair<int, CBlockIndex*>& item : vSortedByHeight)
    {
        if (ShutdownRequested()) return false;
        CBlockIndex* pindex = item.second;
        pindex->nChainWork = (pindex->pprev ? pindex->pprev->nChainWork : 0) + GetBlockProof(*pindex);
        pindex->nTimeMax = (pindex->pprev ? std::max(pindex->pprev->nTimeMax, pindex->nTime) : pindex->nTime);
        // We can link the chain of blocks for which we've received transactions at some point.
        // Pruned nodes may have deleted the block.
        if (pindex->nTx > 0) {
            if (pindex->pprev) {
                if (pindex->pprev->HaveTxsDownloaded()) {
                    pindex->nChainTx = pindex->pprev->nChainTx + pindex->nTx;
                } else {
                    pindex->nChainTx = 0;
                    m_blocks_unlinked.insert(std::make_pair(pindex->pprev, pindex));
                }
            } else {
                pindex->nChainTx = pindex->nTx;
            }
        }
        if (!(pindex->nStatus & BLOCK_FAILED_MASK) && pindex->pprev && (pindex->pprev->nStatus & BLOCK_FAILED_MASK)) {
            pindex->nStatus |= BLOCK_FAILED_CHILD;
            setDirtyBlockIndex.insert(pindex);
        }
        if (pindex->IsValid(BLOCK_VALID_TRANSACTIONS) && (pindex->HaveTxsDownloaded() || pindex->pprev == nullptr)) {
            block_index_candidates.insert(pindex);
        }
        if (pindex->nStatus & BLOCK_FAILED_MASK && (!pindexBestInvalid || pindex->nChainWork > pindexBestInvalid->nChainWork))
            pindexBestInvalid = pindex;
        if (pindex->pprev)
            pindex->BuildSkip();
        if (pindex->IsValid(BLOCK_VALID_TREE) && (pindexBestHeader == nullptr || CBlockIndexWorkComparator()(pindexBestHeader, pindex)))
            pindexBestHeader = pindex;
    }

    return true;
}

void BlockManager::Unload() {
    m_failed_blocks.clear();
    m_blocks_unlinked.clear();

    for (const BlockMap::value_type& entry : m_block_index) {
        delete entry.second;
    }

    m_block_index.clear();
}

bool static LoadBlockIndexDB(const CChainParams& chainparams) EXCLUSIVE_LOCKS_REQUIRED(cs_main)
{
    if (!g_blockman.LoadBlockIndex(
            chainparams.GetConsensus(), *pblocktree, ::ChainstateActive().setBlockIndexCandidates))
        return false;

    // Load block file info
    pblocktree->ReadLastBlockFile(nLastBlockFile);
    vinfoBlockFile.resize(nLastBlockFile + 1);
    LogPrintf("%s: last block file = %i\n", __func__, nLastBlockFile);
    for (int nFile = 0; nFile <= nLastBlockFile; nFile++) {
        pblocktree->ReadBlockFileInfo(nFile, vinfoBlockFile[nFile]);
    }
    LogPrintf("%s: last block file info: %s\n", __func__, vinfoBlockFile[nLastBlockFile].ToString());
    for (int nFile = nLastBlockFile + 1; true; nFile++) {
        CBlockFileInfo info;
        if (pblocktree->ReadBlockFileInfo(nFile, info)) {
            vinfoBlockFile.push_back(info);
        } else {
            break;
        }
    }

    // Check presence of blk files
    LogPrintf("Checking all blk files are present...\n");
    std::set<int> setBlkDataFiles;
    for (const std::pair<const uint256, CBlockIndex*>& item : g_blockman.m_block_index)
    {
        CBlockIndex* pindex = item.second;
        if (pindex->nStatus & BLOCK_HAVE_DATA) {
            setBlkDataFiles.insert(pindex->nFile);
        }
    }
    for (std::set<int>::iterator it = setBlkDataFiles.begin(); it != setBlkDataFiles.end(); it++)
    {
        FlatFilePos pos(*it, 0);
        if (CAutoFile(OpenBlockFile(pos, true), SER_DISK, CLIENT_VERSION).IsNull()) {
            return false;
        }
    }

    // Check whether we have ever pruned block & undo files
    pblocktree->ReadFlag("prunedblockfiles", fHavePruned);
    if (fHavePruned)
        LogPrintf("LoadBlockIndexDB(): Block files have previously been pruned\n");

    // Check whether we need to continue reindexing
    bool fReindexing = false;
    pblocktree->ReadReindexing(fReindexing);
    if(fReindexing) fReindex = true;

    return true;
}

bool LoadChainTip(const CChainParams& chainparams)
{
    AssertLockHeld(cs_main);
    const CCoinsViewCache& coins_cache = ::ChainstateActive().CoinsTip();
    assert(!coins_cache.GetBestBlock().IsNull()); // Never called when the coins view is empty

    if (::ChainActive().Tip() &&
        ::ChainActive().Tip()->GetBlockHash() == coins_cache.GetBestBlock()) return true;

    // Load pointer to end of best chain
    CBlockIndex* pindex = LookupBlockIndex(coins_cache.GetBestBlock());
    if (!pindex) {
        return false;
    }
    ::ChainActive().SetTip(pindex);

    ::ChainstateActive().PruneBlockIndexCandidates();

    LogPrintf("Loaded best chain: hashBestChain=%s height=%d date=%s progress=%f\n",
        ::ChainActive().Tip()->GetBlockHash().ToString(), ::ChainActive().Height(),
        FormatISO8601DateTime(::ChainActive().Tip()->GetBlockTime()),
        GuessVerificationProgress(chainparams.TxData(), ::ChainActive().Tip()));
    return true;
}

CVerifyDB::CVerifyDB()
{
    uiInterface.ShowProgress(_("Verifying blocks...").translated, 0, false);
}

CVerifyDB::~CVerifyDB()
{
    uiInterface.ShowProgress("", 100, false);
}

bool CVerifyDB::VerifyDB(const CChainParams& chainparams, CCoinsView *coinsview, int nCheckLevel, int nCheckDepth)
{
    LOCK(cs_main);
    if (::ChainActive().Tip() == nullptr || ::ChainActive().Tip()->pprev == nullptr)
        return true;

    // Verify blocks in the best chain
    if (nCheckDepth <= 0 || nCheckDepth > ::ChainActive().Height())
        nCheckDepth = ::ChainActive().Height();
    nCheckLevel = std::max(0, std::min(4, nCheckLevel));
    LogPrintf("Verifying last %i blocks at level %i\n", nCheckDepth, nCheckLevel);
    CCoinsViewCache coins(coinsview);
    CCustomCSView mnview(*pcustomcsview);
    CFutureSwapView futureSwapView(*pfutureSwapView);
    CUndosView undosView(*pundosView);
    CBlockIndex* pindex;
    CBlockIndex* pindexFailure = nullptr;
    int nGoodTransactions = 0;
    CValidationState state;
    int reportDone = 0;
    LogPrintf("[0%%]..."); /* Continued */
    for (pindex = ::ChainActive().Tip(); pindex && pindex->pprev; pindex = pindex->pprev) {
        const int percentageDone = std::max(1, std::min(99, (int)(((double)(::ChainActive().Height() - pindex->nHeight)) / (double)nCheckDepth * (nCheckLevel >= 4 ? 50 : 100))));
        if (reportDone < percentageDone/10) {
            // report every 10% step
            LogPrintf("[%d%%]...", percentageDone); /* Continued */
            reportDone = percentageDone/10;
        }
        uiInterface.ShowProgress(_("Verifying blocks...").translated, percentageDone, false);
        if (pindex->nHeight <= ::ChainActive().Height()-nCheckDepth)
            break;
        if (fPruneMode && !(pindex->nStatus & BLOCK_HAVE_DATA)) {
            // If pruning, only go back as far as we have data.
            LogPrintf("VerifyDB(): block verification stopping at height %d (pruning, no data)\n", pindex->nHeight);
            break;
        }
        CBlock block;
        CheckContextState ctxState;

        // check level 0: read from disk
        if (!ReadBlockFromDisk(block, pindex, chainparams.GetConsensus()))
            return error("VerifyDB(): *** ReadBlockFromDisk failed at %d, hash=%s", pindex->nHeight, pindex->GetBlockHash().ToString());
        // check level 1: verify block validity
        if (nCheckLevel >= 1 && !CheckBlock(block, state, chainparams.GetConsensus(), ctxState, false, pindex->nHeight)) // false cause we can check pos context only on ConnectBlock
            return error("%s: *** found bad block at %d, hash=%s (%s)\n", __func__,
                         pindex->nHeight, pindex->GetBlockHash().ToString(), FormatStateMessage(state));
        // check level 2: verify undo validity
        if (nCheckLevel >= 2 && pindex) {
            CBlockUndo undo;
            if (!pindex->GetUndoPos().IsNull()) {
                if (!UndoReadFromDisk(undo, pindex)) {
                    return error("VerifyDB(): *** found bad undo data at %d, hash=%s\n", pindex->nHeight, pindex->GetBlockHash().ToString());
                }
            }
        }
        // check level 3: check for inconsistencies during memory-only disconnect of tip blocks
        if (nCheckLevel >= 3 && (coins.DynamicMemoryUsage() + ::ChainstateActive().CoinsTip().DynamicMemoryUsage()) <= nCoinCacheUsage) {
            assert(coins.GetBestBlock() == pindex->GetBlockHash());
            std::vector<CAnchorConfirmMessage> disconnectedConfirms; // dummy
            DisconnectResult res = ::ChainstateActive().DisconnectBlock(block, pindex, coins, mnview, futureSwapView, undosView, disconnectedConfirms);
            if (res == DISCONNECT_FAILED) {
                return error("VerifyDB(): *** irrecoverable inconsistency in block data at %d, hash=%s", pindex->nHeight, pindex->GetBlockHash().ToString());
            }
            if (res == DISCONNECT_UNCLEAN) {
                nGoodTransactions = 0;
                pindexFailure = pindex;
            } else {
                nGoodTransactions += block.vtx.size();
            }
        }
        if (ShutdownRequested())
            return true;
    }
    if (pindexFailure)
        return error("VerifyDB(): *** coin database inconsistencies found (last %i blocks, %i good transactions before that)\n", ::ChainActive().Height() - pindexFailure->nHeight + 1, nGoodTransactions);

    // store block count as we move pindex at check level >= 4
    int block_count = ::ChainActive().Height() - pindex->nHeight;

    // check level 4: try reconnecting blocks
    if (nCheckLevel >= 4) {
        while (pindex != ::ChainActive().Tip()) {
            const int percentageDone = std::max(1, std::min(99, 100 - (int)(((double)(::ChainActive().Height() - pindex->nHeight)) / (double)nCheckDepth * 50)));
            if (reportDone < percentageDone/10) {
                // report every 10% step
                LogPrintf("[%d%%]...", percentageDone); /* Continued */
                reportDone = percentageDone/10;
            }
            uiInterface.ShowProgress(_("Verifying blocks...").translated, percentageDone, false);
            pindex = ::ChainActive().Next(pindex);
            CBlock block;
            if (!ReadBlockFromDisk(block, pindex, chainparams.GetConsensus()))
                return error("VerifyDB(): *** ReadBlockFromDisk failed at %d, hash=%s", pindex->nHeight, pindex->GetBlockHash().ToString());
            std::vector<uint256> dummyRewardedAnchors;
            if (!::ChainstateActive().ConnectBlock(block, state, pindex, coins, mnview, futureSwapView, undosView, chainparams, dummyRewardedAnchors))
                return error("VerifyDB(): *** found unconnectable block at %d, hash=%s (%s)", pindex->nHeight, pindex->GetBlockHash().ToString(), FormatStateMessage(state));
            if (ShutdownRequested()) return true;
        }
    }

    LogPrintf("[DONE].\n");
    LogPrintf("No coin database inconsistencies in last %i blocks (%i transactions)\n", block_count, nGoodTransactions);

    return true;
}

/** Apply the effects of a block on the utxo cache, ignoring that it may already have been applied. */
bool CChainState::RollforwardBlock(const CBlockIndex* pindex, CCoinsViewCache& inputs, CCustomCSView& mnview, const CChainParams& params)
{
    // TODO: merge with ConnectBlock
    CBlock block;
    if (!ReadBlockFromDisk(block, pindex, params.GetConsensus())) {
        return error("ReplayBlock(): ReadBlockFromDisk failed at %d, hash=%s", pindex->nHeight, pindex->GetBlockHash().ToString());
    }

    for (const CTransactionRef& tx : block.vtx) {
        if (!tx->IsCoinBase()) {
            for (const CTxIn &txin : tx->vin) {
                inputs.SpendCoin(txin.prevout);
            }
        }
        // Pass check = true as every addition may be an overwrite.
        AddCoins(inputs, *tx, pindex->nHeight, true);

        /// @todo turn it on when you are sure it is safe
//        CheckCustomTx(mnview, inputs, *tx, params.GetConsensus(), pindex->nHeight, i, false);
    }
    return true;
}

bool CChainState::ReplayBlocks(const CChainParams& params, CCoinsView* view, CCustomCSView* mnview, CFutureSwapView* futureSwapView, CUndosView* undosView)
{
    LOCK(cs_main);

    CCoinsViewCache cache(view);
    CCustomCSView mncache(*mnview);
    CFutureSwapView futureCache(*futureSwapView);
    CUndosView undosCache(*undosView);

    std::vector<uint256> hashHeads = view->GetHeadBlocks();
    if (hashHeads.empty()) return true; // We're already in a consistent state.
    if (hashHeads.size() != 2) return error("%s: unknown inconsistent state", __func__);

    /// @todo may be it is possible to keep it run? how to safely connect blocks for mndb?
    return error("%s turned off for safety reasons. Make reindex!", __func__);

    uiInterface.ShowProgress(_("Replaying blocks...").translated, 0, false);
    LogPrintf("Replaying blocks\n");

    const CBlockIndex* pindexOld = nullptr;  // Old tip during the interrupted flush.
    const CBlockIndex* pindexNew;            // New tip during the interrupted flush.
    const CBlockIndex* pindexFork = nullptr; // Latest block common to both the old and the new tip.

    if (m_blockman.m_block_index.count(hashHeads[0]) == 0) {
        return error("%s: reorganization to unknown block requested", __func__);
    }
    pindexNew = m_blockman.m_block_index[hashHeads[0]];

    if (!hashHeads[1].IsNull()) { // The old tip is allowed to be 0, indicating it's the first flush.
        if (m_blockman.m_block_index.count(hashHeads[1]) == 0) {
            return error("%s: reorganization from unknown block requested", __func__);
        }
        pindexOld = m_blockman.m_block_index[hashHeads[1]];
        pindexFork = LastCommonAncestor(pindexOld, pindexNew);
        assert(pindexFork != nullptr);
    }

    // Rollback along the old branch.
    while (pindexOld != pindexFork) {
        if (pindexOld->nHeight > 0) { // Never disconnect the genesis block.
            CBlock block;
            if (!ReadBlockFromDisk(block, pindexOld, params.GetConsensus())) {
                return error("RollbackBlock(): ReadBlockFromDisk() failed at %d, hash=%s", pindexOld->nHeight, pindexOld->GetBlockHash().ToString());
            }
            LogPrintf("Rolling back %s (%i)\n", pindexOld->GetBlockHash().ToString(), pindexOld->nHeight);
            std::vector<CAnchorConfirmMessage> disconnectedConfirms; // dummy
            DisconnectResult res = DisconnectBlock(block, pindexOld, cache, mncache, futureCache, undosCache, disconnectedConfirms);
            if (res == DISCONNECT_FAILED) {
                return error("RollbackBlock(): DisconnectBlock failed at %d, hash=%s", pindexOld->nHeight, pindexOld->GetBlockHash().ToString());
            }
            // If DISCONNECT_UNCLEAN is returned, it means a non-existing UTXO was deleted, or an existing UTXO was
            // overwritten. It corresponds to cases where the block-to-be-disconnect never had all its operations
            // applied to the UTXO set. However, as both writing a UTXO and deleting a UTXO are idempotent operations,
            // the result is still a version of the UTXO set with the effects of that block undone.
        }
        pindexOld = pindexOld->pprev;
    }

    // Roll forward from the forking point to the new tip.
    int nForkHeight = pindexFork ? pindexFork->nHeight : 0;
    for (int nHeight = nForkHeight + 1; nHeight <= pindexNew->nHeight; ++nHeight) {
        const CBlockIndex* pindex = pindexNew->GetAncestor(nHeight);
        LogPrintf("Rolling forward %s (%i)\n", pindex->GetBlockHash().ToString(), nHeight);
        uiInterface.ShowProgress(_("Replaying blocks...").translated, (int) ((nHeight - nForkHeight) * 100.0 / (pindexNew->nHeight - nForkHeight)) , false);
        if (!RollforwardBlock(pindex, cache, mncache, params)) return false;
    }

    cache.SetBestBlock(pindexNew->GetBlockHash());
    cache.Flush();
    mncache.Flush();
    uiInterface.ShowProgress("", 100, false);
    return true;
}

bool ReplayBlocks(const CChainParams& params, CCoinsView* view, CCustomCSView* mnview, CFutureSwapView* futureSwapView, CUndosView* undosView) {
    return ::ChainstateActive().ReplayBlocks(params, view, mnview, futureSwapView, undosView);
}

//! Helper for CChainState::RewindBlockIndex
void CChainState::EraseBlockData(CBlockIndex* index)
{
    AssertLockHeld(cs_main);
    assert(!m_chain.Contains(index)); // Make sure this block isn't active

    // Reduce validity
    index->nStatus = std::min<unsigned int>(index->nStatus & BLOCK_VALID_MASK, BLOCK_VALID_TREE) | (index->nStatus & ~BLOCK_VALID_MASK);
    // Remove have-data flags.
    index->nStatus &= ~(BLOCK_HAVE_DATA | BLOCK_HAVE_UNDO);
    // Remove storage location.
    index->nFile = 0;
    index->nDataPos = 0;
    index->nUndoPos = 0;
    // Remove various other things
    index->nTx = 0;
    index->nChainTx = 0;
    index->nSequenceId = 0;
    // Make sure it gets written.
    setDirtyBlockIndex.insert(index);
    // Update indexes
    setBlockIndexCandidates.erase(index);
    auto ret = m_blockman.m_blocks_unlinked.equal_range(index->pprev);
    while (ret.first != ret.second) {
        if (ret.first->second == index) {
            m_blockman.m_blocks_unlinked.erase(ret.first++);
        } else {
            ++ret.first;
        }
    }
    // Mark parent as eligible for main chain again
    if (index->pprev && index->pprev->IsValid(BLOCK_VALID_TRANSACTIONS) && index->pprev->HaveTxsDownloaded()) {
        setBlockIndexCandidates.insert(index->pprev);
    }
}

bool CChainState::RewindBlockIndex(const CChainParams& params)
{
    // Note that during -reindex-chainstate we are called with an empty m_chain!

    // First erase all post-segwit blocks without witness not in the main chain,
    // as this can we done without costly DisconnectTip calls. Active
    // blocks will be dealt with below (releasing cs_main in between).
    {
        LOCK(cs_main);
        for (const auto& entry : m_blockman.m_block_index) {
            if (IsWitnessEnabled(entry.second->pprev, params.GetConsensus()) && !(entry.second->nStatus & BLOCK_OPT_WITNESS) && !m_chain.Contains(entry.second)) {
                EraseBlockData(entry.second);
            }
        }
    }

    // Find what height we need to reorganize to.
    CBlockIndex *tip;
    int nHeight = 1;
    {
        LOCK(cs_main);
        while (nHeight <= m_chain.Height()) {
            // Although SCRIPT_VERIFY_WITNESS is now generally enforced on all
            // blocks in ConnectBlock, we don't need to go back and
            // re-download/re-verify blocks from before segwit actually activated.
            if (IsWitnessEnabled(m_chain[nHeight - 1], params.GetConsensus()) && !(m_chain[nHeight]->nStatus & BLOCK_OPT_WITNESS)) {
                break;
            }
            nHeight++;
        }

        tip = m_chain.Tip();
    }
    // nHeight is now the height of the first insufficiently-validated block, or tipheight + 1

    CValidationState state;
    // Loop until the tip is below nHeight, or we reach a pruned block.
    while (!ShutdownRequested()) {
        {
            LOCK2(cs_main, ::mempool.cs);
            // Make sure nothing changed from under us (this won't happen because RewindBlockIndex runs before importing/network are active)
            assert(tip == m_chain.Tip());
            if (tip == nullptr || tip->nHeight < nHeight) break;
            if (fPruneMode && !(tip->nStatus & BLOCK_HAVE_DATA)) {
                // If pruning, don't try rewinding past the HAVE_DATA point;
                // since older blocks can't be served anyway, there's
                // no need to walk further, and trying to DisconnectTip()
                // will fail (and require a needless reindex/redownload
                // of the blockchain).
                break;
            }

            // Disconnect block
            if (!DisconnectTip(state, params, nullptr)) {
                return error("RewindBlockIndex: unable to disconnect block at height %i (%s)", tip->nHeight, FormatStateMessage(state));
            }

            // Reduce validity flag and have-data flags.
            // We do this after actual disconnecting, otherwise we'll end up writing the lack of data
            // to disk before writing the chainstate, resulting in a failure to continue if interrupted.
            // Note: If we encounter an insufficiently validated block that
            // is on m_chain, it must be because we are a pruning node, and
            // this block or some successor doesn't HAVE_DATA, so we were unable to
            // rewind all the way.  Blocks remaining on m_chain at this point
            // must not have their validity reduced.
            EraseBlockData(tip);

            tip = tip->pprev;
        }
        // Make sure the queue of validation callbacks doesn't grow unboundedly.
        LimitValidationInterfaceQueue();

        // Occasionally flush state to disk.
        if (!FlushStateToDisk(params, state, FlushStateMode::PERIODIC)) {
            LogPrintf("RewindBlockIndex: unable to flush state to disk (%s)\n", FormatStateMessage(state));
            return false;
        }
    }

    {
        LOCK(cs_main);
        if (m_chain.Tip() != nullptr) {
            // We can't prune block index candidates based on our tip if we have
            // no tip due to m_chain being empty!
            PruneBlockIndexCandidates();

            CheckBlockIndex(params.GetConsensus());
        }
    }

    return true;
}

bool RewindBlockIndex(const CChainParams& params) {
    if (!::ChainstateActive().RewindBlockIndex(params)) {
        return false;
    }

    LOCK(cs_main);
    if (::ChainActive().Tip() != nullptr) {
        // FlushStateToDisk can possibly read ::ChainActive(). Be conservative
        // and skip it here, we're about to -reindex-chainstate anyway, so
        // it'll get called a bunch real soon.
        CValidationState state;
        if (!::ChainstateActive().FlushStateToDisk(params, state, FlushStateMode::ALWAYS)) {
            LogPrintf("RewindBlockIndex: unable to flush state to disk (%s)\n", FormatStateMessage(state));
            return false;
        }
    }

    return true;
}

void CChainState::UnloadBlockIndex() {
    nBlockSequenceId = 1;
    setBlockIndexCandidates.clear();
}

// May NOT be used after any connections are up as much
// of the peer-processing logic assumes a consistent
// block index state
void UnloadBlockIndex()
{
    LOCK(cs_main);
    ::ChainActive().SetTip(nullptr);
    g_blockman.Unload();
    pindexBestInvalid = nullptr;
    pindexBestHeader = nullptr;
    mempool.clear();
    vinfoBlockFile.clear();
    nLastBlockFile = 0;
    setDirtyBlockIndex.clear();
    setDirtyFileInfo.clear();
    versionbitscache.Clear();
    for (int b = 0; b < VERSIONBITS_NUM_BITS; b++) {
        warningcache[b].clear();
    }
    fHavePruned = false;

    ::ChainstateActive().UnloadBlockIndex();
}

bool LoadBlockIndex(const CChainParams& chainparams)
{
    // Load block index from databases
    bool needs_init = fReindex;
    if (!fReindex) {
        bool ret = LoadBlockIndexDB(chainparams);
        if (!ret) return false;
        needs_init = g_blockman.m_block_index.empty();
    }

    if (needs_init) {
        // Everything here is for *new* reindex/DBs. Thus, though
        // LoadBlockIndexDB may have set fReindex if we shut down
        // mid-reindex previously, we don't check fReindex and
        // instead only check it prior to LoadBlockIndexDB to set
        // needs_init.

        LogPrintf("Initializing databases...\n");
    }
    return true;
}

bool CChainState::LoadGenesisBlock(const CChainParams& chainparams)
{
    LOCK(cs_main);

    // Check whether we're already initialized by checking for genesis in
    // m_blockman.m_block_index. Note that we can't use m_chain here, since it is
    // set based on the coins db, not the block index db, which is the only
    // thing loaded at this point.
    if (m_blockman.m_block_index.count(chainparams.GenesisBlock().GetHash()))
        return true;

    try {
        const CBlock& block = chainparams.GenesisBlock();
        FlatFilePos blockPos = SaveBlockToDisk(block, 0, chainparams, nullptr);
        if (blockPos.IsNull())
            return error("%s: writing genesis block to disk failed", __func__);
        CBlockIndex *pindex = m_blockman.AddToBlockIndex(block);
        ReceivedBlockTransactions(block, pindex, blockPos, chainparams.GetConsensus());
    } catch (const std::runtime_error& e) {
        return error("%s: failed to write genesis block: %s", __func__, e.what());
    }

    return true;
}

bool LoadGenesisBlock(const CChainParams& chainparams)
{
    return ::ChainstateActive().LoadGenesisBlock(chainparams);
}

void LoadExternalBlockFile(const CChainParams& chainparams, FILE* fileIn, FlatFilePos *dbp)
{
    // Map of disk positions for blocks with unknown parent (only used for reindex)
    static std::multimap<uint256, FlatFilePos> mapBlocksUnknownParent;
    int64_t nStart = GetTimeMillis();

    int nLoaded = 0;
    try {
        // This takes over fileIn and calls fclose() on it in the CBufferedFile destructor
        CBufferedFile blkdat(fileIn, 2*MAX_BLOCK_SERIALIZED_SIZE, MAX_BLOCK_SERIALIZED_SIZE+8, SER_DISK, CLIENT_VERSION);
        uint64_t nRewind = blkdat.GetPos();
        while (!blkdat.eof()) {
            if (ShutdownRequested()) return;

            blkdat.SetPos(nRewind);
            nRewind++; // start one byte further next time, in case of failure
            blkdat.SetLimit(); // remove former limit
            unsigned int nSize = 0;
            try {
                // locate a header
                unsigned char buf[CMessageHeader::MESSAGE_START_SIZE];
                blkdat.FindByte(chainparams.MessageStart()[0]);
                nRewind = blkdat.GetPos()+1;
                blkdat >> buf;
                if (memcmp(buf, chainparams.MessageStart(), CMessageHeader::MESSAGE_START_SIZE))
                    continue;
                // read size
                blkdat >> nSize;
                if (nSize < 80 || nSize > MAX_BLOCK_SERIALIZED_SIZE)
                    continue;
            } catch (const std::exception&) {
                // no valid block header found; don't complain
                break;
            }
            try {
                // read block
                uint64_t nBlockPos = blkdat.GetPos();
                if (dbp)
                    dbp->nPos = nBlockPos;
                blkdat.SetLimit(nBlockPos + nSize);
                blkdat.SetPos(nBlockPos);
                std::shared_ptr<CBlock> pblock = std::make_shared<CBlock>();
                CBlock& block = *pblock;
                blkdat >> block;
                nRewind = blkdat.GetPos();

                uint256 hash = block.GetHash();
                {
                    LOCK(cs_main);
                    // detect out of order blocks, and store them for later
                    if (hash != chainparams.GetConsensus().hashGenesisBlock && !LookupBlockIndex(block.hashPrevBlock)) {
                        LogPrint(BCLog::REINDEX, "%s: Out of order block %s, parent %s not known\n", __func__, hash.ToString(),
                                block.hashPrevBlock.ToString());
                        if (dbp)
                            mapBlocksUnknownParent.insert(std::make_pair(block.hashPrevBlock, *dbp));
                        continue;
                    }

                    // process in case the block isn't known yet
                    CBlockIndex* pindex = LookupBlockIndex(hash);
                    if (!pindex || (pindex->nStatus & BLOCK_HAVE_DATA) == 0) {
                      CValidationState state;
                      if (::ChainstateActive().AcceptBlock(pblock, state, chainparams, nullptr, true, dbp, nullptr)) {
                          nLoaded++;
                      }
                      if (state.IsError()) {
                          break;
                      }
                    } else if (hash != chainparams.GetConsensus().hashGenesisBlock && pindex->nHeight % 1000 == 0) {
                      LogPrint(BCLog::REINDEX, "Block Import: already had block %s at height %d\n", hash.ToString(), pindex->nHeight);
                    }
                }

                // Activate the genesis block so normal node progress can continue
                if (hash == chainparams.GetConsensus().hashGenesisBlock) {
                    CValidationState state;
                    if (!ActivateBestChain(state, chainparams)) {
                        break;
                    }
                }

                NotifyHeaderTip();

                // Recursively process earlier encountered successors of this block
                std::deque<uint256> queue;
                queue.push_back(hash);
                while (!queue.empty()) {
                    uint256 head = queue.front();
                    queue.pop_front();
                    std::pair<std::multimap<uint256, FlatFilePos>::iterator, std::multimap<uint256, FlatFilePos>::iterator> range = mapBlocksUnknownParent.equal_range(head);
                    while (range.first != range.second) {
                        std::multimap<uint256, FlatFilePos>::iterator it = range.first;
                        std::shared_ptr<CBlock> pblockrecursive = std::make_shared<CBlock>();
                        if (ReadBlockFromDisk(*pblockrecursive, it->second, chainparams.GetConsensus()))
                        {
                            LogPrint(BCLog::REINDEX, "%s: Processing out of order child %s of %s\n", __func__, pblockrecursive->GetHash().ToString(),
                                    head.ToString());
                            LOCK(cs_main);
                            CValidationState dummy;
                            if (::ChainstateActive().AcceptBlock(pblockrecursive, dummy, chainparams, nullptr, true, &it->second, nullptr))
                            {
                                nLoaded++;
                                queue.push_back(pblockrecursive->GetHash());
                            }
                        }
                        range.first++;
                        mapBlocksUnknownParent.erase(it);
                        NotifyHeaderTip();
                    }
                }
            } catch (const std::exception& e) {
                LogPrintf("%s: Deserialize or I/O error - %s\n", __func__, e.what());
            }
        }
    } catch (const std::runtime_error& e) {
        AbortNode(std::string("System error: ") + e.what());
    }
    LogPrintf("Loaded %i blocks from external file in %dms\n", nLoaded, GetTimeMillis() - nStart);
}

void CChainState::CheckBlockIndex(const Consensus::Params& consensusParams)
{
    if (!fCheckBlockIndex) {
        return;
    }

    LOCK(cs_main);

    // During a reindex, we read the genesis block and call CheckBlockIndex before ActivateBestChain,
    // so we have the genesis block in m_blockman.m_block_index but no active chain. (A few of the
    // tests when iterating the block tree require that m_chain has been initialized.)
    if (m_chain.Height() < 0) {
        assert(m_blockman.m_block_index.size() <= 1);
        return;
    }

    // Build forward-pointing map of the entire block tree.
    std::multimap<CBlockIndex*,CBlockIndex*> forward;
    for (const std::pair<const uint256, CBlockIndex*>& entry : m_blockman.m_block_index) {
        forward.insert(std::make_pair(entry.second->pprev, entry.second));
    }

    assert(forward.size() == m_blockman.m_block_index.size());

    std::pair<std::multimap<CBlockIndex*,CBlockIndex*>::iterator,std::multimap<CBlockIndex*,CBlockIndex*>::iterator> rangeGenesis = forward.equal_range(nullptr);
    CBlockIndex *pindex = rangeGenesis.first->second;
    rangeGenesis.first++;
    assert(rangeGenesis.first == rangeGenesis.second); // There is only one index entry with parent nullptr.

    // Iterate over the entire block tree, using depth-first search.
    // Along the way, remember whether there are blocks on the path from genesis
    // block being explored which are the first to have certain properties.
    size_t nNodes = 0;
    int nHeight = 0;
    CBlockIndex* pindexFirstInvalid = nullptr; // Oldest ancestor of pindex which is invalid.
    CBlockIndex* pindexFirstMissing = nullptr; // Oldest ancestor of pindex which does not have BLOCK_HAVE_DATA.
    CBlockIndex* pindexFirstNeverProcessed = nullptr; // Oldest ancestor of pindex for which nTx == 0.
    CBlockIndex* pindexFirstNotTreeValid = nullptr; // Oldest ancestor of pindex which does not have BLOCK_VALID_TREE (regardless of being valid or not).
    CBlockIndex* pindexFirstNotTransactionsValid = nullptr; // Oldest ancestor of pindex which does not have BLOCK_VALID_TRANSACTIONS (regardless of being valid or not).
    CBlockIndex* pindexFirstNotChainValid = nullptr; // Oldest ancestor of pindex which does not have BLOCK_VALID_CHAIN (regardless of being valid or not).
    CBlockIndex* pindexFirstNotScriptsValid = nullptr; // Oldest ancestor of pindex which does not have BLOCK_VALID_SCRIPTS (regardless of being valid or not).
    while (pindex != nullptr) {
        nNodes++;
        if (pindexFirstInvalid == nullptr && pindex->nStatus & BLOCK_FAILED_VALID) pindexFirstInvalid = pindex;
        if (pindexFirstMissing == nullptr && !(pindex->nStatus & BLOCK_HAVE_DATA)) pindexFirstMissing = pindex;
        if (pindexFirstNeverProcessed == nullptr && pindex->nTx == 0) pindexFirstNeverProcessed = pindex;
        if (pindex->pprev != nullptr && pindexFirstNotTreeValid == nullptr && (pindex->nStatus & BLOCK_VALID_MASK) < BLOCK_VALID_TREE) pindexFirstNotTreeValid = pindex;
        if (pindex->pprev != nullptr && pindexFirstNotTransactionsValid == nullptr && (pindex->nStatus & BLOCK_VALID_MASK) < BLOCK_VALID_TRANSACTIONS) pindexFirstNotTransactionsValid = pindex;
        if (pindex->pprev != nullptr && pindexFirstNotChainValid == nullptr && (pindex->nStatus & BLOCK_VALID_MASK) < BLOCK_VALID_CHAIN) pindexFirstNotChainValid = pindex;
        if (pindex->pprev != nullptr && pindexFirstNotScriptsValid == nullptr && (pindex->nStatus & BLOCK_VALID_MASK) < BLOCK_VALID_SCRIPTS) pindexFirstNotScriptsValid = pindex;

        // Begin: actual consistency checks.
        if (pindex->pprev == nullptr) {
            // Genesis block checks.
            assert(pindex->GetBlockHash() == consensusParams.hashGenesisBlock); // Genesis block's hash must match.
            assert(pindex == m_chain.Genesis()); // The current active chain's genesis block must be this block.
        }
        if (!pindex->HaveTxsDownloaded()) assert(pindex->nSequenceId <= 0); // nSequenceId can't be set positive for blocks that aren't linked (negative is used for preciousblock)
        // VALID_TRANSACTIONS is equivalent to nTx > 0 for all nodes (whether or not pruning has occurred).
        // HAVE_DATA is only equivalent to nTx > 0 (or VALID_TRANSACTIONS) if no pruning has occurred.
        if (!fHavePruned) {
            // If we've never pruned, then HAVE_DATA should be equivalent to nTx > 0
            assert(!(pindex->nStatus & BLOCK_HAVE_DATA) == (pindex->nTx == 0));
            assert(pindexFirstMissing == pindexFirstNeverProcessed);
        } else {
            // If we have pruned, then we can only say that HAVE_DATA implies nTx > 0
            if (pindex->nStatus & BLOCK_HAVE_DATA) assert(pindex->nTx > 0);
        }
        if (pindex->nStatus & BLOCK_HAVE_UNDO) assert(pindex->nStatus & BLOCK_HAVE_DATA);
        assert(((pindex->nStatus & BLOCK_VALID_MASK) >= BLOCK_VALID_TRANSACTIONS) == (pindex->nTx > 0)); // This is pruning-independent.
        // All parents having had data (at some point) is equivalent to all parents being VALID_TRANSACTIONS, which is equivalent to HaveTxsDownloaded().
        assert((pindexFirstNeverProcessed == nullptr) == pindex->HaveTxsDownloaded());
        assert((pindexFirstNotTransactionsValid == nullptr) == pindex->HaveTxsDownloaded());
        assert(pindex->nHeight == nHeight); // nHeight must be consistent.
        assert(pindex->pprev == nullptr || pindex->nChainWork >= pindex->pprev->nChainWork); // For every block except the genesis block, the chainwork must be larger than the parent's.
        assert(nHeight < 2 || (pindex->pskip && (pindex->pskip->nHeight < nHeight))); // The pskip pointer must point back for all but the first 2 blocks.
        assert(pindexFirstNotTreeValid == nullptr); // All m_blockman.m_block_index entries must at least be TREE valid
        if ((pindex->nStatus & BLOCK_VALID_MASK) >= BLOCK_VALID_TREE) assert(pindexFirstNotTreeValid == nullptr); // TREE valid implies all parents are TREE valid
        if ((pindex->nStatus & BLOCK_VALID_MASK) >= BLOCK_VALID_CHAIN) assert(pindexFirstNotChainValid == nullptr); // CHAIN valid implies all parents are CHAIN valid
        if ((pindex->nStatus & BLOCK_VALID_MASK) >= BLOCK_VALID_SCRIPTS) assert(pindexFirstNotScriptsValid == nullptr); // SCRIPTS valid implies all parents are SCRIPTS valid
        if (pindexFirstInvalid == nullptr) {
            // Checks for not-invalid blocks.
            assert((pindex->nStatus & BLOCK_FAILED_MASK) == 0); // The failed mask cannot be set for blocks without invalid parents.
        }
        if (!CBlockIndexWorkComparator()(pindex, m_chain.Tip()) && pindexFirstNeverProcessed == nullptr) {
            if (pindexFirstInvalid == nullptr) {
                // If this block sorts at least as good as the current tip and
                // is valid and we have all data for its parents, it must be in
                // setBlockIndexCandidates.  m_chain.Tip() must also be there
                // even if some data has been pruned.
                if (pindexFirstMissing == nullptr || pindex == m_chain.Tip()) {
                     assert(setBlockIndexCandidates.count(pindex));
                }
                // If some parent is missing, then it could be that this block was in
                // setBlockIndexCandidates but had to be removed because of the missing data.
                // In this case it must be in m_blocks_unlinked -- see test below.
            }
        } else { // If this block sorts worse than the current tip or some ancestor's block has never been seen, it cannot be in setBlockIndexCandidates.
            assert(setBlockIndexCandidates.count(pindex) == 0);
        }
        // Check whether this block is in m_blocks_unlinked.
        std::pair<std::multimap<CBlockIndex*,CBlockIndex*>::iterator,std::multimap<CBlockIndex*,CBlockIndex*>::iterator> rangeUnlinked = m_blockman.m_blocks_unlinked.equal_range(pindex->pprev);
        bool foundInUnlinked = false;
        while (rangeUnlinked.first != rangeUnlinked.second) {
            assert(rangeUnlinked.first->first == pindex->pprev);
            if (rangeUnlinked.first->second == pindex) {
                foundInUnlinked = true;
                break;
            }
            rangeUnlinked.first++;
        }
        if (pindex->pprev && (pindex->nStatus & BLOCK_HAVE_DATA) && pindexFirstNeverProcessed != nullptr && pindexFirstInvalid == nullptr) {
            // If this block has block data available, some parent was never received, and has no invalid parents, it must be in m_blocks_unlinked.
            assert(foundInUnlinked);
        }
        if (!(pindex->nStatus & BLOCK_HAVE_DATA)) assert(!foundInUnlinked); // Can't be in m_blocks_unlinked if we don't HAVE_DATA
        if (pindexFirstMissing == nullptr) assert(!foundInUnlinked); // We aren't missing data for any parent -- cannot be in m_blocks_unlinked.
        if (pindex->pprev && (pindex->nStatus & BLOCK_HAVE_DATA) && pindexFirstNeverProcessed == nullptr && pindexFirstMissing != nullptr) {
            // We HAVE_DATA for this block, have received data for all parents at some point, but we're currently missing data for some parent.
            assert(fHavePruned); // We must have pruned.
            // This block may have entered m_blocks_unlinked if:
            //  - it has a descendant that at some point had more work than the
            //    tip, and
            //  - we tried switching to that descendant but were missing
            //    data for some intermediate block between m_chain and the
            //    tip.
            // So if this block is itself better than m_chain.Tip() and it wasn't in
            // setBlockIndexCandidates, then it must be in m_blocks_unlinked.
            if (!CBlockIndexWorkComparator()(pindex, m_chain.Tip()) && setBlockIndexCandidates.count(pindex) == 0) {
                if (pindexFirstInvalid == nullptr) {
                    assert(foundInUnlinked);
                }
            }
        }
        // assert(pindex->GetBlockHash() == pindex->GetBlockHeader().GetHash()); // Perhaps too slow
        // End: actual consistency checks.

        // Try descending into the first subnode.
        std::pair<std::multimap<CBlockIndex*,CBlockIndex*>::iterator,std::multimap<CBlockIndex*,CBlockIndex*>::iterator> range = forward.equal_range(pindex);
        if (range.first != range.second) {
            // A subnode was found.
            pindex = range.first->second;
            nHeight++;
            continue;
        }
        // This is a leaf node.
        // Move upwards until we reach a node of which we have not yet visited the last child.
        while (pindex) {
            // We are going to either move to a parent or a sibling of pindex.
            // If pindex was the first with a certain property, unset the corresponding variable.
            if (pindex == pindexFirstInvalid) pindexFirstInvalid = nullptr;
            if (pindex == pindexFirstMissing) pindexFirstMissing = nullptr;
            if (pindex == pindexFirstNeverProcessed) pindexFirstNeverProcessed = nullptr;
            if (pindex == pindexFirstNotTreeValid) pindexFirstNotTreeValid = nullptr;
            if (pindex == pindexFirstNotTransactionsValid) pindexFirstNotTransactionsValid = nullptr;
            if (pindex == pindexFirstNotChainValid) pindexFirstNotChainValid = nullptr;
            if (pindex == pindexFirstNotScriptsValid) pindexFirstNotScriptsValid = nullptr;
            // Find our parent.
            CBlockIndex* pindexPar = pindex->pprev;
            // Find which child we just visited.
            std::pair<std::multimap<CBlockIndex*,CBlockIndex*>::iterator,std::multimap<CBlockIndex*,CBlockIndex*>::iterator> rangePar = forward.equal_range(pindexPar);
            while (rangePar.first->second != pindex) {
                assert(rangePar.first != rangePar.second); // Our parent must have at least the node we're coming from as child.
                rangePar.first++;
            }
            // Proceed to the next one.
            rangePar.first++;
            if (rangePar.first != rangePar.second) {
                // Move to the sibling.
                pindex = rangePar.first->second;
                break;
            } else {
                // Move up further.
                pindex = pindexPar;
                nHeight--;
                continue;
            }
        }
    }

    // Check that we actually traversed the entire map.
    assert(nNodes == forward.size());
}

std::string CBlockFileInfo::ToString() const
{
    return strprintf("CBlockFileInfo(blocks=%u, size=%u, heights=%u...%u, time=%s...%s)", nBlocks, nSize, nHeightFirst, nHeightLast, FormatISO8601Date(nTimeFirst), FormatISO8601Date(nTimeLast));
}

CBlockFileInfo* GetBlockFileInfo(size_t n)
{
    LOCK(cs_LastBlockFile);

    return &vinfoBlockFile.at(n);
}

ThresholdState VersionBitsTipState(const Consensus::Params& params, Consensus::DeploymentPos pos)
{
    LOCK(cs_main);
    return VersionBitsState(::ChainActive().Tip(), params, pos, versionbitscache);
}

BIP9Stats VersionBitsTipStatistics(const Consensus::Params& params, Consensus::DeploymentPos pos)
{
    LOCK(cs_main);
    return VersionBitsStatistics(::ChainActive().Tip(), params, pos);
}

int VersionBitsTipStateSinceHeight(const Consensus::Params& params, Consensus::DeploymentPos pos)
{
    LOCK(cs_main);
    return VersionBitsStateSinceHeight(::ChainActive().Tip(), params, pos, versionbitscache);
}

static const uint64_t MEMPOOL_DUMP_VERSION = 1;

bool LoadMempool(CTxMemPool& pool)
{
    const CChainParams& chainparams = Params();
    int64_t nExpiryTimeout = gArgs.GetArg("-mempoolexpiry", DEFAULT_MEMPOOL_EXPIRY) * 60 * 60;
    FILE* filestr = fsbridge::fopen(GetDataDir() / "mempool.dat", "rb");
    CAutoFile file(filestr, SER_DISK, CLIENT_VERSION);
    if (file.IsNull()) {
        LogPrintf("Failed to open mempool file from disk. Continuing anyway.\n");
        return false;
    }

    int64_t count = 0;
    int64_t expired = 0;
    int64_t failed = 0;
    int64_t already_there = 0;
    int64_t nNow = GetTime();

    try {
        uint64_t version;
        file >> version;
        if (version != MEMPOOL_DUMP_VERSION) {
            return false;
        }
        uint64_t num;
        file >> num;
        while (num--) {
            CTransactionRef tx;
            int64_t nTime;
            int64_t nFeeDelta;
            file >> tx;
            file >> nTime;
            file >> nFeeDelta;

            CAmount amountdelta = nFeeDelta;
            if (amountdelta) {
                pool.PrioritiseTransaction(tx->GetHash(), amountdelta);
            }
            CValidationState state;
            if (nTime + nExpiryTimeout > nNow) {
                LOCK(cs_main);
                AcceptToMemoryPoolWithTime(chainparams, pool, state, tx, nullptr /* pfMissingInputs */, nTime,
                                           nullptr /* plTxnReplaced */, false /* bypass_limits */, 0 /* nAbsurdFee */,
                                           false /* test_accept */);
                if (state.IsValid()) {
                    ++count;
                } else {
                    // mempool may contain the transaction already, e.g. from
                    // wallet(s) having loaded it while we were processing
                    // mempool transactions; consider these as valid, instead of
                    // failed, but mark them as 'already there'
                    if (pool.exists(tx->GetHash())) {
                        ++already_there;
                    } else {
                        ++failed;
                    }
                }
            } else {
                ++expired;
            }
            if (ShutdownRequested())
                return false;
        }
        std::map<uint256, CAmount> mapDeltas;
        file >> mapDeltas;

        for (const auto& i : mapDeltas) {
            pool.PrioritiseTransaction(i.first, i.second);
        }
    } catch (const std::exception& e) {
        LogPrintf("Failed to deserialize mempool data on disk: %s. Continuing anyway.\n", e.what());
        return false;
    }

    LogPrintf("Imported mempool transactions from disk: %i succeeded, %i failed, %i expired, %i already there\n", count, failed, expired, already_there);
    return true;
}

bool DumpMempool(const CTxMemPool& pool)
{
    int64_t start = GetTimeMicros();

    std::map<uint256, CAmount> mapDeltas;
    std::vector<TxMempoolInfo> vinfo;

    static Mutex dump_mutex;
    LOCK(dump_mutex);

    {
        LOCK(pool.cs);
        for (const auto &i : pool.mapDeltas) {
            mapDeltas[i.first] = i.second;
        }
        vinfo = pool.infoAll();
    }

    int64_t mid = GetTimeMicros();

    try {
        FILE* filestr = fsbridge::fopen(GetDataDir() / "mempool.dat.new", "wb");
        if (!filestr) {
            return false;
        }

        CAutoFile file(filestr, SER_DISK, CLIENT_VERSION);

        uint64_t version = MEMPOOL_DUMP_VERSION;
        file << version;

        file << (uint64_t)vinfo.size();
        for (const auto& i : vinfo) {
            file << *(i.tx);
            file << (int64_t)i.nTime;
            file << (int64_t)i.nFeeDelta;
            mapDeltas.erase(i.tx->GetHash());
        }

        file << mapDeltas;
        if (!FileCommit(file.Get()))
            throw std::runtime_error("FileCommit failed");
        file.fclose();
        RenameOver(GetDataDir() / "mempool.dat.new", GetDataDir() / "mempool.dat");
        int64_t last = GetTimeMicros();
        LogPrintf("Dumped mempool: %gs to copy, %gs to dump\n", (mid-start)*MICRO, (last-mid)*MICRO);
    } catch (const std::exception& e) {
        LogPrintf("Failed to dump mempool: %s. Continuing anyway.\n", e.what());
        return false;
    }
    return true;
}

//! Guess how far we are in the verification process at the given block index
//! require cs_main if pindex has not been validated yet (because nChainTx might be unset)
double GuessVerificationProgress(const ChainTxData& data, const CBlockIndex *pindex) {
    if (pindex == nullptr)
        return 0.0;

    int64_t nNow = time(nullptr);

    double fTxTotal;

    if (pindex->nChainTx <= data.nTxCount) {
        fTxTotal = data.nTxCount + (nNow - data.nTime) * data.dTxRate;
    } else {
        fTxTotal = pindex->nChainTx + (nNow - pindex->GetBlockTime()) * data.dTxRate;
    }

    return pindex->nChainTx / fTxTotal;
}

class CMainCleanup
{
public:
    CMainCleanup() {}
    ~CMainCleanup() {
        // block headers
        BlockMap::iterator it1 = g_blockman.m_block_index.begin();
        for (; it1 != g_blockman.m_block_index.end(); it1++)
            delete (*it1).second;
        g_blockman.m_block_index.clear();
    }
};
static CMainCleanup instance_of_cmaincleanup;<|MERGE_RESOLUTION|>--- conflicted
+++ resolved
@@ -5444,14 +5444,8 @@
         hashForks |= height >= consensusParams.GreatWorldHeight ? HasForks::GreatWorld : HasForks::None;
         for (unsigned int i = 1; i < block.vtx.size(); i++) {
             if (block.vtx[i]->IsCoinBase() &&
-<<<<<<< HEAD
                 !IsAnchorRewardTx(*block.vtx[i], dummy, hashForks) &&
-                !IsAnchorRewardTxPlus(*block.vtx[i], dummy, hashForks))
-=======
-                !IsAnchorRewardTx(*block.vtx[i], dummy, height >= consensusParams.FortCanningHeight) &&
-                !IsAnchorRewardTxPlus(*block.vtx[i], dummy, height >= consensusParams.FortCanningHeight) &&
                 !IsTokenSplitTx(*block.vtx[i], dummy, height >= consensusParams.GreatWorldHeight))
->>>>>>> 7ce5c75d
                 return state.Invalid(ValidationInvalidReason::CONSENSUS, false, REJECT_INVALID, "bad-cb-multiple", "more than one coinbase");
         }
     }
