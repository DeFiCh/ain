// Copyright (c) 2009-2010 Satoshi Nakamoto
// Copyright (c) 2009-2018 The Bitcoin Core developers
// Distributed under the MIT software license, see the accompanying
// file LICENSE or http://www.opensource.org/licenses/mit-license.php.

#include <validation.h>

#include <arith_uint256.h>
#include <chain.h>
#include <chainparams.h>
#include <checkqueue.h>
#include <consensus/consensus.h>
#include <consensus/merkle.h>
#include <consensus/tx_check.h>
#include <consensus/tx_verify.h>
#include <consensus/validation.h>
#include <core_io.h> /// ValueFromAmount
#include <cuckoocache.h>
#include <flatfile.h>
#include <hash.h>
#include <index/txindex.h>
#include <masternodes/accountshistory.h>
#include <masternodes/anchors.h>
#include <masternodes/govvariables/attributes.h>
#include <masternodes/govvariables/loan_daily_reward.h>
#include <masternodes/govvariables/lp_daily_dfi_reward.h>
#include <masternodes/govvariables/lp_splits.h>
#include <masternodes/govvariables/loan_splits.h>
#include <masternodes/masternodes.h>
#include <masternodes/mn_checks.h>
#include <masternodes/vaulthistory.h>
#include <policy/fees.h>
#include <policy/policy.h>
#include <policy/settings.h>
#include <pos.h>
#include <pos_kernel.h>
#include <primitives/block.h>
#include <primitives/transaction.h>
#include <random.h>
#include <reverse_iterator.h>
#include <script/script.h>
#include <script/sigcache.h>
#include <script/standard.h>
#include <spv/spv_wrapper.h>
#include <shutdown.h>
#include <timedata.h>
#include <tinyformat.h>
#include <txdb.h>
#include <txmempool.h>
#include <ui_interface.h>
#include <uint256.h>
#include <undo.h>
#include <util/moneystr.h>
#include <util/rbf.h>
#include <util/strencodings.h>
#include <util/system.h>
#include <util/translation.h>
#include <util/validation.h>
#include <validationinterface.h>
#include <warnings.h>

#include <wallet/wallet.h>
#include <net_processing.h>

#include <future>
#include <sstream>
#include <string>

#include <boost/algorithm/string/replace.hpp>
#include <boost/thread.hpp>
#include <boost/asio.hpp>

#if defined(NDEBUG)
# error "Defi cannot be compiled without assertions."
#endif

#define MICRO 0.000001
#define MILLI 0.001

bool CBlockIndexWorkComparator::operator()(const CBlockIndex *pa, const CBlockIndex *pb) const {
    // First sort by most total work, ...
    if (pa->nChainWork > pb->nChainWork) return false;
    if (pa->nChainWork < pb->nChainWork) return true;

    // ... then by earliest time received, ...
    if (pa->nSequenceId < pb->nSequenceId) return false;
    if (pa->nSequenceId > pb->nSequenceId) return true;

    // Use pointer address as tie breaker (should only happen with blocks
    // loaded from disk, as those all have id 0).
    if (pa < pb) return false;
    if (pa > pb) return true;

    // Identical blocks.
    return false;
}

namespace {
BlockManager g_blockman;

// Store subsidy at each reduction
std::map<uint32_t, CAmount> subsidyReductions;
} // anon namespace

std::unique_ptr<CChainState> g_chainstate;

CChainState& ChainstateActive() {
    assert(g_chainstate);
    return *g_chainstate;
}

CChain& ChainActive() {
    assert(g_chainstate);
    return g_chainstate->m_chain;
}

/**
 * Mutex to guard access to validation specific variables, such as reading
 * or changing the chainstate.
 *
 * This may also need to be locked when updating the transaction pool, e.g. on
 * AcceptToMemoryPool. See CTxMemPool::cs comment for details.
 *
 * The transaction pool has a separate lock to allow reading from it and the
 * chainstate at the same time.
 */
RecursiveMutex cs_main;

CBlockIndex *pindexBestHeader = nullptr;
Mutex g_best_block_mutex;
std::condition_variable g_best_block_cv;
uint256 g_best_block;
int nScriptCheckThreads = 0;
std::atomic_bool fImporting(false);
std::atomic_bool fReindex(false);
bool fHavePruned = false;
bool fPruneMode = false;
bool fRequireStandard = true;
bool fCheckBlockIndex = false;

bool fStopOrInterrupt = false;
std::string fInterruptBlockHash = "";
int fInterruptBlockHeight = 0;
std::string fStopBlockHash = "";
int fStopBlockHeight = 0;

size_t nCoinCacheUsage = 5000 * 300;
size_t nCustomMemUsage = nDefaultDbCache << 10;
uint64_t nPruneTarget = 0;
bool fIsFakeNet = false;
int64_t nMaxTipAge = DEFAULT_MAX_TIP_AGE;

uint256 hashAssumeValid;
arith_uint256 nMinimumChainWork;

CFeeRate minRelayTxFee = CFeeRate(DEFAULT_MIN_RELAY_TX_FEE);

CBlockPolicyEstimator feeEstimator;
CTxMemPool mempool(&feeEstimator);

/** Constant stuff for coinbase transactions we create: */
CScript COINBASE_FLAGS;

// used for db compacting
TBytes compactBegin;
TBytes compactEnd;

// Internal stuff
namespace {
    CBlockIndex* pindexBestInvalid = nullptr;

    CCriticalSection cs_LastBlockFile;
    std::vector<CBlockFileInfo> vinfoBlockFile;
    int nLastBlockFile = 0;
    /** Global flag to indicate we should check to see if there are
     *  block/undo files that should be deleted.  Set on startup
     *  or if we allocate more file space when we're in prune mode
     */
    bool fCheckForPruning = false;

    /** Dirty block index entries. */
    std::set<CBlockIndex*> setDirtyBlockIndex;

    /** Dirty block file entries. */
    std::set<int> setDirtyFileInfo;
} // anon namespace

extern std::string ScriptToString(CScript const& script);

CBlockIndex* LookupBlockIndex(const uint256& hash)
{
    //std::cout << "!!!LookupBlockIndex : " << hash.ToString() << std::endl;
    AssertLockHeld(cs_main);
    BlockMap::const_iterator it = g_blockman.m_block_index.find(hash);
    return it == g_blockman.m_block_index.end() ? nullptr : it->second;
}

CBlockIndex* FindForkInGlobalIndex(const CChain& chain, const CBlockLocator& locator)
{
    AssertLockHeld(cs_main);

    // Find the latest block common to locator and chain - we expect that
    // locator.vHave is sorted descending by height.
    for (const uint256& hash : locator.vHave) {
        CBlockIndex* pindex = LookupBlockIndex(hash);
        if (pindex) {
            if (chain.Contains(pindex))
                return pindex;
            if (pindex->GetAncestor(chain.Height()) == chain.Tip()) {
                return chain.Tip();
            }
        }
    }
    return chain.Genesis();
}

std::unique_ptr<CBlockTreeDB> pblocktree;

// See definition for documentation
static void FindFilesToPruneManual(std::set<int>& setFilesToPrune, int nManualPruneHeight);
static void FindFilesToPrune(std::set<int>& setFilesToPrune, uint64_t nPruneAfterHeight);
bool CheckInputs(const CTransaction& tx, CValidationState &state, const CCoinsViewCache &inputs, bool fScriptChecks, unsigned int flags, bool cacheSigStore, bool cacheFullScriptStore, PrecomputedTransactionData& txdata, std::vector<CScriptCheck> *pvChecks = nullptr);
static FILE* OpenUndoFile(const FlatFilePos &pos, bool fReadOnly = false);
static FlatFileSeq BlockFileSeq();
static FlatFileSeq UndoFileSeq();

bool CheckFinalTx(const CTransaction &tx, int flags)
{
    AssertLockHeld(cs_main);

    // By convention a negative value for flags indicates that the
    // current network-enforced consensus rules should be used. In
    // a future soft-fork scenario that would mean checking which
    // rules would be enforced for the next block and setting the
    // appropriate flags. At the present time no soft-forks are
    // scheduled, so no flags are set.
    flags = std::max(flags, 0);

    // CheckFinalTx() uses ::ChainActive().Height()+1 to evaluate
    // nLockTime because when IsFinalTx() is called within
    // CBlock::AcceptBlock(), the height of the block *being*
    // evaluated is what is used. Thus if we want to know if a
    // transaction can be part of the *next* block, we need to call
    // IsFinalTx() with one more than ::ChainActive().Height().
    const int nBlockHeight = ::ChainActive().Height() + 1;

    // BIP113 requires that time-locked transactions have nLockTime set to
    // less than the median time of the previous block they're contained in.
    // When the next block is created its previous block will be the current
    // chain tip, so we use that to calculate the median time passed to
    // IsFinalTx() if LOCKTIME_MEDIAN_TIME_PAST is set.
    const int64_t nBlockTime = (flags & LOCKTIME_MEDIAN_TIME_PAST)
                             ? ::ChainActive().Tip()->GetMedianTimePast()
                             : GetAdjustedTime();

    return IsFinalTx(tx, nBlockHeight, nBlockTime);
}

bool TestLockPointValidity(const LockPoints* lp)
{
    AssertLockHeld(cs_main);
    assert(lp);
    // If there are relative lock times then the maxInputBlock will be set
    // If there are no relative lock times, the LockPoints don't depend on the chain
    if (lp->maxInputBlock) {
        // Check whether ::ChainActive() is an extension of the block at which the LockPoints
        // calculation was valid.  If not LockPoints are no longer valid
        if (!::ChainActive().Contains(lp->maxInputBlock)) {
            return false;
        }
    }

    // LockPoints still valid
    return true;
}

bool CheckSequenceLocks(const CTxMemPool& pool, const CTransaction& tx, int flags, LockPoints* lp, bool useExistingLockPoints)
{
    AssertLockHeld(cs_main);
    AssertLockHeld(pool.cs);

    CBlockIndex* tip = ::ChainActive().Tip();
    assert(tip != nullptr);

    CBlockIndex index;
    index.pprev = tip;
    // CheckSequenceLocks() uses ::ChainActive().Height()+1 to evaluate
    // height based locks because when SequenceLocks() is called within
    // ConnectBlock(), the height of the block *being*
    // evaluated is what is used.
    // Thus if we want to know if a transaction can be part of the
    // *next* block, we need to use one more than ::ChainActive().Height()
    index.nHeight = tip->nHeight + 1;

    std::pair<int, int64_t> lockPair;
    if (useExistingLockPoints) {
        assert(lp);
        lockPair.first = lp->height;
        lockPair.second = lp->time;
    }
    else {
        // CoinsTip() contains the UTXO set for ::ChainActive().Tip()
        CCoinsViewMemPool viewMemPool(&::ChainstateActive().CoinsTip(), pool);
        std::vector<int> prevheights;
        prevheights.resize(tx.vin.size());
        for (size_t txinIndex = 0; txinIndex < tx.vin.size(); txinIndex++) {
            const CTxIn& txin = tx.vin[txinIndex];
            Coin coin;
            if (!viewMemPool.GetCoin(txin.prevout, coin)) {
                return error("%s: Missing input", __func__);
            }
            if (coin.nHeight == MEMPOOL_HEIGHT) {
                // Assume all mempool transaction confirm in the next block
                prevheights[txinIndex] = tip->nHeight + 1;
            } else {
                prevheights[txinIndex] = coin.nHeight;
            }
        }
        lockPair = CalculateSequenceLocks(tx, flags, &prevheights, index);
        if (lp) {
            lp->height = lockPair.first;
            lp->time = lockPair.second;
            // Also store the hash of the block with the highest height of
            // all the blocks which have sequence locked prevouts.
            // This hash needs to still be on the chain
            // for these LockPoint calculations to be valid
            // Note: It is impossible to correctly calculate a maxInputBlock
            // if any of the sequence locked inputs depend on unconfirmed txs,
            // except in the special case where the relative lock time/height
            // is 0, which is equivalent to no sequence lock. Since we assume
            // input height of tip+1 for mempool txs and test the resulting
            // lockPair from CalculateSequenceLocks against tip+1.  We know
            // EvaluateSequenceLocks will fail if there was a non-zero sequence
            // lock on a mempool input, so we can use the return value of
            // CheckSequenceLocks to indicate the LockPoints validity
            int maxInputHeight = 0;
            for (const int height : prevheights) {
                // Can ignore mempool inputs since we'll fail if they had non-zero locks
                if (height != tip->nHeight+1) {
                    maxInputHeight = std::max(maxInputHeight, height);
                }
            }
            lp->maxInputBlock = tip->GetAncestor(maxInputHeight);
        }
    }
    return EvaluateSequenceLocks(index, lockPair);
}

// Returns the script flags which should be checked for a given block
static unsigned int GetBlockScriptFlags(const CBlockIndex* pindex, const Consensus::Params& chainparams);

static void LimitMempoolSize(CTxMemPool& pool, size_t limit, unsigned long age)
    EXCLUSIVE_LOCKS_REQUIRED(pool.cs, ::cs_main)
{
    int expired = pool.Expire(GetTime() - age);
    if (expired != 0) {
        LogPrint(BCLog::MEMPOOL, "Expired %i transactions from the memory pool\n", expired);
    }

    std::vector<COutPoint> vNoSpendsRemaining;
    pool.TrimToSize(limit, &vNoSpendsRemaining);
    for (const COutPoint& removed : vNoSpendsRemaining)
        ::ChainstateActive().CoinsTip().Uncache(removed);
}

static bool IsCurrentForFeeEstimation() EXCLUSIVE_LOCKS_REQUIRED(cs_main)
{
    AssertLockHeld(cs_main);
    if (::ChainstateActive().IsInitialBlockDownload())
        return false;
    if (::ChainActive().Tip()->GetBlockTime() < (GetTime() - MAX_FEE_ESTIMATION_TIP_AGE))
        return false;
    if (::ChainActive().Height() < pindexBestHeader->nHeight - 1)
        return false;
    return true;
}

/* Make mempool consistent after a reorg, by re-adding or recursively erasing
 * disconnected block transactions from the mempool, and also removing any
 * other transactions from the mempool that are no longer valid given the new
 * tip/height.
 *
 * Note: we assume that disconnectpool only contains transactions that are NOT
 * confirmed in the current chain nor already in the mempool (otherwise,
 * in-mempool descendants of such transactions would be removed).
 *
 * Passing fAddToMempool=false will skip trying to add the transactions back,
 * and instead just erase from the mempool as needed.
 */

static void UpdateMempoolForReorg(DisconnectedBlockTransactions& disconnectpool, bool fAddToMempool) EXCLUSIVE_LOCKS_REQUIRED(cs_main, ::mempool.cs)
{
    AssertLockHeld(cs_main);
    AssertLockHeld(::mempool.cs);
    std::vector<uint256> vHashUpdate;
    // disconnectpool's insertion_order index sorts the entries from
    // oldest to newest, but the oldest entry will be the last tx from the
    // latest mined block that was disconnected.
    // Iterate disconnectpool in reverse, so that we add transactions
    // back to the mempool starting with the earliest transaction that had
    // been previously seen in a block.
    bool possibleMintTokenAffected{false};
    auto it = disconnectpool.queuedTx.get<insertion_order>().rbegin();
    while (it != disconnectpool.queuedTx.get<insertion_order>().rend()) {
        TBytes dummy;
        if (GuessCustomTxType(**it, dummy) == CustomTxType::CreateToken) // regardless of fAddToMempool and prooven CreateTokenTx
            possibleMintTokenAffected = true;

        // ignore validation errors in resurrected transactions
        CValidationState stateDummy;
        if (!fAddToMempool || (*it)->IsCoinBase() ||
            !AcceptToMemoryPool(mempool, stateDummy, *it, nullptr /* pfMissingInputs */,
                                nullptr /* plTxnReplaced */, true /* bypass_limits */, 0 /* nAbsurdFee */)) {
            // If the transaction doesn't make it in to the mempool, remove any
            // transactions that depend on it (which would now be orphans).
            mempool.removeRecursive(**it, MemPoolRemovalReason::REORG);
        } else if (mempool.exists((*it)->GetHash())) {
            vHashUpdate.push_back((*it)->GetHash());
        }
        ++it;
    }
    disconnectpool.queuedTx.clear();

    // remove affected MintTokenTxs
    /// @todo tokens: refactor to mempool method?
    if (possibleMintTokenAffected) {
        std::vector<uint256> mintTokensToRemove; // not sure about tx refs safety while recursive deletion, so hashes
        for (const CTxMemPoolEntry& e : mempool.mapTx) {
            auto tx = e.GetTx();
            if (IsMintTokenTx(tx)) {
                auto values = tx.GetValuesOut();
                for (auto const & pair : values) {
                    if (pair.first == DCT_ID{0})
                        continue;
                    // remove only if token does not exist any more
                    if (!pcustomcsview->GetToken(pair.first)) {
                        mintTokensToRemove.push_back(tx.GetHash());
                    }
                }
            }
        }
        for (uint256 const & hash : mintTokensToRemove) {
            CTransactionRef tx = mempool.get(hash);
            if (tx)
                mempool.removeRecursive(*tx, MemPoolRemovalReason::REORG);
        }
    }

    // AcceptToMemoryPool/addUnchecked all assume that new mempool entries have
    // no in-mempool children, which is generally not true when adding
    // previously-confirmed transactions back to the mempool.
    // UpdateTransactionsFromBlock finds descendants of any transactions in
    // the disconnectpool that were added back and cleans up the mempool state.
    mempool.UpdateTransactionsFromBlock(vHashUpdate);

    // We also need to remove any now-immature transactions
    mempool.removeForReorg(&::ChainstateActive().CoinsTip(), ::ChainActive().Tip()->nHeight + 1, STANDARD_LOCKTIME_VERIFY_FLAGS);
    // Re-limit mempool size, in case we added any transactions
    LimitMempoolSize(mempool, gArgs.GetArg("-maxmempool", DEFAULT_MAX_MEMPOOL_SIZE) * 1000000, gArgs.GetArg("-mempoolexpiry", DEFAULT_MEMPOOL_EXPIRY) * 60 * 60);
}

// Used to avoid mempool polluting consensus critical paths if CCoinsViewMempool
// were somehow broken and returning the wrong scriptPubKeys
static bool CheckInputsFromMempoolAndCache(const CTransaction& tx, CValidationState& state, const CCoinsViewCache& view, const CTxMemPool& pool,
                 unsigned int flags, bool cacheSigStore, PrecomputedTransactionData& txdata) EXCLUSIVE_LOCKS_REQUIRED(cs_main) {
    AssertLockHeld(cs_main);

    // pool.cs should be locked already, but go ahead and re-take the lock here
    // to enforce that mempool doesn't change between when we check the view
    // and when we actually call through to CheckInputs
    LOCK(pool.cs);

    assert(!tx.IsCoinBase());
    for (const CTxIn& txin : tx.vin) {
        const Coin& coin = view.AccessCoin(txin.prevout);

        // At this point we haven't actually checked if the coins are all
        // available (or shouldn't assume we have, since CheckInputs does).
        // So we just return failure if the inputs are not available here,
        // and then only have to check equivalence for available inputs.
        if (coin.IsSpent()) return false;

        const CTransactionRef& txFrom = pool.get(txin.prevout.hash);
        if (txFrom) {
            assert(txFrom->GetHash() == txin.prevout.hash);
            assert(txFrom->vout.size() > txin.prevout.n);
            assert(txFrom->vout[txin.prevout.n] == coin.out);
        } else {
            const Coin& coinFromDisk = ::ChainstateActive().CoinsTip().AccessCoin(txin.prevout);
            assert(!coinFromDisk.IsSpent());
            assert(coinFromDisk.out == coin.out);
        }
    }

    return CheckInputs(tx, state, view, true, flags, cacheSigStore, true, txdata);
}

/**
 * @param[out] coins_to_uncache   Return any outpoints which were not previously present in the
 *                                coins cache, but were added as a result of validating the tx
 *                                for mempool acceptance. This allows the caller to optionally
 *                                remove the cache additions if the associated transaction ends
 *                                up being rejected by the mempool.
 */
static bool AcceptToMemoryPoolWorker(const CChainParams& chainparams, CTxMemPool& pool, CValidationState& state, const CTransactionRef& ptx,
                              bool* pfMissingInputs, int64_t nAcceptTime, std::list<CTransactionRef>* plTxnReplaced,
                              bool bypass_limits, const CAmount& nAbsurdFee, std::vector<COutPoint>& coins_to_uncache, bool test_accept) EXCLUSIVE_LOCKS_REQUIRED(cs_main)
{
    const CTransaction& tx = *ptx;
    const uint256 hash = tx.GetHash();
    AssertLockHeld(cs_main);
    LOCK(pool.cs); // mempool "read lock" (held through GetMainSignals().TransactionAddedToMempool())
    if (pfMissingInputs) {
        *pfMissingInputs = false;
    }

    if (!CheckTransaction(tx, state))
        return false; // state filled in by CheckTransaction

    // Coinbase is only valid in a block, not as a loose transaction
    if (tx.IsCoinBase())
        return state.Invalid(ValidationInvalidReason::CONSENSUS, false, REJECT_INVALID, "coinbase");

    // Rather not work on nonstandard transactions (unless -testnet/-regtest)
    std::string reason;
    if (fRequireStandard && !IsStandardTx(tx, reason))
        return state.Invalid(ValidationInvalidReason::TX_NOT_STANDARD, false, REJECT_NONSTANDARD, reason);

    // Do not work on transactions that are too small.
    // A transaction with 1 segwit input and 1 P2WPHK output has non-witness size of 82 bytes.
    // Transactions smaller than this are not relayed to reduce unnecessary malloc overhead.
    if (::GetSerializeSize(tx, PROTOCOL_VERSION | SERIALIZE_TRANSACTION_NO_WITNESS) < MIN_STANDARD_TX_NONWITNESS_SIZE)
        return state.Invalid(ValidationInvalidReason::TX_NOT_STANDARD, false, REJECT_NONSTANDARD, "tx-size-small");

    // Only accept nLockTime-using transactions that can be mined in the next
    // block; we don't want our mempool filled up with transactions that can't
    // be mined yet.
    if (!CheckFinalTx(tx, STANDARD_LOCKTIME_VERIFY_FLAGS))
        return state.Invalid(ValidationInvalidReason::TX_PREMATURE_SPEND, false, REJECT_NONSTANDARD, "non-final");

    // is it already in the memory pool?
    if (pool.exists(hash)) {
        return state.Invalid(ValidationInvalidReason::TX_CONFLICT, false, REJECT_DUPLICATE, "txn-already-in-mempool");
    }

    // Check for conflicts with in-memory transactions
    std::set<uint256> setConflicts;
    for (const CTxIn &txin : tx.vin)
    {
        const CTransaction* ptxConflicting = pool.GetConflictTx(txin.prevout);
        if (ptxConflicting) {
            if (!setConflicts.count(ptxConflicting->GetHash()))
            {
                // Allow opt-out of transaction replacement by setting
                // nSequence > MAX_BIP125_RBF_SEQUENCE (SEQUENCE_FINAL-2) on all inputs.
                //
                // SEQUENCE_FINAL-1 is picked to still allow use of nLockTime by
                // non-replaceable transactions. All inputs rather than just one
                // is for the sake of multi-party protocols, where we don't
                // want a single party to be able to disable replacement.
                //
                // The opt-out ignores descendants as anyone relying on
                // first-seen mempool behavior should be checking all
                // unconfirmed ancestors anyway; doing otherwise is hopelessly
                // insecure.
                bool fReplacementOptOut = true;
                for (const CTxIn &_txin : ptxConflicting->vin)
                {
                    if (_txin.nSequence <= MAX_BIP125_RBF_SEQUENCE)
                    {
                        fReplacementOptOut = false;
                        break;
                    }
                }
                if (fReplacementOptOut) {
                    return state.Invalid(ValidationInvalidReason::TX_MEMPOOL_POLICY, false, REJECT_DUPLICATE, "txn-mempool-conflict");
                }

                setConflicts.insert(ptxConflicting->GetHash());
            }
        }
    }

    {
        CCoinsView dummy;
        CCoinsViewCache view(&dummy);
        CCustomCSView mnview(pool.accountsView());

        LockPoints lp;
        CCoinsViewCache& coins_cache = ::ChainstateActive().CoinsTip();
        CCoinsViewMemPool viewMemPool(&coins_cache, pool);
        view.SetBackend(viewMemPool);

        // do all inputs exist?
        for (const CTxIn& txin : tx.vin) {
            if (!coins_cache.HaveCoinInCache(txin.prevout)) {
                coins_to_uncache.push_back(txin.prevout);
            }

            // Note: this call may add txin.prevout to the coins cache
            // (CoinsTip().cacheCoins) by way of FetchCoin(). It should be removed
            // later (via coins_to_uncache) if this tx turns out to be invalid.
            if (!view.HaveCoin(txin.prevout)) {
                // Are inputs missing because we already have the tx?
                for (size_t out = 0; out < tx.vout.size(); out++) {
                    // Optimistically just do efficient check of cache for outputs
                    if (coins_cache.HaveCoinInCache(COutPoint(hash, out))) {
                        return state.Invalid(ValidationInvalidReason::TX_CONFLICT, false, REJECT_DUPLICATE, "txn-already-known");
                    }
                }
                // Otherwise assume this might be an orphan tx for which we just haven't seen parents yet
                if (pfMissingInputs) {
                    *pfMissingInputs = true;
                }
                return false; // fMissingInputs and !state.IsInvalid() is used to detect this condition, don't set state.Invalid()
            }

            // Special check of collateral spending for _not_created_ mn or token (cheating?), those creation tx yet in mempool. CMasternode::CanSpend() (and CheckTxInputs()) will skip this situation
            if (txin.prevout.n == 1 && IsMempooledCustomTxCreate(pool, txin.prevout.hash)) {
                    return state.Invalid(ValidationInvalidReason::CONSENSUS, false, REJECT_INVALID, "collateral-locked-in-mempool",
                                         strprintf("tried to spend collateral of non-created mn or token %s, cheater?", txin.prevout.hash.ToString()));
            }
        }

        // Bring the best block into scope
        view.GetBestBlock();

        const auto height = GetSpendHeight(view);

        // rebuild accounts view if dirty
        pool.rebuildAccountsView(height, view);

        CAmount nFees = 0;
        if (!Consensus::CheckTxInputs(tx, state, view, &mnview, height, nFees, chainparams)) {
            return error("%s: Consensus::CheckTxInputs: %s, %s", __func__, tx.GetHash().ToString(), FormatStateMessage(state));
        }

        if (nAbsurdFee && nFees > nAbsurdFee) {
            return state.Invalid(ValidationInvalidReason::TX_NOT_STANDARD, false, REJECT_HIGHFEE, "absurdly-high-fee", strprintf("%d > %d", nFees, nAbsurdFee));
        }

        // let make sure we have needed coins
        if (view.GetValueIn(tx) < nFees) {
            return state.Invalid(ValidationInvalidReason::TX_MEMPOOL_POLICY, false, REJECT_INVALID, "bad-txns-inputs-below-tx-fee");
        }

        auto res = ApplyCustomTx(mnview, view, tx, chainparams.GetConsensus(), height, nAcceptTime);
        if (!res.ok || (res.code & CustomTxErrCodes::Fatal)) {
            return state.Invalid(ValidationInvalidReason::TX_MEMPOOL_POLICY, false, REJECT_INVALID, res.msg);
        }

        // we have all inputs cached now, so switch back to dummy, so we don't need to keep lock on mempool
        view.SetBackend(dummy);

        // Only accept BIP68 sequence locked transactions that can be mined in the next
        // block; we don't want our mempool filled up with transactions that can't
        // be mined yet.
        // Must keep pool.cs for this unless we change CheckSequenceLocks to take a
        // CoinsViewCache instead of create its own
        if (!CheckSequenceLocks(pool, tx, STANDARD_LOCKTIME_VERIFY_FLAGS, &lp))
            return state.Invalid(ValidationInvalidReason::TX_PREMATURE_SPEND, false, REJECT_NONSTANDARD, "non-BIP68-final");

        // Check for non-standard pay-to-script-hash in inputs
        if (fRequireStandard && !AreInputsStandard(tx, view))
            return state.Invalid(ValidationInvalidReason::TX_NOT_STANDARD, false, REJECT_NONSTANDARD, "bad-txns-nonstandard-inputs");

        // Check for non-standard witness in P2WSH
        if (tx.HasWitness() && fRequireStandard && !IsWitnessStandard(tx, view))
            return state.Invalid(ValidationInvalidReason::TX_WITNESS_MUTATED, false, REJECT_NONSTANDARD, "bad-witness-nonstandard");

        int64_t nSigOpsCost = GetTransactionSigOpCost(tx, view, STANDARD_SCRIPT_VERIFY_FLAGS);

        // nModifiedFees includes any fee deltas from PrioritiseTransaction
        CAmount nModifiedFees = nFees;
        pool.ApplyDelta(hash, nModifiedFees);

        // Keep track of transactions that spend a coinbase, which we re-scan
        // during reorgs to ensure COINBASE_MATURITY is still met.
        bool fSpendsCoinbase = false;
        for (const CTxIn &txin : tx.vin) {
            const Coin &coin = view.AccessCoin(txin.prevout);
            if (coin.IsCoinBase()) {
                fSpendsCoinbase = true;
                break;
            }
        }

        CTxMemPoolEntry entry(ptx, nFees, nAcceptTime, ::ChainActive().Height(),
                              fSpendsCoinbase, nSigOpsCost, lp);
        unsigned int nSize = entry.GetTxSize();

        if (nSigOpsCost > MAX_STANDARD_TX_SIGOPS_COST)
            return state.Invalid(ValidationInvalidReason::TX_NOT_STANDARD, false, REJECT_NONSTANDARD, "bad-txns-too-many-sigops",
                strprintf("%d", nSigOpsCost));

        CAmount mempoolRejectFee = pool.GetMinFee(gArgs.GetArg("-maxmempool", DEFAULT_MAX_MEMPOOL_SIZE) * 1000000).GetFee(nSize);
        if (!bypass_limits && mempoolRejectFee > 0 && nModifiedFees < mempoolRejectFee) {
            return state.Invalid(ValidationInvalidReason::TX_MEMPOOL_POLICY, false, REJECT_INSUFFICIENTFEE, "mempool min fee not met", strprintf("%d < %d", nModifiedFees, mempoolRejectFee));
        }

        // No transactions are allowed below minRelayTxFee except from disconnected blocks
        if (!bypass_limits && nModifiedFees < ::minRelayTxFee.GetFee(nSize)) {
            return state.Invalid(ValidationInvalidReason::TX_MEMPOOL_POLICY, false, REJECT_INSUFFICIENTFEE, "min relay fee not met", strprintf("%d < %d", nModifiedFees, ::minRelayTxFee.GetFee(nSize)));
        }

        // Calculate in-mempool ancestors, up to a limit.
        CTxMemPool::setEntries setAncestors;
        size_t nLimitAncestors = gArgs.GetArg("-limitancestorcount", DEFAULT_ANCESTOR_LIMIT);
        size_t nLimitAncestorSize = gArgs.GetArg("-limitancestorsize", DEFAULT_ANCESTOR_SIZE_LIMIT)*1000;
        size_t nLimitDescendants = gArgs.GetArg("-limitdescendantcount", DEFAULT_DESCENDANT_LIMIT);
        size_t nLimitDescendantSize = gArgs.GetArg("-limitdescendantsize", DEFAULT_DESCENDANT_SIZE_LIMIT)*1000;
        std::string errString;
        if (!pool.CalculateMemPoolAncestors(entry, setAncestors, nLimitAncestors, nLimitAncestorSize, nLimitDescendants, nLimitDescendantSize, errString)) {
            setAncestors.clear();
            // If CalculateMemPoolAncestors fails second time, we want the original error string.
            std::string dummy_err_string;
            // If the new transaction is relatively small (up to 40k weight)
            // and has at most one ancestor (ie ancestor limit of 2, including
            // the new transaction), allow it if its parent has exactly the
            // descendant limit descendants.
            //
            // This allows protocols which rely on distrusting counterparties
            // being able to broadcast descendants of an unconfirmed transaction
            // to be secure by simply only having two immediately-spendable
            // outputs - one for each counterparty. For more info on the uses for
            // this, see https://lists.linuxfoundation.org/pipermail/defi-dev/2018-November/016518.html
            if (nSize >  EXTRA_DESCENDANT_TX_SIZE_LIMIT ||
                    !pool.CalculateMemPoolAncestors(entry, setAncestors, 2, nLimitAncestorSize, nLimitDescendants + 1, nLimitDescendantSize + EXTRA_DESCENDANT_TX_SIZE_LIMIT, dummy_err_string)) {
                return state.Invalid(ValidationInvalidReason::TX_MEMPOOL_POLICY, false, REJECT_NONSTANDARD, "too-long-mempool-chain", errString);
            }
        }

        // A transaction that spends outputs that would be replaced by it is invalid. Now
        // that we have the set of all ancestors we can detect this
        // pathological case by making sure setConflicts and setAncestors don't
        // intersect.
        for (CTxMemPool::txiter ancestorIt : setAncestors)
        {
            const uint256 &hashAncestor = ancestorIt->GetTx().GetHash();
            if (setConflicts.count(hashAncestor))
            {
                return state.Invalid(ValidationInvalidReason::CONSENSUS, false, REJECT_INVALID, "bad-txns-spends-conflicting-tx",
                                 strprintf("%s spends conflicting transaction %s",
                                           hash.ToString(),
                                           hashAncestor.ToString()));
            }
        }

        // Check if it's economically rational to mine this transaction rather
        // than the ones it replaces.
        CAmount nConflictingFees = 0;
        size_t nConflictingSize = 0;
        uint64_t nConflictingCount = 0;
        CTxMemPool::setEntries allConflicting;

        // If we don't hold the lock allConflicting might be incomplete; the
        // subsequent RemoveStaged() and addUnchecked() calls don't guarantee
        // mempool consistency for us.
        const bool fReplacementTransaction = setConflicts.size();
        if (fReplacementTransaction)
        {
            CFeeRate newFeeRate(nModifiedFees, nSize);
            std::set<uint256> setConflictsParents;
            const int maxDescendantsToVisit = 100;
            const CTxMemPool::setEntries setIterConflicting = pool.GetIterSet(setConflicts);
            for (const auto& mi : setIterConflicting) {
                // Don't allow the replacement to reduce the feerate of the
                // mempool.
                //
                // We usually don't want to accept replacements with lower
                // feerates than what they replaced as that would lower the
                // feerate of the next block. Requiring that the feerate always
                // be increased is also an easy-to-reason about way to prevent
                // DoS attacks via replacements.
                //
                // We only consider the feerates of transactions being directly
                // replaced, not their indirect descendants. While that does
                // mean high feerate children are ignored when deciding whether
                // or not to replace, we do require the replacement to pay more
                // overall fees too, mitigating most cases.
                CFeeRate oldFeeRate(mi->GetModifiedFee(), mi->GetTxSize());
                if (newFeeRate <= oldFeeRate)
                {
                    return state.Invalid(ValidationInvalidReason::TX_MEMPOOL_POLICY, false, REJECT_INSUFFICIENTFEE, "insufficient fee",
                            strprintf("rejecting replacement %s; new feerate %s <= old feerate %s",
                                  hash.ToString(),
                                  newFeeRate.ToString(),
                                  oldFeeRate.ToString()));
                }

                for (const CTxIn &txin : mi->GetTx().vin)
                {
                    setConflictsParents.insert(txin.prevout.hash);
                }

                nConflictingCount += mi->GetCountWithDescendants();
            }
            // This potentially overestimates the number of actual descendants
            // but we just want to be conservative to avoid doing too much
            // work.
            if (nConflictingCount <= maxDescendantsToVisit) {
                // If not too many to replace, then calculate the set of
                // transactions that would have to be evicted
                for (CTxMemPool::txiter it : setIterConflicting) {
                    pool.CalculateDescendants(it, allConflicting);
                }
                for (CTxMemPool::txiter it : allConflicting) {
                    nConflictingFees += it->GetModifiedFee();
                    nConflictingSize += it->GetTxSize();
                }
            } else {
                return state.Invalid(ValidationInvalidReason::TX_MEMPOOL_POLICY, false, REJECT_NONSTANDARD, "too many potential replacements",
                        strprintf("rejecting replacement %s; too many potential replacements (%d > %d)\n",
                            hash.ToString(),
                            nConflictingCount,
                            maxDescendantsToVisit));
            }

            for (unsigned int j = 0; j < tx.vin.size(); j++)
            {
                // We don't want to accept replacements that require low
                // feerate junk to be mined first. Ideally we'd keep track of
                // the ancestor feerates and make the decision based on that,
                // but for now requiring all new inputs to be confirmed works.
                if (!setConflictsParents.count(tx.vin[j].prevout.hash))
                {
                    // Rather than check the UTXO set - potentially expensive -
                    // it's cheaper to just check if the new input refers to a
                    // tx that's in the mempool.
                    if (pool.exists(tx.vin[j].prevout.hash)) {
                        return state.Invalid(ValidationInvalidReason::TX_MEMPOOL_POLICY, false, REJECT_NONSTANDARD, "replacement-adds-unconfirmed",
                                         strprintf("replacement %s adds unconfirmed input, idx %d",
                                                  hash.ToString(), j));
                    }
                }
            }

            // The replacement must pay greater fees than the transactions it
            // replaces - if we did the bandwidth used by those conflicting
            // transactions would not be paid for.
            if (nModifiedFees < nConflictingFees)
            {
                return state.Invalid(ValidationInvalidReason::TX_MEMPOOL_POLICY, false, REJECT_INSUFFICIENTFEE, "insufficient fee",
                                 strprintf("rejecting replacement %s, less fees than conflicting txs; %s < %s",
                                          hash.ToString(), FormatMoney(nModifiedFees), FormatMoney(nConflictingFees)));
            }

            // Finally in addition to paying more fees than the conflicts the
            // new transaction must pay for its own bandwidth.
            CAmount nDeltaFees = nModifiedFees - nConflictingFees;
            if (nDeltaFees < ::incrementalRelayFee.GetFee(nSize))
            {
                return state.Invalid(ValidationInvalidReason::TX_MEMPOOL_POLICY, false, REJECT_INSUFFICIENTFEE, "insufficient fee",
                        strprintf("rejecting replacement %s, not enough additional fees to relay; %s < %s",
                              hash.ToString(),
                              FormatMoney(nDeltaFees),
                              FormatMoney(::incrementalRelayFee.GetFee(nSize))));
            }
        }

        constexpr unsigned int scriptVerifyFlags = STANDARD_SCRIPT_VERIFY_FLAGS;

        // Check against previous transactions
        // This is done last to help prevent CPU exhaustion denial-of-service attacks.
        PrecomputedTransactionData txdata(tx);
        if (!CheckInputs(tx, state, view, true, scriptVerifyFlags, true, false, txdata)) {
            // SCRIPT_VERIFY_CLEANSTACK requires SCRIPT_VERIFY_WITNESS, so we
            // need to turn both off, and compare against just turning off CLEANSTACK
            // to see if the failure is specifically due to witness validation.
            CValidationState stateDummy; // Want reported failures to be from first CheckInputs
            if (!tx.HasWitness() && CheckInputs(tx, stateDummy, view, true, scriptVerifyFlags & ~(SCRIPT_VERIFY_WITNESS | SCRIPT_VERIFY_CLEANSTACK), true, false, txdata) &&
                !CheckInputs(tx, stateDummy, view, true, scriptVerifyFlags & ~SCRIPT_VERIFY_CLEANSTACK, true, false, txdata)) {
                // Only the witness is missing, so the transaction itself may be fine.
                state.Invalid(ValidationInvalidReason::TX_WITNESS_MUTATED, false,
                        state.GetRejectCode(), state.GetRejectReason(), state.GetDebugMessage());
            }
            assert(IsTransactionReason(state.GetReason()));
            return false; // state filled in by CheckInputs
        }

        // Check again against the current block tip's script verification
        // flags to cache our script execution flags. This is, of course,
        // useless if the next block has different script flags from the
        // previous one, but because the cache tracks script flags for us it
        // will auto-invalidate and we'll just have a few blocks of extra
        // misses on soft-fork activation.
        //
        // This is also useful in case of bugs in the standard flags that cause
        // transactions to pass as valid when they're actually invalid. For
        // instance the STRICTENC flag was incorrectly allowing certain
        // CHECKSIG NOT scripts to pass, even though they were invalid.
        //
        // There is a similar check in CreateNewBlock() to prevent creating
        // invalid blocks (using TestBlockValidity), however allowing such
        // transactions into the mempool can be exploited as a DoS attack.
        unsigned int currentBlockScriptVerifyFlags = GetBlockScriptFlags(::ChainActive().Tip(), chainparams.GetConsensus());
        if (!CheckInputsFromMempoolAndCache(tx, state, view, pool, currentBlockScriptVerifyFlags, true, txdata)) {
            return error("%s: BUG! PLEASE REPORT THIS! CheckInputs failed against latest-block but not STANDARD flags %s, %s",
                    __func__, hash.ToString(), FormatStateMessage(state));
        }

        if (test_accept) {
            // Tx was accepted, but not added
            return true;
        }

        // Remove conflicting transactions from the mempool
        for (CTxMemPool::txiter it : allConflicting)
        {
            LogPrint(BCLog::MEMPOOL, "replacing tx %s with %s for %s DFI additional fees, %d delta bytes\n",
                    it->GetTx().GetHash().ToString(),
                    hash.ToString(),
                    FormatMoney(nModifiedFees - nConflictingFees),
                    (int)nSize - (int)nConflictingSize);
            if (plTxnReplaced)
                plTxnReplaced->push_back(it->GetSharedTx());
        }
        pool.RemoveStaged(allConflicting, false, MemPoolRemovalReason::REPLACED);

        // This transaction should only count for fee estimation if:
        // - it isn't a BIP 125 replacement transaction (may not be widely supported)
        // - it's not being re-added during a reorg which bypasses typical mempool fee limits
        // - the node is not behind
        // - the transaction is not dependent on any other transactions in the mempool
        bool validForFeeEstimation = !fReplacementTransaction && !bypass_limits && IsCurrentForFeeEstimation() && pool.HasNoInputsOf(tx);

        // Store transaction in memory
        pool.addUnchecked(entry, setAncestors, validForFeeEstimation);
        mnview.Flush();

        // trim mempool and check if tx was trimmed
        if (!bypass_limits) {
            LimitMempoolSize(pool, gArgs.GetArg("-maxmempool", DEFAULT_MAX_MEMPOOL_SIZE) * 1000000, gArgs.GetArg("-mempoolexpiry", DEFAULT_MEMPOOL_EXPIRY) * 60 * 60);
            if (!pool.exists(hash))
                return state.Invalid(ValidationInvalidReason::TX_MEMPOOL_POLICY, false, REJECT_INSUFFICIENTFEE, "mempool full");
        }
    }

    GetMainSignals().TransactionAddedToMempool(ptx);

    return true;
}

/** (try to) add transaction to memory pool with a specified acceptance time **/
static bool AcceptToMemoryPoolWithTime(const CChainParams& chainparams, CTxMemPool& pool, CValidationState &state, const CTransactionRef &tx,
                        bool* pfMissingInputs, int64_t nAcceptTime, std::list<CTransactionRef>* plTxnReplaced,
                        bool bypass_limits, const CAmount nAbsurdFee, bool test_accept) EXCLUSIVE_LOCKS_REQUIRED(cs_main)
{
    std::vector<COutPoint> coins_to_uncache;
    bool res = AcceptToMemoryPoolWorker(chainparams, pool, state, tx, pfMissingInputs, nAcceptTime, plTxnReplaced, bypass_limits, nAbsurdFee, coins_to_uncache, test_accept);
    if (!res) {
        // Remove coins that were not present in the coins cache before calling ATMPW;
        // this is to prevent memory DoS in case we receive a large number of
        // invalid transactions that attempt to overrun the in-memory coins cache
        // (`CCoinsViewCache::cacheCoins`).

        for (const COutPoint& hashTx : coins_to_uncache)
            ::ChainstateActive().CoinsTip().Uncache(hashTx);
    }
    // After we've (potentially) uncached entries, ensure our coins cache is still within its size limits
    CValidationState stateDummy;
    ::ChainstateActive().FlushStateToDisk(chainparams, stateDummy, FlushStateMode::PERIODIC);
    return res;
}

bool AcceptToMemoryPool(CTxMemPool& pool, CValidationState &state, const CTransactionRef &tx,
                        bool* pfMissingInputs, std::list<CTransactionRef>* plTxnReplaced,
                        bool bypass_limits, const CAmount nAbsurdFee, bool test_accept)
{
    const CChainParams& chainparams = Params();
    return AcceptToMemoryPoolWithTime(chainparams, pool, state, tx, pfMissingInputs, GetTime(), plTxnReplaced, bypass_limits, nAbsurdFee, test_accept);
}

/**
 * Return transaction in txOut, and if it was found inside a block, its hash is placed in hashBlock.
 * If blockIndex is provided, the transaction is fetched from the corresponding block.
 */
bool GetTransaction(const uint256& hash, CTransactionRef& txOut, const Consensus::Params& consensusParams, uint256& hashBlock, const CBlockIndex* const block_index)
{
    for (auto && genesisTx : Params().GenesisBlock().vtx) {
        if (genesisTx->GetHash() == hash) {
            // Return genesis tx
            hashBlock = consensusParams.hashGenesisBlock;
            txOut = genesisTx;
            return true;
        }
    }

    LOCK(cs_main);

    if (!block_index) {
        CTransactionRef ptx = mempool.get(hash);
        if (ptx) {
            txOut = ptx;
            return true;
        }

        if (g_txindex) {
            return g_txindex->FindTx(hash, hashBlock, txOut);
        }
    } else {
        CBlock block;
        if (ReadBlockFromDisk(block, block_index, consensusParams)) {
            for (const auto& tx : block.vtx) {
                if (tx->GetHash() == hash) {
                    txOut = tx;
                    hashBlock = block_index->GetBlockHash();
                    return true;
                }
            }
        }
    }

    return false;
}

//////////////////////////////////////////////////////////////////////////////
//
// CBlock and CBlockIndex
//

static bool WriteBlockToDisk(const CBlock& block, FlatFilePos& pos, const CMessageHeader::MessageStartChars& messageStart)
{
    // Open history file to append
    CAutoFile fileout(OpenBlockFile(pos), SER_DISK, CLIENT_VERSION);
    if (fileout.IsNull())
        return error("WriteBlockToDisk: OpenBlockFile failed");

    // Write index header
    unsigned int nSize = GetSerializeSize(block, fileout.GetVersion());
    fileout << messageStart << nSize;

    // Write block
    long fileOutPos = ftell(fileout.Get());
    if (fileOutPos < 0)
        return error("WriteBlockToDisk: ftell failed");
    pos.nPos = (unsigned int)fileOutPos;
    fileout << block;

    return true;
}

bool ReadBlockFromDisk(CBlock& block, const FlatFilePos& pos, const Consensus::Params& consensusParams)
{
    block.SetNull();

    // Open history file to read
    CAutoFile filein(OpenBlockFile(pos, true), SER_DISK, CLIENT_VERSION);
    if (filein.IsNull())
        return error("ReadBlockFromDisk: OpenBlockFile failed for %s", pos.ToString());

    // Read block
    try {
        filein >> block;
    }
    catch (const std::exception& e) {
        return error("%s: Deserialize or I/O error - %s at %s", __func__, e.what(), pos.ToString());
    }

    // Check the header
    if (!pos::CheckHeaderSignature(block))
        return error("ReadBlockFromDisk: Errors in block header at %s", pos.ToString());

    return true;
}

bool ReadBlockFromDisk(CBlock& block, const CBlockIndex* pindex, const Consensus::Params& consensusParams)
{
    if (pindex->GetBlockHash() == consensusParams.hashGenesisBlock) {
        // Return genesis block
        block = Params().GenesisBlock();
        return true;
    }

    FlatFilePos blockPos;
    {
        LOCK(cs_main);
        blockPos = pindex->GetBlockPos();
    }

    if (!ReadBlockFromDisk(block, blockPos, consensusParams))
        return false;
    if (block.GetHash() != pindex->GetBlockHash())
        return error("ReadBlockFromDisk(CBlock&, CBlockIndex*): GetHash() doesn't match index for %s at %s",
                pindex->ToString(), pindex->GetBlockPos().ToString());
    return true;
}

bool ReadRawBlockFromDisk(std::vector<uint8_t>& block, const FlatFilePos& pos, const CMessageHeader::MessageStartChars& message_start)
{
    FlatFilePos hpos = pos;
    hpos.nPos -= 8; // Seek back 8 bytes for meta header
    CAutoFile filein(OpenBlockFile(hpos, true), SER_DISK, CLIENT_VERSION);
    if (filein.IsNull()) {
        return error("%s: OpenBlockFile failed for %s", __func__, pos.ToString());
    }

    try {
        CMessageHeader::MessageStartChars blk_start;
        unsigned int blk_size;

        filein >> blk_start >> blk_size;

        if (memcmp(blk_start, message_start, CMessageHeader::MESSAGE_START_SIZE)) {
            return error("%s: Block magic mismatch for %s: %s versus expected %s", __func__, pos.ToString(),
                    HexStr(blk_start, blk_start + CMessageHeader::MESSAGE_START_SIZE),
                    HexStr(message_start, message_start + CMessageHeader::MESSAGE_START_SIZE));
        }

        if (blk_size > MAX_DESER_SIZE) {
            return error("%s: Block data is larger than maximum deserialization size for %s: %s versus %s", __func__, pos.ToString(),
                    blk_size, MAX_DESER_SIZE);
        }

        block.resize(blk_size); // Zeroing of memory is intentional here
        filein.read((char*)block.data(), blk_size);
    } catch(const std::exception& e) {
        return error("%s: Read from block file failed: %s for %s", __func__, e.what(), pos.ToString());
    }

    return true;
}

bool ReadRawBlockFromDisk(std::vector<uint8_t>& block, const CBlockIndex* pindex, const CMessageHeader::MessageStartChars& message_start)
{
    FlatFilePos block_pos;
    {
        LOCK(cs_main);
        block_pos = pindex->GetBlockPos();
    }

    return ReadRawBlockFromDisk(block, block_pos, message_start);
}

CAmount GetBlockSubsidy(int nHeight, const Consensus::Params& consensusParams)
{
    CAmount nSubsidy = consensusParams.baseBlockSubsidy;

    if (Params().NetworkIDString() != CBaseChainParams::REGTEST ||
            (Params().NetworkIDString() == CBaseChainParams::REGTEST && gArgs.GetBoolArg("-subsidytest", false)))
    {
        if (nHeight >= consensusParams.EunosHeight)
        {
            nSubsidy = consensusParams.newBaseBlockSubsidy;
            const size_t reductions = (nHeight - consensusParams.EunosHeight) / consensusParams.emissionReductionPeriod;

            // See if we already have this reduction calculated and return if found.
            if (subsidyReductions.find(reductions) != subsidyReductions.end())
            {
                return subsidyReductions[reductions];
            }

            CAmount reductionAmount;
            for (size_t i = reductions; i > 0; --i)
            {
                reductionAmount = (nSubsidy * consensusParams.emissionReductionAmount) / 100000;
                if (!reductionAmount) {
                    nSubsidy = 0;
                    break;
                }

                nSubsidy -= reductionAmount;
            }

            // Store subsidy.
            subsidyReductions[reductions] = nSubsidy;
        }

        return nSubsidy;
    }

    int halvings = nHeight / consensusParams.nSubsidyHalvingInterval;
    // Force block reward to zero when right shift is undefined.
    if (halvings >= 64)
        return 0;

    // Subsidy is cut in half every 210,000 blocks which will occur approximately every 4 years.
    nSubsidy >>= halvings;
    return nSubsidy;
}

CoinsViews::CoinsViews(
    std::string ldb_name,
    size_t cache_size_bytes,
    bool in_memory,
    bool should_wipe) : m_dbview(
                            GetDataDir() / ldb_name, cache_size_bytes, in_memory, should_wipe),
                        m_catcherview(&m_dbview) {}

void CoinsViews::InitCache()
{
    m_cacheview = std::make_unique<CCoinsViewCache>(&m_catcherview);
}

// NOTE: for now m_blockman is set to a global, but this will be changed
// in a future commit.
CChainState::CChainState() : m_blockman(g_blockman) {}


void CChainState::InitCoinsDB(
    size_t cache_size_bytes,
    bool in_memory,
    bool should_wipe,
    std::string leveldb_name)
{
    m_coins_views = std::make_unique<CoinsViews>(
        leveldb_name, cache_size_bytes, in_memory, should_wipe);
}

void CChainState::InitCoinsCache()
{
    assert(m_coins_views != nullptr);
    m_coins_views->InitCache();
}

// Note that though this is marked const, we may end up modifying `m_cached_finished_ibd`, which
// is a performance-related implementation detail. This function must be marked
// `const` so that `CValidationInterface` clients (which are given a `const CChainState*`)
// can call it.
//
bool CChainState::IsInitialBlockDownload() const
{
    // Optimization: pre-test latch before taking the lock.
    if (m_cached_finished_ibd.load(std::memory_order_relaxed))
        return false;

    LOCK(cs_main);
    if (m_cached_finished_ibd.load(std::memory_order_relaxed))
        return false;
    if (fImporting || fReindex)
        return true;
    if (m_chain.Tip() == nullptr)
        return true;
    if (m_chain.Tip()->nChainWork < nMinimumChainWork)
        return true;
    if (m_chain.Tip()->GetBlockTime() < (GetTime() - nMaxTipAge))
        return true;
    LogPrintf("Leaving InitialBlockDownload (latching to false)\n");
    m_cached_finished_ibd.store(true, std::memory_order_relaxed);
    return false;
}

bool CChainState::IsDisconnectingTip() const
{
    return m_disconnectTip;
}

static CBlockIndex *pindexBestForkTip = nullptr, *pindexBestForkBase = nullptr;

BlockMap& BlockIndex()
{
    return g_blockman.m_block_index;
}

static void AlertNotify(const std::string& strMessage)
{
    uiInterface.NotifyAlertChanged();
#if HAVE_SYSTEM
    std::string strCmd = gArgs.GetArg("-alertnotify", "");
    if (strCmd.empty()) return;

    // Alert text should be plain ascii coming from a trusted source, but to
    // be safe we first strip anything not in safeChars, then add single quotes around
    // the whole string before passing it to the shell:
    std::string singleQuote("'");
    std::string safeStatus = SanitizeString(strMessage);
    safeStatus = singleQuote+safeStatus+singleQuote;
    boost::replace_all(strCmd, "%s", safeStatus);

    std::thread t(runCommand, strCmd);
    t.detach(); // thread runs free
#endif
}

static void CheckForkWarningConditions() EXCLUSIVE_LOCKS_REQUIRED(cs_main)
{
    AssertLockHeld(cs_main);
    // Before we get past initial download, we cannot reliably alert about forks
    // (we assume we don't get stuck on a fork before finishing our initial sync)
    if (::ChainstateActive().IsInitialBlockDownload())
        return;

    // If our best fork is no longer within 1440 blocks (+/- 12 hours if no one mines it)
    // of our head, drop it
    if (pindexBestForkTip && ::ChainActive().Height() - pindexBestForkTip->nHeight >= 1440)
        pindexBestForkTip = nullptr;

    if (pindexBestForkTip || (pindexBestInvalid && pindexBestInvalid->nChainWork > ::ChainActive().Tip()->nChainWork + (GetBlockProof(*::ChainActive().Tip()) * 120)))
    {
        if (!GetfLargeWorkForkFound() && pindexBestForkBase)
        {
            std::string warning = std::string("'Warning: Large-work fork detected, forking after block ") +
                pindexBestForkBase->phashBlock->ToString() + std::string("'");
            AlertNotify(warning);
        }
        if (pindexBestForkTip && pindexBestForkBase)
        {
            LogPrintf("%s: Warning: Large valid fork found\n  forking the chain at height %d (%s)\n  lasting to height %d (%s).\nChain state database corruption likely.\n", __func__,
                   pindexBestForkBase->nHeight, pindexBestForkBase->phashBlock->ToString(),
                   pindexBestForkTip->nHeight, pindexBestForkTip->phashBlock->ToString());
            SetfLargeWorkForkFound(true);
        }
        else
        {
            LogPrintf("%s: Warning: Found invalid chain at least ~120 blocks longer than our best chain.\nChain state database corruption likely.\n", __func__);
            SetfLargeWorkInvalidChainFound(true);
        }
    }
    else
    {
        SetfLargeWorkForkFound(false);
        SetfLargeWorkInvalidChainFound(false);
    }
}

static void CheckForkWarningConditionsOnNewFork(CBlockIndex* pindexNewForkTip) EXCLUSIVE_LOCKS_REQUIRED(cs_main)
{
    AssertLockHeld(cs_main);
    // If we are on a fork that is sufficiently large, set a warning flag
    CBlockIndex* pfork = pindexNewForkTip;
    CBlockIndex* plonger = ::ChainActive().Tip();
    while (pfork && pfork != plonger)
    {
        while (plonger && plonger->nHeight > pfork->nHeight)
            plonger = plonger->pprev;
        if (pfork == plonger)
            break;
        pfork = pfork->pprev;
    }

    // We define a condition where we should warn the user about as a fork of at least 144 blocks
    // with a tip within 1440 blocks (+/- 12 hours if no one mines it) of ours
    // We use 144 blocks rather arbitrarily as it represents just under 10% of sustained network
    // hash rate operating on the fork.
    // or a chain that is entirely longer than ours and invalid (note that this should be detected by both)
    // We define it this way because it allows us to only store the highest fork tip (+ base) which meets
    // the 144-block condition and from this always have the most-likely-to-cause-warning fork
    if (pfork && (!pindexBestForkTip || pindexNewForkTip->nHeight > pindexBestForkTip->nHeight) &&
            pindexNewForkTip->nChainWork - pfork->nChainWork > (GetBlockProof(*pfork) * 144) &&
            ::ChainActive().Height() - pindexNewForkTip->nHeight < 1440)
    {
        pindexBestForkTip = pindexNewForkTip;
        pindexBestForkBase = pfork;
    }

    CheckForkWarningConditions();
}

void static InvalidChainFound(CBlockIndex* pindexNew) EXCLUSIVE_LOCKS_REQUIRED(cs_main)
{
    if (!pindexBestInvalid || pindexNew->nChainWork > pindexBestInvalid->nChainWork)
        pindexBestInvalid = pindexNew;

    LogPrintf("%s: invalid block=%s  height=%d  log2_work=%.8g  date=%s\n", __func__,
      pindexNew->GetBlockHash().ToString(), pindexNew->nHeight,
      log(pindexNew->nChainWork.getdouble())/log(2.0), FormatISO8601DateTime(pindexNew->GetBlockTime()));
    CBlockIndex *tip = ::ChainActive().Tip();
    assert (tip);
    LogPrintf("%s:  current best=%s  height=%d  log2_work=%.8g  date=%s\n", __func__,
      tip->GetBlockHash().ToString(), ::ChainActive().Height(), log(tip->nChainWork.getdouble())/log(2.0),
      FormatISO8601DateTime(tip->GetBlockTime()));
    CheckForkWarningConditions();
}

void CChainState::InvalidBlockFound(CBlockIndex *pindex, const CValidationState &state) {
    if (state.GetReason() != ValidationInvalidReason::BLOCK_MUTATED) {
        pindex->nStatus |= BLOCK_FAILED_VALID;
        m_blockman.m_failed_blocks.insert(pindex);
        setDirtyBlockIndex.insert(pindex);
        setBlockIndexCandidates.erase(pindex);
        InvalidChainFound(pindex);
    }
}

void UpdateCoins(const CTransaction& tx, CCoinsViewCache& inputs, CTxUndo &txundo, int nHeight)
{
    // mark inputs spent
    if (!tx.IsCoinBase()) {
        txundo.vprevout.reserve(tx.vin.size());
        for (const CTxIn &txin : tx.vin) {
            txundo.vprevout.emplace_back();
            bool is_spent = inputs.SpendCoin(txin.prevout, &txundo.vprevout.back());
            assert(is_spent);
        }
    }
    // add outputs
    AddCoins(inputs, tx, nHeight);
}

void UpdateCoins(const CTransaction& tx, CCoinsViewCache& inputs, int nHeight)
{
    CTxUndo txundo;
    UpdateCoins(tx, inputs, txundo, nHeight);
}

bool CScriptCheck::operator()() {
    const CScript &scriptSig = ptxTo->vin[nIn].scriptSig;
    const CScriptWitness *witness = &ptxTo->vin[nIn].scriptWitness;
    return VerifyScript(scriptSig, m_tx_out.scriptPubKey, witness, nFlags, CachingTransactionSignatureChecker(ptxTo, nIn, m_tx_out.nValue, cacheStore, *txdata), &error);
}

int GetSpendHeight(const CCoinsViewCache& inputs)
{
    LOCK(cs_main);
    CBlockIndex* pindexPrev = LookupBlockIndex(inputs.GetBestBlock());
    return pindexPrev->nHeight + 1;
}


static CuckooCache::cache<uint256, SignatureCacheHasher> scriptExecutionCache;
static uint256 scriptExecutionCacheNonce(GetRandHash());

void InitScriptExecutionCache() {
    // nMaxCacheSize is unsigned. If -maxsigcachesize is set to zero,
    // setup_bytes creates the minimum possible cache (2 elements).
    size_t nMaxCacheSize = std::min(std::max((int64_t)0, gArgs.GetArg("-maxsigcachesize", DEFAULT_MAX_SIG_CACHE_SIZE) / 2), MAX_MAX_SIG_CACHE_SIZE) * ((size_t) 1 << 20);
    size_t nElems = scriptExecutionCache.setup_bytes(nMaxCacheSize);
    LogPrintf("Using %zu MiB out of %zu/2 requested for script execution cache, able to store %zu elements\n",
            (nElems*sizeof(uint256)) >>20, (nMaxCacheSize*2)>>20, nElems);
}

bool CheckBurnSpend(const CTransaction &tx, const CCoinsViewCache &inputs)
{
    Coin coin;
    for(size_t i = 0; i < tx.vin.size(); ++i)
    {
        if (inputs.GetCoin(tx.vin[i].prevout, coin) && coin.out.scriptPubKey == Params().GetConsensus().burnAddress)
        {
            return false;
        }
    }

    return true;
}

/**
 * Check whether all inputs of this transaction are valid (no double spends, scripts & sigs, amounts)
 * This does not modify the UTXO set.
 *
 * If pvChecks is not nullptr, script checks are pushed onto it instead of being performed inline. Any
 * script checks which are not necessary (eg due to script execution cache hits) are, obviously,
 * not pushed onto pvChecks/run.
 *
 * Setting cacheSigStore/cacheFullScriptStore to false will remove elements from the corresponding cache
 * which are matched. This is useful for checking blocks where we will likely never need the cache
 * entry again.
 *
 * Note that we may set state.reason to NOT_STANDARD for extra soft-fork flags in flags, block-checking
 * callers should probably reset it to CONSENSUS in such cases.
 *
 * Non-static (and re-declared) in src/test/txvalidationcache_tests.cpp
 */
bool CheckInputs(const CTransaction& tx, CValidationState &state, const CCoinsViewCache &inputs, bool fScriptChecks, unsigned int flags, bool cacheSigStore, bool cacheFullScriptStore, PrecomputedTransactionData& txdata, std::vector<CScriptCheck> *pvChecks) EXCLUSIVE_LOCKS_REQUIRED(cs_main)
{
    if (!CheckBurnSpend(tx, inputs))
    {
        return(state.Invalid(ValidationInvalidReason::CONSENSUS, error("CheckBurnSpend: Trying to spend burnt outputs"), REJECT_INVALID, "burnt-output"));
    }

    if (!tx.IsCoinBase())
    {
        if (pvChecks)
            pvChecks->reserve(tx.vin.size());

        // The first loop above does all the inexpensive checks.
        // Only if ALL inputs pass do we perform expensive ECDSA signature checks.
        // Helps prevent CPU exhaustion attacks.

        // Skip script verification when connecting blocks under the
        // assumevalid block. Assuming the assumevalid block is valid this
        // is safe because block merkle hashes are still computed and checked,
        // Of course, if an assumed valid block is invalid due to false scriptSigs
        // this optimization would allow an invalid chain to be accepted.
        if (fScriptChecks) {
            // First check if script executions have been cached with the same
            // flags. Note that this assumes that the inputs provided are
            // correct (ie that the transaction hash which is in tx's prevouts
            // properly commits to the scriptPubKey in the inputs view of that
            // transaction).
            uint256 hashCacheEntry;
            // We only use the first 19 bytes of nonce to avoid a second SHA
            // round - giving us 19 + 32 + 4 = 55 bytes (+ 8 + 1 = 64)
            static_assert(55 - sizeof(flags) - 32 >= 128/8, "Want at least 128 bits of nonce for script execution cache");
            CSHA256().Write(scriptExecutionCacheNonce.begin(), 55 - sizeof(flags) - 32).Write(tx.GetWitnessHash().begin(), 32).Write((unsigned char*)&flags, sizeof(flags)).Finalize(hashCacheEntry.begin());
            AssertLockHeld(cs_main); //TODO: Remove this requirement by making CuckooCache not require external locks
            if (scriptExecutionCache.contains(hashCacheEntry, !cacheFullScriptStore)) {
                return true;
            }

            for (unsigned int i = 0; i < tx.vin.size(); i++) {
                const COutPoint &prevout = tx.vin[i].prevout;
                const Coin& coin = inputs.AccessCoin(prevout);
                assert(!coin.IsSpent());

                // We very carefully only pass in things to CScriptCheck which
                // are clearly committed to by tx' witness hash. This provides
                // a sanity check that our caching is not introducing consensus
                // failures through additional data in, eg, the coins being
                // spent being checked as a part of CScriptCheck.

                // Verify signature
                CScriptCheck check(coin.out, tx, i, flags, cacheSigStore, &txdata);
                if (pvChecks) {
                    pvChecks->push_back(CScriptCheck());
                    check.swap(pvChecks->back());
                } else if (!check()) {
                    if (flags & STANDARD_NOT_MANDATORY_VERIFY_FLAGS) {
                        // Check whether the failure was caused by a
                        // non-mandatory script verification check, such as
                        // non-standard DER encodings or non-null dummy
                        // arguments; if so, ensure we return NOT_STANDARD
                        // instead of CONSENSUS to avoid downstream users
                        // splitting the network between upgraded and
                        // non-upgraded nodes by banning CONSENSUS-failing
                        // data providers.
                        CScriptCheck check2(coin.out, tx, i,
                                flags & ~STANDARD_NOT_MANDATORY_VERIFY_FLAGS, cacheSigStore, &txdata);
                        if (check2())
                            return state.Invalid(ValidationInvalidReason::TX_NOT_STANDARD, false, REJECT_NONSTANDARD, strprintf("non-mandatory-script-verify-flag (%s)", ScriptErrorString(check.GetScriptError())));
                    }
                    // MANDATORY flag failures correspond to
                    // ValidationInvalidReason::CONSENSUS. Because CONSENSUS
                    // failures are the most serious case of validation
                    // failures, we may need to consider using
                    // RECENT_CONSENSUS_CHANGE for any script failure that
                    // could be due to non-upgraded nodes which we may want to
                    // support, to avoid splitting the network (but this
                    // depends on the details of how net_processing handles
                    // such errors).
                    return state.Invalid(ValidationInvalidReason::CONSENSUS, false, REJECT_INVALID, strprintf("mandatory-script-verify-flag-failed (%s)", ScriptErrorString(check.GetScriptError())));
                }
            }

            if (cacheFullScriptStore && !pvChecks) {
                // We executed all of the provided scripts, and were told to
                // cache the result. Do so now.
                scriptExecutionCache.insert(hashCacheEntry);
            }
        }
    }

    return true;
}

static bool UndoWriteToDisk(const CBlockUndo& blockundo, FlatFilePos& pos, const uint256& hashBlock, const CMessageHeader::MessageStartChars& messageStart)
{
    // Open history file to append
    CAutoFile fileout(OpenUndoFile(pos), SER_DISK, CLIENT_VERSION);
    if (fileout.IsNull())
        return error("%s: OpenUndoFile failed", __func__);

    // Write index header
    unsigned int nSize = GetSerializeSize(blockundo, fileout.GetVersion());
    fileout << messageStart << nSize;

    // Write undo data
    long fileOutPos = ftell(fileout.Get());
    if (fileOutPos < 0)
        return error("%s: ftell failed", __func__);
    pos.nPos = (unsigned int)fileOutPos;
    fileout << blockundo;

    // calculate & write checksum
    CHashWriter hasher(SER_GETHASH, PROTOCOL_VERSION);
    hasher << hashBlock;
    hasher << blockundo;
    fileout << hasher.GetHash();

    return true;
}

bool UndoReadFromDisk(CBlockUndo& blockundo, const CBlockIndex* pindex)
{
    FlatFilePos pos = pindex->GetUndoPos();
    if (pos.IsNull()) {
        return error("%s: no undo data available", __func__);
    }

    // Open history file to read
    CAutoFile filein(OpenUndoFile(pos, true), SER_DISK, CLIENT_VERSION);
    if (filein.IsNull())
        return error("%s: OpenUndoFile failed", __func__);

    // Read block
    uint256 hashChecksum;
    CHashVerifier<CAutoFile> verifier(&filein); // We need a CHashVerifier as reserializing may lose data
    try {
        verifier << pindex->pprev->GetBlockHash();
        verifier >> blockundo;
        filein >> hashChecksum;
    }
    catch (const std::exception& e) {
        return error("%s: Deserialize or I/O error - %s", __func__, e.what());
    }

    // Verify checksum
    if (hashChecksum != verifier.GetHash())
        return error("%s: Checksum mismatch", __func__);

    return true;
}

/** Abort with a message */
static bool AbortNode(const std::string& strMessage, const std::string& userMessage = "", unsigned int prefix = 0)
{
    SetMiscWarning(strMessage);
    LogPrintf("*** %s\n", strMessage);
    if (!userMessage.empty()) {
        uiInterface.ThreadSafeMessageBox(userMessage, "", CClientUIInterface::MSG_ERROR | prefix);
    } else {
        uiInterface.ThreadSafeMessageBox(_("Error: A fatal internal error occurred, see debug.log for details").translated, "", CClientUIInterface::MSG_ERROR | CClientUIInterface::MSG_NOPREFIX);
    }
    StartShutdown();
    return false;
}

static bool AbortNode(CValidationState& state, const std::string& strMessage, const std::string& userMessage = "", unsigned int prefix = 0)
{
    AbortNode(strMessage, userMessage, prefix);
    return state.Error(strMessage);
}

/**
 * Restore the UTXO in a Coin at a given COutPoint
 * @param undo The Coin to be restored.
 * @param view The coins view to which to apply the changes.
 * @param out The out point that corresponds to the tx input.
 * @return A DisconnectResult as an int
 */
int ApplyTxInUndo(Coin&& undo, CCoinsViewCache& view, const COutPoint& out)
{
    bool fClean = true;

    if (view.HaveCoin(out)) fClean = false; // overwriting transaction output

    if (undo.nHeight == 0) {
        // Missing undo metadata (height and coinbase). Older versions included this
        // information only in undo records for the last spend of a transactions'
        // outputs. This implies that it must be present for some other output of the same tx.
        const Coin& alternate = AccessByTxid(view, out.hash);
        if (!alternate.IsSpent()) {
            undo.nHeight = alternate.nHeight;
            undo.fCoinBase = alternate.fCoinBase;
        } else {
            return DISCONNECT_FAILED; // adding output for transaction without known metadata
        }
    }
    // The potential_overwrite parameter to AddCoin is only allowed to be false if we know for
    // sure that the coin did not already exist in the cache. As we have queried for that above
    // using HaveCoin, we don't need to guess. When fClean is false, a coin already existed and
    // it is an overwrite.
    view.AddCoin(out, std::move(undo), !fClean);

    return fClean ? DISCONNECT_OK : DISCONNECT_UNCLEAN;
}

static bool GetCreationTransactions(const CBlock& block, const uint32_t id, const int32_t multiplier, uint256& tokenCreationTx, std::vector<uint256>& poolCreationTx) {
    bool opcodes{false};
    std::vector<unsigned char> metadata;
    uint32_t type;
    uint32_t metaId;
    int32_t metaMultiplier;

    for (const auto& tx : block.vtx) {
        if (ParseScriptByMarker(tx->vout[0].scriptPubKey, DfTokenSplitMarker, metadata, opcodes)) {
            try {
                CDataStream ss(metadata, SER_NETWORK, PROTOCOL_VERSION);
                ss >> type;
                ss >> metaId;
                ss >> metaMultiplier;

                if (id == metaId && multiplier == metaMultiplier) {
                    if (type == 0) {
                        tokenCreationTx = tx->GetHash();
                    } else if (type > 0) {
                        poolCreationTx.push_back(tx->GetHash());
                    }
                }
            } catch (const std::ios_base::failure&) {
                LogPrintf("Failed to read ID and multiplier from token split coinbase TXs. TX: %s\n", tx->GetHash().ToString());
            }
        }
    }

    if (tokenCreationTx == uint256{}) {
        LogPrintf("%s: Token split failed. Coinbase TX for new token not found.\n", __func__);
        return false;
    }

    return true;
}

/** Undo the effects of this block (with given index) on the UTXO set represented by coins.
 *  When FAILED is returned, view is left in an indeterminate state. */
DisconnectResult CChainState::DisconnectBlock(const CBlock& block, const CBlockIndex* pindex, CCoinsViewCache& view, CCustomCSView& mnview, std::vector<CAnchorConfirmMessage> & disconnectedAnchorConfirms)
{
    bool fClean = true;

    CBlockUndo blockUndo;
    if (!UndoReadFromDisk(blockUndo, pindex)) {
        error("DisconnectBlock(): failure reading undo data");
        return DISCONNECT_FAILED;
    }

    if (blockUndo.vtxundo.size() + 1 != block.vtx.size()) {
        error("DisconnectBlock(): block and undo data inconsistent");
        return DISCONNECT_FAILED;
    }

    if (mnview.GetLastHeight() != pindex->nHeight) {
        error("DisconnectBlock(): mnview: wrong last processed block hash (view: %d, current: %d)", mnview.GetLastHeight(), pindex->nHeight);
        return DISCONNECT_FAILED;
    }

    // special case: possible undo (first) of custom 'complex changes' for the whole block (expired orders and/or prices)
    mnview.OnUndoTx(uint256(), (uint32_t) pindex->nHeight); // undo for "zero hash"

    pburnHistoryDB->EraseAccountHistoryHeight(pindex->nHeight);
    if (paccountHistoryDB) {
        paccountHistoryDB->EraseAccountHistoryHeight(pindex->nHeight);
    }

    if (pindex->nHeight >= Params().GetConsensus().FortCanningHeight) {
        // erase auction fee history
        if (paccountHistoryDB) {
            paccountHistoryDB->EraseAuctionHistoryHeight(pindex->nHeight);
        }
        if (pvaultHistoryDB) {
            pvaultHistoryDB->EraseVaultHistory(pindex->nHeight);
        }
    }

    // Undo community balance increments
    ReverseGeneralCoinbaseTx(mnview, pindex->nHeight);

    CKeyID minterKey;
    std::optional<uint256> nodeId;

    if (!fIsFakeNet) {
        minterKey = pindex->minterKey();

        // Get node id and node now from mnview before undo
        nodeId = mnview.GetMasternodeIdByOperator(minterKey);
        assert(nodeId);
    }

    std::vector<AccountHistoryKey> eraseBurnEntries;

    // undo transactions in reverse order
    for (int i = block.vtx.size() - 1; i >= 0; i--) {
        const CTransaction &tx = *(block.vtx[i]);
        uint256 hash = tx.GetHash();
        bool is_coinbase = tx.IsCoinBase();

        if (is_coinbase) {
            std::vector<unsigned char> metadata;
            if (IsAnchorRewardTxPlus(tx, metadata))
            {
                LogPrint(BCLog::ANCHORING, "%s: disconnecting finalization tx: %s block: %d\n", __func__, tx.GetHash().GetHex(), pindex->nHeight);
                CDataStream ss(metadata, SER_NETWORK, PROTOCOL_VERSION);
                CAnchorFinalizationMessagePlus finMsg;
                ss >> finMsg;

                LogPrint(BCLog::ANCHORING, "%s: Add community balance %d\n", __func__, tx.GetValueOut());
                mnview.AddCommunityBalance(CommunityAccountType::AnchorReward, tx.GetValueOut());
                mnview.RemoveRewardForAnchor(finMsg.btcTxHash);
                mnview.EraseAnchorConfirmData(finMsg.btcTxHash);

                CAnchorConfirmMessage message(static_cast<CAnchorConfirmDataPlus &>(finMsg));
                for (auto && sig : finMsg.sigs) {
                    message.signature = sig;
                    disconnectedAnchorConfirms.push_back(message);
                }

                LogPrint(BCLog::ANCHORING, "%s: disconnected finalization tx: %s block: %d\n", __func__, tx.GetHash().GetHex(), pindex->nHeight);
            }
            else if (IsAnchorRewardTx(tx, metadata))
            {
                LogPrint(BCLog::ANCHORING, "%s: disconnecting finalization tx: %s block: %d\n", __func__, tx.GetHash().GetHex(), pindex->nHeight);
                CDataStream ss(metadata, SER_NETWORK, PROTOCOL_VERSION);
                CAnchorFinalizationMessage finMsg;
                ss >> finMsg;

                mnview.SetTeam(finMsg.currentTeam);

                if (pindex->nHeight >= Params().GetConsensus().AMKHeight) {
                    mnview.AddCommunityBalance(CommunityAccountType::AnchorReward, tx.GetValueOut()); // or just 'Set..'
                    LogPrint(BCLog::ANCHORING, "%s: post AMK logic, add community balance %d\n", __func__, tx.GetValueOut());
                }
                else { // pre-AMK logic:
                    assert(mnview.GetFoundationsDebt() >= tx.GetValueOut());
                    mnview.SetFoundationsDebt(mnview.GetFoundationsDebt() - tx.GetValueOut());
                }
                mnview.RemoveRewardForAnchor(finMsg.btcTxHash);
                mnview.EraseAnchorConfirmData(finMsg.btcTxHash);

                LogPrint(BCLog::ANCHORING, "%s: disconnected finalization tx: %s block: %d\n", __func__, tx.GetHash().GetHex(), pindex->nHeight);
            }
        }

        // Check that all outputs are available and match the outputs in the block itself
        // exactly.
        for (size_t o = 0; o < tx.vout.size(); o++) {
            if (!tx.vout[o].scriptPubKey.IsUnspendable()) {
                COutPoint out(hash, o);
                Coin coin;
                bool is_spent = view.SpendCoin(out, &coin);
                if (!is_spent || tx.vout[o] != coin.out || pindex->nHeight != coin.nHeight || is_coinbase != coin.fCoinBase) {
                    fClean = false; // transaction output mismatch
                }

                // Check for burn outputs
                if (tx.vout[o].scriptPubKey == Params().GetConsensus().burnAddress)
                {
                    eraseBurnEntries.push_back({Params().GetConsensus().burnAddress, static_cast<uint32_t>(pindex->nHeight), static_cast<uint32_t>(i)});
                }
            }
        }

        // restore inputs
        TBytes dummy;
        if (i > 0 && !IsAnchorRewardTx(tx, dummy) && !IsAnchorRewardTxPlus(tx, dummy) && !IsTokenSplitTx(tx, dummy)) { // not coinbases
            CTxUndo &txundo = blockUndo.vtxundo[i-1];
            if (txundo.vprevout.size() != tx.vin.size()) {
                error("DisconnectBlock(): transaction and undo data inconsistent");
                return DISCONNECT_FAILED;
            }
            for (unsigned int j = tx.vin.size(); j-- > 0;) {
                const COutPoint &out = tx.vin[j].prevout;
                int res = ApplyTxInUndo(std::move(txundo.vprevout[j]), view, out);
                if (res == DISCONNECT_FAILED) return DISCONNECT_FAILED;
                fClean = fClean && res != DISCONNECT_UNCLEAN;
            }
            // At this point, all of txundo.vprevout should have been moved out.
        }

        // process transactions revert for masternodes
        mnview.OnUndoTx(tx.GetHash(), (uint32_t) pindex->nHeight);
    }

    // one time downgrade to revert CInterestRateV2 structure
    if (pindex->nHeight == Params().GetConsensus().FortCanningHillHeight) {
        auto time = GetTimeMillis();
        LogPrintf("Interest rate reverting ...\n");
        mnview.RevertInterestRateToV1();
        LogPrint(BCLog::BENCH, "    - Interest rate reverting took: %dms\n", GetTimeMillis() - time);
    }

    // Remove burn balance transfers
    if (pindex->nHeight == Params().GetConsensus().EunosHeight)
    {
        // Make sure to initialize lastTxOut, otherwise it never finds the block and
        // ends up looping through uninitialized garbage value.
        uint32_t lastTxOut = 0;
        auto shouldContinueToNextAccountHistory = [&lastTxOut, block](AccountHistoryKey const & key, AccountHistoryValue const &) -> bool
        {
            if (key.owner != Params().GetConsensus().burnAddress) {
                return false;
            }

            if (key.blockHeight != static_cast<uint32_t>(Params().GetConsensus().EunosHeight)) {
                return false;
            }

            lastTxOut = key.txn;

            return false;
        };

        AccountHistoryKey startKey({Params().GetConsensus().burnAddress, static_cast<uint32_t>(Params().GetConsensus().EunosHeight), std::numeric_limits<uint32_t>::max()});
        pburnHistoryDB->ForEachAccountHistory(shouldContinueToNextAccountHistory,
                                              Params().GetConsensus().burnAddress,
                                              Params().GetConsensus().EunosHeight);

        for (uint32_t i = block.vtx.size(); i <= lastTxOut; ++i) {
            pburnHistoryDB->EraseAccountHistory({Params().GetConsensus().burnAddress, static_cast<uint32_t>(Params().GetConsensus().EunosHeight), i});
        }
    }

    // Erase any UTXO burns
    for (const auto& entries : eraseBurnEntries)
    {
        pburnHistoryDB->EraseAccountHistory(entries);
    }

    // move best block pointer to prevout block
    view.SetBestBlock(pindex->pprev->GetBlockHash());

    if (!fIsFakeNet) {
        mnview.DecrementMintedBy(*nodeId);
        if (pindex->nHeight >= Params().GetConsensus().EunosPayaHeight) {
            mnview.EraseSubNodesLastBlockTime(*nodeId, static_cast<uint32_t>(pindex->nHeight));
        } else {
            mnview.EraseMasternodeLastBlockTime(*nodeId, static_cast<uint32_t>(pindex->nHeight));
        }
    }
    mnview.SetLastHeight(pindex->pprev->nHeight);

    return fClean ? DISCONNECT_OK : DISCONNECT_UNCLEAN;
}

void static FlushBlockFile(bool fFinalize = false)
{
    LOCK(cs_LastBlockFile);

    FlatFilePos block_pos_old(nLastBlockFile, vinfoBlockFile[nLastBlockFile].nSize);
    FlatFilePos undo_pos_old(nLastBlockFile, vinfoBlockFile[nLastBlockFile].nUndoSize);

    bool status = true;
    status &= BlockFileSeq().Flush(block_pos_old, fFinalize);
    status &= UndoFileSeq().Flush(undo_pos_old, fFinalize);
    if (!status) {
        AbortNode("Flushing block file to disk failed. This is likely the result of an I/O error.");
    }
}

static bool FindUndoPos(CValidationState &state, int nFile, FlatFilePos &pos, unsigned int nAddSize);

static bool WriteUndoDataForBlock(const CBlockUndo& blockundo, CValidationState& state, CBlockIndex* pindex, const CChainParams& chainparams)
{
    // Write undo information to disk
    if (pindex->GetUndoPos().IsNull()) {
        FlatFilePos _pos;
        if (!FindUndoPos(state, pindex->nFile, _pos, ::GetSerializeSize(blockundo, CLIENT_VERSION) + 40))
            return error("ConnectBlock(): FindUndoPos failed");
        if (!UndoWriteToDisk(blockundo, _pos, pindex->pprev->GetBlockHash(), chainparams.MessageStart()))
            return AbortNode(state, "Failed to write undo data");

        // update nUndoPos in block index
        pindex->nUndoPos = _pos.nPos;
        pindex->nStatus |= BLOCK_HAVE_UNDO;
        setDirtyBlockIndex.insert(pindex);
    }

    return true;
}

static CCheckQueue<CScriptCheck> scriptcheckqueue(128);

void ThreadScriptCheck(int worker_num) {
    util::ThreadRename(strprintf("scriptch.%i", worker_num));
    scriptcheckqueue.Thread();
}

VersionBitsCache versionbitscache GUARDED_BY(cs_main);

int32_t ComputeBlockVersion(const CBlockIndex* pindexPrev, const Consensus::Params& params)
{
    LOCK(cs_main);
    int32_t nVersion = VERSIONBITS_TOP_BITS;

    for (int i = 0; i < (int)Consensus::MAX_VERSION_BITS_DEPLOYMENTS; i++) {
        ThresholdState state = VersionBitsState(pindexPrev, params, static_cast<Consensus::DeploymentPos>(i), versionbitscache);
        if (state == ThresholdState::LOCKED_IN || state == ThresholdState::STARTED) {
            nVersion |= VersionBitsMask(params, static_cast<Consensus::DeploymentPos>(i));
        }
    }

    return nVersion;
}

/**
 * Threshold condition checker that triggers when unknown versionbits are seen on the network.
 */
class WarningBitsConditionChecker : public AbstractThresholdConditionChecker
{
private:
    int bit;

public:
    explicit WarningBitsConditionChecker(int bitIn) : bit(bitIn) {}

    int64_t BeginTime(const Consensus::Params& params) const override { return 0; }
    int64_t EndTime(const Consensus::Params& params) const override { return std::numeric_limits<int64_t>::max(); }
    int Period(const Consensus::Params& params) const override { return params.nMinerConfirmationWindow; }
    int Threshold(const Consensus::Params& params) const override { return params.nRuleChangeActivationThreshold; }

    bool Condition(const CBlockIndex* pindex, const Consensus::Params& params) const override
    {
        return ((pindex->nVersion & VERSIONBITS_TOP_MASK) == VERSIONBITS_TOP_BITS) &&
               ((pindex->nVersion >> bit) & 1) != 0 &&
               ((ComputeBlockVersion(pindex->pprev, params) >> bit) & 1) == 0;
    }
};

static ThresholdConditionCache warningcache[VERSIONBITS_NUM_BITS] GUARDED_BY(cs_main);

// 0.13.0 was shipped with a segwit deployment defined for testnet, but not for
// mainnet. We no longer need to support disabling the segwit deployment
// except for testing purposes, due to limitations of the functional test
// environment. See test/functional/p2p-segwit.py.
static bool IsScriptWitnessEnabled(const Consensus::Params& params)
{
    return params.SegwitHeight != std::numeric_limits<int>::max();
}

static unsigned int GetBlockScriptFlags(const CBlockIndex* pindex, const Consensus::Params& consensusparams) EXCLUSIVE_LOCKS_REQUIRED(cs_main) {
    AssertLockHeld(cs_main);

    unsigned int flags = SCRIPT_VERIFY_NONE;

    // BIP16 didn't become active until Apr 1 2012 (on mainnet, and
    // retroactively applied to testnet)
    // However, only one historical block violated the P2SH rules (on both
    // mainnet and testnet), so for simplicity, always leave P2SH
    // on except for the one violating block.
    if (consensusparams.BIP16Exception.IsNull() || // no bip16 exception on this chain
        pindex->phashBlock == nullptr || // this is a new candidate block, eg from TestBlockValidity()
        *pindex->phashBlock != consensusparams.BIP16Exception) // this block isn't the historical exception
    {
        flags |= SCRIPT_VERIFY_P2SH;
    }

    // Enforce WITNESS rules whenever P2SH is in effect (and the segwit
    // deployment is defined).
    if (flags & SCRIPT_VERIFY_P2SH && IsScriptWitnessEnabled(consensusparams)) {
        flags |= SCRIPT_VERIFY_WITNESS;
    }

    // Start enforcing the DERSIG (BIP66) rule
    if (pindex->nHeight >= consensusparams.BIP66Height) {
        flags |= SCRIPT_VERIFY_DERSIG;
    }

    // Start enforcing CHECKLOCKTIMEVERIFY (BIP65) rule
    if (pindex->nHeight >= consensusparams.BIP65Height) {
        flags |= SCRIPT_VERIFY_CHECKLOCKTIMEVERIFY;
    }

    // Start enforcing BIP112 (CHECKSEQUENCEVERIFY)
    if (pindex->nHeight >= consensusparams.CSVHeight) {
        flags |= SCRIPT_VERIFY_CHECKSEQUENCEVERIFY;
    }

    // Start enforcing BIP147 NULLDUMMY (activated simultaneously with segwit)
    if (IsWitnessEnabled(pindex->pprev, consensusparams)) {
        flags |= SCRIPT_VERIFY_NULLDUMMY;
    }

    return flags;
}

Res ApplyGeneralCoinbaseTx(CCustomCSView & mnview, CTransaction const & tx, int height, CAmount nFees, const Consensus::Params& consensus)
{
    TAmounts const cbValues = tx.GetValuesOut();
    CAmount blockReward = GetBlockSubsidy(height, consensus);
    if (cbValues.size() != 1 || cbValues.begin()->first != DCT_ID{0})
        return Res::ErrDbg("bad-cb-wrong-tokens", "coinbase should pay only Defi coins");


    if (height >= consensus.AMKHeight)
    {
        CAmount foundationReward{0};
        if (height >= consensus.EunosHeight)
        {
            foundationReward = CalculateCoinbaseReward(blockReward, consensus.dist.community);
        }
        else if (!consensus.foundationShareScript.empty() && consensus.foundationShareDFIP1)
        {
            foundationReward = blockReward * consensus.foundationShareDFIP1 / COIN;
        }

        if (foundationReward)
        {
            bool foundationsRewardfound = false;
            for (auto& txout : tx.vout)
            {
                if (txout.scriptPubKey == consensus.foundationShareScript)
                {
                    if (txout.nValue < foundationReward)
                    {
                        return Res::ErrDbg("bad-cb-foundation-reward", "coinbase doesn't pay proper foundation reward! (actual=%d vs expected=%d", txout.nValue, foundationReward);
                    }

                    foundationsRewardfound = true;
                    break;
                }
            }

            if (!foundationsRewardfound)
            {
                return Res::ErrDbg("bad-cb-foundation-reward", "coinbase doesn't pay foundation reward!");
            }
        }

        // count and subtract for non-UTXO community rewards
        CAmount nonUtxoTotal = 0;
        if (height >= consensus.EunosHeight)
        {
            CAmount subsidy;
            for (const auto& kv : consensus.newNonUTXOSubsidies)
            {
                subsidy = CalculateCoinbaseReward(blockReward, kv.second);

                Res res = Res::Ok();

                // Loan below FC and Options are unused and all go to Unallocated (burnt) pot.
                if ((height < consensus.FortCanningHeight && kv.first == CommunityAccountType::Loan) ||
                    kv.first == CommunityAccountType::Options)
                {
                    res = mnview.AddCommunityBalance(CommunityAccountType::Unallocated, subsidy);
                    if (res)
                        LogPrint(BCLog::ACCOUNTCHANGE, "AccountChange: txid=%s fund=%s change=%s\n", tx.GetHash().ToString(), GetCommunityAccountName(CommunityAccountType::Unallocated), (CBalances{{{{0}, subsidy}}}.ToString()));
                }
                else
                {
                    res = mnview.AddCommunityBalance(kv.first, subsidy);
                    if (res)
                        LogPrint(BCLog::ACCOUNTCHANGE, "AccountChange: txid=%s fund=%s change=%s\n", tx.GetHash().ToString(), GetCommunityAccountName(kv.first), (CBalances{{{{0}, subsidy}}}.ToString()));
                }

                if (!res.ok)
                {
                    return Res::ErrDbg("bad-cb-community-rewards", "Cannot take non-UTXO community share from coinbase");
                }

                nonUtxoTotal += subsidy;
            }
        }
        else
        {
            for (const auto& kv : consensus.nonUtxoBlockSubsidies) {
                CAmount subsidy = blockReward * kv.second / COIN;
                Res res = mnview.AddCommunityBalance(kv.first, subsidy);
                if (!res.ok) {
                    return Res::ErrDbg("bad-cb-community-rewards", "can't take non-UTXO community share from coinbase");
                } else {
                    LogPrint(BCLog::ACCOUNTCHANGE, "AccountChange: txid=%s fund=%s change=%s\n", tx.GetHash().ToString(), GetCommunityAccountName(kv.first), (CBalances{{{{0}, subsidy}}}.ToString()));
                }
                nonUtxoTotal += subsidy;
            }
        }

        blockReward -= nonUtxoTotal;
    }

    // pre-AMK logic, compatible after prev blockReward mod:
    if (cbValues.at(DCT_ID{0}) > blockReward + nFees)
        return Res::ErrDbg("bad-cb-amount", "coinbase pays too much (actual=%d vs limit=%d)", cbValues.at(DCT_ID{0}), blockReward + nFees);

    return Res::Ok();
}


void ReverseGeneralCoinbaseTx(CCustomCSView & mnview, int height)
{
    CAmount blockReward = GetBlockSubsidy(height, Params().GetConsensus());

    if (height >= Params().GetConsensus().AMKHeight)
    {
        if (height >= Params().GetConsensus().EunosHeight)
        {
            for (const auto& kv : Params().GetConsensus().newNonUTXOSubsidies)
            {
                CAmount subsidy = CalculateCoinbaseReward(blockReward, kv.second);

                // Remove Loan and Options balances from Unallocated
                if ((height < Params().GetConsensus().FortCanningHeight && kv.first == CommunityAccountType::Loan) ||
                    kv.first == CommunityAccountType::Options)
                {
                    mnview.SubCommunityBalance(CommunityAccountType::Unallocated, subsidy);
                }
                else
                {
                    mnview.SubCommunityBalance(kv.first, subsidy);
                }
            }
        }
        else
        {
            for (const auto& kv : Params().GetConsensus().nonUtxoBlockSubsidies)
            {
                CAmount subsidy = blockReward * kv.second / COIN;
                mnview.SubCommunityBalance(kv.first, subsidy);
            }
        }
    }
}



static int64_t nTimeCheck = 0;
static int64_t nTimeForks = 0;
static int64_t nTimeVerify = 0;
static int64_t nTimeConnect = 0;
static int64_t nTimeIndex = 0;
static int64_t nTimeCallbacks = 0;
static int64_t nTimeTotal = 0;
static int64_t nBlocksTotal = 0;

// Holds position for burn TXs appended to block in burn history
static std::vector<CTransactionRef>::size_type nPhantomBurnTx{0};
static uint32_t nPhantomAccTx{};

static std::map<CScript, CBalances> mapBurnAmounts;

static uint32_t GetNextBurnPosition() {
    return nPhantomBurnTx++;
}

uint32_t GetNextAccPosition() {
    return nPhantomAccTx--;
}

// Burn non-transaction amounts, that is burns that are not sent directly to the burn address
// in a account or UTXO transaction. When parsing TXs via ConnectBlock that result in a burn
// from an account in this way call the function below. This will add the burn to the map to
// be added to the burn index as a phantom TX appended to the end of the connecting block.
Res AddNonTxToBurnIndex(const CScript& from, const CBalances& amounts)
{
    return mapBurnAmounts[from].AddBalances(amounts.balances);
}

void CChainState::ProcessEunosEvents(const CBlockIndex* pindex, CCustomCSView& cache, const CChainParams& chainparams) {
    if (pindex->nHeight != chainparams.GetConsensus().EunosHeight) {
        return;
    }

    // Move funds from old burn address to new one
    CBalances burnAmounts;
    cache.ForEachBalance([&burnAmounts](CScript const & owner, CTokenAmount balance) {
        if (owner != Params().GetConsensus().retiredBurnAddress) {
            return false;
        }

        burnAmounts.Add({balance.nTokenId, balance.nValue});

        return true;
    }, BalanceKey{chainparams.GetConsensus().retiredBurnAddress, DCT_ID{}});

    AddNonTxToBurnIndex(chainparams.GetConsensus().retiredBurnAddress, burnAmounts);

    // Zero foundation balances
    for (const auto& script : chainparams.GetConsensus().accountDestruction)
    {
        CBalances zeroAmounts;
        cache.ForEachBalance([&zeroAmounts, script](CScript const & owner, CTokenAmount balance) {
            if (owner != script) {
                return false;
            }

            zeroAmounts.Add({balance.nTokenId, balance.nValue});

            return true;
        }, BalanceKey{script, DCT_ID{}});

        cache.SubBalances(script, zeroAmounts);
    }

    // Add any non-Tx burns to index as phantom Txs
    for (const auto& item : mapBurnAmounts)
    {
        for (const auto& subItem : item.second.balances)
        {
            // If amount cannot be deducted then burn skipped.
            auto result = cache.SubBalance(item.first, {subItem.first, subItem.second});
            if (result.ok)
            {
                cache.AddBalance(chainparams.GetConsensus().burnAddress, {subItem.first, subItem.second});

                // Add transfer as additional TX in block
                pburnHistoryDB->WriteAccountHistory({Params().GetConsensus().burnAddress, static_cast<uint32_t>(pindex->nHeight), GetNextBurnPosition()},
                                                    {uint256{}, static_cast<uint8_t>(CustomTxType::AccountToAccount), {{subItem.first, subItem.second}}});
            }
            else // Log burn failure
            {
                CTxDestination dest;
                ExtractDestination(item.first, dest);
                LogPrintf("Burn failed: %s Address: %s Token: %d Amount: %d\n", result.msg, EncodeDestination(dest), subItem.first.v, subItem.second);
            }
        }
    }

    mapBurnAmounts.clear();
}

template<typename GovVar>
static void UpdateDailyGovVariables(const std::map<CommunityAccountType, uint32_t>::const_iterator& incentivePair, CCustomCSView& cache, int nHeight) {
    if (incentivePair != Params().GetConsensus().newNonUTXOSubsidies.end())
    {
        CAmount subsidy = CalculateCoinbaseReward(GetBlockSubsidy(nHeight, Params().GetConsensus()), incentivePair->second);
        subsidy *= Params().GetConsensus().blocksPerDay();
        // Change daily LP reward if it has changed
        auto var = cache.GetVariable(GovVar::TypeName());
        if (var) {
            // Cast to avoid UniValue in GovVariable Export/ImportserliazedSplits.emplace(it.first.v, it.second);
            auto lpVar = dynamic_cast<GovVar*>(var.get());
            if (lpVar && lpVar->dailyReward != subsidy) {
                lpVar->dailyReward = subsidy;
                lpVar->Apply(cache, nHeight);
                cache.SetVariable(*lpVar);
            }
        }
    }
}

void CChainState::ProcessRewardEvents(const CBlockIndex* pindex, CCustomCSView& cache, const CChainParams& chainparams) {

    // Hard coded LP_DAILY_DFI_REWARD change
    if (pindex->nHeight >= chainparams.GetConsensus().EunosHeight)
    {
        const auto& incentivePair = chainparams.GetConsensus().newNonUTXOSubsidies.find(CommunityAccountType::IncentiveFunding);
        UpdateDailyGovVariables<LP_DAILY_DFI_REWARD>(incentivePair, cache, pindex->nHeight);
    }

    // Hard coded LP_DAILY_LOAN_TOKEN_REWARD change
    if (pindex->nHeight >= chainparams.GetConsensus().FortCanningHeight)
    {
        const auto& incentivePair = chainparams.GetConsensus().newNonUTXOSubsidies.find(CommunityAccountType::Loan);
        UpdateDailyGovVariables<LP_DAILY_LOAN_TOKEN_REWARD>(incentivePair, cache, pindex->nHeight);
    }

    // hardfork commissions update
    const auto distributed = cache.UpdatePoolRewards(
            [&](CScript const & owner, DCT_ID tokenID) {
                cache.CalculateOwnerRewards(owner, pindex->nHeight);
                return cache.GetBalance(owner, tokenID);
            },
            [&](CScript const & from, CScript const & to, CTokenAmount amount) {
                if (!from.empty()) {
                    auto res = cache.SubBalance(from, amount);
                    if (!res) {
                        LogPrintf("Custom pool rewards: can't subtract balance of %s: %s, height %ld\n", from.GetHex(), res.msg, pindex->nHeight);
                        return res;
                    }
                }
                if (!to.empty()) {
                    auto res = cache.AddBalance(to, amount);
                    if (!res) {
                        LogPrintf("Can't apply reward to %s: %s, %ld\n", to.GetHex(), res.msg, pindex->nHeight);
                        return res;
                    }
                    cache.UpdateBalancesHeight(to, pindex->nHeight + 1);
                }
                return Res::Ok();
            },
            pindex->nHeight
    );

    auto res = cache.SubCommunityBalance(CommunityAccountType::IncentiveFunding, distributed.first);
    if (!res.ok) {
        LogPrintf("Pool rewards: can't update community balance: %s. Block %ld (%s)\n", res.msg, pindex->nHeight, pindex->phashBlock->GetHex());
    } else {
        if (distributed.first != 0)
            LogPrint(BCLog::ACCOUNTCHANGE, "AccountChange: event=ProcessRewardEvents fund=%s change=%s\n", GetCommunityAccountName(CommunityAccountType::IncentiveFunding), (CBalances{{{{0}, -distributed.first}}}.ToString()));
    }

    if (pindex->nHeight >= chainparams.GetConsensus().FortCanningHeight) {
        res = cache.SubCommunityBalance(CommunityAccountType::Loan, distributed.second);
        if (!res.ok) {
            LogPrintf("Pool rewards: can't update community balance: %s. Block %ld (%s)\n", res.msg, pindex->nHeight, pindex->phashBlock->GetHex());
        } else {
            if (distributed.second != 0)
                LogPrint(BCLog::ACCOUNTCHANGE, "AccountChange: event=ProcessRewardEvents fund=%s change=%s\n", GetCommunityAccountName(CommunityAccountType::Loan), (CBalances{{{{0}, -distributed.second}}}.ToString()));
        }
    }
}

std::vector<CAuctionBatch> CollectAuctionBatches(const CCollateralLoans& collLoan, const TAmounts& collBalances, const TAmounts& loanBalances)
{
    constexpr const uint64_t batchThreshold = 10000 * COIN; // 10k USD
    auto totalCollateralsValue = collLoan.totalCollaterals;
    auto totalLoansValue = collLoan.totalLoans;

    auto maxCollateralsValue = totalCollateralsValue;
    auto maxLoansValue = totalLoansValue;
    auto maxCollBalances = collBalances;

    auto CreateAuctionBatch = [&maxCollBalances, &collBalances](CTokenAmount loanAmount, CAmount chunk) {
        CAuctionBatch batch{};
        batch.loanAmount = loanAmount;
        for (const auto& tAmount : collBalances) {
            auto& maxCollBalance = maxCollBalances[tAmount.first];
            auto collValue = std::min(MultiplyAmounts(tAmount.second, chunk), maxCollBalance);
            batch.collaterals.Add({tAmount.first, collValue});
            maxCollBalance -= collValue;
        }
        return batch;
    };

    std::vector<CAuctionBatch> batches;
    for (const auto& loan : collLoan.loans) {
        auto maxLoanAmount = loanBalances.at(loan.nTokenId);
        auto loanChunk = std::min(uint64_t(DivideAmounts(loan.nValue, totalLoansValue)), maxLoansValue);
        auto collateralChunkValue = std::min(uint64_t(MultiplyAmounts(loanChunk, totalCollateralsValue)), maxCollateralsValue);
        if (collateralChunkValue > batchThreshold) {
            auto chunk = DivideAmounts(batchThreshold, collateralChunkValue);
            auto loanAmount = MultiplyAmounts(maxLoanAmount, chunk);
            for (auto chunks = COIN; chunks > 0; chunks -= chunk) {
                chunk = std::min(chunk, chunks);
                loanAmount = std::min(loanAmount, maxLoanAmount);
                auto collateralChunk = MultiplyAmounts(chunk, loanChunk);
                batches.push_back(CreateAuctionBatch({loan.nTokenId, loanAmount}, collateralChunk));
                maxLoanAmount -= loanAmount;
            }
        } else {
            auto loanAmount = CTokenAmount{loan.nTokenId, maxLoanAmount};
            batches.push_back(CreateAuctionBatch(loanAmount, loanChunk));
        }
        maxLoansValue -= loan.nValue;
        maxCollateralsValue -= collateralChunkValue;
    }
    // return precision loss balanced
    for (auto& collateral : maxCollBalances) {
        auto it = batches.begin();
        auto lastValue = collateral.second;
        while (collateral.second > 0) {
            if (it == batches.end()) {
                it = batches.begin();
                if (lastValue == collateral.second) {
                    // we fail to update any batch
                    // extreme small collateral going to first batch
                    it->collaterals.Add({collateral.first, collateral.second});
                    break;
                }
                lastValue = collateral.second;
            }
            if (it->collaterals.balances.count(collateral.first) > 0) {
                it->collaterals.Add({collateral.first, 1});
                --collateral.second;
            }
            ++it;
        }
    }
    return batches;
}

bool ApplyGovVars(CCustomCSView& cache, const CBlockIndex& pindex, const std::map<std::string, std::string>& attrs){
    if (auto govVar = cache.GetVariable("ATTRIBUTES")) {
        if (auto var = dynamic_cast<ATTRIBUTES*>(govVar.get())) {
            var->time = pindex.nTime;

            UniValue obj(UniValue::VOBJ);
            for (const auto& [key, value] : attrs) {
                obj.pushKV(key, value);
            }

            if (var->Import(obj) && var->Validate(cache) && var->Apply(cache, pindex.nHeight) && cache.SetVariable(*var)) {
                return true;
            }
        }
    }

    return false;
}

bool StopOrInterruptConnect(const CBlockIndex *pIndex, CValidationState& state) {
    if (!fStopOrInterrupt)
        return false;

    const auto checkMatch = [](const CBlockIndex *index, const int height, const std::string& hash) {
        return height == index->nHeight || (!hash.empty() && hash == index->phashBlock->ToString());
    };

    // Stop is processed first. So, if a block has both stop and interrupt
    // stop will take priority.
    if (checkMatch(pIndex, fStopBlockHeight, fStopBlockHash) || checkMatch(pIndex, fInterruptBlockHeight, fInterruptBlockHash)) {
        if (pIndex->nHeight == fStopBlockHeight) {
            StartShutdown();
        }
        state.Invalid(
            ValidationInvalidReason::CONSENSUS,
            error("ConnectBlock(): user interrupt"),
            REJECT_INVALID,
            "user-interrupt-request");
        return true;
    }

    return false;
}

/** Apply the effects of this block (with given index) on the UTXO set represented by coins.
 *  Validity checks that depend on the UTXO set are also done; ConnectBlock()
 *  can fail if those validity checks fail (among other reasons). */
bool CChainState::ConnectBlock(const CBlock& block, CValidationState& state, CBlockIndex* pindex,
                  CCoinsViewCache& view, CCustomCSView& mnview, const CChainParams& chainparams, std::vector<uint256> & rewardedAnchors, bool fJustCheck)
{
    AssertLockHeld(cs_main);
    assert(pindex);
    assert(*pindex->phashBlock == block.GetHash());
    int64_t nTimeStart = GetTimeMicros();

    // Interrupt on hash or height requested. Invalidate the block.
    if (StopOrInterruptConnect(pindex, state))
        return false;

    // Reset phanton TX to block TX count
    nPhantomBurnTx = block.vtx.size();

    // Reset phantom TX to end of block TX count
    nPhantomAccTx = std::numeric_limits<uint32_t>::max();

    // Wipe burn map, we only want TXs added during ConnectBlock
    mapBurnAmounts.clear();

    // Check it again in case a previous version let a bad block in
    // NOTE: We don't currently (re-)invoke ContextualCheckBlock() or
    // ContextualCheckBlockHeader() here. This means that if we add a new
    // consensus rule that is enforced in one of those two functions, then we
    // may have let in a block that violates the rule prior to updating the
    // software, and we would NOT be enforcing the rule here. Fully solving
    // upgrade from one software version to the next after a consensus rule
    // change is potentially tricky and issue-specific (see RewindBlockIndex()
    // for one general approach that was used for BIP 141 deployment).
    // Also, currently the rule against blocks more than 2 hours in the future
    // is enforced in ContextualCheckBlockHeader(); we wouldn't want to
    // re-enforce that rule here (at least until we make it impossible for
    // GetAdjustedTime() to go backward).

    CheckContextState ctxState;

    if (!CheckBlock(block, state, chainparams.GetConsensus(), ctxState, !fJustCheck, pindex->nHeight, !fJustCheck)) {
        if (state.GetReason() == ValidationInvalidReason::BLOCK_MUTATED) {
            // We don't write down blocks to disk if they may have been
            // corrupted, so this should be impossible unless we're having hardware
            // problems.
            return AbortNode(state, "Corrupt block found indicating potential hardware failure; shutting down");
        }

        // Add sleep here to avoid hot looping over failed but not invalidated block.
        std::this_thread::sleep_for(std::chrono::milliseconds(100));
        return error("%s: Consensus::CheckBlock: %s", __func__, FormatStateMessage(state));
    }

    // verify that the view's current state corresponds to the previous block
    uint256 hashPrevBlock = pindex->pprev == nullptr ? uint256() : pindex->pprev->GetBlockHash();
    assert(hashPrevBlock == view.GetBestBlock());

    // verify that the mn view's current state corresponds to the previous block
    if (pindex->nHeight != 0) {
        if (mnview.GetLastHeight() != pindex->nHeight-1)
            return AbortNode(state, "Masternodes database is corrupted (height mismatch)! DB prev block = " + std::to_string(mnview.GetLastHeight()) +
                             ", current block = " + std::to_string(pindex->nHeight) + ". Please restart with -reindex to recover.");
    }

    // Special case for the genesis block
    if (block.GetHash() == chainparams.GetConsensus().hashGenesisBlock) {
        if (!fJustCheck) {
            view.SetBestBlock(pindex->GetBlockHash());
            pcustomcsview->CreateDFIToken();
            // init view|db with genesis here
            for (size_t i = 0; i < block.vtx.size(); ++i) {
                CHistoryWriters writers{paccountHistoryDB.get(), nullptr, nullptr};
                const auto res = ApplyCustomTx(mnview, view, *block.vtx[i], chainparams.GetConsensus(), pindex->nHeight, pindex->GetBlockTime(), i, &writers);
                if (!res.ok) {
                    return error("%s: Genesis block ApplyCustomTx failed. TX: %s Error: %s",
                                 __func__, block.vtx[i]->GetHash().ToString(), res.msg);
                }
                AddCoins(view, *block.vtx[i], 0);
            }
        }
        return true;
    }

    // one time upgrade to convert the old CInterestRate data structure
    // we don't neeed it in undos
    if (pindex->nHeight == chainparams.GetConsensus().FortCanningHillHeight) {
        auto time = GetTimeMillis();
        LogPrintf("Interest rate migration ...\n");
        mnview.MigrateInterestRateToV2(mnview,(uint32_t)pindex->nHeight);
        LogPrint(BCLog::BENCH, "    - Interest rate migration took: %dms\n", GetTimeMillis() - time);
    }

    CKeyID minterKey;
    std::optional<uint256> nodeId;
    std::optional<CMasternode> nodePtr;

    // We are forced not to check this due to the block wasn't signed yet if called by TestBlockValidity()
    if (!fJustCheck && !fIsFakeNet) {
        // Check only that mintedBlocks counter is correct (MN existence and activation was partially checked before in checkblock()->contextualcheckproofofstake(), but not in the case of fJustCheck)
        minterKey = pindex->minterKey();
        nodeId = mnview.GetMasternodeIdByOperator(minterKey);
        assert(nodeId);
        nodePtr = mnview.GetMasternode(*nodeId);
        assert(nodePtr);

        if (nodePtr->mintedBlocks + 1 != block.mintedBlocks)
        {
            return state.Invalid(ValidationInvalidReason::CONSENSUS, error("ConnectBlock(): masternode's %s mintedBlocks should be %d, got %d!",
                                                                           nodeId->ToString(), nodePtr->mintedBlocks + 1, block.mintedBlocks), REJECT_INVALID, "bad-minted-blocks");
        }
        uint256 stakeModifierPrevBlock = pindex->pprev == nullptr ? uint256() : pindex->pprev->stakeModifier;
        if (block.stakeModifier != pos::ComputeStakeModifier(stakeModifierPrevBlock, nodePtr->operatorAuthAddress)) {
            return state.Invalid(
                    ValidationInvalidReason::CONSENSUS,
                    error("ConnectBlock(): block's stake Modifier should be %d, got %d!",
                            block.stakeModifier.ToString(), pos::ComputeStakeModifier(stakeModifierPrevBlock, nodePtr->operatorAuthAddress).ToString()),
                    REJECT_INVALID,
                    "bad-minted-blocks");
        }
    }

    nBlocksTotal++;

    bool fScriptChecks = true;
    if (!hashAssumeValid.IsNull()) {
        // We've been configured with the hash of a block which has been externally verified to have a valid history.
        // A suitable default value is included with the software and updated from time to time.  Because validity
        //  relative to a piece of software is an objective fact these defaults can be easily reviewed.
        // This setting doesn't force the selection of any particular chain but makes validating some faster by
        //  effectively caching the result of part of the verification.
        BlockMap::const_iterator  it = m_blockman.m_block_index.find(hashAssumeValid);
        if (it != m_blockman.m_block_index.end()) {
            if (it->second->GetAncestor(pindex->nHeight) == pindex &&
                pindexBestHeader->GetAncestor(pindex->nHeight) == pindex &&
                pindexBestHeader->nChainWork >= nMinimumChainWork) {
                // This block is a member of the assumed verified chain and an ancestor of the best header.
                // The equivalent time check discourages hash power from extorting the network via DOS attack
                //  into accepting an invalid block through telling users they must manually set assumevalid.
                //  Requiring a software change or burying the invalid block, regardless of the setting, makes
                //  it hard to hide the implication of the demand.  This also avoids having release candidates
                //  that are hardly doing any signature verification at all in testing without having to
                //  artificially set the default assumed verified block further back.
                // The test against nMinimumChainWork prevents the skipping when denied access to any chain at
                //  least as good as the expected chain.
                fScriptChecks = (GetBlockProofEquivalentTime(*pindexBestHeader, *pindex, *pindexBestHeader, chainparams.GetConsensus()) <= 60 * 60 * 24 * 7 * 2);
            }
        }
    }

    int64_t nTime1 = GetTimeMicros(); nTimeCheck += nTime1 - nTimeStart;
    LogPrint(BCLog::BENCH, "    - Sanity checks: %.2fms [%.2fs (%.2fms/blk)]\n", MILLI * (nTime1 - nTimeStart), nTimeCheck * MICRO, nTimeCheck * MILLI / nBlocksTotal);

    // Do not allow blocks that contain transactions which 'overwrite' older transactions,
    // unless those are already completely spent.
    // If such overwrites are allowed, coinbases and transactions depending upon those
    // can be duplicated to remove the ability to spend the first instance -- even after
    // being sent to another address.
    // See BIP30 and http://r6.ca/blog/20120206T005236Z.html for more information.
    // This logic is not necessary for memory pool transactions, as AcceptToMemoryPool
    // already refuses previously-known transaction ids entirely.
    // This rule was originally applied to all blocks with a timestamp after March 15, 2012, 0:00 UTC.
    // Now that the whole chain is irreversibly beyond that time it is applied to all blocks except the
    // two in the chain that violate it. This prevents exploiting the issue against nodes during their
    // initial block download.
    bool fEnforceBIP30 = !((pindex->nHeight==91842 && pindex->GetBlockHash() == uint256S("0x00000000000a4d0a398161ffc163c503763b1f4360639393e0e4c8e300e0caec")) ||
                           (pindex->nHeight==91880 && pindex->GetBlockHash() == uint256S("0x00000000000743f190a18c5577a3c2d2a1f610ae9601ac046a38084ccb7cd721")));

    // Once BIP34 activated it was not possible to create new duplicate coinbases and thus other than starting
    // with the 2 existing duplicate coinbase pairs, not possible to create overwriting txs.  But by the
    // time BIP34 activated, in each of the existing pairs the duplicate coinbase had overwritten the first
    // before the first had been spent.  Since those coinbases are sufficiently buried it's no longer possible to create further
    // duplicate transactions descending from the known pairs either.
    // If we're on the known chain at height greater than where BIP34 activated, we can save the db accesses needed for the BIP30 check.

    // BIP34 requires that a block at height X (block X) has its coinbase
    // scriptSig start with a CScriptNum of X (indicated height X).  The above
    // logic of no longer requiring BIP30 once BIP34 activates is flawed in the
    // case that there is a block X before the BIP34 height of 227,931 which has
    // an indicated height Y where Y is greater than X.  The coinbase for block
    // X would also be a valid coinbase for block Y, which could be a BIP30
    // violation.  An exhaustive search of all mainnet coinbases before the
    // BIP34 height which have an indicated height greater than the block height
    // reveals many occurrences. The 3 lowest indicated heights found are
    // 209,921, 490,897, and 1,983,702 and thus coinbases for blocks at these 3
    // heights would be the first opportunity for BIP30 to be violated.

    // The search reveals a great many blocks which have an indicated height
    // greater than 1,983,702, so we simply remove the optimization to skip
    // BIP30 checking for blocks at height 1,983,702 or higher.  Before we reach
    // that block in another 25 years or so, we should take advantage of a
    // future consensus change to do a new and improved version of BIP34 that
    // will actually prevent ever creating any duplicate coinbases in the
    // future.
    static constexpr int BIP34_IMPLIES_BIP30_LIMIT = 1983702;

    // There is no potential to create a duplicate coinbase at block 209,921
    // because this is still before the BIP34 height and so explicit BIP30
    // checking is still active.

    // The final case is block 176,684 which has an indicated height of
    // 490,897. Unfortunately, this issue was not discovered until about 2 weeks
    // before block 490,897 so there was not much opportunity to address this
    // case other than to carefully analyze it and determine it would not be a
    // problem. Block 490,897 was, in fact, mined with a different coinbase than
    // block 176,684, but it is important to note that even if it hadn't been or
    // is remined on an alternate fork with a duplicate coinbase, we would still
    // not run into a BIP30 violation.  This is because the coinbase for 176,684
    // is spent in block 185,956 in transaction
    // d4f7fbbf92f4a3014a230b2dc70b8058d02eb36ac06b4a0736d9d60eaa9e8781.  This
    // spending transaction can't be duplicated because it also spends coinbase
    // 0328dd85c331237f18e781d692c92de57649529bd5edf1d01036daea32ffde29.  This
    // coinbase has an indicated height of over 4.2 billion, and wouldn't be
    // duplicatable until that height, and it's currently impossible to create a
    // chain that long. Nevertheless we may wish to consider a future soft fork
    // which retroactively prevents block 490,897 from creating a duplicate
    // coinbase. The two historical BIP30 violations often provide a confusing
    // edge case when manipulating the UTXO and it would be simpler not to have
    // another edge case to deal with.

    // testnet3 has no blocks before the BIP34 height with indicated heights
    // post BIP34 before approximately height 486,000,000 and presumably will
    // be reset before it reaches block 1,983,702 and starts doing unnecessary
    // BIP30 checking again.
    assert(pindex->pprev);
    CBlockIndex *pindexBIP34height = pindex->pprev->GetAncestor(chainparams.GetConsensus().BIP34Height);
    //Only continue to enforce if we're below BIP34 activation height or the block hash at that height doesn't correspond.
    fEnforceBIP30 = fEnforceBIP30 && (!pindexBIP34height || !(pindexBIP34height->GetBlockHash() == chainparams.GetConsensus().BIP34Hash));

    // TODO: Remove BIP30 checking from block height 1,983,702 on, once we have a
    // consensus change that ensures coinbases at those heights can not
    // duplicate earlier coinbases.
    if (fEnforceBIP30 || pindex->nHeight >= BIP34_IMPLIES_BIP30_LIMIT) {
        for (const auto& tx : block.vtx) {
            for (size_t o = 0; o < tx->vout.size(); o++) {
                if (view.HaveCoin(COutPoint(tx->GetHash(), o))) {
                    return state.Invalid(ValidationInvalidReason::CONSENSUS, error("ConnectBlock(): tried to overwrite transaction"), REJECT_INVALID, "bad-txns-BIP30");
                }
            }
        }
    }

    // Start enforcing BIP68 (sequence locks)
    int nLockTimeFlags = 0;
    if (pindex->nHeight >= chainparams.GetConsensus().CSVHeight) {
        nLockTimeFlags |= LOCKTIME_VERIFY_SEQUENCE;
    }

    // Get the script flags for this block
    unsigned int flags = GetBlockScriptFlags(pindex, chainparams.GetConsensus());

    int64_t nTime2 = GetTimeMicros(); nTimeForks += nTime2 - nTime1;
    LogPrint(BCLog::BENCH, "    - Fork checks: %.2fms [%.2fs (%.2fms/blk)]\n", MILLI * (nTime2 - nTime1), nTimeForks * MICRO, nTimeForks * MILLI / nBlocksTotal);

    CBlockUndo blockundo;

    CCheckQueueControl<CScriptCheck> control(fScriptChecks && nScriptCheckThreads ? &scriptcheckqueue : nullptr);

    std::vector<std::pair<AccountHistoryKey, AccountHistoryValue>> writeBurnEntries;
    std::vector<int> prevheights;
    CAmount nFees = 0;
    int nInputs = 0;
    int64_t nSigOpsCost = 0;
    // it's used for account changes by the block
    // to calculate their merkle root in isolation
    CCustomCSView accountsView(mnview);
    blockundo.vtxundo.reserve(block.vtx.size() - 1);
    std::vector<PrecomputedTransactionData> txdata;

    txdata.reserve(block.vtx.size()); // Required so that pointers to individual PrecomputedTransactionData don't get invalidated

    // Execute TXs
    for (unsigned int i = 0; i < block.vtx.size(); i++)
    {
        const CTransaction &tx = *(block.vtx[i]);
        nInputs += tx.vin.size();

        if (!tx.IsCoinBase())
        {
            CAmount txfee = 0;
            if (!Consensus::CheckTxInputs(tx, state, view, &accountsView, pindex->nHeight, txfee, chainparams)) {
                if (!IsBlockReason(state.GetReason())) {
                    // CheckTxInputs may return MISSING_INPUTS or
                    // PREMATURE_SPEND but we can't return that, as it's not
                    // defined for a block, so we reset the reason flag to
                    // CONSENSUS here.
                    state.Invalid(ValidationInvalidReason::CONSENSUS, false,
                            state.GetRejectCode(), state.GetRejectReason(), state.GetDebugMessage());
                }
                return error("%s: Consensus::CheckTxInputs: %s, %s", __func__, tx.GetHash().ToString(), FormatStateMessage(state));
            }
            nFees += txfee;
            if (!MoneyRange(nFees)) {
                return state.Invalid(ValidationInvalidReason::CONSENSUS, error("%s: accumulated fee in the block out of range.", __func__),
                                 REJECT_INVALID, "bad-txns-accumulated-fee-outofrange");
            }

            // Check that transaction is BIP68 final
            // BIP68 lock checks (as opposed to nLockTime checks) must
            // be in ConnectBlock because they require the UTXO set
            prevheights.resize(tx.vin.size());
            for (size_t j = 0; j < tx.vin.size(); j++) {
                prevheights[j] = view.AccessCoin(tx.vin[j].prevout).nHeight;
            }

            if (!SequenceLocks(tx, nLockTimeFlags, &prevheights, *pindex)) {
                return state.Invalid(ValidationInvalidReason::CONSENSUS, error("%s: contains a non-BIP68-final transaction", __func__),
                                 REJECT_INVALID, "bad-txns-nonfinal");
            }
        }

        // GetTransactionSigOpCost counts 3 types of sigops:
        // * legacy (always)
        // * p2sh (when P2SH enabled in flags and excludes coinbase)
        // * witness (when witness enabled in flags and excludes coinbase)
        nSigOpsCost += GetTransactionSigOpCost(tx, view, flags);
        if (nSigOpsCost > MAX_BLOCK_SIGOPS_COST)
            return state.Invalid(ValidationInvalidReason::CONSENSUS, error("ConnectBlock(): too many sigops"),
                             REJECT_INVALID, "bad-blk-sigops");

        txdata.emplace_back(tx);
        if (!tx.IsCoinBase())
        {
            std::vector<CScriptCheck> vChecks;
            bool fCacheResults = fJustCheck; /* Don't cache results if we're actually connecting blocks (still consult the cache, though) */
            if (!CheckInputs(tx, state, view, fScriptChecks, flags, fCacheResults, fCacheResults, txdata[i], nScriptCheckThreads ? &vChecks : nullptr)) {
                if (state.GetReason() == ValidationInvalidReason::TX_NOT_STANDARD) {
                    // CheckInputs may return NOT_STANDARD for extra flags we passed,
                    // but we can't return that, as it's not defined for a block, so
                    // we reset the reason flag to CONSENSUS here.
                    // In the event of a future soft-fork, we may need to
                    // consider whether rewriting to CONSENSUS or
                    // RECENT_CONSENSUS_CHANGE would be more appropriate.
                    state.Invalid(ValidationInvalidReason::CONSENSUS, false,
                              state.GetRejectCode(), state.GetRejectReason(), state.GetDebugMessage());
                }
                return error("ConnectBlock(): CheckInputs on %s failed with %s",
                    tx.GetHash().ToString(), FormatStateMessage(state));
            }

            CHistoryWriters writers{paccountHistoryDB.get(), pburnHistoryDB.get(), pvaultHistoryDB.get()};
            const auto res = ApplyCustomTx(accountsView, view, tx, chainparams.GetConsensus(), pindex->nHeight, pindex->GetBlockTime(), i, &writers);
            if (!res.ok && (res.code & CustomTxErrCodes::Fatal)) {
                if (pindex->nHeight >= chainparams.GetConsensus().EunosHeight) {
                    return state.Invalid(ValidationInvalidReason::CONSENSUS,
                                         error("ConnectBlock(): ApplyCustomTx on %s failed with %s",
                                               tx.GetHash().ToString(), res.msg), REJECT_CUSTOMTX, "bad-custom-tx");
                } else {
                    // we will never fail, but skip, unless transaction mints UTXOs
                    return error("ConnectBlock(): ApplyCustomTx on %s failed with %s",
                                tx.GetHash().ToString(), res.msg);
                }
            }
            // log
            if (!fJustCheck && !res.msg.empty()) {
                if (res.ok) {
                    LogPrintf("applied tx %s: %s\n", block.vtx[i]->GetHash().GetHex(), res.msg);
                } else {
                    LogPrintf("skipped tx %s: %s\n", block.vtx[i]->GetHash().GetHex(), res.msg);
                }
            }

            control.Add(vChecks);
        } else {
            std::vector<unsigned char> metadata;
            if (IsAnchorRewardTxPlus(tx, metadata)) {
                if (!fJustCheck) {
                    LogPrint(BCLog::ANCHORING, "%s: connecting finalization tx: %s block: %d\n", __func__, tx.GetHash().GetHex(), pindex->nHeight);
                }
                ResVal<uint256> res = ApplyAnchorRewardTxPlus(mnview, tx, pindex->nHeight, metadata, chainparams.GetConsensus());
                if (!res.ok) {
                    return state.Invalid(ValidationInvalidReason::CONSENSUS,
                                         error("ConnectBlock(): %s", res.msg),
                                         REJECT_INVALID, res.dbgMsg);
                }
                rewardedAnchors.push_back(*res.val);
                if (!fJustCheck) {
                    LogPrint(BCLog::ANCHORING, "%s: connected finalization tx: %s block: %d\n", __func__, tx.GetHash().GetHex(), pindex->nHeight);
                }
            } else if (IsAnchorRewardTx(tx, metadata)) {
                if (!fJustCheck) {
                    LogPrint(BCLog::ANCHORING, "%s: connecting finalization tx: %s block: %d\n", __func__, tx.GetHash().GetHex(), pindex->nHeight);
                }
                ResVal<uint256> res = ApplyAnchorRewardTx(mnview, tx, pindex->nHeight, pindex->pprev ? pindex->pprev->stakeModifier : uint256(), metadata, chainparams.GetConsensus());
                if (!res.ok) {
                    return state.Invalid(ValidationInvalidReason::CONSENSUS,
                                         error("ConnectBlock(): %s", res.msg),
                                         REJECT_INVALID, res.dbgMsg);
                }
                rewardedAnchors.push_back(*res.val);
                if (!fJustCheck) {
                    LogPrint(BCLog::ANCHORING, "%s: connected finalization tx: %s block: %d\n", __func__, tx.GetHash().GetHex(), pindex->nHeight);
                }
            }
        }

        // Search for burn outputs
        for (uint32_t j = 0; j < tx.vout.size(); ++j)
        {
            if (tx.vout[j].scriptPubKey == Params().GetConsensus().burnAddress)
            {
                writeBurnEntries.push_back({{Params().GetConsensus().burnAddress, static_cast<uint32_t>(pindex->nHeight), i},
                                            {block.vtx[i]->GetHash(), static_cast<uint8_t>(CustomTxType::None), {{DCT_ID{0}, tx.vout[j].nValue}}}});
            }
        }

        CTxUndo undoDummy;
        if (i > 0) {
            blockundo.vtxundo.push_back(CTxUndo());
        }
        UpdateCoins(tx, view, i == 0 ? undoDummy : blockundo.vtxundo.back(), pindex->nHeight);
    }

    int64_t nTime3 = GetTimeMicros(); nTimeConnect += nTime3 - nTime2;
    LogPrint(BCLog::BENCH, "      - Connect %u transactions: %.2fms (%.3fms/tx, %.3fms/txin) [%.2fs (%.2fms/blk)]\n", (unsigned)block.vtx.size(), MILLI * (nTime3 - nTime2), MILLI * (nTime3 - nTime2) / block.vtx.size(), nInputs <= 1 ? 0 : MILLI * (nTime3 - nTime2) / (nInputs-1), nTimeConnect * MICRO, nTimeConnect * MILLI / nBlocksTotal);

    // chek main coinbase
    Res res = ApplyGeneralCoinbaseTx(accountsView, *block.vtx[0], pindex->nHeight, nFees, chainparams.GetConsensus());
    if (!res.ok) {
        return state.Invalid(ValidationInvalidReason::CONSENSUS,
                             error("ConnectBlock(): %s", res.msg),
                             REJECT_INVALID, res.dbgMsg);
    }

    if (!control.Wait())
        return state.Invalid(ValidationInvalidReason::CONSENSUS, error("%s: CheckQueue failed", __func__), REJECT_INVALID, "block-validation-failed");

    int64_t nTime4 = GetTimeMicros(); nTimeVerify += nTime4 - nTime2;
    LogPrint(BCLog::BENCH, "    - Verify %u txins: %.2fms (%.3fms/txin) [%.2fs (%.2fms/blk)]\n", nInputs - 1, MILLI * (nTime4 - nTime2), nInputs <= 1 ? 0 : MILLI * (nTime4 - nTime2) / (nInputs-1), nTimeVerify * MICRO, nTimeVerify * MILLI / nBlocksTotal);

    // Reject block without token split coinbase TX outputs.
    const auto attributes = accountsView.GetAttributes();
    assert(attributes);

    CDataStructureV0 splitKey{AttributeTypes::Oracles, OracleIDs::Splits, static_cast<uint32_t>(pindex->nHeight)};
    const auto splits = attributes->GetValue(splitKey, OracleSplits{});

    const auto isSplitsBlock = splits.size() > 0;

    CreationTxs creationTxs;
    auto counter_n = 1;
    for (const auto& [id, multiplier] : splits) {
        LogPrintf("Preparing for token split (id=%d, mul=%d, n=%d/%d, height: %d)\n",
        id, multiplier, counter_n++, splits.size(), pindex->nHeight);
        uint256 tokenCreationTx{};
        std::vector<uint256> poolCreationTx;
        if (!GetCreationTransactions(block, id, multiplier, tokenCreationTx, poolCreationTx)) {
            return state.Invalid(ValidationInvalidReason::CONSENSUS, error("%s: coinbase missing split token creation TX", __func__), REJECT_INVALID, "bad-cb-token-split");
        }

        std::vector<DCT_ID> poolsToMigrate;
        accountsView.ForEachPoolPair([&, id = id](DCT_ID const & poolId, const CPoolPair& pool){
            if (pool.idTokenA.v == id || pool.idTokenB.v == id) {
                const auto tokenA = accountsView.GetToken(pool.idTokenA);
                const auto tokenB = accountsView.GetToken(pool.idTokenB);
                assert(tokenA);
                assert(tokenB);
                if ((tokenA->destructionHeight == -1 && tokenA->destructionTx == uint256{}) &&
                    (tokenB->destructionHeight == -1 && tokenB->destructionTx == uint256{})) {
                    poolsToMigrate.push_back(poolId);
                }
            }
            return true;
        });

        std::stringstream poolIdStr;
        for (size_t i{0}; i < poolsToMigrate.size(); i++) {
            if  (i != 0) poolIdStr << ", ";
            poolIdStr << poolsToMigrate[i].ToString();
        }

        LogPrintf("Pools to migrate for token %d: (count: %d, ids: %s)\n", id, poolsToMigrate.size(), poolIdStr.str());

        if (poolsToMigrate.size() != poolCreationTx.size()) {
            return state.Invalid(ValidationInvalidReason::CONSENSUS, error("%s: coinbase missing split pool creation TX", __func__), REJECT_INVALID, "bad-cb-pool-split");
        }

        std::vector<std::pair<DCT_ID, uint256>> poolPairs;
        poolPairs.reserve(poolsToMigrate.size());
        std::transform(poolsToMigrate.begin(), poolsToMigrate.end(),
            poolCreationTx.begin(), std::back_inserter(poolPairs),
            [](DCT_ID a, uint256 b) { return std::make_pair(a, b); });

        creationTxs.emplace(id, std::make_pair(tokenCreationTx, poolPairs));
    }

    if (fJustCheck)
        return accountsView.Flush(); // keeps compatibility

    // validates account changes as well
    if (pindex->nHeight >= chainparams.GetConsensus().EunosHeight
    && pindex->nHeight < chainparams.GetConsensus().EunosKampungHeight) {
        bool mutated;
        uint256 hashMerkleRoot2 = BlockMerkleRoot(block, &mutated);
        if (block.hashMerkleRoot != Hash2(hashMerkleRoot2, accountsView.MerkleRoot())) {
            return state.Invalid(ValidationInvalidReason::BLOCK_MUTATED, false, REJECT_INVALID, "bad-txnmrklroot", "hashMerkleRoot mismatch");
        }

        // Check for merkle tree malleability (CVE-2012-2459): repeating sequences
        // of transactions in a block without affecting the merkle root of a block,
        // while still invalidating it.
        if (mutated)
            return state.Invalid(ValidationInvalidReason::BLOCK_MUTATED, false, REJECT_INVALID, "bad-txns-duplicate", "duplicate transaction");
    }

    // account changes are validated
    accountsView.Flush();

    if (!WriteUndoDataForBlock(blockundo, state, pindex, chainparams))
        return false;

    if (!pindex->IsValid(BLOCK_VALID_SCRIPTS)) {
        pindex->RaiseValidity(BLOCK_VALID_SCRIPTS);
        setDirtyBlockIndex.insert(pindex);
    }

    assert(pindex->phashBlock);
    // add this block to the view's block chain
    view.SetBestBlock(pindex->GetBlockHash());

    { // old data pruning and other (some processing made for the whole block)
        // make all changes to the new cache/snapshot to make it possible to take a diff later:
        CCustomCSView cache(mnview);

        // calculate rewards to current block
        ProcessRewardEvents(pindex, cache, chainparams);

        // close expired orders, refund all expired DFC HTLCs at this block height
        ProcessICXEvents(pindex, cache, chainparams);

        // Remove `Finalized` and/or `LPS` flags _possibly_set_ by bytecoded (cheated) txs before bayfront fork
        if (pindex->nHeight == chainparams.GetConsensus().BayfrontHeight - 1) { // call at block _before_ fork
            cache.BayfrontFlagsCleanup();
        }

        // burn DFI on Eunos height
        ProcessEunosEvents(pindex, cache, chainparams);

        // set oracle prices
        ProcessOracleEvents(pindex, cache, chainparams);

        // loan scheme, collateral ratio, liquidations
        ProcessLoanEvents(pindex, cache, chainparams);

        // Must be before set gov by height to clear futures in case there's a disabling of loan token in v3+
        ProcessFutures(pindex, cache, chainparams);

        // update governance variables
        ProcessGovEvents(pindex, cache, chainparams);

        // Migrate loan and collateral tokens to Gov vars.
        ProcessTokenToGovVar(pindex, cache, chainparams);

        // Loan splits
        ProcessTokenSplits(block, pindex, cache, creationTxs, chainparams);

        // construct undo
        auto& flushable = cache.GetStorage();
        auto undo = CUndo::Construct(mnview.GetStorage(), flushable.GetRaw());
        // flush changes to underlying view
        cache.Flush();
        // write undo
        if (!undo.before.empty()) {
            mnview.SetUndo(UndoKey{static_cast<uint32_t>(pindex->nHeight), uint256() }, undo); // "zero hash"
        }
    }

    // Write any UTXO burns
    for (const auto& entries : writeBurnEntries)
    {
        pburnHistoryDB->WriteAccountHistory(entries.first, entries.second);
    }

    if (!fIsFakeNet) {
        mnview.IncrementMintedBy(*nodeId);

        // Store block staker height for use in coinage
        if (pindex->nHeight >= Params().GetConsensus().EunosPayaHeight) {
            mnview.SetSubNodesBlockTime(minterKey, static_cast<uint32_t>(pindex->nHeight), ctxState.subNode, pindex->GetBlockTime());
        } else if (pindex->nHeight >= Params().GetConsensus().DakotaCrescentHeight) {
            mnview.SetMasternodeLastBlockTime(minterKey, static_cast<uint32_t>(pindex->nHeight), pindex->GetBlockTime());
        }
    }
    mnview.SetLastHeight(pindex->nHeight);

    auto &checkpoints = chainparams.Checkpoints().mapCheckpoints;
    auto it = checkpoints.lower_bound(pindex->nHeight);
    if (it != checkpoints.begin()) {
        --it;
        bool pruneStarted = false;
        auto time = GetTimeMillis();
        CCustomCSView pruned(mnview);
        mnview.ForEachUndo([&](UndoKey const & key, CLazySerialize<CUndo>) {
            if (key.height >= static_cast<uint32_t>(it->first)) { // don't erase checkpoint height
                return false;
            }
            if (!pruneStarted) {
                pruneStarted = true;
                LogPrintf("Pruning undo data prior %d, it can take a while...\n", it->first);
            }
            return pruned.DelUndo(key).ok;
        });
        if (pruneStarted) {
            auto& map = pruned.GetStorage().GetRaw();
            compactBegin = map.begin()->first;
            compactEnd = map.rbegin()->first;
            pruned.Flush();
            LogPrintf("Pruning undo data finished.\n");
            LogPrint(BCLog::BENCH, "    - Pruning undo data takes: %dms\n", GetTimeMillis() - time);
        }
        // we can safety delete old interest keys
        if (it->first > chainparams.GetConsensus().FortCanningHillHeight) {
            CCustomCSView view(mnview);
            mnview.ForEachVaultInterest([&](const CVaultId& vaultId, DCT_ID tokenId, CInterestRate) {
                view.EraseBy<CLoanView::LoanInterestByVault>(std::make_pair(vaultId, tokenId));
                return true;
            });
            view.Flush();
        }
    }

    if (isSplitsBlock) {
        LogPrintf("Token split block validation time: %.2fms\n", MILLI * (GetTimeMicros() - nTime1));
    }

    int64_t nTime5 = GetTimeMicros(); nTimeIndex += nTime5 - nTime4;
    LogPrint(BCLog::BENCH, "    - Index writing: %.2fms [%.2fs (%.2fms/blk)]\n", MILLI * (nTime5 - nTime4), nTimeIndex * MICRO, nTimeIndex * MILLI / nBlocksTotal);

    int64_t nTime6 = GetTimeMicros(); nTimeCallbacks += nTime6 - nTime5;
    LogPrint(BCLog::BENCH, "    - Callbacks: %.2fms [%.2fs (%.2fms/blk)]\n", MILLI * (nTime6 - nTime5), nTimeCallbacks * MICRO, nTimeCallbacks * MILLI / nBlocksTotal);

    return true;
}

void CChainState::ProcessICXEvents(const CBlockIndex* pindex, CCustomCSView& cache, const CChainParams& chainparams) {
    if (pindex->nHeight < chainparams.GetConsensus().EunosHeight) {
        return;
    }

    bool isPreEunosPaya = pindex->nHeight < chainparams.GetConsensus().EunosPayaHeight;

    cache.ForEachICXOrderExpire([&](CICXOrderView::StatusKey const& key, uint8_t status) {
        if (static_cast<int>(key.first) != pindex->nHeight)
            return false;

        auto order = cache.GetICXOrderByCreationTx(key.second);
        if (!order)
            return true;

        if (order->orderType == CICXOrder::TYPE_INTERNAL) {
            CTokenAmount amount{order->idToken, order->amountToFill};
            CScript txidaddr(order->creationTx.begin(), order->creationTx.end());
            auto res = cache.SubBalance(txidaddr, amount);
            if (!res)
                LogPrintf("Can't subtract balance from order (%s) txidaddr: %s\n", order->creationTx.GetHex(), res.msg);
            else {
                cache.CalculateOwnerRewards(order->ownerAddress, pindex->nHeight);
                cache.AddBalance(order->ownerAddress, amount);
            }
        }

        cache.ICXCloseOrderTx(*order, status);

        return true;
    }, pindex->nHeight);

    cache.ForEachICXMakeOfferExpire([&](CICXOrderView::StatusKey const& key, uint8_t status) {
        if (static_cast<int>(key.first) != pindex->nHeight)
            return false;

        auto offer = cache.GetICXMakeOfferByCreationTx(key.second);
        if (!offer)
            return true;

        auto order = cache.GetICXOrderByCreationTx(offer->orderTx);
        if (!order)
            return true;

        CScript txidAddr(offer->creationTx.begin(), offer->creationTx.end());
        CTokenAmount takerFee{DCT_ID{0}, offer->takerFee};

        if ((order->orderType == CICXOrder::TYPE_INTERNAL && !cache.ExistedICXSubmitDFCHTLC(offer->creationTx, isPreEunosPaya)) ||
            (order->orderType == CICXOrder::TYPE_EXTERNAL && !cache.ExistedICXSubmitEXTHTLC(offer->creationTx, isPreEunosPaya))) {
            auto res = cache.SubBalance(txidAddr, takerFee);
            if (!res)
                LogPrintf("Can't subtract takerFee from offer (%s) txidAddr: %s\n", offer->creationTx.GetHex(), res.msg);
            else {
                cache.CalculateOwnerRewards(offer->ownerAddress, pindex->nHeight);
                cache.AddBalance(offer->ownerAddress, takerFee);
            }
        }

        cache.ICXCloseMakeOfferTx(*offer, status);

        return true;
    }, pindex->nHeight);

    cache.ForEachICXSubmitDFCHTLCExpire([&](CICXOrderView::StatusKey const& key, uint8_t status) {
        if (static_cast<int>(key.first) != pindex->nHeight)
            return false;

        auto dfchtlc = cache.GetICXSubmitDFCHTLCByCreationTx(key.second);
        if (!dfchtlc)
            return true;

        auto offer = cache.GetICXMakeOfferByCreationTx(dfchtlc->offerTx);
        if (!offer)
            return true;

        auto order = cache.GetICXOrderByCreationTx(offer->orderTx);
        if (!order)
            return true;

        bool refund = false;

        if (status == CICXSubmitDFCHTLC::STATUS_EXPIRED && order->orderType == CICXOrder::TYPE_INTERNAL) {
            if (!cache.ExistedICXSubmitEXTHTLC(dfchtlc->offerTx, isPreEunosPaya)) {
                CTokenAmount makerDeposit{DCT_ID{0}, offer->takerFee};
                cache.CalculateOwnerRewards(order->ownerAddress, pindex->nHeight);
                cache.AddBalance(order->ownerAddress, makerDeposit);
                refund = true;
            }
        } else if (status == CICXSubmitDFCHTLC::STATUS_REFUNDED)
            refund = true;

        if (refund) {
            CScript ownerAddress;
            if (order->orderType == CICXOrder::TYPE_INTERNAL)
                ownerAddress = CScript(order->creationTx.begin(), order->creationTx.end());
            else if (order->orderType == CICXOrder::TYPE_EXTERNAL)
                ownerAddress = offer->ownerAddress;

            CTokenAmount amount{order->idToken, dfchtlc->amount};
            CScript txidaddr = CScript(dfchtlc->creationTx.begin(), dfchtlc->creationTx.end());
            auto res = cache.SubBalance(txidaddr, amount);
            if (!res)
                LogPrintf("Can't subtract balance from dfc htlc (%s) txidaddr: %s\n", dfchtlc->creationTx.GetHex(), res.msg);
            else {
                cache.CalculateOwnerRewards(ownerAddress, pindex->nHeight);
                cache.AddBalance(ownerAddress, amount);
            }

            cache.ICXCloseDFCHTLC(*dfchtlc, status);
        }

        return true;
    }, pindex->nHeight);

    cache.ForEachICXSubmitEXTHTLCExpire([&](CICXOrderView::StatusKey const& key, uint8_t status) {
        if (static_cast<int>(key.first) != pindex->nHeight)
            return false;

        auto exthtlc = cache.GetICXSubmitEXTHTLCByCreationTx(key.second);
        if (!exthtlc)
            return true;

        auto offer = cache.GetICXMakeOfferByCreationTx(exthtlc->offerTx);
        if (!offer)
            return true;

        auto order = cache.GetICXOrderByCreationTx(offer->orderTx);
        if (!order)
            return true;

        if (status == CICXSubmitEXTHTLC::STATUS_EXPIRED && order->orderType == CICXOrder::TYPE_EXTERNAL) {
            if (!cache.ExistedICXSubmitDFCHTLC(exthtlc->offerTx, isPreEunosPaya)) {
                CTokenAmount makerDeposit{DCT_ID{0}, offer->takerFee};
                cache.CalculateOwnerRewards(order->ownerAddress, pindex->nHeight);
                cache.AddBalance(order->ownerAddress, makerDeposit);
                cache.ICXCloseEXTHTLC(*exthtlc, status);
            }
        }

        return true;
    },  pindex->nHeight);
}

void CChainState::ProcessLoanEvents(const CBlockIndex* pindex, CCustomCSView& cache, const CChainParams& chainparams)
{
    if (pindex->nHeight < chainparams.GetConsensus().FortCanningHeight) {
        return;
    }

    std::vector<CLoanSchemeMessage> loanUpdates;
    cache.ForEachDelayedLoanScheme([&pindex, &loanUpdates](const std::pair<std::string, uint64_t>& key, const CLoanSchemeMessage& loanScheme) {
        if (key.second == static_cast<uint64_t>(pindex->nHeight)) {
            loanUpdates.push_back(loanScheme);
        }
        return true;
    });

    for (const auto& loanScheme : loanUpdates) {
        // Make sure loan still exist, that it has not been destroyed in the mean time.
        if (cache.GetLoanScheme(loanScheme.identifier)) {
            cache.StoreLoanScheme(loanScheme);
        }
        cache.EraseDelayedLoanScheme(loanScheme.identifier, pindex->nHeight);
    }

    std::vector<std::string> loanDestruction;
    cache.ForEachDelayedDestroyScheme([&pindex, &loanDestruction](const std::string& key, const uint64_t& height) {
        if (height == static_cast<uint64_t>(pindex->nHeight)) {
            loanDestruction.push_back(key);
        }
        return true;
    });

    for (const auto& loanDestroy : loanDestruction) {
        cache.EraseLoanScheme(loanDestroy);
        cache.EraseDelayedDestroyScheme(loanDestroy);
    }

    if (!loanDestruction.empty()) {
        CCustomCSView viewCache(cache);
        auto defaultLoanScheme = cache.GetDefaultLoanScheme();
        cache.ForEachVault([&](const CVaultId& vaultId, CVaultData vault) {
            if (!cache.GetLoanScheme(vault.schemeId)) {
                vault.schemeId = *defaultLoanScheme;
                viewCache.UpdateVault(vaultId, vault);
            }
            return true;
        });
        viewCache.Flush();
    }

    if (pindex->nHeight % chainparams.GetConsensus().blocksCollateralizationRatioCalculation() == 0) {
        bool useNextPrice = false, requireLivePrice = true;
        LogPrint(BCLog::LOAN,"ProcessLoanEvents()->ForEachVaultCollateral():\n"); /* Continued */

        cache.ForEachVaultCollateral([&](const CVaultId& vaultId, const CBalances& collaterals) {
            auto collateral = cache.GetLoanCollaterals(vaultId, collaterals, pindex->nHeight, pindex->nTime, useNextPrice, requireLivePrice);
            if (!collateral) {
                return true;
            }

            auto vault = cache.GetVault(vaultId);
            assert(vault);
            auto scheme = cache.GetLoanScheme(vault->schemeId);
            assert(scheme);
            if (scheme->ratio <= collateral.val->ratio()) {
                // All good, within ratio, nothing more to do.
                return true;
            }

            // Time to liquidate vault.
            vault->isUnderLiquidation = true;
            cache.StoreVault(vaultId, *vault);
            auto loanTokens = cache.GetLoanTokens(vaultId);
            assert(loanTokens);

            // Get the interest rate for each loan token in the vault, find
            // the interest value and move it to the totals, removing it from the
            // vault, while also stopping the vault from accumulating interest
            // further. Note, however, it's added back so that it's accurate
            // for auction calculations.
            CBalances totalInterest;
            for (auto& loan : loanTokens->balances) {
                auto tokenId = loan.first;
                auto tokenValue = loan.second;
                auto rate = cache.GetInterestRate(vaultId, tokenId, pindex->nHeight);
                assert(rate);
                LogPrint(BCLog::LOAN,"\t\t"); /* Continued */
                auto subInterest = TotalInterest(*rate, pindex->nHeight);
                totalInterest.Add({tokenId, subInterest});

                // Remove the interests from the vault and the storage respectively
                cache.SubLoanToken(vaultId, {tokenId, tokenValue});
                LogPrint(BCLog::LOAN,"\t\t"); /* Continued */
                cache.EraseInterest(pindex->nHeight, vaultId, vault->schemeId, tokenId, tokenValue, subInterest);
                // Putting this back in now for auction calculations.
                loan.second += subInterest;
            }

            // Remove the collaterals out of the vault.
            // (Prep to get the auction batches instead)
            for (const auto& col : collaterals.balances) {
                auto tokenId = col.first;
                auto tokenValue = col.second;
                cache.SubVaultCollateral(vaultId, {tokenId, tokenValue});
            }

            auto batches = CollectAuctionBatches(*collateral.val, collaterals.balances, loanTokens->balances);

            // Now, let's add the remaining amounts and store the batch.
            for (auto i = 0u; i < batches.size(); i++) {
                auto& batch = batches[i];
                auto tokenId = batch.loanAmount.nTokenId;
                auto interest = totalInterest.balances[tokenId];
                if (interest > 0) {
                    auto balance = loanTokens->balances[tokenId];
                    auto interestPart = DivideAmounts(batch.loanAmount.nValue, balance);
                    batch.loanInterest = MultiplyAmounts(interestPart, interest);
                }
                cache.StoreAuctionBatch({vaultId, i}, batch);
            }

            // All done. Ready to save the overall auction.
            cache.StoreAuction(vaultId, CAuctionData{
                                            uint32_t(batches.size()),
                                            pindex->nHeight + chainparams.GetConsensus().blocksCollateralAuction(),
                                            cache.GetLoanLiquidationPenalty()
            });

            // Store state in vault DB
            if (pvaultHistoryDB) {
                pvaultHistoryDB->WriteVaultState(cache, *pindex, vaultId, collateral.val->ratio());
            }

            return true;
        });
    }

    CHistoryWriters writers{nullptr, pburnHistoryDB.get(), pvaultHistoryDB.get()};
    CAccountsHistoryWriter view(cache, pindex->nHeight, ~0u, {}, uint8_t(CustomTxType::AuctionBid), &writers);

    view.ForEachVaultAuction([&](const CVaultId& vaultId, const CAuctionData& data) {
        if (data.liquidationHeight != uint32_t(pindex->nHeight)) {
            return false;
        }
        auto vault = view.GetVault(vaultId);
        assert(vault);

        for (uint32_t i = 0; i < data.batchCount; i++) {
            auto batch = view.GetAuctionBatch({vaultId, i});
            assert(batch);

            if (auto bid = view.GetAuctionBid({vaultId, i})) {
                auto bidOwner = bid->first;
                auto bidTokenAmount = bid->second;

                auto penaltyAmount = MultiplyAmounts(batch->loanAmount.nValue, COIN + data.liquidationPenalty);
                if (bidTokenAmount.nValue < penaltyAmount) {
                    LogPrintf("WARNING: bidTokenAmount.nValue(%d) < penaltyAmount(%d)\n",
                        bidTokenAmount.nValue, penaltyAmount);
                }
                // penaltyAmount includes interest, batch as well, so we should put interest back
                // in result we have 5% penalty + interest via DEX to DFI and burn
                auto amountToBurn = penaltyAmount - batch->loanAmount.nValue + batch->loanInterest;
                if (amountToBurn > 0) {
                    CScript tmpAddress(vaultId.begin(), vaultId.end());
                    view.AddBalance(tmpAddress, {bidTokenAmount.nTokenId, amountToBurn});
                    SwapToDFIorDUSD(view, bidTokenAmount.nTokenId, amountToBurn, tmpAddress,
                        chainparams.GetConsensus().burnAddress, pindex->nHeight);
                }

                view.CalculateOwnerRewards(bidOwner, pindex->nHeight);

                for (const auto& col : batch->collaterals.balances) {
                    auto tokenId = col.first;
                    auto tokenAmount = col.second;
                    view.AddBalance(bidOwner, {tokenId, tokenAmount});
                }

                auto amountToFill = bidTokenAmount.nValue - penaltyAmount;
                if (amountToFill > 0) {
                    // return the rest as collateral to vault via DEX to DFI
                    CScript tmpAddress(vaultId.begin(), vaultId.end());
                    view.AddBalance(tmpAddress, {bidTokenAmount.nTokenId, amountToFill});

                    SwapToDFIorDUSD(view, bidTokenAmount.nTokenId, amountToFill, tmpAddress, tmpAddress, pindex->nHeight);
                    auto amount = view.GetBalance(tmpAddress, DCT_ID{0});
                    view.SubBalance(tmpAddress, amount);
                    view.AddVaultCollateral(vaultId, amount);
                }

                auto res = view.SubMintedTokens(batch->loanAmount.nTokenId, batch->loanAmount.nValue - batch->loanInterest);
                if (!res) {
                    LogPrintf("AuctionBid: SubMintedTokens failed: %s\n", res.msg);
                }

                if (paccountHistoryDB) {
                    AuctionHistoryKey key{data.liquidationHeight, bidOwner, vaultId, i};
                    AuctionHistoryValue value{bidTokenAmount, batch->collaterals.balances};
                    paccountHistoryDB->WriteAuctionHistory(key, value);
                }

            } else {
                // we should return loan including interest
                view.AddLoanToken(vaultId, batch->loanAmount);
                view.StoreInterest(pindex->nHeight, vaultId, vault->schemeId, batch->loanAmount.nTokenId, batch->loanAmount.nValue);
                for (const auto& col : batch->collaterals.balances) {
                    auto tokenId = col.first;
                    auto tokenAmount = col.second;
                    view.AddVaultCollateral(vaultId, {tokenId, tokenAmount});
                }
            }
        }

        vault->isUnderLiquidation = false;
        view.StoreVault(vaultId, *vault);
        view.EraseAuction(vaultId, pindex->nHeight);

        // Store state in vault DB
        if (pvaultHistoryDB) {
            pvaultHistoryDB->WriteVaultState(view, *pindex, vaultId);
        }

        return true;
    }, pindex->nHeight);

    view.Flush();
    pburnHistoryDB->Flush();
    if (paccountHistoryDB) {
        paccountHistoryDB->Flush();
    }
}

void CChainState::ProcessFutures(const CBlockIndex* pindex, CCustomCSView& cache, const CChainParams& chainparams)
{
    if (pindex->nHeight < chainparams.GetConsensus().FortCanningRoadHeight) {
        return;
    }

    auto attributes = cache.GetAttributes();
    if (!attributes) {
        return;
    }

    CDataStructureV0 activeKey{AttributeTypes::Param, ParamIDs::DFIP2203, DFIPKeys::Active};
    const auto active = attributes->GetValue(activeKey, false);
    if (!active) {
        return;
    }

    CDataStructureV0 blockKey{AttributeTypes::Param, ParamIDs::DFIP2203, DFIPKeys::BlockPeriod};
    CDataStructureV0 rewardKey{AttributeTypes::Param, ParamIDs::DFIP2203, DFIPKeys::RewardPct};
    if (!attributes->CheckKey(blockKey) || !attributes->CheckKey(rewardKey)) {
        return;
    }

    const auto blockPeriod = attributes->GetValue(blockKey, CAmount{});
    if (pindex->nHeight % blockPeriod != 0) {
        return;
    }

    auto time = GetTimeMillis();
    LogPrintf("Future swap settlement in progress.. (height: %d)\n", pindex->nHeight);

    const auto rewardPct = attributes->GetValue(rewardKey, CAmount{});
    const auto discount{COIN - rewardPct};
    const auto premium{COIN + rewardPct};

    std::map<DCT_ID, CFuturesPrice> futuresPrices;
    CDataStructureV0 tokenKey{AttributeTypes::Token, 0, TokenKeys::DFIP2203Enabled};

    std::vector<std::pair<DCT_ID, CLoanView::CLoanSetLoanTokenImpl>> loanTokens;

    cache.ForEachLoanToken([&](const DCT_ID& id, const CLoanView::CLoanSetLoanTokenImpl& loanToken) {
        tokenKey.typeId = id.v;
        const auto enabled = attributes->GetValue(tokenKey, true);
        if (!enabled) {
            return true;
        }

        loanTokens.emplace_back(id, loanToken);

        return true;
    });

    if (loanTokens.empty()) {
        attributes->ForEach([&](const CDataStructureV0& attr, const CAttributeValue&) {
            if (attr.type != AttributeTypes::Token) {
                return false;
            }

            tokenKey.typeId = attr.typeId;
            const auto enabled = attributes->GetValue(tokenKey, true);
            if (!enabled) {
                return true;
            }

            if (attr.key == TokenKeys::LoanMintingEnabled) {
                auto tokenId = DCT_ID{attr.typeId};
                if (auto loanToken = cache.GetLoanTokenFromAttributes(tokenId)) {
                    loanTokens.emplace_back(tokenId, *loanToken);
                }
            }

            return true;
        }, CDataStructureV0{AttributeTypes::Token});
    }

    for (const auto& [id, loanToken] : loanTokens) {

        const auto useNextPrice{false}, requireLivePrice{true};
        const auto discountPrice = cache.GetAmountInCurrency(discount, loanToken.fixedIntervalPriceId, useNextPrice, requireLivePrice);
        const auto premiumPrice = cache.GetAmountInCurrency(premium, loanToken.fixedIntervalPriceId, useNextPrice, requireLivePrice);
        if (!discountPrice || !premiumPrice) {
            continue;
        }

        futuresPrices.emplace(id, CFuturesPrice{*discountPrice, *premiumPrice});
    }

    CDataStructureV0 burnKey{AttributeTypes::Live, ParamIDs::Economy, EconomyKeys::DFIP2203Burned};
    CDataStructureV0 mintedKey{AttributeTypes::Live, ParamIDs::Economy, EconomyKeys::DFIP2203Minted};

    auto burned = attributes->GetValue(burnKey, CBalances{});
    auto minted = attributes->GetValue(mintedKey, CBalances{});

    std::map<CFuturesUserKey, CFuturesUserValue> unpaidContracts;
    std::set<CFuturesUserKey> deletionPending;

    auto dUsdToTokenSwapsCounter = 0;
    auto tokenTodUsdSwapsCounter = 0;

    cache.ForEachFuturesUserValues([&](const CFuturesUserKey& key, const CFuturesUserValue& futuresValues){

        CHistoryWriters writers{paccountHistoryDB.get(), nullptr, nullptr};
        CAccountsHistoryWriter view(cache, pindex->nHeight, GetNextAccPosition(), {}, uint8_t(CustomTxType::FutureSwapExecution), &writers);

        deletionPending.insert(key);

        const auto source = view.GetLoanTokenByID(futuresValues.source.nTokenId);
        assert(source);

        if (source->symbol == "DUSD") {
            const DCT_ID destId{futuresValues.destination};
            const auto destToken = view.GetLoanTokenByID(destId);
            assert(destToken);
            try {
                const auto& premiumPrice = futuresPrices.at(destId).premium;
                if (premiumPrice > 0) {
                    const auto total = DivideAmounts(futuresValues.source.nValue, premiumPrice);
                    view.AddMintedTokens(destId, total);
                    CTokenAmount destination{destId, total};
                    view.AddBalance(key.owner, destination);
                    burned.Add(futuresValues.source);
                    minted.Add(destination);
                    dUsdToTokenSwapsCounter++;
                    LogPrint(BCLog::FUTURESWAP, "ProcessFutures(): Owner %s source %s destination %s\n",
                        key.owner.GetHex(), futuresValues.source.ToString(), destination.ToString());
                }
            } catch (const std::out_of_range&) {
                unpaidContracts.emplace(key, futuresValues);
            }

        } else {
            const auto tokenDUSD = view.GetToken("DUSD");
            assert(tokenDUSD);

            try {
                const auto& discountPrice = futuresPrices.at(futuresValues.source.nTokenId).discount;
                const auto total = MultiplyAmounts(futuresValues.source.nValue, discountPrice);
                view.AddMintedTokens(tokenDUSD->first, total);
                CTokenAmount destination{tokenDUSD->first, total};
                view.AddBalance(key.owner, destination);
                burned.Add(futuresValues.source);
                minted.Add(destination);
                tokenTodUsdSwapsCounter++;
                LogPrint(BCLog::FUTURESWAP, "ProcessFutures(): Payment Owner %s source %s destination %s\n",
                    key.owner.GetHex(), futuresValues.source.ToString(), destination.ToString());
            } catch (const std::out_of_range&) {
                unpaidContracts.emplace(key, futuresValues);
            }
        }

        view.Flush();

        return true;
    }, {static_cast<uint32_t>(pindex->nHeight), {}, std::numeric_limits<uint32_t>::max()});

    const auto contractAddressValue = GetFutureSwapContractAddress();
    assert(contractAddressValue);

    CDataStructureV0 liveKey{AttributeTypes::Live, ParamIDs::Economy, EconomyKeys::DFIP2203Current};

    auto balances = attributes->GetValue(liveKey, CBalances{});

    auto failedContractsCounter = unpaidContracts.size();

    // Refund unpaid contracts
    for (const auto& [key, value] : unpaidContracts) {

        CHistoryWriters subWriters{paccountHistoryDB.get(), nullptr, nullptr};
        CAccountsHistoryWriter subView(cache, pindex->nHeight, GetNextAccPosition(), {}, uint8_t(CustomTxType::FutureSwapRefund), &subWriters);
        subView.SubBalance(*contractAddressValue, value.source);
        subView.Flush();

        CHistoryWriters addWriters{paccountHistoryDB.get(), nullptr, nullptr};
        CAccountsHistoryWriter addView(cache, pindex->nHeight, GetNextAccPosition(), {}, uint8_t(CustomTxType::FutureSwapRefund), &addWriters);
        addView.AddBalance(key.owner, value.source);
        addView.Flush();

        LogPrint(BCLog::FUTURESWAP, "ProcessFutures(): Refund Owner %s source %s destination %s\n",
                 key.owner.GetHex(), value.source.ToString(), value.source.ToString());
        balances.Sub(value.source);
    }

    for (const auto& key : deletionPending) {
        cache.EraseFuturesUserValues(key);
    }

    attributes->SetValue(burnKey, std::move(burned));
    attributes->SetValue(mintedKey, std::move(minted));

    if (!unpaidContracts.empty()) {
        attributes->SetValue(liveKey, std::move(balances));
    }

    LogPrintf("Future swap settlement completed: (%d DUSD->Token swaps," /* Continued */
    " %d Token->DUSD swaps, %d refunds (height: %d, time: %dms)\n",
    dUsdToTokenSwapsCounter, tokenTodUsdSwapsCounter, failedContractsCounter,
    pindex->nHeight, GetTimeMillis() - time);

    cache.SetVariable(*attributes);
}

void CChainState::ProcessOracleEvents(const CBlockIndex* pindex, CCustomCSView& cache, const CChainParams& chainparams){
    if (pindex->nHeight < chainparams.GetConsensus().FortCanningHeight) {
        return;
    }
    auto blockInterval = cache.GetIntervalBlock();
    if (pindex->nHeight % blockInterval != 0) {
        return;
    }
    cache.ForEachFixedIntervalPrice([&](const CTokenCurrencyPair&, CFixedIntervalPrice fixedIntervalPrice){
        // Ensure that we update active and next regardless of state of things
        // And SetFixedIntervalPrice on each evaluation of this block.

        // As long as nextPrice exists, move the buffers.
        // If nextPrice doesn't exist, active price is retained.
        // nextPrice starts off as empty. Will be replaced by the next
        // aggregate, as long as there's a new price available.
        // If there is no price, nextPrice will remain empty.
        // This guarantees that the last price will continue to exists,
        // while the overall validity check still fails.

        // Furthermore, the time stamp is always indicative of the
        // last price time.
        auto nextPrice = fixedIntervalPrice.priceRecord[1];
        if (nextPrice > 0) {
            fixedIntervalPrice.priceRecord[0] = fixedIntervalPrice.priceRecord[1];
        }
        // keep timestamp updated
        fixedIntervalPrice.timestamp = pindex->nTime;
        // Use -1 to indicate empty price
        fixedIntervalPrice.priceRecord[1] = -1;
        auto aggregatePrice = GetAggregatePrice(cache,
                                                fixedIntervalPrice.priceFeedId.first,
                                                fixedIntervalPrice.priceFeedId.second,
                                                pindex->nTime);
        if (aggregatePrice) {
            fixedIntervalPrice.priceRecord[1] = aggregatePrice;
        } else {
            LogPrint(BCLog::ORACLE,"ProcessOracleEvents(): No aggregate price available: %s\n", aggregatePrice.msg);
        }
        auto res = cache.SetFixedIntervalPrice(fixedIntervalPrice);
        if (!res) {
            LogPrintf("Error: SetFixedIntervalPrice failed: %s\n", res.msg);
        }
        return true;
    });
}

void CChainState::ProcessGovEvents(const CBlockIndex* pindex, CCustomCSView& cache, const CChainParams& chainparams) {
    if (pindex->nHeight < chainparams.GetConsensus().FortCanningHeight) {
        return;
    }

    // Apply any pending GovVariable changes. Will come into effect on the next block.
    auto storedGovVars = cache.GetStoredVariables(pindex->nHeight);
    for (const auto& var : storedGovVars) {
        if (var) {
            CCustomCSView govCache(cache);
            // Add to existing ATTRIBUTES instead of overwriting.
            if (var->GetName() == "ATTRIBUTES") {
                auto govVar = cache.GetAttributes();
                govVar->time = pindex->GetBlockTime();
                if (govVar->Import(var->Export()) && govVar->Validate(govCache) && govVar->Apply(govCache, pindex->nHeight) && govCache.SetVariable(*govVar)) {
                    govCache.Flush();
                }
            } else if (var->Validate(govCache) && var->Apply(govCache, pindex->nHeight) && govCache.SetVariable(*var)) {
                govCache.Flush();
            }
        }
    }
    cache.EraseStoredVariables(static_cast<uint32_t>(pindex->nHeight));
}

void CChainState::ProcessTokenToGovVar(const CBlockIndex* pindex, CCustomCSView& cache, const CChainParams& chainparams) {

    // Migrate at +1 height so that GetLastHeight() in Gov var
    // Validate() has a height equal to the GW fork.
    if (pindex->nHeight != chainparams.GetConsensus().FortCanningCrunchHeight + 1) {
        return;
    }

    auto time = GetTimeMillis();
    LogPrintf("Token attributes migration in progress.. (height: %d)\n", pindex->nHeight);

    std::map<DCT_ID, CLoanSetLoanToken> loanTokens;
    std::vector<CLoanSetCollateralTokenImplementation> collateralTokens;

    cache.ForEachLoanToken([&](const DCT_ID& key, const CLoanSetLoanToken& loanToken) {
        loanTokens[key] = loanToken;
        return true;
    });

    cache.ForEachLoanCollateralToken([&](const CollateralTokenKey& key, const uint256& collTokenTx) {
        auto collToken = cache.GetLoanCollateralToken(collTokenTx);
        if (collToken) {
            collateralTokens.push_back(*collToken);
        }
        return true;
    });

    // Apply fixed_interval_price_id first
    std::map<std::string, std::string> attrsFirst;
    std::map<std::string, std::string> attrsSecond;

    int loanCount = 0, collateralCount = 0;

    try {
        for (const auto& [id, token] : loanTokens) {
            std::string prefix = KeyBuilder(ATTRIBUTES::displayVersions().at(VersionTypes::v0), ATTRIBUTES::displayTypes().at(AttributeTypes::Token),id.v);
            attrsFirst[KeyBuilder(prefix, ATTRIBUTES::displayKeys().at(AttributeTypes::Token).at(TokenKeys::FixedIntervalPriceId))] = token.fixedIntervalPriceId.first + '/' + token.fixedIntervalPriceId.second;
            attrsSecond[KeyBuilder(prefix, ATTRIBUTES::displayKeys().at(AttributeTypes::Token).at(TokenKeys::LoanMintingEnabled))] = token.mintable ? "true" : "false";
            attrsSecond[KeyBuilder(prefix, ATTRIBUTES::displayKeys().at(AttributeTypes::Token).at(TokenKeys::LoanMintingInterest))] = KeyBuilder(ValueFromAmount(token.interest).get_real());
            ++loanCount;
        }

        for (const auto& token : collateralTokens) {
            std::string prefix = KeyBuilder(ATTRIBUTES::displayVersions().at(VersionTypes::v0), ATTRIBUTES::displayTypes().at(AttributeTypes::Token), token.idToken.v);
            attrsFirst[KeyBuilder(prefix, ATTRIBUTES::displayKeys().at(AttributeTypes::Token).at(TokenKeys::FixedIntervalPriceId))] = token.fixedIntervalPriceId.first + '/' + token.fixedIntervalPriceId.second;
            attrsSecond[KeyBuilder(prefix, ATTRIBUTES::displayKeys().at(AttributeTypes::Token).at(TokenKeys::LoanCollateralEnabled))] = "true";
            attrsSecond[KeyBuilder(prefix, ATTRIBUTES::displayKeys().at(AttributeTypes::Token).at(TokenKeys::LoanCollateralFactor))] = KeyBuilder(ValueFromAmount(token.factor).get_real());
            ++collateralCount;
        }

        CCustomCSView govCache(cache);
        if (ApplyGovVars(govCache, *pindex, attrsFirst) && ApplyGovVars(govCache, *pindex, attrsSecond)) {
            govCache.Flush();

            // Erase old tokens afterwards to avoid invalid state during transition
            for (const auto& item : loanTokens) {
                cache.EraseLoanToken(item.first);
            }

            for (const auto& token : collateralTokens) {
                cache.EraseLoanCollateralToken(token);
            }
        }

        LogPrintf("Token attributes migration complete: " /* Continued */
                  "(%d loan tokens, %d collateral tokens, height: %d, time: %dms)\n",
                  loanCount, collateralCount, pindex->nHeight, GetTimeMillis() - time);

    } catch(std::out_of_range&) {
        LogPrintf("Non-existant map entry referenced in loan/collateral token to Gov var migration\n");
    }
}

static Res GetTokenSuffix(const CCustomCSView& view, const ATTRIBUTES& attributes, const uint32_t id, std::string& newSuffix) {
    CDataStructureV0 ascendantKey{AttributeTypes::Token, id, TokenKeys::Ascendant};
    if (attributes.CheckKey(ascendantKey)) {
        const auto& [previousID, str] = attributes.GetValue(ascendantKey, AscendantValue{std::numeric_limits<uint32_t>::max(), ""});
        auto previousToken = view.GetToken(DCT_ID{previousID});
        if (!previousToken) {
            return Res::Err("Previous token %d not found\n", id);
        }
        const auto found = previousToken->symbol.find(newSuffix);
        if (found == std::string::npos) {
            return Res::Err("Previous token name not valid: %s\n", previousToken->symbol);
        }

        const auto versionNumber  = previousToken->symbol.substr(found + newSuffix.size());
        uint32_t previousVersion{};
        try {
            previousVersion = std::stoi(versionNumber);
        } catch (...) {
            return Res::Err("Previous token name not valid.");
        }

        newSuffix += std::to_string(++previousVersion);
    } else {
        newSuffix += '1';
    }

    return Res::Ok();
}

template<typename GovVar>
static Res UpdateLiquiditySplits(CCustomCSView& view, const DCT_ID oldPoolId, const DCT_ID newPoolId, const uint32_t height) {
    if (auto var = view.GetVariable(GovVar::TypeName())) {
        if (auto lpVar = std::dynamic_pointer_cast<GovVar>(var)) {
            if (lpVar->splits.count(oldPoolId) > 0) {
                const auto value = lpVar->splits[oldPoolId];
                lpVar->splits.erase(oldPoolId);
                lpVar->splits[newPoolId] = value;
                lpVar->Apply(view, height);
                view.SetVariable(*lpVar);
            }
        }
    } else {
        return Res::Err("Failed to get %s", LP_SPLITS::TypeName());
    }

    return Res::Ok();
}

template<typename T>
static inline T CalculateNewAmount(const int multiplier, const T amount) {
    return multiplier < 0 ? amount / std::abs(multiplier) : amount * multiplier;
}

size_t RewardConsolidationWorkersCount() {
    const size_t workersMax = GetNumCores() - 1;
    return workersMax > 2 ? workersMax : 3;
}

// Note: Be careful with lambda captures and default args. GCC 11.2.0, appears the if the captures are
// unused in the function directly, but inside the lambda, it completely disassociates them from the fn
// possibly when the lambda is lifted up and with default args, ends up inling the default arg
// completely. TODO: verify with smaller test case.
// But scenario: If `interruptOnShutdown` is set as default arg to false, it will never be set true
// on the below as it's inlined by gcc 11.2.0 on Ubuntu 22.04 incorrectly. Behavior is correct
// in lower versions of gcc or across clang.
void ConsolidateRewards(CCustomCSView &view, int height,
        const std::vector<std::pair<CScript, CAmount>> &items, bool interruptOnShutdown, int numWorkers) {
    int nWorkers = numWorkers < 1 ? RewardConsolidationWorkersCount() : numWorkers;
    auto rewardsTime = GetTimeMicros();
    boost::asio::thread_pool workerPool(nWorkers);
    boost::asio::thread_pool mergeWorker(1);
    std::atomic<uint64_t> tasksCompleted{0};
    std::atomic<uint64_t> reportedTs{0};

    for (auto& [owner, amount] : items) {
        // See https://github.com/DeFiCh/ain/pull/1291
        // https://github.com/DeFiCh/ain/pull/1291#issuecomment-1137638060
        // Technically not fully synchronized, but avoid races
        // due to the segregated areas of operation.
        boost::asio::post(workerPool, [&, &account = owner]() {
            if (interruptOnShutdown && ShutdownRequested()) return;
            auto tempView = std::make_unique<CCustomCSView>(view);
            tempView->CalculateOwnerRewards(account, height);

            boost::asio::post(mergeWorker, [&, tempView = std::move(tempView)]() {
                if (interruptOnShutdown && ShutdownRequested()) return;
                tempView->Flush();

                // This entire block is already serialized with single merge worker.
                // So, relaxed ordering is more than sufficient - don't even need
                // atomics really.
                auto itemsCompleted = tasksCompleted.fetch_add(1,
                    std::memory_order::memory_order_relaxed);
                const auto logTimeIntervalMillis = 3 * 1000;
                if (GetTimeMillis() - reportedTs > logTimeIntervalMillis) {
                    LogPrintf("Reward consolidation: %.2f%% completed (%d/%d)\n",
                        (itemsCompleted * 1.f / items.size()) * 100.0,
                        itemsCompleted, items.size());
                    reportedTs.store(GetTimeMillis(),
                        std::memory_order::memory_order_relaxed);
                }
            });
        });
    }
    workerPool.join();
    mergeWorker.join();

    auto itemsCompleted = tasksCompleted.load();
    LogPrintf("Reward consolidation: 100%% completed (%d/%d, time: %dms)\n",
        itemsCompleted, itemsCompleted, MILLI * (GetTimeMicros() - rewardsTime));
}

static Res PoolSplits(CCustomCSView& view, CAmount& totalBalance, ATTRIBUTES& attributes, const DCT_ID oldTokenId, const DCT_ID newTokenId,
                      const CBlockIndex* pindex, const CreationTxs& creationTxs, const int32_t multiplier) {

    LogPrintf("Pool migration in progress.. (token %d -> %d, height: %d)\n",
            oldTokenId.v, newTokenId.v, pindex->nHeight);

    try {
        assert(creationTxs.count(oldTokenId.v));
        for (const auto& [oldPoolId, creationTx] : creationTxs.at(oldTokenId.v).second) {
            auto loopTime = GetTimeMillis();
            auto oldPoolToken = view.GetToken(oldPoolId);
            if (!oldPoolToken) {
                throw std::runtime_error(strprintf("Failed to get related pool token: %d", oldPoolId.v));
            }

            CTokenImplementation newPoolToken{*oldPoolToken};
            newPoolToken.creationHeight = pindex->nHeight;
            newPoolToken.creationTx = creationTx;
            newPoolToken.minted = 0;

            size_t suffixCount{1};
            view.ForEachPoolPair([&](DCT_ID const & poolId, const CPoolPair& pool){
                const auto tokenA = view.GetToken(pool.idTokenA);
                const auto tokenB = view.GetToken(pool.idTokenB);
                assert(tokenA);
                assert(tokenB);
                if ((tokenA->destructionHeight != -1 && tokenA->destructionTx != uint256{}) ||
                    (tokenB->destructionHeight != -1 && tokenB->destructionTx != uint256{})) {
                    const auto poolToken = view.GetToken(poolId);
                    assert(poolToken);
                    if (poolToken->symbol.find(oldPoolToken->symbol + "/v") != std::string::npos) {
                        ++suffixCount;
                    }
                }
                return true;
            });

            oldPoolToken->symbol += "/v" + std::to_string(suffixCount);
            oldPoolToken->flags |= static_cast<uint8_t>(CToken::TokenFlags::Tradeable);
            oldPoolToken->destructionHeight = pindex->nHeight;
            oldPoolToken->destructionTx = pindex->GetBlockHash();

            auto res = view.UpdateToken(*oldPoolToken, true, true);
            if (!res) {
                throw std::runtime_error(res.msg);
            }

            auto resVal = view.CreateToken(newPoolToken);
            if (!resVal) {
                throw std::runtime_error(resVal.msg);
            }

            const DCT_ID newPoolId{resVal.val->v};

            auto oldPoolPair = view.GetPoolPair(oldPoolId);
            if (!oldPoolPair) {
                throw std::runtime_error(strprintf("Failed to get related pool: %d", oldPoolId.v));
            }

            LogPrintf("Pool migration: Old pair (id: %d, token a: %d, b: %d, reserve a: %d, b: %d, liquidity: %d)\n",
                oldPoolId.v, oldPoolPair->idTokenA.v, oldPoolPair->idTokenB.v,
                oldPoolPair->reserveA, oldPoolPair->reserveB, oldPoolPair->totalLiquidity);

            CPoolPair newPoolPair{*oldPoolPair};
            if (oldPoolPair->idTokenA == oldTokenId) {
                newPoolPair.idTokenA = newTokenId;
            } else {
                newPoolPair.idTokenB = newTokenId;
            }
            newPoolPair.creationTx = newPoolToken.creationTx;
            newPoolPair.creationHeight = pindex->nHeight;
            newPoolPair.reserveA = 0;
            newPoolPair.reserveB = 0;
            newPoolPair.totalLiquidity = 0;

            res = view.SetPoolPair(newPoolId, pindex->nHeight, newPoolPair);
            if (!res) {
                throw std::runtime_error(strprintf("SetPoolPair on new pool pair: %s", res.msg));
            }

            std::vector<std::pair<CScript, CAmount>> balancesToMigrate;
            uint64_t totalAccounts = 0;
            view.ForEachBalance([&, oldPoolId = oldPoolId](CScript const& owner, CTokenAmount balance) {
                if (oldPoolId.v == balance.nTokenId.v && balance.nValue > 0) {
                    balancesToMigrate.emplace_back(owner, balance.nValue);
                }
                totalAccounts++;
                return true;
            });

            auto nWorkers = RewardConsolidationWorkersCount();
            LogPrintf("Pool migration: Consolidating rewards (count: %d, total: %d, concurrency: %d)..\n",
                balancesToMigrate.size(), totalAccounts, nWorkers);

            // Largest first to make sure we are over MINIMUM_LIQUIDITY on first call to AddLiquidity
            std::sort(balancesToMigrate.begin(), balancesToMigrate.end(),
                [](const std::pair<CScript, CAmount>&a, const std::pair<CScript, CAmount>& b){
                return a.second > b.second;
            });

            ConsolidateRewards(view, pindex->nHeight, balancesToMigrate, false, nWorkers);

            // Special case. No liquidity providers in a previously used pool.
            if (balancesToMigrate.empty() && oldPoolPair->totalLiquidity == CPoolPair::MINIMUM_LIQUIDITY) {
                balancesToMigrate.emplace_back(Params().GetConsensus().burnAddress, CAmount{CPoolPair::MINIMUM_LIQUIDITY});
            }

            for (auto& [owner, amount] : balancesToMigrate) {
                if (owner != Params().GetConsensus().burnAddress) {
                    CHistoryWriters subWriters{view.GetAccountHistoryStore(), nullptr, nullptr};
                    CAccountsHistoryWriter subView(view, pindex->nHeight, GetNextAccPosition(), {}, uint8_t(CustomTxType::TokenSplit), &subWriters);

                    res = subView.SubBalance(owner, CTokenAmount{oldPoolId, amount});
                    if (!res.ok) {
                        throw std::runtime_error(strprintf("SubBalance failed: %s", res.msg));
                    }
                    subView.Flush();
                }

                if (oldPoolPair->totalLiquidity < CPoolPair::MINIMUM_LIQUIDITY) {
                    throw std::runtime_error("totalLiquidity less than minimum.");
                }

                // First deposit to the pool has MINIMUM_LIQUIDITY removed and does not
                // belong to anyone. Give this to the last person leaving the pool.
                if (oldPoolPair->totalLiquidity - amount == CPoolPair::MINIMUM_LIQUIDITY) {
                    amount += CPoolPair::MINIMUM_LIQUIDITY;
                }

                CAmount resAmountA = (arith_uint256(amount) * oldPoolPair->reserveA / oldPoolPair->totalLiquidity).GetLow64();
                CAmount resAmountB = (arith_uint256(amount) * oldPoolPair->reserveB / oldPoolPair->totalLiquidity).GetLow64();
                oldPoolPair->reserveA -= resAmountA;
                oldPoolPair->reserveB -= resAmountB;
                oldPoolPair->totalLiquidity -= amount;

                CAmount amountA{0}, amountB{0};
                if (oldPoolPair->idTokenA == oldTokenId) {
                    amountA = CalculateNewAmount(multiplier, resAmountA);
                    totalBalance += amountA;
                    amountB = resAmountB;
                } else {
                    amountA = resAmountA;
                    amountB = CalculateNewAmount(multiplier, resAmountB);
                    totalBalance += amountB;
                }

                CHistoryWriters addWriters{view.GetAccountHistoryStore(), nullptr, nullptr};
                CAccountsHistoryWriter addView(view, pindex->nHeight, GetNextAccPosition(), {}, uint8_t(CustomTxType::TokenSplit), &addWriters);

                auto refundBalances = [&, owner = owner]() {
                    addView.AddBalance(owner, {newPoolPair.idTokenA, amountA});
                    addView.AddBalance(owner, {newPoolPair.idTokenB, amountB});
                    addView.Flush();
                };

                if (amountA <= 0 || amountB <= 0 || owner == Params().GetConsensus().burnAddress) {
                    refundBalances();
                    continue;
                }

                CAmount liquidity{0};
                if (newPoolPair.totalLiquidity == 0) {
                    liquidity = (arith_uint256(amountA) * amountB).sqrt().GetLow64();
                    liquidity -= CPoolPair::MINIMUM_LIQUIDITY;
                    newPoolPair.totalLiquidity = CPoolPair::MINIMUM_LIQUIDITY;
                } else {
                    CAmount liqA = (arith_uint256(amountA) * newPoolPair.totalLiquidity / newPoolPair.reserveA).GetLow64();
                    CAmount liqB = (arith_uint256(amountB) * newPoolPair.totalLiquidity / newPoolPair.reserveB).GetLow64();
                    liquidity = std::min(liqA, liqB);

                    if (liquidity == 0) {
                        refundBalances();
                        continue;
                    }
                }

                auto resTotal = SafeAdd(newPoolPair.totalLiquidity, liquidity);
                if (!resTotal) {
                    refundBalances();
                    continue;
                }
                newPoolPair.totalLiquidity = resTotal;

                auto resA = SafeAdd(newPoolPair.reserveA, amountA);
                auto resB = SafeAdd(newPoolPair.reserveB, amountB);
                if (resA && resB) {
                    newPoolPair.reserveA = resA;
                    newPoolPair.reserveB = resB;
                } else {
                    refundBalances();
                    continue;
                }

                res = addView.AddBalance(owner, {newPoolId, liquidity});
                if (!res) {
                    addView.Discard();
                    refundBalances();
                    continue;
                }
                addView.Flush();

                auto oldPoolLogStr = CTokenAmount{oldPoolId, amount}.ToString();
                auto newPoolLogStr = CTokenAmount{newPoolId, liquidity}.ToString();
                LogPrint(BCLog::TOKENSPLIT, "TokenSplit: LP (%s: %s => %s)\n",
                    ScriptToString(owner), oldPoolLogStr, newPoolLogStr);

                view.SetShare(newPoolId, owner, pindex->nHeight);
            }

            DCT_ID maxToken{std::numeric_limits<uint32_t>::max()};
            if (oldPoolPair->idTokenA == oldTokenId) {
                view.EraseDexFeePct(oldPoolPair->idTokenA, maxToken);
                view.EraseDexFeePct(maxToken, oldPoolPair->idTokenA);
            } else {
                view.EraseDexFeePct(oldPoolPair->idTokenB, maxToken);
                view.EraseDexFeePct(maxToken, oldPoolPair->idTokenB);
            }

            view.EraseDexFeePct(oldPoolId, oldPoolPair->idTokenA);
            view.EraseDexFeePct(oldPoolId, oldPoolPair->idTokenB);

            if (oldPoolPair->totalLiquidity != 0) {
                throw std::runtime_error(strprintf("totalLiquidity should be zero. Remainder: %d", oldPoolPair->totalLiquidity));
            }

            LogPrintf("Pool migration: New pair (id: %d, token a: %d, b: %d, reserve a: %d, b: %d, liquidity: %d)\n",
                newPoolId.v,
                newPoolPair.idTokenA.v, newPoolPair.idTokenB.v,
                newPoolPair.reserveA, newPoolPair.reserveB, newPoolPair.totalLiquidity);

            res = view.SetPoolPair(newPoolId, pindex->nHeight, newPoolPair);
            if (!res) {
                throw std::runtime_error(strprintf("SetPoolPair on new pool pair: %s", res.msg));
            }

            res = view.SetPoolPair(oldPoolId, pindex->nHeight, *oldPoolPair);
            if (!res) {
                throw std::runtime_error(strprintf("SetPoolPair on old pool pair: %s", res.msg));
            }

            res = view.UpdatePoolPair(oldPoolId, pindex->nHeight, false, -1, CScript{}, CBalances{});
            if (!res) {
                throw std::runtime_error(strprintf("UpdatePoolPair on old pool pair: %s", res.msg));
            }

            std::vector<CDataStructureV0> eraseKeys;
            for (const auto& [key, value] : attributes.GetAttributesMap()) {
                if (const auto v0Key = std::get_if<CDataStructureV0>(&key); v0Key->type == AttributeTypes::Poolpairs && v0Key->typeId == oldPoolId.v) {
                    CDataStructureV0 newKey{AttributeTypes::Poolpairs, newPoolId.v, v0Key->key, v0Key->keyId};
                    attributes.SetValue(newKey, value);
                    eraseKeys.push_back(*v0Key);
                }
            }

            for (const auto& key : eraseKeys) {
                attributes.EraseKey(key);
            }

            res = UpdateLiquiditySplits<LP_SPLITS>(view, oldPoolId, newPoolId, pindex->nHeight);
            if (!res) {
                throw std::runtime_error(res.msg);
            }

            res = UpdateLiquiditySplits<LP_LOAN_TOKEN_SPLITS>(view, oldPoolId, newPoolId, pindex->nHeight);
            if (!res) {
                throw std::runtime_error(res.msg);
            }
            LogPrintf("Pool migration complete: (%d -> %d, height: %d, time: %dms)\n",
                  oldPoolId.v, newPoolId.v, pindex->nHeight, GetTimeMillis() - loopTime);
        }

    } catch (const std::runtime_error& e) {
        return Res::Err(e.what());
    }
    return Res::Ok();
}

static Res VaultSplits(CCustomCSView& view, ATTRIBUTES& attributes, const DCT_ID oldTokenId, const DCT_ID newTokenId, const int height, const int multiplier) {
    auto time = GetTimeMillis();
    LogPrintf("Vaults rebalance in progress.. (token %d -> %d, height: %d)\n",
              oldTokenId.v, newTokenId.v, height);

    std::vector<std::pair<CVaultId, CAmount>> loanTokenAmounts;
    view.ForEachLoanTokenAmount([&](const CVaultId& vaultId,  const CBalances& balances){
        for (const auto& [tokenId, amount] : balances.balances) {
            if (tokenId == oldTokenId) {
                loanTokenAmounts.emplace_back(vaultId, amount);
            }
        }
        return true;
    });

    for (auto& [vaultId, amount] : loanTokenAmounts) {
        const auto res = view.SubLoanToken(vaultId, {oldTokenId, amount});
        if (!res) {
            return res;
        }
    }

    CVaultId failedVault;
    std::vector<std::tuple<CVaultId, CInterestRateV2, std::string>> loanInterestRates;
    view.ForEachVaultInterestV2([&](const CVaultId& vaultId, DCT_ID tokenId, const CInterestRateV2& rate) {
        if (tokenId == oldTokenId) {
            const auto vaultData = view.GetVault(vaultId);
            if (!vaultData) {
                failedVault = vaultId;
                return false;
            }
            loanInterestRates.emplace_back(vaultId, rate, vaultData->schemeId);
        }
        return true;
    });

    if (failedVault != CVaultId{}) {
        return Res::Err("Failed to get vault data for: %s", failedVault.ToString());
    }

    attributes.EraseKey(CDataStructureV0{AttributeTypes::Locks, ParamIDs::TokenID, oldTokenId.v});
    attributes.SetValue(CDataStructureV0{AttributeTypes::Locks, ParamIDs::TokenID, newTokenId.v}, true);

    auto res = attributes.Apply(view, height);
    if (!res) {
        return res;
    }
    view.SetVariable(attributes);

    for (const auto& [vaultId, amount] : loanTokenAmounts) {
        auto newAmount = CalculateNewAmount(multiplier, amount);

        auto oldTokenAmount = CTokenAmount{oldTokenId, amount};
        auto newTokenAmount = CTokenAmount{newTokenId, newAmount};

        LogPrint(BCLog::TOKENSPLIT, "TokenSplit: V Loan (%s: %s => %s)\n",
            vaultId.ToString(), oldTokenAmount.ToString(), newTokenAmount.ToString());

        res = view.AddLoanToken(vaultId, newTokenAmount);
        if (!res) {
            return res;
        }

        if (view.GetVaultHistoryStore()) {
            if (const auto vault = view.GetVault(vaultId)) {
                VaultHistoryKey subKey{static_cast<uint32_t>(height), vaultId, GetNextAccPosition(), vault->ownerAddress};
                VaultHistoryValue subValue{uint256{}, static_cast<uint8_t>(CustomTxType::TokenSplit), {{oldTokenId, -amount}}};
                view.GetVaultHistoryStore()->WriteVaultHistory(subKey, subValue);

                VaultHistoryKey addKey{static_cast<uint32_t>(height), vaultId, GetNextAccPosition(), vault->ownerAddress};
                VaultHistoryValue addValue{uint256{}, static_cast<uint8_t>(CustomTxType::TokenSplit), {{newTokenId, newAmount}}};
                view.GetVaultHistoryStore()->WriteVaultHistory(addKey, addValue);
            }
        }
    }

    const auto loanToken = view.GetLoanTokenByID(newTokenId);
    if (!loanToken) {
        return Res::Err("Failed to get loan token.");
    }

    // Pre-populate to save repeated calls to get loan scheme
    std::map<std::string, CAmount> loanSchemes;
    view.ForEachLoanScheme([&](const std::string& key, const CLoanSchemeData& data) {
        loanSchemes.emplace(key, data.rate);
        return true;
    });

    for (auto& [vaultId, rate, schemeId] : loanInterestRates) {
        CAmount loanSchemeRate{0};
        try {
            loanSchemeRate = loanSchemes.at(schemeId);
        } catch (const std::out_of_range&) {
            return Res::Err("Failed to get loan scheme.");
        }

        view.EraseInterestDirect(vaultId, oldTokenId);
        auto oldRateToHeight = rate.interestToHeight;
        auto newRateToHeight = CalculateNewAmount(multiplier, rate.interestToHeight);

        rate.interestToHeight = newRateToHeight;

        auto oldInterestPerBlock = rate.interestPerBlock;
        auto newInterestRatePerBlock = base_uint<128>(0);

        auto amounts = view.GetLoanTokens(vaultId);
        if (amounts) {
            newInterestRatePerBlock = InterestPerBlockCalculationV2(amounts->balances[newTokenId], loanToken->interest, loanSchemeRate);
            rate.interestPerBlock = newInterestRatePerBlock;
        }

        if (LogAcceptCategory(BCLog::TOKENSPLIT)) {
            LogPrint(BCLog::TOKENSPLIT, "TokenSplit: V Interest (%s: %s => %s, %s => %s)\n",
                vaultId.ToString(),
                GetInterestPerBlockHighPrecisionString(oldRateToHeight),
                GetInterestPerBlockHighPrecisionString(newRateToHeight),
                GetInterestPerBlockHighPrecisionString(oldInterestPerBlock),
                GetInterestPerBlockHighPrecisionString(newInterestRatePerBlock));
        }

        view.WriteInterestRate(std::make_pair(vaultId, newTokenId), rate, rate.height);
    }

    std::vector<std::pair<CVaultView::AuctionStoreKey, CAuctionBatch>> auctionBatches;
    view.ForEachAuctionBatch([&](const CVaultView::AuctionStoreKey& key, const CAuctionBatch& value) {
        if (value.loanAmount.nTokenId == oldTokenId || value.collaterals.balances.count(oldTokenId)) {
            auctionBatches.emplace_back(key, value);
        }
        return true;
    });

    for (auto& [key, value] : auctionBatches) {
        view.EraseAuctionBatch(key);

        if (value.loanAmount.nTokenId == oldTokenId) {
            auto oldLoanAmount = value.loanAmount;
            auto oldInterest = value.loanInterest;

            auto newLoanAmount = CTokenAmount{newTokenId, CalculateNewAmount(multiplier, value.loanAmount.nValue)};
            value.loanAmount.nTokenId = newLoanAmount.nTokenId;
            value.loanAmount.nValue = newLoanAmount.nValue;

            auto newLoanInterest = CalculateNewAmount(multiplier, value.loanInterest);
            value.loanInterest = newLoanInterest;

            LogPrint(BCLog::TOKENSPLIT, "TokenSplit: V AuctionL (%s,%d: %s => %s, %d => %d)\n",
                key.first.ToString(), key.second, oldLoanAmount.ToString(),
                newLoanAmount.ToString(), oldInterest, newLoanInterest);
        }

        if (value.collaterals.balances.count(oldTokenId)) {
            auto oldAmount = CTokenAmount { oldTokenId, value.collaterals.balances[oldTokenId] };
            auto newAmount = CTokenAmount { newTokenId, CalculateNewAmount(multiplier, oldAmount.nValue) };

            value.collaterals.balances[newAmount.nTokenId] = newAmount.nValue;
            value.collaterals.balances.erase(oldAmount.nTokenId);

            LogPrint(BCLog::TOKENSPLIT, "TokenSplit: V AuctionC (%s,%d: %s => %s)\n",
                key.first.ToString(), key.second, oldAmount.ToString(),
                newAmount.ToString());
        }

        view.StoreAuctionBatch(key, value);
    }

    std::vector<std::pair<CVaultView::AuctionStoreKey, CVaultView::COwnerTokenAmount>> auctionBids;
    view.ForEachAuctionBid([&](const CVaultView::AuctionStoreKey& key, const CVaultView::COwnerTokenAmount& value) {
        if (value.second.nTokenId == oldTokenId) {
            auctionBids.emplace_back(key, value);
        }
        return true;
    });

    for (auto& [key, value] : auctionBids) {
        view.EraseAuctionBid(key);

        auto oldTokenAmount = value.second;
        auto newTokenAmount = CTokenAmount{newTokenId, CalculateNewAmount(multiplier, oldTokenAmount.nValue)};

        value.second = newTokenAmount;

        view.StoreAuctionBid(key, value);

        LogPrint(BCLog::TOKENSPLIT, "TokenSplit: V Bid (%s,%d: %s => %s)\n",
            key.first.ToString(), key.second, oldTokenAmount.ToString(),
            newTokenAmount.ToString());
    }

    LogPrintf("Vaults rebalance completed: (token %d -> %d, height: %d, time: %dms)\n",
              oldTokenId.v, newTokenId.v, height, GetTimeMillis() - time);

    return Res::Ok();
}

void CChainState::ProcessTokenSplits(const CBlock& block, const CBlockIndex* pindex, CCustomCSView& cache, const CreationTxs& creationTxs, const CChainParams& chainparams) {
    if (pindex->nHeight < chainparams.GetConsensus().FortCanningCrunchHeight) {
        return;
    }
    const auto attributes = cache.GetAttributes();
    if (!attributes) {
        return;
    }

    CDataStructureV0 splitKey{AttributeTypes::Oracles, OracleIDs::Splits, static_cast<uint32_t>(pindex->nHeight)};
    const auto splits = attributes->GetValue(splitKey, OracleSplits{});

    if (!splits.empty()) {
        attributes->EraseKey(splitKey);
        cache.SetVariable(*attributes);
    }

    for (const auto& [id, multiplier] : splits) {
        auto time = GetTimeMillis();
        LogPrintf("Token split in progress.. (id: %d, mul: %d, height: %d)\n", id, multiplier, pindex->nHeight);

        if (!cache.AreTokensLocked({id})) {
            LogPrintf("Token split failed. No locks.\n");
            continue;
        }

        auto view{cache};
        view.SetAccountHistoryStore();
        view.SetVaultHistoryStore();

        // Refund affected future swaps
        auto res = attributes->RefundFuturesContracts(view, std::numeric_limits<uint32_t>::max(), id);
        if (!res) {
            LogPrintf("Token split failed on refunding futures: %s\n", res.msg);
            continue;
        }

        const DCT_ID oldTokenId{id};

        auto token = view.GetToken(oldTokenId);
        if (!token) {
            LogPrintf("Token split failed. Token %d not found\n", oldTokenId.v);
            continue;
        }

        std::string newTokenSuffix = "/v";
        res = GetTokenSuffix(cache, *attributes, oldTokenId.v, newTokenSuffix);
        if (!res) {
            LogPrintf("Token split failed on GetTokenSuffix %s\n", res.msg);
            continue;
        }

        CTokenImplementation newToken{*token};
        newToken.creationHeight = pindex->nHeight;
        assert(creationTxs.count(id));
        newToken.creationTx = creationTxs.at(id).first;
        newToken.minted = 0;

        token->symbol += newTokenSuffix;
        token->destructionHeight = pindex->nHeight;
        token->destructionTx = pindex->GetBlockHash();
        token->flags &= ~(static_cast<uint8_t>(CToken::TokenFlags::Default) | static_cast<uint8_t>(CToken::TokenFlags::LoanToken));
        token->flags |= static_cast<uint8_t>(CToken::TokenFlags::Finalized);

        res = view.SubMintedTokens(oldTokenId, token->minted);
        if (!res) {
            LogPrintf("Token split failed on SubMintedTokens %s\n", res.msg);
            continue;
        }

        res = view.UpdateToken(*token, false, true);
        if (!res) {
            LogPrintf("Token split failed on UpdateToken %s\n", res.msg);
            continue;
        }

        auto resVal = view.CreateToken(newToken);
        if (!resVal) {
            LogPrintf("Token split failed on CreateToken %s\n", resVal.msg);
            continue;
        }

        const DCT_ID newTokenId{resVal.val->v};
        LogPrintf("Token split info: (symbol: %s, id: %d -> %d)\n", newToken.symbol, oldTokenId.v, newTokenId.v);

        std::vector<CDataStructureV0> eraseKeys;
        for (const auto& [key, value] : attributes->GetAttributesMap()) {
            if (const auto v0Key = std::get_if<CDataStructureV0>(&key); v0Key->type == AttributeTypes::Token) {
                if (v0Key->typeId == oldTokenId.v && v0Key->keyId == oldTokenId.v) {
                    CDataStructureV0 newKey{AttributeTypes::Token, newTokenId.v, v0Key->key, newTokenId.v};
                    attributes->SetValue(newKey, value);
                    eraseKeys.push_back(*v0Key);
                } else if (v0Key->typeId == oldTokenId.v) {
                    CDataStructureV0 newKey{AttributeTypes::Token, newTokenId.v, v0Key->key, v0Key->keyId};
                    attributes->SetValue(newKey, value);
                    eraseKeys.push_back(*v0Key);
                } else if (v0Key->keyId == oldTokenId.v) {
                    CDataStructureV0 newKey{AttributeTypes::Token, v0Key->typeId, v0Key->key, newTokenId.v};
                    attributes->SetValue(newKey, value);
                    eraseKeys.push_back(*v0Key);
                }
            }
        }

        for (const auto& key : eraseKeys) {
            attributes->EraseKey(key);
        }

        CDataStructureV0 newAscendantKey{AttributeTypes::Token, newTokenId.v, TokenKeys::Ascendant};
        attributes->SetValue(newAscendantKey, AscendantValue{oldTokenId.v, "split"});

        CDataStructureV0 descendantKey{AttributeTypes::Token, oldTokenId.v, TokenKeys::Descendant};
        attributes->SetValue(descendantKey, DescendantValue{newTokenId.v, static_cast<int32_t>(pindex->nHeight)});

        CAmount totalBalance{0};

        res = PoolSplits(view, totalBalance, *attributes, oldTokenId, newTokenId, pindex, creationTxs, multiplier);
        if (!res) {
            LogPrintf("Pool splits failed %s\n", res.msg);
            continue;
        }

        std::map<CScript, std::pair<CTokenAmount, CTokenAmount>> balanceUpdates;

        view.ForEachBalance([&, multiplier = multiplier](CScript const& owner, const CTokenAmount& balance) {
            if (oldTokenId.v == balance.nTokenId.v) {
                const auto newBalance = CalculateNewAmount(multiplier, balance.nValue);
                balanceUpdates.emplace(owner, std::pair<CTokenAmount, CTokenAmount>{{newTokenId, newBalance}, balance});
                totalBalance += newBalance;

                auto newBalanceStr = CTokenAmount{newTokenId, newBalance}.ToString();
                LogPrint(BCLog::TOKENSPLIT, "TokenSplit: T (%s: %s => %s)\n",
                    ScriptToString(owner), balance.ToString(),
                    newBalanceStr);
            }
            return true;
        });

        LogPrintf("Token split info: rebalance "  /* Continued */
<<<<<<< HEAD
        "(id: %d, symbol: %s, add-accounts: %d, sub-accounts: %d, val: %d)\n",
        id, newToken.symbol, addAccounts.size(), subAccounts.size(), totalBalance);
=======
        "(id: %d, symbol: %s, accounts: %d, val: %d)\n",
        id, newToken.symbol, balanceUpdates.size(), totalBalance);
>>>>>>> 51025749

        res = view.AddMintedTokens(newTokenId, totalBalance);
        if (!res) {
            LogPrintf("Token split failed on AddMintedTokens %s\n", res.msg);
            continue;
        }

        try {

            for (const auto& [owner, balances] : balanceUpdates) {

                CHistoryWriters subWriters{view.GetAccountHistoryStore(), nullptr, nullptr};
                CAccountsHistoryWriter subView(view, pindex->nHeight, GetNextAccPosition(), {}, uint8_t(CustomTxType::TokenSplit), &subWriters);

                res = subView.SubBalance(owner, balances.second);
                if (!res) {
                    throw std::runtime_error(res.msg);
                }
                subView.Flush();

                CHistoryWriters addWriters{view.GetAccountHistoryStore(), nullptr, nullptr};
                CAccountsHistoryWriter addView(view, pindex->nHeight, GetNextAccPosition(), {}, uint8_t(CustomTxType::TokenSplit), &addWriters);

                res = addView.AddBalance(owner, balances.first);
                if (!res) {
                    throw std::runtime_error(res.msg);
                }
                addView.Flush();
            }
        } catch (const std::runtime_error& e) {
            LogPrintf("Token split failed. %s\n", res.msg);
            continue;
        }

        res = VaultSplits(view, *attributes, oldTokenId, newTokenId, pindex->nHeight, multiplier);
        if (!res) {
            LogPrintf("Token splits failed: %s\n", res.msg);
            continue;
        }

        std::vector<std::pair<CDataStructureV0, OracleSplits>> updateAttributesKeys;
        for (const auto& [key, value] : attributes->GetAttributesMap()) {
            if (const auto v0Key = std::get_if<CDataStructureV0>(&key);
                v0Key->type == AttributeTypes::Oracles && v0Key->typeId == OracleIDs::Splits) {
                if (const auto splitMap = std::get_if<OracleSplits>(&value)) {
                    for (auto [splitMapKey, splitMapValue] : *splitMap) {
                        if (splitMapKey == oldTokenId.v) {
                            auto copyMap{*splitMap};
                            copyMap.erase(splitMapKey);
                            updateAttributesKeys.emplace_back(*v0Key, copyMap);
                            break;
                        }
                    }
                }
            }
        }

        for (const auto& [key, value] : updateAttributesKeys) {
            if (value.empty()) {
                attributes->EraseKey(key);
            } else {
                attributes->SetValue(key, value);
            }
        }
        view.SetVariable(*attributes);
        view.Flush();
        if (auto accountHistory = view.GetAccountHistoryStore()) {
            accountHistory->Flush();
        }
        if (auto vaultHistory = view.GetVaultHistoryStore()) {
            vaultHistory->Flush();
        }
        LogPrintf("Token split completed: (id: %d, mul: %d, time: %dms)\n", id, multiplier, GetTimeMillis() - time);
    }
}

bool CChainState::FlushStateToDisk(
    const CChainParams& chainparams,
    CValidationState &state,
    FlushStateMode mode,
    int nManualPruneHeight)
{
    int64_t nMempoolUsage = mempool.DynamicMemoryUsage();
    LOCK2(cs_main, cs_LastBlockFile);
    assert(this->CanFlushToDisk());
    static int64_t nLastWrite = 0;
    static int64_t nLastFlush = 0;
    std::set<int> setFilesToPrune;
    bool full_flush_completed = false;
    try {
    {
        bool fFlushForPrune = false;
        bool fDoFullFlush = false;
        if (fPruneMode && (fCheckForPruning || nManualPruneHeight > 0) && !fReindex) {
            if (nManualPruneHeight > 0) {
                FindFilesToPruneManual(setFilesToPrune, nManualPruneHeight);
            } else {
                FindFilesToPrune(setFilesToPrune, chainparams.PruneAfterHeight());
                fCheckForPruning = false;
            }
            if (!setFilesToPrune.empty()) {
                fFlushForPrune = true;
                if (!fHavePruned) {
                    pblocktree->WriteFlag("prunedblockfiles", true);
                    fHavePruned = true;
                }
            }
        }
        int64_t nNow = GetTimeMicros();
        // Avoid writing/flushing immediately after startup.
        if (nLastWrite == 0) {
            nLastWrite = nNow;
        }
        if (nLastFlush == 0) {
            nLastFlush = nNow;
        }
        int64_t nMempoolSizeMax = gArgs.GetArg("-maxmempool", DEFAULT_MAX_MEMPOOL_SIZE) * 1000000;
        int64_t cacheSize = CoinsTip().DynamicMemoryUsage();
        int64_t nTotalSpace = nCoinCacheUsage + std::max<int64_t>(nMempoolSizeMax - nMempoolUsage, 0);
        // The cache is large and we're within 10% and 10 MiB of the limit, but we have time now (not in the middle of a block processing).
        bool fCacheLarge = mode == FlushStateMode::PERIODIC && cacheSize > std::max((9 * nTotalSpace) / 10, nTotalSpace - MAX_BLOCK_COINSDB_USAGE * 1024 * 1024);
        // The cache is over the limit, we have to write now.
        bool fCacheCritical = mode == FlushStateMode::IF_NEEDED && cacheSize > nTotalSpace;
        // It's been a while since we wrote the block index to disk. Do this frequently, so we don't need to redownload after a crash.
        bool fPeriodicWrite = mode == FlushStateMode::PERIODIC && nNow > nLastWrite + (int64_t)DATABASE_WRITE_INTERVAL * 1000000;
        // It's been very long since we flushed the cache. Do this infrequently, to optimize cache usage.
        bool fPeriodicFlush = mode == FlushStateMode::PERIODIC && nNow > nLastFlush + (int64_t)DATABASE_FLUSH_INTERVAL * 1000000;
        // Combine all conditions that result in a full cache flush.
        fDoFullFlush = (mode == FlushStateMode::ALWAYS) || fCacheLarge || fCacheCritical || fPeriodicFlush || fFlushForPrune;
        // Write blocks and block index to disk.
        if (fDoFullFlush || fPeriodicWrite) {
            // Depend on nMinDiskSpace to ensure we can write block index
            if (!CheckDiskSpace(GetBlocksDir())) {
                return AbortNode(state, "Disk space is too low!", _("Error: Disk space is too low!").translated, CClientUIInterface::MSG_NOPREFIX);
            }
            // First make sure all block and undo data is flushed to disk.
            FlushBlockFile();
            // Then update all block file information (which may refer to block and undo files).
            {
                std::vector<std::pair<int, const CBlockFileInfo*> > vFiles;
                vFiles.reserve(setDirtyFileInfo.size());
                for (std::set<int>::iterator it = setDirtyFileInfo.begin(); it != setDirtyFileInfo.end(); ) {
                    vFiles.push_back(std::make_pair(*it, &vinfoBlockFile[*it]));
                    setDirtyFileInfo.erase(it++);
                }
                std::vector<const CBlockIndex*> vBlocks;
                vBlocks.reserve(setDirtyBlockIndex.size());
                for (std::set<CBlockIndex*>::iterator it = setDirtyBlockIndex.begin(); it != setDirtyBlockIndex.end(); ) {
                    vBlocks.push_back(*it);
                    setDirtyBlockIndex.erase(it++);
                }
                if (!pblocktree->WriteBatchSync(vFiles, nLastBlockFile, vBlocks)) {
                    return AbortNode(state, "Failed to write to block index database");
                }
            }
            // Finally remove any pruned files
            if (fFlushForPrune)
                UnlinkPrunedFiles(setFilesToPrune);
            nLastWrite = nNow;
        }
        // use a bit more memory in normal usage
        const size_t memoryCacheSizeMax = IsInitialBlockDownload() ? nCustomMemUsage : (nCustomMemUsage << 1);
        bool fMemoryCacheLarge = fDoFullFlush || (mode == FlushStateMode::IF_NEEDED && pcustomcsview->SizeEstimate() > memoryCacheSizeMax);
        // Flush best chain related state. This can only be done if the blocks / block index write was also done.
        if (fMemoryCacheLarge && !CoinsTip().GetBestBlock().IsNull()) {
            // Flush view first to estimate size on disk later
            if (!pcustomcsview->Flush()) {
                return AbortNode(state, "Failed to write db batch");
            }
            // Typical Coin structures on disk are around 48 bytes in size.
            // Pushing a new one to the database can cause it to be written
            // twice (once in the log, and once in the tables). This is already
            // an overestimation, as most will delete an existing entry or
            // overwrite one. Still, use a conservative safety factor of 2.
            if (!CheckDiskSpace(GetDataDir(), 48 * 2 * 2 * CoinsTip().GetCacheSize() + pcustomcsDB->SizeEstimate())) {
                return AbortNode(state, "Disk space is too low!", _("Error: Disk space is too low!").translated, CClientUIInterface::MSG_NOPREFIX);
            }
            // Flush the chainstate (which may refer to block index entries).
            if (!CoinsTip().Flush() || !pcustomcsDB->Flush()) {
                return AbortNode(state, "Failed to write to coin or masternode db to disk");
            }
            if (!compactBegin.empty() && !compactEnd.empty()) {
                auto time = GetTimeMillis();
                pcustomcsDB->Compact(compactBegin, compactEnd);
                compactBegin.clear();
                compactEnd.clear();
                LogPrint(BCLog::BENCH, "    - DB compacting takes: %dms\n", GetTimeMillis() - time);
            }
            nLastFlush = nNow;
            full_flush_completed = true;
        }
    }
    if (full_flush_completed) {
        // Update best block in wallet (so we can detect restored wallets).
        GetMainSignals().ChainStateFlushed(m_chain.GetLocator());
    }
    } catch (const std::runtime_error& e) {
        return AbortNode(state, std::string("System error while flushing: ") + e.what());
    }
    return true;
}

void CChainState::ForceFlushStateToDisk() {
    CValidationState state;
    const CChainParams& chainparams = Params();
    if (!this->FlushStateToDisk(chainparams, state, FlushStateMode::ALWAYS)) {
        LogPrintf("%s: failed to flush state (%s)\n", __func__, FormatStateMessage(state));
    }
}

void CChainState::PruneAndFlush() {
    CValidationState state;
    fCheckForPruning = true;
    const CChainParams& chainparams = Params();

    if (!this->FlushStateToDisk(chainparams, state, FlushStateMode::NONE)) {
        LogPrintf("%s: failed to flush state (%s)\n", __func__, FormatStateMessage(state));
    }
}

static void DoWarning(const std::string& strWarning)
{
    static bool fWarned = false;
    SetMiscWarning(strWarning);
    if (!fWarned) {
        AlertNotify(strWarning);
        fWarned = true;
    }
}

/** Private helper function that concatenates warning messages. */
static void AppendWarning(std::string& res, const std::string& warn)
{
    if (!res.empty()) res += ", ";
    res += warn;
}

/** Check warning conditions and do some notifications on new chain tip set. */
void static UpdateTip(const CBlockIndex* pindexNew, const CChainParams& chainParams)
    EXCLUSIVE_LOCKS_REQUIRED(::cs_main)
{
    // New best block
    mempool.AddTransactionsUpdated(1);

    {
        LOCK(g_best_block_mutex);
        g_best_block = pindexNew->GetBlockHash();
        g_best_block_cv.notify_all();
    }

    std::string warningMessages;
    if (!::ChainstateActive().IsInitialBlockDownload())
    {
        int nUpgraded = 0;
        const CBlockIndex* pindex = pindexNew;
        for (int bit = 0; bit < VERSIONBITS_NUM_BITS; bit++) {
            WarningBitsConditionChecker checker(bit);
            ThresholdState state = checker.GetStateFor(pindex, chainParams.GetConsensus(), warningcache[bit]);
            if (state == ThresholdState::ACTIVE || state == ThresholdState::LOCKED_IN) {
                const std::string strWarning = strprintf(_("Warning: unknown new rules activated (versionbit %i)").translated, bit);
                if (state == ThresholdState::ACTIVE) {
                    DoWarning(strWarning);
                } else {
                    AppendWarning(warningMessages, strWarning);
                }
            }
        }
        // Check the version of the last 100 blocks to see if we need to upgrade:
        for (int i = 0; i < 100 && pindex != nullptr; i++)
        {
            int32_t nExpectedVersion = ComputeBlockVersion(pindex->pprev, chainParams.GetConsensus());
            if (pindex->nVersion > VERSIONBITS_LAST_OLD_BLOCK_VERSION && (pindex->nVersion & ~nExpectedVersion) != 0)
                ++nUpgraded;
            pindex = pindex->pprev;
        }
        if (nUpgraded > 0)
            AppendWarning(warningMessages, strprintf(_("%d of last 100 blocks have unexpected version").translated, nUpgraded));
    }

    static int64_t lastTipTime = 0;
    auto currentTime = GetSystemTimeInSeconds();
    if (!warningMessages.empty() || !::ChainstateActive().IsInitialBlockDownload() || lastTipTime < currentTime - 20) {
        lastTipTime = currentTime;
        LogPrintf("%s: new best=%s height=%d version=0x%08x log2_work=%.8g tx=%lu date='%s' progress=%f cache=%.1fMiB(%utxo)", __func__, /* Continued */
            pindexNew->GetBlockHash().ToString(), pindexNew->nHeight, pindexNew->nVersion,
            log(pindexNew->nChainWork.getdouble())/log(2.0), (unsigned long)pindexNew->nChainTx,
            FormatISO8601DateTime(pindexNew->GetBlockTime()),
            GuessVerificationProgress(chainParams.TxData(), pindexNew), ::ChainstateActive().CoinsTip().DynamicMemoryUsage() * (1.0 / (1<<20)), ::ChainstateActive().CoinsTip().GetCacheSize());
        if (!warningMessages.empty())
            LogPrintf(" warning='%s'", warningMessages); /* Continued */
        LogPrintf("\n");
    }
}

/** Disconnect m_chain's tip.
  * After calling, the mempool will be in an inconsistent state, with
  * transactions from disconnected blocks being added to disconnectpool.  You
  * should make the mempool consistent again by calling UpdateMempoolForReorg.
  * with cs_main held.
  *
  * If disconnectpool is nullptr, then no disconnected transactions are added to
  * disconnectpool (note that the caller is responsible for mempool consistency
  * in any case).
  */
bool CChainState::DisconnectTip(CValidationState& state, const CChainParams& chainparams, DisconnectedBlockTransactions *disconnectpool)
{
    m_disconnectTip = true;
    CBlockIndex *pindexDelete = m_chain.Tip();
    assert(pindexDelete);
    // Read block from disk.
    std::shared_ptr<CBlock> pblock = std::make_shared<CBlock>();
    CBlock& block = *pblock;
    if (!ReadBlockFromDisk(block, pindexDelete, chainparams.GetConsensus())) {
        m_disconnectTip = false;
        return error("DisconnectTip(): Failed to read block");
    }
    // Apply the block atomically to the chain state.
    int64_t nStart = GetTimeMicros();
    {
        CCoinsViewCache view(&CoinsTip());
        CCustomCSView mnview(*pcustomcsview.get());
        assert(view.GetBestBlock() == pindexDelete->GetBlockHash());
        std::vector<CAnchorConfirmMessage> disconnectedConfirms;
        if (DisconnectBlock(block, pindexDelete, view, mnview, disconnectedConfirms) != DISCONNECT_OK) {
            // no usable history
            if (paccountHistoryDB) {
                paccountHistoryDB->Discard();
            }
            if (pburnHistoryDB) {
                pburnHistoryDB->Discard();
            }
            if (pvaultHistoryDB) {
                pvaultHistoryDB->Discard();
            }
            m_disconnectTip = false;
            return error("DisconnectTip(): DisconnectBlock %s failed", pindexDelete->GetBlockHash().ToString());
        }
        bool flushed = view.Flush() && mnview.Flush();
        assert(flushed);

        // flush history
        if (paccountHistoryDB) {
            paccountHistoryDB->Flush();
        }
        if (pburnHistoryDB) {
            pburnHistoryDB->Flush();
        }
        if (pvaultHistoryDB) {
            pvaultHistoryDB->Flush();
        }

        if (!disconnectedConfirms.empty()) {
            for (auto const & confirm : disconnectedConfirms) {
                panchorAwaitingConfirms->Add(confirm);
            }
            // we do not clear ALL votes (even they are stale) for the case of rapid tip changing. At least, they'll be deleted after their rewards
            if (!IsInitialBlockDownload()) {
                panchorAwaitingConfirms->ReVote();
            }
        }
    }
    LogPrint(BCLog::BENCH, "- Disconnect block: %.2fms\n", (GetTimeMicros() - nStart) * MILLI);
    // Write the chain state to disk, if necessary.
    if (!FlushStateToDisk(chainparams, state, FlushStateMode::IF_NEEDED)) {
        m_disconnectTip = false;
        return false;
    }

    if (disconnectpool) {
        // Save transactions to re-add to mempool at end of reorg
        for (auto it = block.vtx.rbegin(); it != block.vtx.rend(); ++it) {
            disconnectpool->addTransaction(*it);
        }
        while (disconnectpool->DynamicMemoryUsage() > MAX_DISCONNECTED_TX_POOL_SIZE * 1000) {
            // Drop the earliest entry, and remove its children from the mempool.
            auto it = disconnectpool->queuedTx.get<insertion_order>().begin();
            mempool.removeRecursive(**it, MemPoolRemovalReason::REORG);
            disconnectpool->removeEntry(it);
        }
    }

    m_chain.SetTip(pindexDelete->pprev);

    UpdateTip(pindexDelete->pprev, chainparams);
    // Let wallets know transactions went from 1-confirmed to
    // 0-confirmed or conflicted:
    GetMainSignals().BlockDisconnected(pblock);
    m_disconnectTip = false;
    return true;
}

static int64_t nTimeReadFromDisk = 0;
static int64_t nTimeConnectTotal = 0;
static int64_t nTimeFlush = 0;
static int64_t nTimeChainState = 0;
static int64_t nTimePostConnect = 0;

struct PerBlockConnectTrace {
    CBlockIndex* pindex = nullptr;
    std::shared_ptr<const CBlock> pblock;
    std::shared_ptr<std::vector<CTransactionRef>> conflictedTxs;
    PerBlockConnectTrace() : conflictedTxs(std::make_shared<std::vector<CTransactionRef>>()) {}
};
/**
 * Used to track blocks whose transactions were applied to the UTXO state as a
 * part of a single ActivateBestChainStep call.
 *
 * This class also tracks transactions that are removed from the mempool as
 * conflicts (per block) and can be used to pass all those transactions
 * through SyncTransaction.
 *
 * This class assumes (and asserts) that the conflicted transactions for a given
 * block are added via mempool callbacks prior to the BlockConnected() associated
 * with those transactions. If any transactions are marked conflicted, it is
 * assumed that an associated block will always be added.
 *
 * This class is single-use, once you call GetBlocksConnected() you have to throw
 * it away and make a new one.
 */
class ConnectTrace {
private:
    std::vector<PerBlockConnectTrace> blocksConnected;
    CTxMemPool &pool;
    boost::signals2::scoped_connection m_connNotifyEntryRemoved;

public:
    explicit ConnectTrace(CTxMemPool &_pool) : blocksConnected(1), pool(_pool) {
        m_connNotifyEntryRemoved = pool.NotifyEntryRemoved.connect(std::bind(&ConnectTrace::NotifyEntryRemoved, this, std::placeholders::_1, std::placeholders::_2));
    }

    void BlockConnected(CBlockIndex* pindex, std::shared_ptr<const CBlock> pblock) {
        assert(!blocksConnected.back().pindex);
        assert(pindex);
        assert(pblock);
        blocksConnected.back().pindex = pindex;
        blocksConnected.back().pblock = std::move(pblock);
        blocksConnected.emplace_back();
    }

    std::vector<PerBlockConnectTrace>& GetBlocksConnected() {
        // We always keep one extra block at the end of our list because
        // blocks are added after all the conflicted transactions have
        // been filled in. Thus, the last entry should always be an empty
        // one waiting for the transactions from the next block. We pop
        // the last entry here to make sure the list we return is sane.
        assert(!blocksConnected.back().pindex);
        assert(blocksConnected.back().conflictedTxs->empty());
        blocksConnected.pop_back();
        return blocksConnected;
    }

    void NotifyEntryRemoved(CTransactionRef txRemoved, MemPoolRemovalReason reason) {
        assert(!blocksConnected.back().pindex);
        if (reason == MemPoolRemovalReason::CONFLICT) {
            blocksConnected.back().conflictedTxs->emplace_back(std::move(txRemoved));
        }
    }
};

/**
 * Connect a new block to m_chain. pblock is either nullptr or a pointer to a CBlock
 * corresponding to pindexNew, to bypass loading it again from disk.
 *
 * The block is added to connectTrace if connection succeeds.
 */
bool CChainState::ConnectTip(CValidationState& state, const CChainParams& chainparams, CBlockIndex* pindexNew, const std::shared_ptr<const CBlock>& pblock, ConnectTrace& connectTrace, DisconnectedBlockTransactions &disconnectpool)
{
    assert(pindexNew->pprev == m_chain.Tip());
    // Read block from disk.
    int64_t nTime1 = GetTimeMicros();
    std::shared_ptr<const CBlock> pthisBlock;
    if (!pblock) {
        std::shared_ptr<CBlock> pblockNew = std::make_shared<CBlock>();
        if (!ReadBlockFromDisk(*pblockNew, pindexNew, chainparams.GetConsensus()))
            return AbortNode(state, "Failed to read block");
        pthisBlock = pblockNew;
    } else {
        pthisBlock = pblock;
    }
    const CBlock& blockConnecting = *pthisBlock;
    // Apply the block atomically to the chain state.
    int64_t nTime2 = GetTimeMicros(); nTimeReadFromDisk += nTime2 - nTime1;
    int64_t nTime3;
    LogPrint(BCLog::BENCH, "  - Load block from disk: %.2fms [%.2fs]\n", (nTime2 - nTime1) * MILLI, nTimeReadFromDisk * MICRO);
    {
        CCoinsViewCache view(&CoinsTip());
        CCustomCSView mnview(*pcustomcsview.get());
        std::vector<uint256> rewardedAnchors;
        bool rv = ConnectBlock(blockConnecting, state, pindexNew, view, mnview, chainparams, rewardedAnchors);
        GetMainSignals().BlockChecked(blockConnecting, state);
        if (!rv) {
            if (state.IsInvalid()) {
                InvalidBlockFound(pindexNew, state);
            }
            // no usable history
            if (paccountHistoryDB) {
                paccountHistoryDB->Discard();
            }
            if (pburnHistoryDB) {
                pburnHistoryDB->Discard();
            }
            if (pvaultHistoryDB) {
                pvaultHistoryDB->Discard();
            }
            return error("%s: ConnectBlock %s failed, %s", __func__, pindexNew->GetBlockHash().ToString(), FormatStateMessage(state));
        }
        nTime3 = GetTimeMicros(); nTimeConnectTotal += nTime3 - nTime2;
        LogPrint(BCLog::BENCH, "  - Connect total: %.2fms [%.2fs (%.2fms/blk)]\n", (nTime3 - nTime2) * MILLI, nTimeConnectTotal * MICRO, nTimeConnectTotal * MILLI / nBlocksTotal);
        bool flushed = view.Flush() && mnview.Flush();
        assert(flushed);

        // flush history
        if (paccountHistoryDB) {
            paccountHistoryDB->Flush();
        }
        if (pburnHistoryDB) {
            pburnHistoryDB->Flush();
        }
        if (pvaultHistoryDB) {
            pvaultHistoryDB->Flush();
        }

        // anchor rewards re-voting etc...
        if (!rewardedAnchors.empty()) {
            // we do not clear ALL votes (even they are stale) for the case of rapid tip changing. At least, they'll be deleted after their rewards
            for (auto const & btcTxHash : rewardedAnchors) {
                panchorAwaitingConfirms->EraseAnchor(btcTxHash);
            }
        }
    }
    int64_t nTime4 = GetTimeMicros(); nTimeFlush += nTime4 - nTime3;
    LogPrint(BCLog::BENCH, "  - Flush: %.2fms [%.2fs (%.2fms/blk)]\n", (nTime4 - nTime3) * MILLI, nTimeFlush * MICRO, nTimeFlush * MILLI / nBlocksTotal);
    // Write the chain state to disk, if necessary.
    if (!FlushStateToDisk(chainparams, state, FlushStateMode::IF_NEEDED))
        return false;
    int64_t nTime5 = GetTimeMicros(); nTimeChainState += nTime5 - nTime4;
    LogPrint(BCLog::BENCH, "  - Writing chainstate: %.2fms [%.2fs (%.2fms/blk)]\n", (nTime5 - nTime4) * MILLI, nTimeChainState * MICRO, nTimeChainState * MILLI / nBlocksTotal);
    // Remove conflicting transactions from the mempool.;
    mempool.removeForBlock(blockConnecting.vtx, pindexNew->nHeight);
    disconnectpool.removeForBlock(blockConnecting.vtx);
    // Update m_chain & related variables.
    m_chain.SetTip(pindexNew);
    UpdateTip(pindexNew, chainparams);

    // Update teams every anchoringTeamChange number of blocks
    if (pindexNew->nHeight >= Params().GetConsensus().DakotaHeight &&
            pindexNew->nHeight % Params().GetConsensus().mn.anchoringTeamChange == 0) {
        pcustomcsview->CalcAnchoringTeams(blockConnecting.stakeModifier, pindexNew);

        // Delete old and now invalid anchor confirms
        panchorAwaitingConfirms->Clear();

        // Revote to pay any unrewarded anchor confirms
        if (!IsInitialBlockDownload()) {
            panchorAwaitingConfirms->ReVote();
        }
    }

    int64_t nTime6 = GetTimeMicros(); nTimePostConnect += nTime6 - nTime5; nTimeTotal += nTime6 - nTime1;
    LogPrint(BCLog::BENCH, "  - Connect postprocess: %.2fms [%.2fs (%.2fms/blk)]\n", (nTime6 - nTime5) * MILLI, nTimePostConnect * MICRO, nTimePostConnect * MILLI / nBlocksTotal);
    LogPrint(BCLog::BENCH, "- Connect block: %.2fms [%.2fs (%.2fms/blk)]\n", (nTime6 - nTime1) * MILLI, nTimeTotal * MICRO, nTimeTotal * MILLI / nBlocksTotal);

    connectTrace.BlockConnected(pindexNew, std::move(pthisBlock));
    return true;
}

/**
 * Return the tip of the chain with the most work in it, that isn't
 * known to be invalid (it's however far from certain to be valid).
 */
CBlockIndex* CChainState::FindMostWorkChain() {
    do {
        CBlockIndex *pindexNew = nullptr;

        // Find the best candidate header.
        {
            std::set<CBlockIndex*, CBlockIndexWorkComparator>::reverse_iterator it = setBlockIndexCandidates.rbegin();
            if (it == setBlockIndexCandidates.rend())
                return nullptr;
            pindexNew = *it;
        }

        // Check whether all blocks on the path between the currently active chain and the candidate are valid.
        // Just going until the active chain is an optimization, as we know all blocks in it are valid already.
        CBlockIndex *pindexTest = pindexNew;
        bool fInvalidAncestor = false;
        while (pindexTest && !m_chain.Contains(pindexTest)) {
            assert(pindexTest->HaveTxsDownloaded() || pindexTest->nHeight == 0);

            // Pruned nodes may have entries in setBlockIndexCandidates for
            // which block files have been deleted.  Remove those as candidates
            // for the most work chain if we come across them; we can't switch
            // to a chain unless we have all the non-active-chain parent blocks.
            bool fFailedChain = pindexTest->nStatus & BLOCK_FAILED_MASK;
            bool fMissingData = !(pindexTest->nStatus & BLOCK_HAVE_DATA);
            if (fFailedChain || fMissingData) {
                // Candidate chain is not usable (either invalid or missing data)
                if (fFailedChain && (pindexBestInvalid == nullptr || pindexNew->nChainWork > pindexBestInvalid->nChainWork))
                    pindexBestInvalid = pindexNew;
                CBlockIndex *pindexFailed = pindexNew;
                // Remove the entire chain from the set.
                while (pindexTest != pindexFailed) {
                    if (fFailedChain) {
                        pindexFailed->nStatus |= BLOCK_FAILED_CHILD;
                    } else if (fMissingData) {
                        // If we're missing data, then add back to m_blocks_unlinked,
                        // so that if the block arrives in the future we can try adding
                        // to setBlockIndexCandidates again.
                        m_blockman.m_blocks_unlinked.insert(
                            std::make_pair(pindexFailed->pprev, pindexFailed));
                    }
                    setBlockIndexCandidates.erase(pindexFailed);
                    pindexFailed = pindexFailed->pprev;
                }
                setBlockIndexCandidates.erase(pindexTest);
                fInvalidAncestor = true;
                break;
            }
            pindexTest = pindexTest->pprev;
        }
        if (!fInvalidAncestor)
            return pindexNew;
    } while(true);
}

/** Delete all entries in setBlockIndexCandidates that are worse than the current tip. */
void CChainState::PruneBlockIndexCandidates() {
    // Note that we can't delete the current block itself, as we may need to return to it later in case a
    // reorganization to a better block fails.
    std::set<CBlockIndex*, CBlockIndexWorkComparator>::iterator it = setBlockIndexCandidates.begin();
    while (it != setBlockIndexCandidates.end() && setBlockIndexCandidates.value_comp()(*it, m_chain.Tip())) {
        setBlockIndexCandidates.erase(it++);
    }
    // Either the current tip or a successor of it we're working towards is left in setBlockIndexCandidates.
    assert(!setBlockIndexCandidates.empty());
//    LogPrintf("TRACE PruneBlockIndexCandidates() after: setBlockIndexCandidates: %i\n", setBlockIndexCandidates.size());
}

//! Returns last CBlockIndex* that is a checkpoint
static CBlockIndex* GetLastCheckpoint(const CCheckpointData& data) EXCLUSIVE_LOCKS_REQUIRED(cs_main)
{
    const MapCheckpoints& checkpoints = data.mapCheckpoints;

    for (const MapCheckpoints::value_type& i : reverse_iterate(checkpoints))
    {
        const uint256& hash = i.second;
        CBlockIndex* pindex = LookupBlockIndex(hash);
        if (pindex) {
            return pindex;
        }
    }
    return nullptr;
}

/**
 * Try to make some progress towards making pindexMostWork the active block.
 * pblock is either nullptr or a pointer to a CBlock corresponding to pindexMostWork.
 */
bool CChainState::ActivateBestChainStep(CValidationState& state, const CChainParams& chainparams, CBlockIndex* pindexMostWork, const std::shared_ptr<const CBlock>& pblock, bool& fInvalidFound, ConnectTrace& connectTrace)
{
    AssertLockHeld(cs_main);

    const CBlockIndex *pindexOldTip = m_chain.Tip();
    const CBlockIndex *pindexFork = m_chain.FindFork(pindexMostWork);

    // Disconnect active blocks which are no longer in the best chain.
    bool fBlocksDisconnected = false;
    DisconnectedBlockTransactions disconnectpool;
    auto disconnectBlocksTo = [&](const CBlockIndex *pindex) -> bool {
        while (m_chain.Tip() && m_chain.Tip() != pindex) {
            boost::this_thread::interruption_point();

            if (!DisconnectTip(state, chainparams, &disconnectpool)) {
                // This is likely a fatal error, but keep the mempool consistent,
                // just in case. Only remove from the mempool in this case.
                UpdateMempoolForReorg(disconnectpool, false);

                // If we're unable to disconnect a block during normal operation,
                // then that is a failure of our local system -- we should abort
                // rather than stay on a less work chain.
                return AbortNode(state, "Failed to disconnect block; see debug.log for details");
            }
            fBlocksDisconnected = true;

            if (ShutdownRequested())
                break;
        }
        return true;
    };

    if (!disconnectBlocksTo(pindexFork))
        return false;

    // Build list of new blocks to connect.
    std::vector<CBlockIndex*> vpindexToConnect;
    bool fContinue = true;
    int nHeight = pindexFork ? pindexFork->nHeight : -1;
    while (fContinue && nHeight != pindexMostWork->nHeight) {
        // Don't iterate the entire list of potential improvements toward the best tip, as we likely only need
        // a few blocks along the way.
        int nTargetHeight = std::min(nHeight + 32, pindexMostWork->nHeight);
        vpindexToConnect.clear();
        vpindexToConnect.reserve(nTargetHeight - nHeight);
        CBlockIndex *pindexIter = pindexMostWork->GetAncestor(nTargetHeight);
        while (pindexIter && pindexIter->nHeight != nHeight) {
            vpindexToConnect.push_back(pindexIter);
            pindexIter = pindexIter->pprev;
        }
        nHeight = nTargetHeight;

        // Connect new blocks.
        for (CBlockIndex *pindexConnect : reverse_iterate(vpindexToConnect)) {
            state = CValidationState();
            if (!ConnectTip(state, chainparams, pindexConnect, pindexConnect == pindexMostWork ? pblock : std::shared_ptr<const CBlock>(), connectTrace, disconnectpool)) {
                if (state.IsInvalid()) {
                    fContinue = false;
                    if (state.GetRejectReason() == "high-hash"
                    || (pindexConnect == pindexMostWork
                    && pindexConnect->nHeight >= chainparams.GetConsensus().FortCanningParkHeight
                    && state.GetRejectCode() == REJECT_CUSTOMTX)) {
                        UpdateMempoolForReorg(disconnectpool, false);
                        return false;
                    }
                    fInvalidFound = true;
                    InvalidChainFound(vpindexToConnect.front());
                    if (state.GetReason() == ValidationInvalidReason::BLOCK_MUTATED) {
                        // prior EunosHeight we shoutdown node on mutated block
                        if (ShutdownRequested()) {
                            return false;
                        }
                        // now block cannot be part of blockchain either
                        // but it can be produced by outdated/malicious masternode
                        // so we should not shutdown entire network
                        if (auto blockIndex = ChainActive()[vpindexToConnect.front()->nHeight]) {
                            auto checkPoint = GetLastCheckpoint(chainparams.Checkpoints());
                            if (checkPoint && blockIndex->nHeight > checkPoint->nHeight) {
                                disconnectBlocksTo(blockIndex);
                            }
                        }
                    }
                    if (pindexConnect == pindexMostWork
                    && (pindexConnect->nHeight < chainparams.GetConsensus().EunosHeight
                    || state.GetRejectCode() == REJECT_CUSTOMTX)) {
                        // NOTE: Invalidate blocks back to last checkpoint
                        auto &checkpoints = chainparams.Checkpoints().mapCheckpoints;
                        //calculate the latest suitable checkpoint block height
                        auto checkpointIt = checkpoints.lower_bound(pindexConnect->nHeight);
                        auto fallbackCheckpointBlockHeight = (checkpointIt != checkpoints.begin()) ? (--checkpointIt)->first : 0;

                        CBlockIndex *blockIndex = nullptr;
                        //check spv and anchors are available and try it first
                        if (spv::pspv && panchors) {
                            auto fallbackAnchor = panchors->GetLatestAnchorUpToDeFiHeight(pindexConnect->nHeight);
                            if (fallbackAnchor && (fallbackAnchor->anchor.height > static_cast<THeight>(fallbackCheckpointBlockHeight))) {
                                blockIndex = LookupBlockIndex(fallbackAnchor->anchor.blockHash);
                            }
                        }
                        if (!blockIndex && fallbackCheckpointBlockHeight > 0) {// it doesn't makes sense backward to genesis
                            blockIndex = LookupBlockIndex(checkpointIt->second);
                        }
                        //fallback
                        if (blockIndex) {
                            if (!disconnectBlocksTo(blockIndex))
                                return false;
                        }
                    }
                    break;
                } else {
                    // A system error occurred (disk space, database error, ...).
                    // Make the mempool consistent with the current tip, just in case
                    // any observers try to use it before shutdown.
                    UpdateMempoolForReorg(disconnectpool, false);
                    return false;
                }
            } else {
                PruneBlockIndexCandidates();
                if (!pindexOldTip || m_chain.Tip()->nChainWork > pindexOldTip->nChainWork) {
                    // We're in a better position than we were. Return temporarily to release the lock.
                    fContinue = false;
                    break;
                }
            }
        }
    }

    if (fBlocksDisconnected) {
        // If any blocks were disconnected, disconnectpool may be non empty.  Add
        // any disconnected transactions back to the mempool.
        UpdateMempoolForReorg(disconnectpool, true);
    }
    mempool.xcheck(&CoinsTip(), pcustomcsview.get(), chainparams);

    // Callbacks/notifications for a new best chain.
    if (fInvalidFound)
        CheckForkWarningConditionsOnNewFork(vpindexToConnect.back());
    else
        CheckForkWarningConditions();

    return true;
}

static bool NotifyHeaderTip() LOCKS_EXCLUDED(cs_main) {
    bool fNotify = false;
    bool fInitialBlockDownload = false;
    static CBlockIndex* pindexHeaderOld = nullptr;
    CBlockIndex* pindexHeader = nullptr;
    {
        LOCK(cs_main);
        pindexHeader = pindexBestHeader;

        if (pindexHeader != pindexHeaderOld) {
            fNotify = true;
            fInitialBlockDownload = ::ChainstateActive().IsInitialBlockDownload();
            pindexHeaderOld = pindexHeader;
        }
    }
    // Send block tip changed notifications without cs_main
    if (fNotify) {
        uiInterface.NotifyHeaderTip(fInitialBlockDownload, pindexHeader);
    }
    return fNotify;
}

static void LimitValidationInterfaceQueue() LOCKS_EXCLUDED(cs_main) {
    AssertLockNotHeld(cs_main);

    if (GetMainSignals().CallbacksPending() > 10) {
        SyncWithValidationInterfaceQueue();
    }
}

/**
 * Make the best chain active, in multiple steps. The result is either failure
 * or an activated best chain. pblock is either nullptr or a pointer to a block
 * that is already loaded (to avoid loading it again from disk).
 *
 * ActivateBestChain is split into steps (see ActivateBestChainStep) so that
 * we avoid holding cs_main for an extended period of time; the length of this
 * call may be quite long during reindexing or a substantial reorg.
 */
bool CChainState::ActivateBestChain(CValidationState &state, const CChainParams& chainparams, std::shared_ptr<const CBlock> pblock) {
    // Note that while we're often called here from ProcessNewBlock, this is
    // far from a guarantee. Things in the P2P/RPC will often end up calling
    // us in the middle of ProcessNewBlock - do not assume pblock is set
    // sanely for performance or correctness!
    AssertLockNotHeld(cs_main);

    // ABC maintains a fair degree of expensive-to-calculate internal state
    // because this function periodically releases cs_main so that it does not lock up other threads for too long
    // during large connects - and to allow for e.g. the callback queue to drain
    // we use m_cs_chainstate to enforce mutual exclusion so that only one caller may execute this function at a time
    LOCK(m_cs_chainstate);

    CBlockIndex *pindexMostWork = nullptr;
    CBlockIndex *pindexNewTip = nullptr;
    int nStopAtHeight = gArgs.GetArg("-stopatheight", DEFAULT_STOPATHEIGHT);
    do {
        boost::this_thread::interruption_point();

        // Block until the validation queue drains. This should largely
        // never happen in normal operation, however may happen during
        // reindex, causing memory blowup if we run too far ahead.
        // Note that if a validationinterface callback ends up calling
        // ActivateBestChain this may lead to a deadlock! We should
        // probably have a DEBUG_LOCKORDER test for this in the future.
        LimitValidationInterfaceQueue();
        {
            LOCK2(cs_main, ::mempool.cs); // Lock transaction pool for at least as long as it takes for connectTrace to be consumed
            CBlockIndex* starting_tip = m_chain.Tip();
            bool blocks_connected = false;
            do {
                // We absolutely may not unlock cs_main until we've made forward progress
                // (with the exception of shutdown due to hardware issues, low disk space, etc).
                ConnectTrace connectTrace(mempool); // Destructed before cs_main is unlocked

                if (pindexMostWork == nullptr) {
                    pindexMostWork = FindMostWorkChain();
                }

                // Whether we have anything to do at all.
                if (pindexMostWork == nullptr || pindexMostWork == m_chain.Tip()) {
                    break;
                }

                bool fInvalidFound = false;
                std::shared_ptr<const CBlock> nullBlockPtr;
                if (!ActivateBestChainStep(state, chainparams, pindexMostWork, pblock && pblock->GetHash() == pindexMostWork->GetBlockHash() ? pblock : nullBlockPtr, fInvalidFound, connectTrace))
                    return false;
                blocks_connected = true;

                if (fInvalidFound) {
                    // Wipe cache, we may need another branch now.
                    pindexMostWork = nullptr;
                }

                pindexNewTip = m_chain.Tip();

                for (const PerBlockConnectTrace& trace : connectTrace.GetBlocksConnected()) {
                    assert(trace.pblock && trace.pindex);
                    GetMainSignals().BlockConnected(trace.pblock, trace.pindex, trace.conflictedTxs);
                }
            } while (!m_chain.Tip() || (starting_tip && CBlockIndexWorkComparator()(m_chain.Tip(), starting_tip)));
            if (!blocks_connected) return true;

            const CBlockIndex* pindexFork = m_chain.FindFork(starting_tip);
            bool fInitialDownload = IsInitialBlockDownload();

            // Notify external listeners about the new tip.
            // Enqueue while holding cs_main to ensure that UpdatedBlockTip is called in the order in which blocks are connected
            if (pindexFork != pindexNewTip) {
                // Notify ValidationInterface subscribers
                GetMainSignals().UpdatedBlockTip(pindexNewTip, pindexFork, fInitialDownload);

                // Always notify the UI if a new block tip was connected
                uiInterface.NotifyBlockTip(fInitialDownload, pindexNewTip);
            }
        }
        // When we reach this point, we switched to a new tip (stored in pindexNewTip).

        if (nStopAtHeight && pindexNewTip && pindexNewTip->nHeight >= nStopAtHeight) StartShutdown();

        // We check shutdown only after giving ActivateBestChainStep a chance to run once so that we
        // never shutdown before connecting the genesis block during LoadChainTip(). Previously this
        // caused an assert() failure during shutdown in such cases as the UTXO DB flushing checks
        // that the best block hash is non-null.
        if (ShutdownRequested())
            break;
    } while (pindexNewTip != pindexMostWork);
    CheckBlockIndex(chainparams.GetConsensus());

    // Write changes periodically to disk, after relay.
    if (!FlushStateToDisk(chainparams, state, FlushStateMode::PERIODIC)) {
        return false;
    }

    return true;
}

bool ActivateBestChain(CValidationState &state, const CChainParams& chainparams, std::shared_ptr<const CBlock> pblock) {
    return ::ChainstateActive().ActivateBestChain(state, chainparams, std::move(pblock));
}

bool CChainState::PreciousBlock(CValidationState& state, const CChainParams& params, CBlockIndex *pindex)
{
    {
        LOCK(cs_main);
        if (pindex->nChainWork < m_chain.Tip()->nChainWork) {
            // Nothing to do, this block is not at the tip.
            return true;
        }
        if (m_chain.Tip()->nChainWork > nLastPreciousChainwork) {
            // The chain has been extended since the last call, reset the counter.
            nBlockReverseSequenceId = -1;
        }
        nLastPreciousChainwork = m_chain.Tip()->nChainWork;
        setBlockIndexCandidates.erase(pindex);
        pindex->nSequenceId = nBlockReverseSequenceId;
        if (nBlockReverseSequenceId > std::numeric_limits<int32_t>::min()) {
            // We can't keep reducing the counter if somebody really wants to
            // call preciousblock 2**31-1 times on the same set of tips...
            nBlockReverseSequenceId--;
        }
        if (pindex->IsValid(BLOCK_VALID_TRANSACTIONS) && pindex->HaveTxsDownloaded()) {
            setBlockIndexCandidates.insert(pindex);
            PruneBlockIndexCandidates();
        }
    }

    return ActivateBestChain(state, params, std::shared_ptr<const CBlock>());
}
bool PreciousBlock(CValidationState& state, const CChainParams& params, CBlockIndex *pindex) {
    return ::ChainstateActive().PreciousBlock(state, params, pindex);
}

bool CChainState::InvalidateBlock(CValidationState& state, const CChainParams& chainparams, CBlockIndex *pindex)
{
    CBlockIndex* to_mark_failed = pindex;
    bool pindex_was_in_chain = false;
    int disconnected = 0;

    // We do not allow ActivateBestChain() to run while InvalidateBlock() is
    // running, as that could cause the tip to change while we disconnect
    // blocks.
    LOCK(m_cs_chainstate);

    // We'll be acquiring and releasing cs_main below, to allow the validation
    // callbacks to run. However, we should keep the block index in a
    // consistent state as we disconnect blocks -- in particular we need to
    // add equal-work blocks to setBlockIndexCandidates as we disconnect.
    // To avoid walking the block index repeatedly in search of candidates,
    // build a map once so that we can look up candidate blocks by chain
    // work as we go.
    std::multimap<const arith_uint256, CBlockIndex *> candidate_blocks_by_work;

    {
        LOCK(cs_main);
        CBlockIndex* pcheckpoint = GetLastCheckpoint(chainparams.Checkpoints());
        if (pcheckpoint && pindex->nHeight <= pcheckpoint->nHeight)
            return state.Invalid(ValidationInvalidReason::BLOCK_CHECKPOINT, error("Cannot invalidate block prior last checkpoint height %d", pcheckpoint->nHeight), REJECT_CHECKPOINT, "");

        for (const auto& entry : m_blockman.m_block_index) {
            CBlockIndex *candidate = entry.second;
            // We don't need to put anything in our active chain into the
            // multimap, because those candidates will be found and considered
            // as we disconnect.
            // Instead, consider only non-active-chain blocks that have at
            // least as much work as where we expect the new tip to end up.
            if (!m_chain.Contains(candidate) &&
                    !CBlockIndexWorkComparator()(candidate, pindex->pprev) &&
                    candidate->IsValid(BLOCK_VALID_TRANSACTIONS) &&
                    candidate->HaveTxsDownloaded()) {
                candidate_blocks_by_work.insert(std::make_pair(candidate->nChainWork, candidate));
            }
        }
    }

    // Disconnect (descendants of) pindex, and mark them invalid.
    while (true) {
        if (ShutdownRequested()) break;

        // Make sure the queue of validation callbacks doesn't grow unboundedly.
        LimitValidationInterfaceQueue();

        LOCK2(cs_main, ::mempool.cs); // Lock for as long as disconnectpool is in scope to make sure UpdateMempoolForReorg is called after DisconnectTip without unlocking in between
        if (!m_chain.Contains(pindex)) break;
        pindex_was_in_chain = true;
        CBlockIndex *invalid_walk_tip = m_chain.Tip();

        // ActivateBestChain considers blocks already in m_chain
        // unconditionally valid already, so force disconnect away from it.
        DisconnectedBlockTransactions disconnectpool;
        bool ret = DisconnectTip(state, chainparams, &disconnectpool);
        // DisconnectTip will add transactions to disconnectpool.
        // Adjust the mempool to be consistent with the new tip, adding
        // transactions back to the mempool if disconnecting was successful,
        // and we're not doing a very deep invalidation (in which case
        // keeping the mempool up to date is probably futile anyway).
        UpdateMempoolForReorg(disconnectpool, /* fAddToMempool = */ (++disconnected <= 10) && ret);
        if (!ret) return false;
        assert(invalid_walk_tip->pprev == m_chain.Tip());

        // We immediately mark the disconnected blocks as invalid.
        // This prevents a case where pruned nodes may fail to invalidateblock
        // and be left unable to start as they have no tip candidates (as there
        // are no blocks that meet the "have data and are not invalid per
        // nStatus" criteria for inclusion in setBlockIndexCandidates).
        invalid_walk_tip->nStatus |= BLOCK_FAILED_VALID;
        setDirtyBlockIndex.insert(invalid_walk_tip);
        setBlockIndexCandidates.erase(invalid_walk_tip);
        setBlockIndexCandidates.insert(invalid_walk_tip->pprev);
        if (invalid_walk_tip->pprev == to_mark_failed && (to_mark_failed->nStatus & BLOCK_FAILED_VALID)) {
            // We only want to mark the last disconnected block as BLOCK_FAILED_VALID; its children
            // need to be BLOCK_FAILED_CHILD instead.
            to_mark_failed->nStatus = (to_mark_failed->nStatus ^ BLOCK_FAILED_VALID) | BLOCK_FAILED_CHILD;
            setDirtyBlockIndex.insert(to_mark_failed);
        }

        // Add any equal or more work headers to setBlockIndexCandidates
        auto candidate_it = candidate_blocks_by_work.lower_bound(invalid_walk_tip->pprev->nChainWork);
        while (candidate_it != candidate_blocks_by_work.end()) {
            if (!CBlockIndexWorkComparator()(candidate_it->second, invalid_walk_tip->pprev)) {
                setBlockIndexCandidates.insert(candidate_it->second);
                candidate_it = candidate_blocks_by_work.erase(candidate_it);
            } else {
                ++candidate_it;
            }
        }

        // Track the last disconnected block, so we can correct its BLOCK_FAILED_CHILD status in future
        // iterations, or, if it's the last one, call InvalidChainFound on it.
        to_mark_failed = invalid_walk_tip;
    }

    {
        LOCK(cs_main);
        if (m_chain.Contains(to_mark_failed)) {
            // If the to-be-marked invalid block is in the active chain, something is interfering and we can't proceed.
            return false;
        }

        // Mark pindex (or the last disconnected block) as invalid, even when it never was in the main chain
        to_mark_failed->nStatus |= BLOCK_FAILED_VALID;
        setDirtyBlockIndex.insert(to_mark_failed);
        setBlockIndexCandidates.erase(to_mark_failed);
        m_blockman.m_failed_blocks.insert(to_mark_failed);

        // The resulting new best tip may not be in setBlockIndexCandidates anymore, so
        // add it again.
        BlockMap::iterator it = m_blockman.m_block_index.begin();
        while (it != m_blockman.m_block_index.end()) {
            if (it->second->IsValid(BLOCK_VALID_TRANSACTIONS) && it->second->HaveTxsDownloaded() && !setBlockIndexCandidates.value_comp()(it->second, m_chain.Tip())) {
                setBlockIndexCandidates.insert(it->second);
            }
            it++;
        }

        InvalidChainFound(to_mark_failed);
    }

    // Only notify about a new block tip if the active chain was modified.
    if (pindex_was_in_chain) {
        uiInterface.NotifyBlockTip(IsInitialBlockDownload(), to_mark_failed->pprev);
    }
    return true;
}

bool InvalidateBlock(CValidationState& state, const CChainParams& chainparams, CBlockIndex *pindex) {
    return ::ChainstateActive().InvalidateBlock(state, chainparams, pindex);
}

void CChainState::ResetBlockFailureFlags(CBlockIndex *pindex) {
    AssertLockHeld(cs_main);

    int nHeight = pindex->nHeight;

    // Remove the invalidity flag from this block and all its descendants.
    BlockMap::iterator it = m_blockman.m_block_index.begin();
    while (it != m_blockman.m_block_index.end()) {
        if (!it->second->IsValid() && it->second->GetAncestor(nHeight) == pindex) {
            it->second->nStatus &= ~BLOCK_FAILED_MASK;
            setDirtyBlockIndex.insert(it->second);
            if (it->second->IsValid(BLOCK_VALID_TRANSACTIONS) && it->second->HaveTxsDownloaded() && setBlockIndexCandidates.value_comp()(m_chain.Tip(), it->second)) {
                setBlockIndexCandidates.insert(it->second);
            }
            if (it->second == pindexBestInvalid) {
                // Reset invalid block marker if it was pointing to one of those.
                pindexBestInvalid = nullptr;
            }
            m_blockman.m_failed_blocks.erase(it->second);
        }
        it++;
    }

    // Remove the invalidity flag from all ancestors too.
    while (pindex != nullptr) {
        if (pindex->nStatus & BLOCK_FAILED_MASK) {
            pindex->nStatus &= ~BLOCK_FAILED_MASK;
            setDirtyBlockIndex.insert(pindex);
            m_blockman.m_failed_blocks.erase(pindex);
        }
        pindex = pindex->pprev;
    }
}

void ResetBlockFailureFlags(CBlockIndex *pindex) {
    return ::ChainstateActive().ResetBlockFailureFlags(pindex);
}

CBlockIndex* BlockManager::AddToBlockIndex(const CBlockHeader& block)
{
    AssertLockHeld(cs_main);

    // Check for duplicate
    uint256 hash = block.GetHash();
    BlockMap::iterator it = m_block_index.find(hash);
    if (it != m_block_index.end())
        return it->second;

    // Construct new block index object
    CBlockIndex* pindexNew = new CBlockIndex(block);
    // We assign the sequence id to blocks only when the full data is available,
    // to avoid miners withholding blocks but broadcasting headers, to get a
    // competitive advantage.
    pindexNew->nSequenceId = 0;
    BlockMap::iterator mi = m_block_index.insert(std::make_pair(hash, pindexNew)).first;
    pindexNew->phashBlock = &((*mi).first);
    BlockMap::iterator miPrev = m_block_index.find(block.hashPrevBlock);
    if (miPrev != m_block_index.end())
    {
        pindexNew->pprev = (*miPrev).second;
        pindexNew->nHeight = pindexNew->pprev->nHeight + 1;
        pindexNew->BuildSkip();
    }
    pindexNew->nTimeMax = (pindexNew->pprev ? std::max(pindexNew->pprev->nTimeMax, pindexNew->nTime) : pindexNew->nTime);
    pindexNew->nChainWork = (pindexNew->pprev ? pindexNew->pprev->nChainWork : 0) + GetBlockProof(*pindexNew);
    pindexNew->RaiseValidity(BLOCK_VALID_TREE);
    if (pindexBestHeader == nullptr || pindexBestHeader->nChainWork < pindexNew->nChainWork)
        pindexBestHeader = pindexNew;

    setDirtyBlockIndex.insert(pindexNew);

    return pindexNew;
}

/** Mark a block as having its data received and checked (up to BLOCK_VALID_TRANSACTIONS). */
void CChainState::ReceivedBlockTransactions(const CBlock& block, CBlockIndex* pindexNew, const FlatFilePos& pos, const Consensus::Params& consensusParams)
{
    pindexNew->nTx = block.vtx.size();
    pindexNew->nChainTx = 0;
    pindexNew->nFile = pos.nFile;
    pindexNew->nDataPos = pos.nPos;
    pindexNew->nUndoPos = 0;
    pindexNew->nStatus |= BLOCK_HAVE_DATA;
    if (IsWitnessEnabled(pindexNew->pprev, consensusParams)) {
        pindexNew->nStatus |= BLOCK_OPT_WITNESS;
    }
    pindexNew->RaiseValidity(BLOCK_VALID_TRANSACTIONS);
    setDirtyBlockIndex.insert(pindexNew);

    if (pindexNew->pprev == nullptr || pindexNew->pprev->HaveTxsDownloaded()) {
        // If pindexNew is the genesis block or all parents are BLOCK_VALID_TRANSACTIONS.
        std::deque<CBlockIndex*> queue;
        queue.push_back(pindexNew);

        // Recursively process any descendant blocks that now may be eligible to be connected.
        while (!queue.empty()) {
            CBlockIndex *pindex = queue.front();
            queue.pop_front();
            pindex->nChainTx = (pindex->pprev ? pindex->pprev->nChainTx : 0) + pindex->nTx;
            {
                LOCK(cs_nBlockSequenceId);
                pindex->nSequenceId = nBlockSequenceId++;
            }
            if (m_chain.Tip() == nullptr || !setBlockIndexCandidates.value_comp()(pindex, m_chain.Tip())) {
                setBlockIndexCandidates.insert(pindex);
//                LogPrintf("TRACE ReceivedBlockTransactions() after: setBlockIndexCandidates: %i\n", setBlockIndexCandidates.size());
            }
            std::pair<std::multimap<CBlockIndex*, CBlockIndex*>::iterator, std::multimap<CBlockIndex*, CBlockIndex*>::iterator> range = m_blockman.m_blocks_unlinked.equal_range(pindex);
            while (range.first != range.second) {
                std::multimap<CBlockIndex*, CBlockIndex*>::iterator it = range.first;
                queue.push_back(it->second);
                range.first++;
                m_blockman.m_blocks_unlinked.erase(it);
            }
        }
    } else {
        if (pindexNew->pprev && pindexNew->pprev->IsValid(BLOCK_VALID_TREE)) {
            m_blockman.m_blocks_unlinked.insert(std::make_pair(pindexNew->pprev, pindexNew));
        }
    }
}

static bool FindBlockPos(FlatFilePos &pos, unsigned int nAddSize, unsigned int nHeight, uint64_t nTime, bool fKnown = false)
{
    LOCK(cs_LastBlockFile);

    unsigned int nFile = fKnown ? pos.nFile : nLastBlockFile;
    if (vinfoBlockFile.size() <= nFile) {
        vinfoBlockFile.resize(nFile + 1);
    }

    if (!fKnown) {
        while (vinfoBlockFile[nFile].nSize + nAddSize >= MAX_BLOCKFILE_SIZE) {
            nFile++;
            if (vinfoBlockFile.size() <= nFile) {
                vinfoBlockFile.resize(nFile + 1);
            }
        }
        pos.nFile = nFile;
        pos.nPos = vinfoBlockFile[nFile].nSize;
    }

    if ((int)nFile != nLastBlockFile) {
        if (!fKnown) {
            LogPrintf("Leaving block file %i: %s\n", nLastBlockFile, vinfoBlockFile[nLastBlockFile].ToString());
        }
        FlushBlockFile(!fKnown);
        nLastBlockFile = nFile;
    }

    vinfoBlockFile[nFile].AddBlock(nHeight, nTime);
    if (fKnown)
        vinfoBlockFile[nFile].nSize = std::max(pos.nPos + nAddSize, vinfoBlockFile[nFile].nSize);
    else
        vinfoBlockFile[nFile].nSize += nAddSize;

    if (!fKnown) {
        bool out_of_space;
        size_t bytes_allocated = BlockFileSeq().Allocate(pos, nAddSize, out_of_space);
        if (out_of_space) {
            return AbortNode("Disk space is too low!", _("Error: Disk space is too low!").translated, CClientUIInterface::MSG_NOPREFIX);
        }
        if (bytes_allocated != 0 && fPruneMode) {
            fCheckForPruning = true;
        }
    }

    setDirtyFileInfo.insert(nFile);
    return true;
}

static bool FindUndoPos(CValidationState &state, int nFile, FlatFilePos &pos, unsigned int nAddSize)
{
    pos.nFile = nFile;

    LOCK(cs_LastBlockFile);

    pos.nPos = vinfoBlockFile[nFile].nUndoSize;
    vinfoBlockFile[nFile].nUndoSize += nAddSize;
    setDirtyFileInfo.insert(nFile);

    bool out_of_space;
    size_t bytes_allocated = UndoFileSeq().Allocate(pos, nAddSize, out_of_space);
    if (out_of_space) {
        return AbortNode(state, "Disk space is too low!", _("Error: Disk space is too low!").translated, CClientUIInterface::MSG_NOPREFIX);
    }
    if (bytes_allocated != 0 && fPruneMode) {
        fCheckForPruning = true;
    }

    return true;
}

bool CheckBlock(const CBlock& block, CValidationState& state, const Consensus::Params& consensusParams, CheckContextState& ctxState, bool fCheckPOS, const int height, bool fCheckMerkleRoot)
{
    // These are checks that are independent of context.

    if (block.fChecked)
        return true;

    // Check that the header is valid (particularly PoW).  This is mostly
    // redundant with the call in AcceptBlockHeader.
    if (!fIsFakeNet && fCheckPOS && !pos::ContextualCheckProofOfStake(block, consensusParams, pcustomcsview.get(), ctxState, height))
        return state.Invalid(ValidationInvalidReason::BLOCK_INVALID_HEADER, false, REJECT_INVALID, "high-hash", "proof of stake failed");

    // Check the merkle root.
    // block merkle root is delayed to ConnectBlock to ensure account changes
    if (fCheckMerkleRoot && (height < consensusParams.EunosHeight
    || height >= consensusParams.EunosKampungHeight)) {
        bool mutated;
        uint256 hashMerkleRoot2 = BlockMerkleRoot(block, &mutated);
        if (block.hashMerkleRoot != hashMerkleRoot2)
            return state.Invalid(ValidationInvalidReason::BLOCK_MUTATED, false, REJECT_INVALID, "bad-txnmrklroot", "hashMerkleRoot mismatch");

        // Check for merkle tree malleability (CVE-2012-2459): repeating sequences
        // of transactions in a block without affecting the merkle root of a block,
        // while still invalidating it.
        if (mutated)
            return state.Invalid(ValidationInvalidReason::BLOCK_MUTATED, false, REJECT_INVALID, "bad-txns-duplicate", "duplicate transaction");
    }

    // All potential-corruption validation must be done before we do any
    // transaction validation, as otherwise we may mark the header as invalid
    // because we receive the wrong transactions for it.
    // Note that witness malleability is checked in ContextualCheckBlock, so no
    // checks that use witness data may be performed here.

    // Size limits
    if (block.vtx.empty() || block.vtx.size() * WITNESS_SCALE_FACTOR > MAX_BLOCK_WEIGHT || ::GetSerializeSize(block, PROTOCOL_VERSION | SERIALIZE_TRANSACTION_NO_WITNESS) * WITNESS_SCALE_FACTOR > MAX_BLOCK_WEIGHT)
        return state.Invalid(ValidationInvalidReason::CONSENSUS, false, REJECT_INVALID, "bad-blk-length", "size limits failed");

    // First transaction must be coinbase, the rest must not be
    if (block.vtx.empty() || !block.vtx[0]->IsCoinBase())
        return state.Invalid(ValidationInvalidReason::CONSENSUS, false, REJECT_INVALID, "bad-cb-missing", "first tx is not coinbase");

    // skip this validation if it is Genesis (due to mn creation txs)
    if (block.GetHash() != consensusParams.hashGenesisBlock) {
        TBytes dummy;
        for (unsigned int i = 1; i < block.vtx.size(); i++) {
            if (block.vtx[i]->IsCoinBase() &&
                !IsAnchorRewardTx(*block.vtx[i], dummy, height >= consensusParams.FortCanningHeight) &&
                !IsAnchorRewardTxPlus(*block.vtx[i], dummy, height >= consensusParams.FortCanningHeight) &&
                !IsTokenSplitTx(*block.vtx[i], dummy, height >= consensusParams.FortCanningCrunchHeight))
                return state.Invalid(ValidationInvalidReason::CONSENSUS, false, REJECT_INVALID, "bad-cb-multiple", "more than one coinbase");
        }
    }

    // Check transactions
    // skip this validation if it is Genesis (due to mn creation txs)
    if (block.GetHash() != consensusParams.hashGenesisBlock) {
        for (const auto& tx : block.vtx)
            if (!CheckTransaction(*tx, state, true))
                return state.Invalid(state.GetReason(), false, state.GetRejectCode(), state.GetRejectReason(),
                                     strprintf("Transaction check failed (tx hash %s) %s", tx->GetHash().ToString(), state.GetDebugMessage()));
    }

    if (!fIsFakeNet && fCheckPOS && height >= consensusParams.FortCanningHeight) {
        CKeyID minter;
        // this is safe cause pos::ContextualCheckProofOfStake checked
        block.ExtractMinterKey(minter);
        auto nodeId = pcustomcsview->GetMasternodeIdByOperator(minter);
        auto node = pcustomcsview->GetMasternode(*nodeId);
        if (node->rewardAddressType != 0) {
            CScript rewardScriptPubKey = GetScriptForDestination(node->rewardAddressType == PKHashType ?
                CTxDestination(PKHash(node->rewardAddress)) :
                CTxDestination(WitnessV0KeyHash(node->rewardAddress))
            );
            if (block.vtx[0]->vout[0].scriptPubKey != rewardScriptPubKey) {
                return state.Invalid(ValidationInvalidReason::BLOCK_INVALID_HEADER, false, REJECT_INVALID, "bad-rewardaddress", "proof of stake failed");
            }
        }
    }

    unsigned int nSigOps = 0;
    for (const auto& tx : block.vtx)
    {
        nSigOps += GetLegacySigOpCount(*tx);
    }
    if (nSigOps * WITNESS_SCALE_FACTOR > MAX_BLOCK_SIGOPS_COST)
        return state.Invalid(ValidationInvalidReason::CONSENSUS, false, REJECT_INVALID, "bad-blk-sigops", "out-of-bounds SigOpCount");

    if (fCheckPOS && fCheckMerkleRoot)
        block.fChecked = true;

    return true;
}

bool IsWitnessEnabled(const CBlockIndex* pindexPrev, const Consensus::Params& params)
{
    int height = pindexPrev == nullptr ? 0 : pindexPrev->nHeight + 1;
    return (height >= params.SegwitHeight);
}

// Compute at which vout of the block's coinbase transaction the witness
// commitment occurs, or -1 if not found.
static int GetWitnessCommitmentIndex(const CBlock& block)
{
    int commitpos = -1;
    if (!block.vtx.empty()) {
        for (size_t o = 0; o < block.vtx[0]->vout.size(); o++) {
            if (block.vtx[0]->vout[o].scriptPubKey.size() >= 38 && block.vtx[0]->vout[o].scriptPubKey[0] == OP_RETURN && block.vtx[0]->vout[o].scriptPubKey[1] == 0x24 && block.vtx[0]->vout[o].scriptPubKey[2] == 0xaa && block.vtx[0]->vout[o].scriptPubKey[3] == 0x21 && block.vtx[0]->vout[o].scriptPubKey[4] == 0xa9 && block.vtx[0]->vout[o].scriptPubKey[5] == 0xed) {
                commitpos = o;
            }
        }
    }
    return commitpos;
}

void UpdateUncommittedBlockStructures(CBlock& block, const CBlockIndex* pindexPrev, const Consensus::Params& consensusParams)
{
    int commitpos = GetWitnessCommitmentIndex(block);
    static const std::vector<unsigned char> nonce(32, 0x00);
    if (commitpos != -1 && IsWitnessEnabled(pindexPrev, consensusParams) && !block.vtx[0]->HasWitness()) {
        CMutableTransaction tx(*block.vtx[0]);
        tx.vin[0].scriptWitness.stack.resize(1);
        tx.vin[0].scriptWitness.stack[0] = nonce;
        block.vtx[0] = MakeTransactionRef(std::move(tx));
    }
}

std::vector<unsigned char> GenerateCoinbaseCommitment(CBlock& block, const CBlockIndex* pindexPrev, const Consensus::Params& consensusParams)
{
    std::vector<unsigned char> commitment;
    int commitpos = GetWitnessCommitmentIndex(block);
    std::vector<unsigned char> ret(32, 0x00);
    if (consensusParams.SegwitHeight != std::numeric_limits<int>::max()) {
        if (commitpos == -1) {
            uint256 witnessroot = BlockWitnessMerkleRoot(block, nullptr);
            CHash256().Write(witnessroot.begin(), 32).Write(ret.data(), 32).Finalize(witnessroot.begin());
            CTxOut out;
            out.nValue = 0;
            out.scriptPubKey.resize(38);
            out.scriptPubKey[0] = OP_RETURN;
            out.scriptPubKey[1] = 0x24;
            out.scriptPubKey[2] = 0xaa;
            out.scriptPubKey[3] = 0x21;
            out.scriptPubKey[4] = 0xa9;
            out.scriptPubKey[5] = 0xed;
            memcpy(&out.scriptPubKey[6], witnessroot.begin(), 32);
            commitment = std::vector<unsigned char>(out.scriptPubKey.begin(), out.scriptPubKey.end());
            CMutableTransaction tx(*block.vtx[0]);
            tx.vout.push_back(out);
            block.vtx[0] = MakeTransactionRef(std::move(tx));
        }
    }
    UpdateUncommittedBlockStructures(block, pindexPrev, consensusParams);
    return commitment;
}

/** Context-dependent validity checks.
 *  By "context", we mean only the previous block headers, but not the UTXO
 *  set; UTXO-related validity checks are done in ConnectBlock().
 *  NOTE: This function is not currently invoked by ConnectBlock(), so we
 *  should consider upgrade issues if we change which consensus rules are
 *  enforced in this function (eg by adding a new consensus rule). See comment
 *  in ConnectBlock().
 *  Note that -reindex-chainstate skips the validation that happens here!
 */
static bool ContextualCheckBlockHeader(const CBlockHeader& block, CValidationState& state, const CChainParams& params, const CBlockIndex* pindexPrev, int64_t nAdjustedTime) EXCLUSIVE_LOCKS_REQUIRED(cs_main)
{
    assert(pindexPrev != nullptr);
    const int nHeight = pindexPrev->nHeight + 1;

    if (nHeight >= params.GetConsensus().FortCanningMuseumHeight && static_cast<uint64_t>(nHeight) != block.deprecatedHeight) {
        return state.Invalid(ValidationInvalidReason::BLOCK_INVALID_HEADER, false, REJECT_INVALID, "incorrect-height", "incorrect height set in block header");
    }

    // Check proof of work
    const Consensus::Params& consensusParams = params.GetConsensus();
    if (block.nBits != pos::GetNextWorkRequired(pindexPrev, block.nTime, consensusParams))
        return state.Invalid(ValidationInvalidReason::BLOCK_INVALID_HEADER, false, REJECT_INVALID, "bad-diffbits", "incorrect proof of work");

    // Check against checkpoints
    // Don't accept any forks from the main chain prior to last checkpoint.
    // GetLastCheckpoint finds the last checkpoint in MapCheckpoints that's in our
    // g_blockman.m_block_index.
    CBlockIndex* pcheckpoint = GetLastCheckpoint(params.Checkpoints());
    if (pcheckpoint && nHeight <= pcheckpoint->nHeight)
        return state.Invalid(ValidationInvalidReason::BLOCK_CHECKPOINT, error("%s: forked chain older than last checkpoint (height %d)", __func__, nHeight), REJECT_CHECKPOINT, "bad-fork-prior-to-checkpoint");

    // Check timestamp against prev
    if (block.GetBlockTime() <= pindexPrev->GetMedianTimePast())
        return state.Invalid(ValidationInvalidReason::BLOCK_INVALID_HEADER, false, REJECT_INVALID, "time-too-old", strprintf("block's timestamp is too early. Block time: %d Min time: %d", block.GetBlockTime(), pindexPrev->GetMedianTimePast()));

    // Check timestamp
    if (Params().NetworkIDString() != CBaseChainParams::REGTEST && nHeight >= consensusParams.EunosPayaHeight) {
        if (block.GetBlockTime() > GetTime() + MAX_FUTURE_BLOCK_TIME_EUNOSPAYA)
            return state.Invalid(ValidationInvalidReason::BLOCK_TIME_FUTURE, false, REJECT_INVALID, "time-too-new", strprintf("block timestamp too far in the future. Block time: %d Max time: %d", block.GetBlockTime(), GetTime() + MAX_FUTURE_BLOCK_TIME_EUNOSPAYA));
    }

    if (block.GetBlockTime() > nAdjustedTime + MAX_FUTURE_BLOCK_TIME)
        return state.Invalid(ValidationInvalidReason::BLOCK_TIME_FUTURE, false, REJECT_INVALID, "time-too-new", "block timestamp too far in the future");

    if (nHeight >= consensusParams.DakotaCrescentHeight) {
        if (block.GetBlockTime() > GetTime() + MAX_FUTURE_BLOCK_TIME_DAKOTACRESCENT)
            return state.Invalid(ValidationInvalidReason::BLOCK_TIME_FUTURE, false, REJECT_INVALID, "time-too-new", strprintf("block timestamp too far in the future. Block time: %d Max time: %d", block.GetBlockTime(), GetTime() + MAX_FUTURE_BLOCK_TIME_DAKOTACRESCENT));
    }

    // Reject outdated version blocks when 95% (75% on testnet) of the network has upgraded:
    // check for version 2, 3 and 4 upgrades
    if((block.nVersion < 2 && nHeight >= consensusParams.BIP34Height) ||
       (block.nVersion < 3 && nHeight >= consensusParams.BIP66Height) ||
       (block.nVersion < 4 && nHeight >= consensusParams.BIP65Height))
            return state.Invalid(ValidationInvalidReason::BLOCK_INVALID_HEADER, false, REJECT_OBSOLETE, strprintf("bad-version(0x%08x)", block.nVersion),
                                 strprintf("rejected nVersion=0x%08x block", block.nVersion));

    return true;
}

/** NOTE: This function is not currently invoked by ConnectBlock(), so we
 *  should consider upgrade issues if we change which consensus rules are
 *  enforced in this function (eg by adding a new consensus rule). See comment
 *  in ConnectBlock().
 *  Note that -reindex-chainstate skips the validation that happens here!
 */
static bool ContextualCheckBlock(const CBlock& block, CValidationState& state, const Consensus::Params& consensusParams, const CBlockIndex* pindexPrev)
{
    const int nHeight = pindexPrev == nullptr ? 0 : pindexPrev->nHeight + 1;
    //std::cout << "!!!ContextualCheckBlock  : " << nHeight << std::endl;
    // Start enforcing BIP113 (Median Time Past).
    int nLockTimeFlags = 0;
    if (nHeight >= consensusParams.CSVHeight) {
        assert(pindexPrev != nullptr);
        nLockTimeFlags |= LOCKTIME_MEDIAN_TIME_PAST;
    }

    int64_t nLockTimeCutoff = (nLockTimeFlags & LOCKTIME_MEDIAN_TIME_PAST)
                              ? pindexPrev->GetMedianTimePast()
                              : block.GetBlockTime();

    // Check that all transactions are finalized
    for (const auto& tx : block.vtx) {
        if (!IsFinalTx(*tx, nHeight, nLockTimeCutoff)) {
            return state.Invalid(ValidationInvalidReason::CONSENSUS, false, REJECT_INVALID, "bad-txns-nonfinal", "non-final transaction");
        }
    }

    // Enforce rule that the coinbase starts with serialized block height
    if (nHeight >= consensusParams.BIP34Height)
    {
        CScript expect = CScript() << nHeight;
        if (block.vtx[0]->vin[0].scriptSig.size() < expect.size() ||
            !std::equal(expect.begin(), expect.end(), block.vtx[0]->vin[0].scriptSig.begin())) {
            return state.Invalid(ValidationInvalidReason::CONSENSUS, false, REJECT_INVALID, "bad-cb-height", "block height mismatch in coinbase");
        }
    }

    // Validation for witness commitments.
    // * We compute the witness hash (which is the hash including witnesses) of all the block's transactions, except the
    //   coinbase (where 0x0000....0000 is used instead).
    // * The coinbase scriptWitness is a stack of a single 32-byte vector, containing a witness reserved value (unconstrained).
    // * We build a merkle tree with all those witness hashes as leaves (similar to the hashMerkleRoot in the block header).
    // * There must be at least one output whose scriptPubKey is a single 36-byte push, the first 4 bytes of which are
    //   {0xaa, 0x21, 0xa9, 0xed}, and the following 32 bytes are SHA256^2(witness root, witness reserved value). In case there are
    //   multiple, the last one is used.
    bool fHaveWitness = false;
    if (nHeight >= consensusParams.SegwitHeight) {
        int commitpos = GetWitnessCommitmentIndex(block);
        if (commitpos != -1) {
            bool malleated = false;
            uint256 hashWitness = BlockWitnessMerkleRoot(block, &malleated);
            // The malleation check is ignored; as the transaction tree itself
            // already does not permit it, it is impossible to trigger in the
            // witness tree.
            if (block.vtx[0]->vin[0].scriptWitness.stack.size() != 1 || block.vtx[0]->vin[0].scriptWitness.stack[0].size() != 32) {
                return state.Invalid(ValidationInvalidReason::BLOCK_MUTATED, false, REJECT_INVALID, "bad-witness-nonce-size", strprintf("%s : invalid witness reserved value size", __func__));
            }
            CHash256().Write(hashWitness.begin(), 32).Write(&block.vtx[0]->vin[0].scriptWitness.stack[0][0], 32).Finalize(hashWitness.begin());
            if (memcmp(hashWitness.begin(), &block.vtx[0]->vout[commitpos].scriptPubKey[6], 32)) {
                return state.Invalid(ValidationInvalidReason::BLOCK_MUTATED, false, REJECT_INVALID, "bad-witness-merkle-match", strprintf("%s : witness merkle commitment mismatch", __func__));
            }
            fHaveWitness = true;
        }
    }

    // No witness data is allowed in blocks that don't commit to witness data, as this would otherwise leave room for spam
    if (!fHaveWitness) {
      for (const auto& tx : block.vtx) {
            if (tx->HasWitness()) {
                return state.Invalid(ValidationInvalidReason::BLOCK_MUTATED, false, REJECT_INVALID, "unexpected-witness", strprintf("%s : unexpected witness data found", __func__));
            }
        }
    }

    // After the coinbase witness reserved value and commitment are verified,
    // we can check if the block weight passes (before we've checked the
    // coinbase witness, it would be possible for the weight to be too
    // large by filling up the coinbase witness, which doesn't change
    // the block hash, so we couldn't mark the block as permanently
    // failed).
    if (GetBlockWeight(block) > MAX_BLOCK_WEIGHT) {
        return state.Invalid(ValidationInvalidReason::CONSENSUS, false, REJECT_INVALID, "bad-blk-weight", strprintf("%s : weight limit failed", __func__));
    }

    return true;
}

bool BlockManager::AcceptBlockHeader(const CBlockHeader& block, CValidationState& state, const CChainParams& chainparams, CBlockIndex** ppindex)
{
    AssertLockHeld(cs_main);
    // Check for duplicate
    uint256 hash = block.GetHash();
    BlockMap::iterator miSelf = m_block_index.find(hash);
    CBlockIndex *pindex = nullptr;
    if (hash != chainparams.GetConsensus().hashGenesisBlock) {
        if (miSelf != m_block_index.end()) {
            // Block header is already known.
            pindex = miSelf->second;
            if (ppindex)
                *ppindex = pindex;
            if (pindex->nStatus & BLOCK_FAILED_MASK) {
                return state.Invalid(ValidationInvalidReason::CACHED_INVALID, error("%s: block %s is marked invalid", __func__, hash.ToString()), 0, "duplicate");
            }
            return true;
        }

        if (!fIsFakeNet && !pos::CheckHeaderSignature(block)) {
            return state.Invalid(ValidationInvalidReason::BLOCK_INVALID_HEADER, error("%s: Consensus::CheckHeaderSignature: block %s: bad-pos-header-signature", __func__, hash.ToString()), REJECT_INVALID, "bad-pos-header-signature");
        }

        // Get prev block index
        CBlockIndex* pindexPrev = nullptr;
        BlockMap::iterator mi = m_block_index.find(block.hashPrevBlock);
        if (mi == m_block_index.end())
            return state.Invalid(ValidationInvalidReason::BLOCK_MISSING_PREV, error("%s: prev block not found", __func__), 0, "prev-blk-not-found");
        pindexPrev = (*mi).second;
        if (pindexPrev->nStatus & BLOCK_FAILED_MASK)
            return state.Invalid(ValidationInvalidReason::BLOCK_INVALID_PREV, error("%s: prev block invalid", __func__), REJECT_INVALID, "bad-prevblk");
        if (!ContextualCheckBlockHeader(block, state, chainparams, pindexPrev, GetAdjustedTime()))
            return error("%s: Consensus::ContextualCheckBlockHeader: %s, %s", __func__, hash.ToString(), FormatStateMessage(state));

        // Now with pindexPrev we can check stake modifier
        if (!fIsFakeNet && !pos::CheckStakeModifier(pindexPrev, block)) {
            return state.Invalid(ValidationInvalidReason::BLOCK_INVALID_HEADER, error("%s: block %s: bad PoS stake modifier", __func__, hash.ToString()), REJECT_INVALID, "bad-stakemodifier");
        }

        /* Determine if this block descends from any block which has been found
         * invalid (m_failed_blocks), then mark pindexPrev and any blocks between
         * them as failed. For example:
         *
         *                D3
         *              /
         *      B2 - C2
         *    /         \
         *  A             D2 - E2 - F2
         *    \
         *      B1 - C1 - D1 - E1
         *
         * In the case that we attempted to reorg from E1 to F2, only to find
         * C2 to be invalid, we would mark D2, E2, and F2 as BLOCK_FAILED_CHILD
         * but NOT D3 (it was not in any of our candidate sets at the time).
         *
         * In any case D3 will also be marked as BLOCK_FAILED_CHILD at restart
         * in LoadBlockIndex.
         */
        if (!pindexPrev->IsValid(BLOCK_VALID_SCRIPTS)) {
            // The above does not mean "invalid": it checks if the previous block
            // hasn't been validated up to BLOCK_VALID_SCRIPTS. This is a performance
            // optimization, in the common case of adding a new block to the tip,
            // we don't need to iterate over the failed blocks list.
            for (const CBlockIndex* failedit : m_failed_blocks) {
                if (pindexPrev->GetAncestor(failedit->nHeight) == failedit) {
                    assert(failedit->nStatus & BLOCK_FAILED_VALID);
                    CBlockIndex* invalid_walk = pindexPrev;
                    while (invalid_walk != failedit) {
                        invalid_walk->nStatus |= BLOCK_FAILED_CHILD;
                        setDirtyBlockIndex.insert(invalid_walk);
                        invalid_walk = invalid_walk->pprev;
                    }
                    return state.Invalid(ValidationInvalidReason::BLOCK_INVALID_PREV, error("%s: prev block invalid", __func__), REJECT_INVALID, "bad-prevblk");
                }
            }
        }
    }
    if (pindex == nullptr)
        pindex = AddToBlockIndex(block);

    if (ppindex)
        *ppindex = pindex;

    return true;
}

// Exposed wrapper for AcceptBlockHeader
bool ProcessNewBlockHeaders(const std::vector<CBlockHeader>& headers, CValidationState& state, const CChainParams& chainparams, const CBlockIndex** ppindex, CBlockHeader *first_invalid)
{
    if (first_invalid != nullptr) first_invalid->SetNull();
    {
        LOCK(cs_main);

        for (const CBlockHeader& header : headers) {
            CBlockIndex *pindex = nullptr; // Use a temp pindex instead of ppindex to avoid a const_cast
            bool accepted = g_blockman.AcceptBlockHeader(header, state, chainparams, &pindex);
            ::ChainstateActive().CheckBlockIndex(chainparams.GetConsensus());

            if (!accepted) {
                if (first_invalid) *first_invalid = header;
                return false;
            }
            if (ppindex) {
                *ppindex = pindex;
            }
        }
    }
    if (NotifyHeaderTip())
    {
        LOCK(cs_main);
        if (::ChainstateActive().IsInitialBlockDownload() && ppindex && *ppindex) {
            LogPrintf("Synchronizing blockheaders, height: %d (~%.2f%%)\n", (*ppindex)->nHeight, 100.0/((*ppindex)->nHeight+(GetAdjustedTime() - (*ppindex)->GetBlockTime()) / Params().GetConsensus().pos.nTargetSpacing) * (*ppindex)->nHeight);
        }
    }
    return true;
}

/** Store block on disk. If dbp is non-nullptr, the file is known to already reside on disk */
static FlatFilePos SaveBlockToDisk(const CBlock& block, int nHeight, const CChainParams& chainparams, const FlatFilePos* dbp) {
    unsigned int nBlockSize = ::GetSerializeSize(block, CLIENT_VERSION);
    FlatFilePos blockPos;
    if (dbp != nullptr)
        blockPos = *dbp;
    if (!FindBlockPos(blockPos, nBlockSize+8, nHeight, block.GetBlockTime(), dbp != nullptr)) {
        error("%s: FindBlockPos failed", __func__);
        return FlatFilePos();
    }
    if (dbp == nullptr) {
        if (!WriteBlockToDisk(block, blockPos, chainparams.MessageStart())) {
            AbortNode("Failed to write block");
            return FlatFilePos();
        }
    }
    return blockPos;
}

/** Store block on disk. If dbp is non-nullptr, the file is known to already reside on disk */
bool CChainState::AcceptBlock(const std::shared_ptr<const CBlock>& pblock, CValidationState& state, const CChainParams& chainparams, CBlockIndex** ppindex, bool fRequested, const FlatFilePos* dbp, bool* fNewBlock)
{
    const CBlock& block = *pblock;

    if (fNewBlock) *fNewBlock = false;
    AssertLockHeld(cs_main);

    CBlockIndex *pindexDummy = nullptr;
    CBlockIndex *&pindex = ppindex ? *ppindex : pindexDummy;

    bool accepted_header = m_blockman.AcceptBlockHeader(block, state, chainparams, &pindex);
    CheckBlockIndex(chainparams.GetConsensus());

    if (!accepted_header)
        return false;

    // Try to process all requested blocks that we don't have, but only
    // process an unrequested block if it's new and has enough work to
    // advance our tip, and isn't too many blocks ahead.
    bool fAlreadyHave = pindex->nStatus & BLOCK_HAVE_DATA;
    bool fHasMoreOrSameWork = (m_chain.Tip() ? pindex->nChainWork >= m_chain.Tip()->nChainWork : true);
    // Blocks that are too out-of-order needlessly limit the effectiveness of
    // pruning, because pruning will not delete block files that contain any
    // blocks which are too close in height to the tip.  Apply this test
    // regardless of whether pruning is enabled; it should generally be safe to
    // not process unrequested blocks.
    bool fTooFarAhead = (pindex->nHeight > int(m_chain.Height() + MIN_BLOCKS_TO_KEEP));

    // TODO: Decouple this function from the block download logic by removing fRequested
    // This requires some new chain data structure to efficiently look up if a
    // block is in a chain leading to a candidate for best tip, despite not
    // being such a candidate itself.

    // TODO: deal better with return value and error conditions for duplicate
    // and unrequested blocks.
    if (fAlreadyHave) return true;
    if (!fRequested) {  // If we didn't ask for it:
        if (pindex->nTx != 0) return true;    // This is a previously-processed block that was pruned
        if (!fHasMoreOrSameWork) return true; // Don't process less-work chains
        if (fTooFarAhead) return true;        // Block height is too high

        // Protect against DoS attacks from low-work chains.
        // If our tip is behind, a peer could try to send us
        // low-work blocks on a fake chain that we would never
        // request; don't process these.
        if (pindex->nChainWork < nMinimumChainWork) return true;
    }

    CheckContextState ctxState;
    if (!CheckBlock(block, state, chainparams.GetConsensus(), ctxState, false, pindex->nHeight) || // false cause we can check pos context only on ConnectBlock
        !ContextualCheckBlock(block, state, chainparams.GetConsensus(), pindex->pprev)) {
        assert(IsBlockReason(state.GetReason()));
        if (state.IsInvalid() && state.GetReason() != ValidationInvalidReason::BLOCK_MUTATED) {
            pindex->nStatus |= BLOCK_FAILED_VALID;
            setDirtyBlockIndex.insert(pindex);
        }
        return error("%s: %s", __func__, FormatStateMessage(state));
    }

    // Header is valid/has work, merkle tree and segwit merkle tree are good...RELAY NOW
    // (but if it does not build on our best tip, let the SendMessages loop relay it)
    if (!IsInitialBlockDownload() && m_chain.Tip() == pindex->pprev)
        GetMainSignals().NewPoWValidBlock(pindex, pblock);

    // Write block to history file
    if (fNewBlock) *fNewBlock = true;
    try {
        FlatFilePos blockPos = SaveBlockToDisk(block, pindex->nHeight, chainparams, dbp);
        if (blockPos.IsNull()) {
            state.Error(strprintf("%s: Failed to find position to write new block to disk", __func__));
            return false;
        }
        ReceivedBlockTransactions(block, pindex, blockPos, chainparams.GetConsensus());
    } catch (const std::runtime_error& e) {
        return AbortNode(state, std::string("System error: ") + e.what());
    }

    FlushStateToDisk(chainparams, state, FlushStateMode::NONE);

    CheckBlockIndex(chainparams.GetConsensus());

    return true;
}

void ProcessAuthsIfTipChanged(CBlockIndex const * oldTip, CBlockIndex const * tip, Consensus::Params const & consensus)
{
    AssertLockNotHeld(cs_main);
    assert(oldTip);
    assert(tip);
    assert(tip != oldTip);

    LOCK(cs_main);

    auto topAnchor = panchors->GetActiveAnchor();
    CTeamView::CTeam team;
    int teamChange = tip->nHeight;
    auto const teamDakota = pcustomcsview->GetAuthTeam(tip->nHeight);
    if (!teamDakota || teamDakota->empty()) {
        return;
    }
    team = *teamDakota;

    // Calc how far back team changes, do not generate auths below that height.
    teamChange = teamChange % Params().GetConsensus().mn.anchoringTeamChange;

    int topAnchorHeight = topAnchor ? static_cast<uint64_t>(topAnchor->anchor.height) : 0;
    // we have no need to ask for auths at all if we have topAnchor higher than current chain
    if (tip->nHeight <= topAnchorHeight) {
        return;
    }

    CBlockIndex const * pindexFork = ::ChainActive().FindFork(oldTip);
    auto forkHeight = pindexFork && pindexFork->nHeight >= consensus.mn.anchoringFrequency ? pindexFork->nHeight - consensus.mn.anchoringFrequency : 0;
    // limit fork height - trim it by the top anchor, if any
    forkHeight = std::max(forkHeight, topAnchorHeight);
    pindexFork = ::ChainActive()[forkHeight];

    if (tip->pprev != oldTip) {
        // asking all auths that may be skipped (rather we have switch the chain or not)
        LogPrint(BCLog::ANCHORING, "request getauths from %d to %d\n", pindexFork->nHeight, tip->nHeight);
        RelayGetAnchorAuths(pindexFork->GetBlockHash(), tip->GetBlockHash(), *g_connman);
    }

    // masternode key and operator auth address
    auto operatorDetails = AmISignerNow(tip->nHeight, team);

    if (operatorDetails.empty()) {
        return;
    }

    // trying to create auths between pindexFork and new tip (descending)
    std::vector<CInv> vInv;
    for (CBlockIndex const * pindex = tip; pindex && pindex != pindexFork && teamChange >= 0; pindex = pindex->pprev, --teamChange) {

        // Only anchor by specified frequency
        if (pindex->nHeight % consensus.mn.anchoringFrequency != 0) {
            continue;
        }

        // Get start anchor height
        int anchorHeight = static_cast<int>(pindex->nHeight) - consensus.mn.anchoringFrequency;

        // Get anchor block from specified time depth
        int64_t timeDepth = consensus.mn.anchoringTimeDepth;
        while (anchorHeight > 0 && ::ChainActive()[anchorHeight]->nTime + timeDepth > pindex->nTime) {
            --anchorHeight;
        }

        // Select a block further back to avoid Anchor too new error.
        if (pindex->nHeight >= consensus.FortCanningHeight) {
            timeDepth += consensus.mn.anchoringAdditionalTimeDepth;
            while (anchorHeight > 0 && ::ChainActive()[anchorHeight]->nTime + timeDepth > pindex->nTime) {
                --anchorHeight;
            }
        }

        // Rollback to height consistent with anchoringFrequency
        while (anchorHeight > 0 && anchorHeight % consensus.mn.anchoringFrequency != 0) {
            --anchorHeight;
        }

        if (anchorHeight <= 0 || (topAnchor && topAnchor->anchor.height >= (THeight)anchorHeight)) { // important to check prev anchor height!
            break;
        }

        auto const anchorBlock = ::ChainActive()[anchorHeight];

        // Create team data
        CTeamView::CTeam team;
        std::vector<unsigned char> teamDetailsVector;

        // Embed height and partial hash into CKeyID to find team later and validate chain
        size_t prefixLength{CKeyID().size() - spv::BtcAnchorMarker.size() - sizeof(uint64_t)};
        std::vector<unsigned char> hashPrefix{pindex->GetBlockHash().begin(), pindex->GetBlockHash().begin() + prefixLength};
        teamDetailsVector.insert(teamDetailsVector.end(), spv::BtcAnchorMarker.begin(), spv::BtcAnchorMarker.end()); // 3 Bytes
        uint64_t anchorCreationHeight = pindex->nHeight;
        teamDetailsVector.insert(teamDetailsVector.end(), reinterpret_cast<unsigned char*>(&anchorCreationHeight),
                                 reinterpret_cast<unsigned char*>(&anchorCreationHeight) + sizeof(uint64_t)); // 8 Bytes
        teamDetailsVector.insert(teamDetailsVector.end(), hashPrefix.begin(), hashPrefix.end()); // 9 Bytes

        CKeyID teamDetails{uint160{teamDetailsVector}};
        team.insert(teamDetails);

        // trying to create and sign new auth
        CAnchorAuthMessage auth({topAnchor ? topAnchor->txHash : uint256(), static_cast<THeight>(anchorHeight), anchorBlock->GetBlockHash(), team});

        for (const auto& keys : operatorDetails) {
            if (!panchorauths->GetVote(auth.GetSignHash(), keys.first))
            {
                auth.SignWithKey(keys.second);
                LogPrint(BCLog::ANCHORING, "Anchor auth message signed, hash: %s, height: %d, prev: %s, teamSize: %ld, signHash: %s\n",
                          auth.GetHash().ToString(),
                          auth.height,
                          auth.previousAnchor.ToString(),
                          auth.nextTeam.size(),
                          auth.GetSignHash().ToString()
                          );

                panchorauths->AddAuth(auth);
                vInv.push_back(CInv(MSG_ANCHOR_AUTH, auth.GetHash()));
            }
        }
    }
    if (vInv.size() > 0) {
        RelayAnchorAuths(vInv, *g_connman);
    }
}


bool ProcessNewBlock(const CChainParams& chainparams, const std::shared_ptr<const CBlock> pblock, bool fForceProcessing, bool *fNewBlock)
{
    AssertLockNotHeld(cs_main);

    {
        CBlockIndex *pindex = nullptr;
        if (fNewBlock) *fNewBlock = false;
        CValidationState state;

        // CheckBlock() does not support multi-threaded block validation because CBlock::fChecked can cause data race.
        // Therefore, the following critical section must include the CheckBlock() call as well.
        LOCK(cs_main);

        // Get previous block index
        bool ret{true};
        const auto prevIndex = LookupBlockIndex(pblock->hashPrevBlock);
        if (!prevIndex) {
            ret = false;
            state.Invalid(ValidationInvalidReason::BLOCK_MISSING_PREV, error("%s: prev block not found", __func__), 0, "prev-blk-not-found");
        }

        // Ensure that CheckBlock() passes before calling AcceptBlock, as
        // belt-and-suspenders.
        // reverts a011b9db38ce6d3d5c1b67c1e3bad9365b86f2ce
        // we can end up in isolation banning all other nodes
        CheckContextState ctxState;
        if (ret) {
            ret = CheckBlock(*pblock, state, chainparams.GetConsensus(), ctxState, false, prevIndex->nHeight + 1); // false cause we can check pos context only on ConnectBlock
        }
        if (ret) {
            // Store to disk
            ret = ::ChainstateActive().AcceptBlock(pblock, state, chainparams, &pindex, fForceProcessing, nullptr, fNewBlock);
        }
        if (!ret) {
            GetMainSignals().BlockChecked(*pblock, state);
            return error("%s: AcceptBlock FAILED (%s)", __func__, FormatStateMessage(state));
        }
    }

    NotifyHeaderTip();

    // save old tip
    auto const oldTip = ::ChainActive().Tip();

    CValidationState state; // Only used to report errors, not invalidity - ignore it
    if (!::ChainstateActive().ActivateBestChain(state, chainparams, pblock))
        return error("%s: ActivateBestChain failed (%s)", __func__, FormatStateMessage(state));

    auto const tip = ::ChainActive().Tip();

    // special case for the first run after IBD
    static bool firstRunAfterIBD = true;
    if (!::ChainstateActive().IsInitialBlockDownload() && tip && firstRunAfterIBD && spv::pspv) // spv::pspv not necessary here, but for disabling in old tests
    {
        int sinceHeight = std::max(::ChainActive().Height() - chainparams.GetConsensus().mn.anchoringFrequency * 5, 0);
        LogPrint(BCLog::ANCHORING, "Trying to request some auths after IBD, since %i...\n", sinceHeight);
        RelayGetAnchorAuths(::ChainActive()[sinceHeight]->GetBlockHash(), tip->GetBlockHash(), *g_connman);
        firstRunAfterIBD = false;
    }
    // only if tip was changed
    if (!::ChainstateActive().IsInitialBlockDownload() && tip && tip != oldTip && spv::pspv) // spv::pspv not necessary here, but for disabling in old tests
    {
        ProcessAuthsIfTipChanged(oldTip, tip, chainparams.GetConsensus());

        if (tip->nHeight >= chainparams.GetConsensus().DakotaHeight) {
            panchors->CheckPendingAnchors();
        }
    }

    return true;
}

bool TestBlockValidity(CValidationState& state, const CChainParams& chainparams, const CBlock& block, CBlockIndex* pindexPrev, bool fCheckMerkleRoot)
{
    AssertLockHeld(cs_main);
    assert(pindexPrev && pindexPrev == ::ChainActive().Tip());
    CCoinsViewCache viewNew(&::ChainstateActive().CoinsTip());
    std::vector<uint256> dummyRewardedAnchors;
    CCustomCSView mnview(*pcustomcsview.get());
    uint256 block_hash(block.GetHash());
    CBlockIndex indexDummy(block);
    indexDummy.pprev = pindexPrev;
    indexDummy.nHeight = pindexPrev->nHeight + 1;
    indexDummy.phashBlock = &block_hash;
    CheckContextState ctxState;

    // NOTE: ContextualCheckProofOfStake is called by CheckBlock
    if (!ContextualCheckBlockHeader(block, state, chainparams, pindexPrev, GetAdjustedTime()))
        return error("%s: Consensus::ContextualCheckBlockHeader: %s", __func__, FormatStateMessage(state));
    if (!CheckBlock(block, state, chainparams.GetConsensus(), ctxState, false, indexDummy.nHeight, fCheckMerkleRoot))
        return error("%s: Consensus::CheckBlock: %s", __func__, FormatStateMessage(state));
    if (!ContextualCheckBlock(block, state, chainparams.GetConsensus(), pindexPrev))
        return error("%s: Consensus::ContextualCheckBlock: %s", __func__, FormatStateMessage(state));
    if (!::ChainstateActive().ConnectBlock(block, state, &indexDummy, viewNew, mnview, chainparams, dummyRewardedAnchors, true))
        return false;
    assert(state.IsValid());

    return true;
}

/**
 * BLOCK PRUNING CODE
 */

/* Calculate the amount of disk space the block & undo files currently use */
uint64_t CalculateCurrentUsage()
{
    LOCK(cs_LastBlockFile);

    uint64_t retval = 0;
    for (const CBlockFileInfo &file : vinfoBlockFile) {
        retval += file.nSize + file.nUndoSize;
    }
    return retval;
}

/* Prune a block file (modify associated database entries)*/
void PruneOneBlockFile(const int fileNumber)
{
    LOCK(cs_LastBlockFile);

    for (const auto& entry : g_blockman.m_block_index) {
        CBlockIndex* pindex = entry.second;
        if (pindex->nFile == fileNumber) {
            pindex->nStatus &= ~BLOCK_HAVE_DATA;
            pindex->nStatus &= ~BLOCK_HAVE_UNDO;
            pindex->nFile = 0;
            pindex->nDataPos = 0;
            pindex->nUndoPos = 0;
            setDirtyBlockIndex.insert(pindex);

            // Prune from m_blocks_unlinked -- any block we prune would have
            // to be downloaded again in order to consider its chain, at which
            // point it would be considered as a candidate for
            // m_blocks_unlinked or setBlockIndexCandidates.
            auto range = g_blockman.m_blocks_unlinked.equal_range(pindex->pprev);
            while (range.first != range.second) {
                std::multimap<CBlockIndex *, CBlockIndex *>::iterator _it = range.first;
                range.first++;
                if (_it->second == pindex) {
                    g_blockman.m_blocks_unlinked.erase(_it);
                }
            }
        }
    }

    vinfoBlockFile[fileNumber].SetNull();
    setDirtyFileInfo.insert(fileNumber);
}


void UnlinkPrunedFiles(const std::set<int>& setFilesToPrune)
{
    for (std::set<int>::iterator it = setFilesToPrune.begin(); it != setFilesToPrune.end(); ++it) {
        FlatFilePos pos(*it, 0);
        fs::remove(BlockFileSeq().FileName(pos));
        fs::remove(UndoFileSeq().FileName(pos));
        LogPrintf("Prune: %s deleted blk/rev (%05u)\n", __func__, *it);
    }
}

/* Calculate the block/rev files to delete based on height specified by user with RPC command pruneblockchain */
static void FindFilesToPruneManual(std::set<int>& setFilesToPrune, int nManualPruneHeight)
{
    assert(fPruneMode && nManualPruneHeight > 0);

    LOCK2(cs_main, cs_LastBlockFile);
    if (::ChainActive().Tip() == nullptr)
        return;

    // last block to prune is the lesser of (user-specified height, MIN_BLOCKS_TO_KEEP from the tip)
    unsigned int nLastBlockWeCanPrune = std::min((unsigned)nManualPruneHeight, ::ChainActive().Tip()->nHeight - MIN_BLOCKS_TO_KEEP);
    int count=0;
    for (int fileNumber = 0; fileNumber < nLastBlockFile; fileNumber++) {
        if (vinfoBlockFile[fileNumber].nSize == 0 || vinfoBlockFile[fileNumber].nHeightLast > nLastBlockWeCanPrune)
            continue;
        PruneOneBlockFile(fileNumber);
        setFilesToPrune.insert(fileNumber);
        count++;
    }
    LogPrintf("Prune (Manual): prune_height=%d removed %d blk/rev pairs\n", nLastBlockWeCanPrune, count);
}

/* This function is called from the RPC code for pruneblockchain */
void PruneBlockFilesManual(int nManualPruneHeight)
{
    CValidationState state;
    const CChainParams& chainparams = Params();
    if (!::ChainstateActive().FlushStateToDisk(
            chainparams, state, FlushStateMode::NONE, nManualPruneHeight)) {
        LogPrintf("%s: failed to flush state (%s)\n", __func__, FormatStateMessage(state));
    }
}

/**
 * Prune block and undo files (blk???.dat and undo???.dat) so that the disk space used is less than a user-defined target.
 * The user sets the target (in MB) on the command line or in config file.  This will be run on startup and whenever new
 * space is allocated in a block or undo file, staying below the target. Changing back to unpruned requires a reindex
 * (which in this case means the blockchain must be re-downloaded.)
 *
 * Pruning functions are called from FlushStateToDisk when the global fCheckForPruning flag has been set.
 * Block and undo files are deleted in lock-step (when blk00003.dat is deleted, so is rev00003.dat.)
 * Pruning cannot take place until the longest chain is at least a certain length (100000 on mainnet, 1000 on testnet, 1000 on regtest).
 * Pruning will never delete a block within a defined distance (currently 288) from the active chain's tip.
 * The block index is updated by unsetting HAVE_DATA and HAVE_UNDO for any blocks that were stored in the deleted files.
 * A db flag records the fact that at least some block files have been pruned.
 *
 * @param[out]   setFilesToPrune   The set of file indices that can be unlinked will be returned
 */
static void FindFilesToPrune(std::set<int>& setFilesToPrune, uint64_t nPruneAfterHeight)
{
    LOCK2(cs_main, cs_LastBlockFile);
    if (::ChainActive().Tip() == nullptr || nPruneTarget == 0) {
        return;
    }
    if ((uint64_t)::ChainActive().Tip()->nHeight <= nPruneAfterHeight) {
        return;
    }

    unsigned int nLastBlockWeCanPrune = ::ChainActive().Tip()->nHeight - MIN_BLOCKS_TO_KEEP;
    uint64_t nCurrentUsage = CalculateCurrentUsage();
    // We don't check to prune until after we've allocated new space for files
    // So we should leave a buffer under our target to account for another allocation
    // before the next pruning.
    uint64_t nBuffer = BLOCKFILE_CHUNK_SIZE + UNDOFILE_CHUNK_SIZE;
    uint64_t nBytesToPrune;
    int count=0;

    if (nCurrentUsage + nBuffer >= nPruneTarget) {
        // On a prune event, the chainstate DB is flushed.
        // To avoid excessive prune events negating the benefit of high dbcache
        // values, we should not prune too rapidly.
        // So when pruning in IBD, increase the buffer a bit to avoid a re-prune too soon.
        if (::ChainstateActive().IsInitialBlockDownload()) {
            // Since this is only relevant during IBD, we use a fixed 10%
            nBuffer += nPruneTarget / 10;
        }

        for (int fileNumber = 0; fileNumber < nLastBlockFile; fileNumber++) {
            nBytesToPrune = vinfoBlockFile[fileNumber].nSize + vinfoBlockFile[fileNumber].nUndoSize;

            if (vinfoBlockFile[fileNumber].nSize == 0)
                continue;

            if (nCurrentUsage + nBuffer < nPruneTarget)  // are we below our target?
                break;

            // don't prune files that could have a block within MIN_BLOCKS_TO_KEEP of the main chain's tip but keep scanning
            if (vinfoBlockFile[fileNumber].nHeightLast > nLastBlockWeCanPrune)
                continue;

            PruneOneBlockFile(fileNumber);
            // Queue up the files for removal
            setFilesToPrune.insert(fileNumber);
            nCurrentUsage -= nBytesToPrune;
            count++;
        }
    }

    LogPrint(BCLog::PRUNE, "Prune: target=%dMiB actual=%dMiB diff=%dMiB max_prune_height=%d removed %d blk/rev pairs\n",
           nPruneTarget/1024/1024, nCurrentUsage/1024/1024,
           ((int64_t)nPruneTarget - (int64_t)nCurrentUsage)/1024/1024,
           nLastBlockWeCanPrune, count);
}

static FlatFileSeq BlockFileSeq()
{
    return FlatFileSeq(GetBlocksDir(), "blk", BLOCKFILE_CHUNK_SIZE);
}

static FlatFileSeq UndoFileSeq()
{
    return FlatFileSeq(GetBlocksDir(), "rev", UNDOFILE_CHUNK_SIZE);
}

FILE* OpenBlockFile(const FlatFilePos &pos, bool fReadOnly) {
    return BlockFileSeq().Open(pos, fReadOnly);
}

/** Open an undo file (rev?????.dat) */
static FILE* OpenUndoFile(const FlatFilePos &pos, bool fReadOnly) {
    return UndoFileSeq().Open(pos, fReadOnly);
}

fs::path GetBlockPosFilename(const FlatFilePos &pos)
{
    return BlockFileSeq().FileName(pos);
}

CBlockIndex * BlockManager::InsertBlockIndex(const uint256& hash)
{
    AssertLockHeld(cs_main);

    if (hash.IsNull())
        return nullptr;

    // Return existing
    BlockMap::iterator mi = m_block_index.find(hash);
    if (mi != m_block_index.end())
        return (*mi).second;

    // Create new
    CBlockIndex* pindexNew = new CBlockIndex();
    mi = m_block_index.insert(std::make_pair(hash, pindexNew)).first;
    pindexNew->phashBlock = &((*mi).first);

    return pindexNew;
}

bool BlockManager::LoadBlockIndex(
    const Consensus::Params& consensus_params,
    CBlockTreeDB& blocktree,
    std::set<CBlockIndex*, CBlockIndexWorkComparator>& block_index_candidates)
{
    if (!blocktree.LoadBlockIndexGuts(consensus_params, [this](const uint256& hash) EXCLUSIVE_LOCKS_REQUIRED(cs_main) { return this->InsertBlockIndex(hash); }, fIsFakeNet))
         return false;

    // Calculate nChainWork
    std::vector<std::pair<int, CBlockIndex*> > vSortedByHeight;
    vSortedByHeight.reserve(m_block_index.size());
    for (const std::pair<const uint256, CBlockIndex*>& item : m_block_index)
    {
        CBlockIndex* pindex = item.second;
        vSortedByHeight.push_back(std::make_pair(pindex->nHeight, pindex));
    }
    sort(vSortedByHeight.begin(), vSortedByHeight.end());
    for (const std::pair<int, CBlockIndex*>& item : vSortedByHeight)
    {
        if (ShutdownRequested()) return false;
        CBlockIndex* pindex = item.second;
        pindex->nChainWork = (pindex->pprev ? pindex->pprev->nChainWork : 0) + GetBlockProof(*pindex);
        pindex->nTimeMax = (pindex->pprev ? std::max(pindex->pprev->nTimeMax, pindex->nTime) : pindex->nTime);
        // We can link the chain of blocks for which we've received transactions at some point.
        // Pruned nodes may have deleted the block.
        if (pindex->nTx > 0) {
            if (pindex->pprev) {
                if (pindex->pprev->HaveTxsDownloaded()) {
                    pindex->nChainTx = pindex->pprev->nChainTx + pindex->nTx;
                } else {
                    pindex->nChainTx = 0;
                    m_blocks_unlinked.insert(std::make_pair(pindex->pprev, pindex));
                }
            } else {
                pindex->nChainTx = pindex->nTx;
            }
        }
        if (!(pindex->nStatus & BLOCK_FAILED_MASK) && pindex->pprev && (pindex->pprev->nStatus & BLOCK_FAILED_MASK)) {
            pindex->nStatus |= BLOCK_FAILED_CHILD;
            setDirtyBlockIndex.insert(pindex);
        }
        if (pindex->IsValid(BLOCK_VALID_TRANSACTIONS) && (pindex->HaveTxsDownloaded() || pindex->pprev == nullptr)) {
            block_index_candidates.insert(pindex);
        }
        if (pindex->nStatus & BLOCK_FAILED_MASK && (!pindexBestInvalid || pindex->nChainWork > pindexBestInvalid->nChainWork))
            pindexBestInvalid = pindex;
        if (pindex->pprev)
            pindex->BuildSkip();
        if (pindex->IsValid(BLOCK_VALID_TREE) && (pindexBestHeader == nullptr || CBlockIndexWorkComparator()(pindexBestHeader, pindex)))
            pindexBestHeader = pindex;
    }

    return true;
}

void BlockManager::Unload() {
    m_failed_blocks.clear();
    m_blocks_unlinked.clear();

    for (const BlockMap::value_type& entry : m_block_index) {
        delete entry.second;
    }

    m_block_index.clear();
}

bool static LoadBlockIndexDB(const CChainParams& chainparams) EXCLUSIVE_LOCKS_REQUIRED(cs_main)
{
    if (!g_blockman.LoadBlockIndex(
            chainparams.GetConsensus(), *pblocktree, ::ChainstateActive().setBlockIndexCandidates))
        return false;

    // Load block file info
    pblocktree->ReadLastBlockFile(nLastBlockFile);
    vinfoBlockFile.resize(nLastBlockFile + 1);
    LogPrintf("%s: last block file = %i\n", __func__, nLastBlockFile);
    for (int nFile = 0; nFile <= nLastBlockFile; nFile++) {
        pblocktree->ReadBlockFileInfo(nFile, vinfoBlockFile[nFile]);
    }
    LogPrintf("%s: last block file info: %s\n", __func__, vinfoBlockFile[nLastBlockFile].ToString());
    for (int nFile = nLastBlockFile + 1; true; nFile++) {
        CBlockFileInfo info;
        if (pblocktree->ReadBlockFileInfo(nFile, info)) {
            vinfoBlockFile.push_back(info);
        } else {
            break;
        }
    }

    // Check presence of blk files
    LogPrintf("Checking all blk files are present...\n");
    std::set<int> setBlkDataFiles;
    for (const std::pair<const uint256, CBlockIndex*>& item : g_blockman.m_block_index)
    {
        CBlockIndex* pindex = item.second;
        if (pindex->nStatus & BLOCK_HAVE_DATA) {
            setBlkDataFiles.insert(pindex->nFile);
        }
    }
    for (std::set<int>::iterator it = setBlkDataFiles.begin(); it != setBlkDataFiles.end(); it++)
    {
        FlatFilePos pos(*it, 0);
        if (CAutoFile(OpenBlockFile(pos, true), SER_DISK, CLIENT_VERSION).IsNull()) {
            return false;
        }
    }

    // Check whether we have ever pruned block & undo files
    pblocktree->ReadFlag("prunedblockfiles", fHavePruned);
    if (fHavePruned)
        LogPrintf("LoadBlockIndexDB(): Block files have previously been pruned\n");

    // Check whether we need to continue reindexing
    bool fReindexing = false;
    pblocktree->ReadReindexing(fReindexing);
    if(fReindexing) fReindex = true;

    return true;
}

bool LoadChainTip(const CChainParams& chainparams)
{
    AssertLockHeld(cs_main);
    const CCoinsViewCache& coins_cache = ::ChainstateActive().CoinsTip();
    assert(!coins_cache.GetBestBlock().IsNull()); // Never called when the coins view is empty

    if (::ChainActive().Tip() &&
        ::ChainActive().Tip()->GetBlockHash() == coins_cache.GetBestBlock()) return true;

    // Load pointer to end of best chain
    CBlockIndex* pindex = LookupBlockIndex(coins_cache.GetBestBlock());
    if (!pindex) {
        return false;
    }
    ::ChainActive().SetTip(pindex);

    ::ChainstateActive().PruneBlockIndexCandidates();

    LogPrintf("Loaded best chain: hashBestChain=%s height=%d date=%s progress=%f\n",
        ::ChainActive().Tip()->GetBlockHash().ToString(), ::ChainActive().Height(),
        FormatISO8601DateTime(::ChainActive().Tip()->GetBlockTime()),
        GuessVerificationProgress(chainparams.TxData(), ::ChainActive().Tip()));
    return true;
}

CVerifyDB::CVerifyDB()
{
    uiInterface.ShowProgress(_("Verifying blocks...").translated, 0, false);
}

CVerifyDB::~CVerifyDB()
{
    uiInterface.ShowProgress("", 100, false);
}

bool CVerifyDB::VerifyDB(const CChainParams& chainparams, CCoinsView *coinsview, int nCheckLevel, int nCheckDepth)
{
    LOCK(cs_main);
    if (::ChainActive().Tip() == nullptr || ::ChainActive().Tip()->pprev == nullptr)
        return true;

    // Verify blocks in the best chain
    if (nCheckDepth <= 0 || nCheckDepth > ::ChainActive().Height())
        nCheckDepth = ::ChainActive().Height();
    nCheckLevel = std::max(0, std::min(4, nCheckLevel));
    LogPrintf("Verifying last %i blocks at level %i\n", nCheckDepth, nCheckLevel);
    CCoinsViewCache coins(coinsview);
    CCustomCSView mnview(*pcustomcsview.get());
    CBlockIndex* pindex;
    CBlockIndex* pindexFailure = nullptr;
    int nGoodTransactions = 0;
    CValidationState state;
    int reportDone = 0;
    LogPrintf("[0%%]..."); /* Continued */
    for (pindex = ::ChainActive().Tip(); pindex && pindex->pprev; pindex = pindex->pprev) {
        boost::this_thread::interruption_point();
        const int percentageDone = std::max(1, std::min(99, (int)(((double)(::ChainActive().Height() - pindex->nHeight)) / (double)nCheckDepth * (nCheckLevel >= 4 ? 50 : 100))));
        if (reportDone < percentageDone/10) {
            // report every 10% step
            LogPrintf("[%d%%]...", percentageDone); /* Continued */
            reportDone = percentageDone/10;
        }
        uiInterface.ShowProgress(_("Verifying blocks...").translated, percentageDone, false);
        if (pindex->nHeight <= ::ChainActive().Height()-nCheckDepth)
            break;
        if (fPruneMode && !(pindex->nStatus & BLOCK_HAVE_DATA)) {
            // If pruning, only go back as far as we have data.
            LogPrintf("VerifyDB(): block verification stopping at height %d (pruning, no data)\n", pindex->nHeight);
            break;
        }
        CBlock block;
        CheckContextState ctxState;

        // check level 0: read from disk
        if (!ReadBlockFromDisk(block, pindex, chainparams.GetConsensus()))
            return error("VerifyDB(): *** ReadBlockFromDisk failed at %d, hash=%s", pindex->nHeight, pindex->GetBlockHash().ToString());
        // check level 1: verify block validity
        if (nCheckLevel >= 1 && !CheckBlock(block, state, chainparams.GetConsensus(), ctxState, false, pindex->nHeight)) // false cause we can check pos context only on ConnectBlock
            return error("%s: *** found bad block at %d, hash=%s (%s)\n", __func__,
                         pindex->nHeight, pindex->GetBlockHash().ToString(), FormatStateMessage(state));
        // check level 2: verify undo validity
        if (nCheckLevel >= 2 && pindex) {
            CBlockUndo undo;
            if (!pindex->GetUndoPos().IsNull()) {
                if (!UndoReadFromDisk(undo, pindex)) {
                    return error("VerifyDB(): *** found bad undo data at %d, hash=%s\n", pindex->nHeight, pindex->GetBlockHash().ToString());
                }
            }
        }
        // check level 3: check for inconsistencies during memory-only disconnect of tip blocks
        if (nCheckLevel >= 3 && (coins.DynamicMemoryUsage() + ::ChainstateActive().CoinsTip().DynamicMemoryUsage()) <= nCoinCacheUsage) {
            assert(coins.GetBestBlock() == pindex->GetBlockHash());
            std::vector<CAnchorConfirmMessage> disconnectedConfirms; // dummy
            DisconnectResult res = ::ChainstateActive().DisconnectBlock(block, pindex, coins, mnview, disconnectedConfirms);
            if (res == DISCONNECT_FAILED) {
                return error("VerifyDB(): *** irrecoverable inconsistency in block data at %d, hash=%s", pindex->nHeight, pindex->GetBlockHash().ToString());
            }
            if (res == DISCONNECT_UNCLEAN) {
                nGoodTransactions = 0;
                pindexFailure = pindex;
            } else {
                nGoodTransactions += block.vtx.size();
            }
        }
        if (ShutdownRequested())
            return true;
    }
    if (pindexFailure)
        return error("VerifyDB(): *** coin database inconsistencies found (last %i blocks, %i good transactions before that)\n", ::ChainActive().Height() - pindexFailure->nHeight + 1, nGoodTransactions);

    // store block count as we move pindex at check level >= 4
    int block_count = ::ChainActive().Height() - pindex->nHeight;

    // check level 4: try reconnecting blocks
    if (nCheckLevel >= 4) {
        while (pindex != ::ChainActive().Tip()) {
            boost::this_thread::interruption_point();
            const int percentageDone = std::max(1, std::min(99, 100 - (int)(((double)(::ChainActive().Height() - pindex->nHeight)) / (double)nCheckDepth * 50)));
            if (reportDone < percentageDone/10) {
                // report every 10% step
                LogPrintf("[%d%%]...", percentageDone); /* Continued */
                reportDone = percentageDone/10;
            }
            uiInterface.ShowProgress(_("Verifying blocks...").translated, percentageDone, false);
            pindex = ::ChainActive().Next(pindex);
            CBlock block;
            if (!ReadBlockFromDisk(block, pindex, chainparams.GetConsensus()))
                return error("VerifyDB(): *** ReadBlockFromDisk failed at %d, hash=%s", pindex->nHeight, pindex->GetBlockHash().ToString());
            std::vector<uint256> dummyRewardedAnchors;
            if (!::ChainstateActive().ConnectBlock(block, state, pindex, coins, mnview, chainparams, dummyRewardedAnchors))
                return error("VerifyDB(): *** found unconnectable block at %d, hash=%s (%s)", pindex->nHeight, pindex->GetBlockHash().ToString(), FormatStateMessage(state));
        }
    }

    LogPrintf("[DONE].\n");
    LogPrintf("No coin database inconsistencies in last %i blocks (%i transactions)\n", block_count, nGoodTransactions);

    return true;
}

/** Apply the effects of a block on the utxo cache, ignoring that it may already have been applied. */
bool CChainState::RollforwardBlock(const CBlockIndex* pindex, CCoinsViewCache& inputs, CCustomCSView& mnview, const CChainParams& params)
{
    // TODO: merge with ConnectBlock
    CBlock block;
    if (!ReadBlockFromDisk(block, pindex, params.GetConsensus())) {
        return error("ReplayBlock(): ReadBlockFromDisk failed at %d, hash=%s", pindex->nHeight, pindex->GetBlockHash().ToString());
    }

    for (const CTransactionRef& tx : block.vtx) {
        if (!tx->IsCoinBase()) {
            for (const CTxIn &txin : tx->vin) {
                inputs.SpendCoin(txin.prevout);
            }
        }
        // Pass check = true as every addition may be an overwrite.
        AddCoins(inputs, *tx, pindex->nHeight, true);

        /// @todo turn it on when you are sure it is safe
//        CheckCustomTx(mnview, inputs, *tx, params.GetConsensus(), pindex->nHeight, i, false);
    }
    return true;
}

bool CChainState::ReplayBlocks(const CChainParams& params, CCoinsView* view, CCustomCSView* mnview)
{
    LOCK(cs_main);

    CCoinsViewCache cache(view);
    CCustomCSView mncache(*mnview);

    std::vector<uint256> hashHeads = view->GetHeadBlocks();
    if (hashHeads.empty()) return true; // We're already in a consistent state.
    if (hashHeads.size() != 2) return error("ReplayBlocks(): unknown inconsistent state");

    /// @todo may be it is possible to keep it run? how to safely connect blocks for mndb?
    return error("ReplayBlocks() turned off for safety reasons. Make reindex!");

    uiInterface.ShowProgress(_("Replaying blocks...").translated, 0, false);
    LogPrintf("Replaying blocks\n");

    const CBlockIndex* pindexOld = nullptr;  // Old tip during the interrupted flush.
    const CBlockIndex* pindexNew;            // New tip during the interrupted flush.
    const CBlockIndex* pindexFork = nullptr; // Latest block common to both the old and the new tip.

    if (m_blockman.m_block_index.count(hashHeads[0]) == 0) {
        return error("ReplayBlocks(): reorganization to unknown block requested");
    }
    pindexNew = m_blockman.m_block_index[hashHeads[0]];

    if (!hashHeads[1].IsNull()) { // The old tip is allowed to be 0, indicating it's the first flush.
        if (m_blockman.m_block_index.count(hashHeads[1]) == 0) {
            return error("ReplayBlocks(): reorganization from unknown block requested");
        }
        pindexOld = m_blockman.m_block_index[hashHeads[1]];
        pindexFork = LastCommonAncestor(pindexOld, pindexNew);
        assert(pindexFork != nullptr);
    }

    // Rollback along the old branch.
    while (pindexOld != pindexFork) {
        if (pindexOld->nHeight > 0) { // Never disconnect the genesis block.
            CBlock block;
            if (!ReadBlockFromDisk(block, pindexOld, params.GetConsensus())) {
                return error("RollbackBlock(): ReadBlockFromDisk() failed at %d, hash=%s", pindexOld->nHeight, pindexOld->GetBlockHash().ToString());
            }
            LogPrintf("Rolling back %s (%i)\n", pindexOld->GetBlockHash().ToString(), pindexOld->nHeight);
            std::vector<CAnchorConfirmMessage> disconnectedConfirms; // dummy
            DisconnectResult res = DisconnectBlock(block, pindexOld, cache, mncache, disconnectedConfirms);
            if (res == DISCONNECT_FAILED) {
                return error("RollbackBlock(): DisconnectBlock failed at %d, hash=%s", pindexOld->nHeight, pindexOld->GetBlockHash().ToString());
            }
            // If DISCONNECT_UNCLEAN is returned, it means a non-existing UTXO was deleted, or an existing UTXO was
            // overwritten. It corresponds to cases where the block-to-be-disconnect never had all its operations
            // applied to the UTXO set. However, as both writing a UTXO and deleting a UTXO are idempotent operations,
            // the result is still a version of the UTXO set with the effects of that block undone.
        }
        pindexOld = pindexOld->pprev;
    }

    // Roll forward from the forking point to the new tip.
    int nForkHeight = pindexFork ? pindexFork->nHeight : 0;
    for (int nHeight = nForkHeight + 1; nHeight <= pindexNew->nHeight; ++nHeight) {
        const CBlockIndex* pindex = pindexNew->GetAncestor(nHeight);
        LogPrintf("Rolling forward %s (%i)\n", pindex->GetBlockHash().ToString(), nHeight);
        uiInterface.ShowProgress(_("Replaying blocks...").translated, (int) ((nHeight - nForkHeight) * 100.0 / (pindexNew->nHeight - nForkHeight)) , false);
        if (!RollforwardBlock(pindex, cache, mncache, params)) return false;
    }

    cache.SetBestBlock(pindexNew->GetBlockHash());
    cache.Flush();
    mncache.Flush();
    uiInterface.ShowProgress("", 100, false);
    return true;
}

bool ReplayBlocks(const CChainParams& params, CCoinsView* view, CCustomCSView* mnview) {
    return ::ChainstateActive().ReplayBlocks(params, view, mnview);
}

//! Helper for CChainState::RewindBlockIndex
void CChainState::EraseBlockData(CBlockIndex* index)
{
    AssertLockHeld(cs_main);
    assert(!m_chain.Contains(index)); // Make sure this block isn't active

    // Reduce validity
    index->nStatus = std::min<unsigned int>(index->nStatus & BLOCK_VALID_MASK, BLOCK_VALID_TREE) | (index->nStatus & ~BLOCK_VALID_MASK);
    // Remove have-data flags.
    index->nStatus &= ~(BLOCK_HAVE_DATA | BLOCK_HAVE_UNDO);
    // Remove storage location.
    index->nFile = 0;
    index->nDataPos = 0;
    index->nUndoPos = 0;
    // Remove various other things
    index->nTx = 0;
    index->nChainTx = 0;
    index->nSequenceId = 0;
    // Make sure it gets written.
    setDirtyBlockIndex.insert(index);
    // Update indexes
    setBlockIndexCandidates.erase(index);
    auto ret = m_blockman.m_blocks_unlinked.equal_range(index->pprev);
    while (ret.first != ret.second) {
        if (ret.first->second == index) {
            m_blockman.m_blocks_unlinked.erase(ret.first++);
        } else {
            ++ret.first;
        }
    }
    // Mark parent as eligible for main chain again
    if (index->pprev && index->pprev->IsValid(BLOCK_VALID_TRANSACTIONS) && index->pprev->HaveTxsDownloaded()) {
        setBlockIndexCandidates.insert(index->pprev);
    }
}

bool CChainState::RewindBlockIndex(const CChainParams& params)
{
    // Note that during -reindex-chainstate we are called with an empty m_chain!

    // First erase all post-segwit blocks without witness not in the main chain,
    // as this can we done without costly DisconnectTip calls. Active
    // blocks will be dealt with below (releasing cs_main in between).
    {
        LOCK(cs_main);
        for (const auto& entry : m_blockman.m_block_index) {
            if (IsWitnessEnabled(entry.second->pprev, params.GetConsensus()) && !(entry.second->nStatus & BLOCK_OPT_WITNESS) && !m_chain.Contains(entry.second)) {
                EraseBlockData(entry.second);
            }
        }
    }

    // Find what height we need to reorganize to.
    CBlockIndex *tip;
    int nHeight = 1;
    {
        LOCK(cs_main);
        while (nHeight <= m_chain.Height()) {
            // Although SCRIPT_VERIFY_WITNESS is now generally enforced on all
            // blocks in ConnectBlock, we don't need to go back and
            // re-download/re-verify blocks from before segwit actually activated.
            if (IsWitnessEnabled(m_chain[nHeight - 1], params.GetConsensus()) && !(m_chain[nHeight]->nStatus & BLOCK_OPT_WITNESS)) {
                break;
            }
            nHeight++;
        }

        tip = m_chain.Tip();
    }
    // nHeight is now the height of the first insufficiently-validated block, or tipheight + 1

    CValidationState state;
    // Loop until the tip is below nHeight, or we reach a pruned block.
    while (!ShutdownRequested()) {
        {
            LOCK2(cs_main, ::mempool.cs);
            // Make sure nothing changed from under us (this won't happen because RewindBlockIndex runs before importing/network are active)
            assert(tip == m_chain.Tip());
            if (tip == nullptr || tip->nHeight < nHeight) break;
            if (fPruneMode && !(tip->nStatus & BLOCK_HAVE_DATA)) {
                // If pruning, don't try rewinding past the HAVE_DATA point;
                // since older blocks can't be served anyway, there's
                // no need to walk further, and trying to DisconnectTip()
                // will fail (and require a needless reindex/redownload
                // of the blockchain).
                break;
            }

            // Disconnect block
            if (!DisconnectTip(state, params, nullptr)) {
                return error("RewindBlockIndex: unable to disconnect block at height %i (%s)", tip->nHeight, FormatStateMessage(state));
            }

            // Reduce validity flag and have-data flags.
            // We do this after actual disconnecting, otherwise we'll end up writing the lack of data
            // to disk before writing the chainstate, resulting in a failure to continue if interrupted.
            // Note: If we encounter an insufficiently validated block that
            // is on m_chain, it must be because we are a pruning node, and
            // this block or some successor doesn't HAVE_DATA, so we were unable to
            // rewind all the way.  Blocks remaining on m_chain at this point
            // must not have their validity reduced.
            EraseBlockData(tip);

            tip = tip->pprev;
        }
        // Make sure the queue of validation callbacks doesn't grow unboundedly.
        LimitValidationInterfaceQueue();

        // Occasionally flush state to disk.
        if (!FlushStateToDisk(params, state, FlushStateMode::PERIODIC)) {
            LogPrintf("RewindBlockIndex: unable to flush state to disk (%s)\n", FormatStateMessage(state));
            return false;
        }
    }

    {
        LOCK(cs_main);
        if (m_chain.Tip() != nullptr) {
            // We can't prune block index candidates based on our tip if we have
            // no tip due to m_chain being empty!
            PruneBlockIndexCandidates();

            CheckBlockIndex(params.GetConsensus());
        }
    }

    return true;
}

bool RewindBlockIndex(const CChainParams& params) {
    if (!::ChainstateActive().RewindBlockIndex(params)) {
        return false;
    }

    LOCK(cs_main);
    if (::ChainActive().Tip() != nullptr) {
        // FlushStateToDisk can possibly read ::ChainActive(). Be conservative
        // and skip it here, we're about to -reindex-chainstate anyway, so
        // it'll get called a bunch real soon.
        CValidationState state;
        if (!::ChainstateActive().FlushStateToDisk(params, state, FlushStateMode::ALWAYS)) {
            LogPrintf("RewindBlockIndex: unable to flush state to disk (%s)\n", FormatStateMessage(state));
            return false;
        }
    }

    return true;
}

void CChainState::UnloadBlockIndex() {
    nBlockSequenceId = 1;
    setBlockIndexCandidates.clear();
}

// May NOT be used after any connections are up as much
// of the peer-processing logic assumes a consistent
// block index state
void UnloadBlockIndex()
{
    LOCK(cs_main);
    ::ChainActive().SetTip(nullptr);
    g_blockman.Unload();
    pindexBestInvalid = nullptr;
    pindexBestHeader = nullptr;
    mempool.clear();
    vinfoBlockFile.clear();
    nLastBlockFile = 0;
    setDirtyBlockIndex.clear();
    setDirtyFileInfo.clear();
    versionbitscache.Clear();
    for (int b = 0; b < VERSIONBITS_NUM_BITS; b++) {
        warningcache[b].clear();
    }
    fHavePruned = false;

    ::ChainstateActive().UnloadBlockIndex();
}

bool LoadBlockIndex(const CChainParams& chainparams)
{
    // Load block index from databases
    bool needs_init = fReindex;
    if (!fReindex) {
        bool ret = LoadBlockIndexDB(chainparams);
        if (!ret) return false;
        needs_init = g_blockman.m_block_index.empty();
    }

    if (needs_init) {
        // Everything here is for *new* reindex/DBs. Thus, though
        // LoadBlockIndexDB may have set fReindex if we shut down
        // mid-reindex previously, we don't check fReindex and
        // instead only check it prior to LoadBlockIndexDB to set
        // needs_init.

        LogPrintf("Initializing databases...\n");
    }
    return true;
}

bool CChainState::LoadGenesisBlock(const CChainParams& chainparams)
{
    LOCK(cs_main);

    // Check whether we're already initialized by checking for genesis in
    // m_blockman.m_block_index. Note that we can't use m_chain here, since it is
    // set based on the coins db, not the block index db, which is the only
    // thing loaded at this point.
    if (m_blockman.m_block_index.count(chainparams.GenesisBlock().GetHash()))
        return true;

    try {
        const CBlock& block = chainparams.GenesisBlock();
        FlatFilePos blockPos = SaveBlockToDisk(block, 0, chainparams, nullptr);
        if (blockPos.IsNull())
            return error("%s: writing genesis block to disk failed", __func__);
        CBlockIndex *pindex = m_blockman.AddToBlockIndex(block);
        ReceivedBlockTransactions(block, pindex, blockPos, chainparams.GetConsensus());
    } catch (const std::runtime_error& e) {
        return error("%s: failed to write genesis block: %s", __func__, e.what());
    }

    return true;
}

bool LoadGenesisBlock(const CChainParams& chainparams)
{
    return ::ChainstateActive().LoadGenesisBlock(chainparams);
}

bool LoadExternalBlockFile(const CChainParams& chainparams, FILE* fileIn, FlatFilePos *dbp)
{
    // Map of disk positions for blocks with unknown parent (only used for reindex)
    static std::multimap<uint256, FlatFilePos> mapBlocksUnknownParent;
    int64_t nStart = GetTimeMillis();

    int nLoaded = 0;
    try {
        // This takes over fileIn and calls fclose() on it in the CBufferedFile destructor
        CBufferedFile blkdat(fileIn, 2*MAX_BLOCK_SERIALIZED_SIZE, MAX_BLOCK_SERIALIZED_SIZE+8, SER_DISK, CLIENT_VERSION);
        uint64_t nRewind = blkdat.GetPos();
        while (!blkdat.eof()) {
            boost::this_thread::interruption_point();

            blkdat.SetPos(nRewind);
            nRewind++; // start one byte further next time, in case of failure
            blkdat.SetLimit(); // remove former limit
            unsigned int nSize = 0;
            try {
                // locate a header
                unsigned char buf[CMessageHeader::MESSAGE_START_SIZE];
                blkdat.FindByte(chainparams.MessageStart()[0]);
                nRewind = blkdat.GetPos()+1;
                blkdat >> buf;
                if (memcmp(buf, chainparams.MessageStart(), CMessageHeader::MESSAGE_START_SIZE))
                    continue;
                // read size
                blkdat >> nSize;
                if (nSize < 80 || nSize > MAX_BLOCK_SERIALIZED_SIZE)
                    continue;
            } catch (const std::exception&) {
                // no valid block header found; don't complain
                break;
            }
            try {
                // read block
                uint64_t nBlockPos = blkdat.GetPos();
                if (dbp)
                    dbp->nPos = nBlockPos;
                blkdat.SetLimit(nBlockPos + nSize);
                blkdat.SetPos(nBlockPos);
                std::shared_ptr<CBlock> pblock = std::make_shared<CBlock>();
                CBlock& block = *pblock;
                blkdat >> block;
                nRewind = blkdat.GetPos();

                uint256 hash = block.GetHash();
                {
                    LOCK(cs_main);
                    // detect out of order blocks, and store them for later
                    if (hash != chainparams.GetConsensus().hashGenesisBlock && !LookupBlockIndex(block.hashPrevBlock)) {
                        LogPrint(BCLog::REINDEX, "%s: Out of order block %s, parent %s not known\n", __func__, hash.ToString(),
                                block.hashPrevBlock.ToString());
                        if (dbp)
                            mapBlocksUnknownParent.insert(std::make_pair(block.hashPrevBlock, *dbp));
                        continue;
                    }

                    // process in case the block isn't known yet
                    CBlockIndex* pindex = LookupBlockIndex(hash);
                    if (!pindex || (pindex->nStatus & BLOCK_HAVE_DATA) == 0) {
                      CValidationState state;
                      if (::ChainstateActive().AcceptBlock(pblock, state, chainparams, nullptr, true, dbp, nullptr)) {
                          nLoaded++;
                      }
                      if (state.IsError()) {
                          break;
                      }
                    } else if (hash != chainparams.GetConsensus().hashGenesisBlock && pindex->nHeight % 1000 == 0) {
                      LogPrint(BCLog::REINDEX, "Block Import: already had block %s at height %d\n", hash.ToString(), pindex->nHeight);
                    }
                }

                // Activate the genesis block so normal node progress can continue
                if (hash == chainparams.GetConsensus().hashGenesisBlock) {
                    CValidationState state;
                    if (!ActivateBestChain(state, chainparams)) {
                        break;
                    }
                }

                NotifyHeaderTip();

                // Recursively process earlier encountered successors of this block
                std::deque<uint256> queue;
                queue.push_back(hash);
                while (!queue.empty()) {
                    uint256 head = queue.front();
                    queue.pop_front();
                    std::pair<std::multimap<uint256, FlatFilePos>::iterator, std::multimap<uint256, FlatFilePos>::iterator> range = mapBlocksUnknownParent.equal_range(head);
                    while (range.first != range.second) {
                        std::multimap<uint256, FlatFilePos>::iterator it = range.first;
                        std::shared_ptr<CBlock> pblockrecursive = std::make_shared<CBlock>();
                        if (ReadBlockFromDisk(*pblockrecursive, it->second, chainparams.GetConsensus()))
                        {
                            LogPrint(BCLog::REINDEX, "%s: Processing out of order child %s of %s\n", __func__, pblockrecursive->GetHash().ToString(),
                                    head.ToString());
                            LOCK(cs_main);
                            CValidationState dummy;
                            if (::ChainstateActive().AcceptBlock(pblockrecursive, dummy, chainparams, nullptr, true, &it->second, nullptr))
                            {
                                nLoaded++;
                                queue.push_back(pblockrecursive->GetHash());
                            }
                        }
                        range.first++;
                        mapBlocksUnknownParent.erase(it);
                        NotifyHeaderTip();
                    }
                }
            } catch (const std::exception& e) {
                LogPrintf("%s: Deserialize or I/O error - %s\n", __func__, e.what());
            }
        }
    } catch (const std::runtime_error& e) {
        AbortNode(std::string("System error: ") + e.what());
    }
    if (nLoaded > 0)
        LogPrintf("Loaded %i blocks from external file in %dms\n", nLoaded, GetTimeMillis() - nStart);
    return nLoaded > 0;
}

void CChainState::CheckBlockIndex(const Consensus::Params& consensusParams)
{
    if (!fCheckBlockIndex) {
        return;
    }

    LOCK(cs_main);

    // During a reindex, we read the genesis block and call CheckBlockIndex before ActivateBestChain,
    // so we have the genesis block in m_blockman.m_block_index but no active chain. (A few of the
    // tests when iterating the block tree require that m_chain has been initialized.)
    if (m_chain.Height() < 0) {
        assert(m_blockman.m_block_index.size() <= 1);
        return;
    }

    // Build forward-pointing map of the entire block tree.
    std::multimap<CBlockIndex*,CBlockIndex*> forward;
    for (const std::pair<const uint256, CBlockIndex*>& entry : m_blockman.m_block_index) {
        forward.insert(std::make_pair(entry.second->pprev, entry.second));
    }

    assert(forward.size() == m_blockman.m_block_index.size());

    std::pair<std::multimap<CBlockIndex*,CBlockIndex*>::iterator,std::multimap<CBlockIndex*,CBlockIndex*>::iterator> rangeGenesis = forward.equal_range(nullptr);
    CBlockIndex *pindex = rangeGenesis.first->second;
    rangeGenesis.first++;
    assert(rangeGenesis.first == rangeGenesis.second); // There is only one index entry with parent nullptr.

    // Iterate over the entire block tree, using depth-first search.
    // Along the way, remember whether there are blocks on the path from genesis
    // block being explored which are the first to have certain properties.
    size_t nNodes = 0;
    int nHeight = 0;
    CBlockIndex* pindexFirstInvalid = nullptr; // Oldest ancestor of pindex which is invalid.
    CBlockIndex* pindexFirstMissing = nullptr; // Oldest ancestor of pindex which does not have BLOCK_HAVE_DATA.
    CBlockIndex* pindexFirstNeverProcessed = nullptr; // Oldest ancestor of pindex for which nTx == 0.
    CBlockIndex* pindexFirstNotTreeValid = nullptr; // Oldest ancestor of pindex which does not have BLOCK_VALID_TREE (regardless of being valid or not).
    CBlockIndex* pindexFirstNotTransactionsValid = nullptr; // Oldest ancestor of pindex which does not have BLOCK_VALID_TRANSACTIONS (regardless of being valid or not).
    CBlockIndex* pindexFirstNotChainValid = nullptr; // Oldest ancestor of pindex which does not have BLOCK_VALID_CHAIN (regardless of being valid or not).
    CBlockIndex* pindexFirstNotScriptsValid = nullptr; // Oldest ancestor of pindex which does not have BLOCK_VALID_SCRIPTS (regardless of being valid or not).
    while (pindex != nullptr) {
        nNodes++;
        if (pindexFirstInvalid == nullptr && pindex->nStatus & BLOCK_FAILED_VALID) pindexFirstInvalid = pindex;
        if (pindexFirstMissing == nullptr && !(pindex->nStatus & BLOCK_HAVE_DATA)) pindexFirstMissing = pindex;
        if (pindexFirstNeverProcessed == nullptr && pindex->nTx == 0) pindexFirstNeverProcessed = pindex;
        if (pindex->pprev != nullptr && pindexFirstNotTreeValid == nullptr && (pindex->nStatus & BLOCK_VALID_MASK) < BLOCK_VALID_TREE) pindexFirstNotTreeValid = pindex;
        if (pindex->pprev != nullptr && pindexFirstNotTransactionsValid == nullptr && (pindex->nStatus & BLOCK_VALID_MASK) < BLOCK_VALID_TRANSACTIONS) pindexFirstNotTransactionsValid = pindex;
        if (pindex->pprev != nullptr && pindexFirstNotChainValid == nullptr && (pindex->nStatus & BLOCK_VALID_MASK) < BLOCK_VALID_CHAIN) pindexFirstNotChainValid = pindex;
        if (pindex->pprev != nullptr && pindexFirstNotScriptsValid == nullptr && (pindex->nStatus & BLOCK_VALID_MASK) < BLOCK_VALID_SCRIPTS) pindexFirstNotScriptsValid = pindex;

        // Begin: actual consistency checks.
        if (pindex->pprev == nullptr) {
            // Genesis block checks.
            assert(pindex->GetBlockHash() == consensusParams.hashGenesisBlock); // Genesis block's hash must match.
            assert(pindex == m_chain.Genesis()); // The current active chain's genesis block must be this block.
        }
        if (!pindex->HaveTxsDownloaded()) assert(pindex->nSequenceId <= 0); // nSequenceId can't be set positive for blocks that aren't linked (negative is used for preciousblock)
        // VALID_TRANSACTIONS is equivalent to nTx > 0 for all nodes (whether or not pruning has occurred).
        // HAVE_DATA is only equivalent to nTx > 0 (or VALID_TRANSACTIONS) if no pruning has occurred.
        if (!fHavePruned) {
            // If we've never pruned, then HAVE_DATA should be equivalent to nTx > 0
            assert(!(pindex->nStatus & BLOCK_HAVE_DATA) == (pindex->nTx == 0));
            assert(pindexFirstMissing == pindexFirstNeverProcessed);
        } else {
            // If we have pruned, then we can only say that HAVE_DATA implies nTx > 0
            if (pindex->nStatus & BLOCK_HAVE_DATA) assert(pindex->nTx > 0);
        }
        if (pindex->nStatus & BLOCK_HAVE_UNDO) assert(pindex->nStatus & BLOCK_HAVE_DATA);
        assert(((pindex->nStatus & BLOCK_VALID_MASK) >= BLOCK_VALID_TRANSACTIONS) == (pindex->nTx > 0)); // This is pruning-independent.
        // All parents having had data (at some point) is equivalent to all parents being VALID_TRANSACTIONS, which is equivalent to HaveTxsDownloaded().
        assert((pindexFirstNeverProcessed == nullptr) == pindex->HaveTxsDownloaded());
        assert((pindexFirstNotTransactionsValid == nullptr) == pindex->HaveTxsDownloaded());
        assert(pindex->nHeight == nHeight); // nHeight must be consistent.
        assert(pindex->pprev == nullptr || pindex->nChainWork >= pindex->pprev->nChainWork); // For every block except the genesis block, the chainwork must be larger than the parent's.
        assert(nHeight < 2 || (pindex->pskip && (pindex->pskip->nHeight < nHeight))); // The pskip pointer must point back for all but the first 2 blocks.
        assert(pindexFirstNotTreeValid == nullptr); // All m_blockman.m_block_index entries must at least be TREE valid
        if ((pindex->nStatus & BLOCK_VALID_MASK) >= BLOCK_VALID_TREE) assert(pindexFirstNotTreeValid == nullptr); // TREE valid implies all parents are TREE valid
        if ((pindex->nStatus & BLOCK_VALID_MASK) >= BLOCK_VALID_CHAIN) assert(pindexFirstNotChainValid == nullptr); // CHAIN valid implies all parents are CHAIN valid
        if ((pindex->nStatus & BLOCK_VALID_MASK) >= BLOCK_VALID_SCRIPTS) assert(pindexFirstNotScriptsValid == nullptr); // SCRIPTS valid implies all parents are SCRIPTS valid
        if (pindexFirstInvalid == nullptr) {
            // Checks for not-invalid blocks.
            assert((pindex->nStatus & BLOCK_FAILED_MASK) == 0); // The failed mask cannot be set for blocks without invalid parents.
        }
        if (!CBlockIndexWorkComparator()(pindex, m_chain.Tip()) && pindexFirstNeverProcessed == nullptr) {
            if (pindexFirstInvalid == nullptr) {
                // If this block sorts at least as good as the current tip and
                // is valid and we have all data for its parents, it must be in
                // setBlockIndexCandidates.  m_chain.Tip() must also be there
                // even if some data has been pruned.
                if (pindexFirstMissing == nullptr || pindex == m_chain.Tip()) {
                     assert(setBlockIndexCandidates.count(pindex));
                }
                // If some parent is missing, then it could be that this block was in
                // setBlockIndexCandidates but had to be removed because of the missing data.
                // In this case it must be in m_blocks_unlinked -- see test below.
            }
        } else { // If this block sorts worse than the current tip or some ancestor's block has never been seen, it cannot be in setBlockIndexCandidates.
            assert(setBlockIndexCandidates.count(pindex) == 0);
        }
        // Check whether this block is in m_blocks_unlinked.
        std::pair<std::multimap<CBlockIndex*,CBlockIndex*>::iterator,std::multimap<CBlockIndex*,CBlockIndex*>::iterator> rangeUnlinked = m_blockman.m_blocks_unlinked.equal_range(pindex->pprev);
        bool foundInUnlinked = false;
        while (rangeUnlinked.first != rangeUnlinked.second) {
            assert(rangeUnlinked.first->first == pindex->pprev);
            if (rangeUnlinked.first->second == pindex) {
                foundInUnlinked = true;
                break;
            }
            rangeUnlinked.first++;
        }
        if (pindex->pprev && (pindex->nStatus & BLOCK_HAVE_DATA) && pindexFirstNeverProcessed != nullptr && pindexFirstInvalid == nullptr) {
            // If this block has block data available, some parent was never received, and has no invalid parents, it must be in m_blocks_unlinked.
            assert(foundInUnlinked);
        }
        if (!(pindex->nStatus & BLOCK_HAVE_DATA)) assert(!foundInUnlinked); // Can't be in m_blocks_unlinked if we don't HAVE_DATA
        if (pindexFirstMissing == nullptr) assert(!foundInUnlinked); // We aren't missing data for any parent -- cannot be in m_blocks_unlinked.
        if (pindex->pprev && (pindex->nStatus & BLOCK_HAVE_DATA) && pindexFirstNeverProcessed == nullptr && pindexFirstMissing != nullptr) {
            // We HAVE_DATA for this block, have received data for all parents at some point, but we're currently missing data for some parent.
            assert(fHavePruned); // We must have pruned.
            // This block may have entered m_blocks_unlinked if:
            //  - it has a descendant that at some point had more work than the
            //    tip, and
            //  - we tried switching to that descendant but were missing
            //    data for some intermediate block between m_chain and the
            //    tip.
            // So if this block is itself better than m_chain.Tip() and it wasn't in
            // setBlockIndexCandidates, then it must be in m_blocks_unlinked.
            if (!CBlockIndexWorkComparator()(pindex, m_chain.Tip()) && setBlockIndexCandidates.count(pindex) == 0) {
                if (pindexFirstInvalid == nullptr) {
                    assert(foundInUnlinked);
                }
            }
        }
        // assert(pindex->GetBlockHash() == pindex->GetBlockHeader().GetHash()); // Perhaps too slow
        // End: actual consistency checks.

        // Try descending into the first subnode.
        std::pair<std::multimap<CBlockIndex*,CBlockIndex*>::iterator,std::multimap<CBlockIndex*,CBlockIndex*>::iterator> range = forward.equal_range(pindex);
        if (range.first != range.second) {
            // A subnode was found.
            pindex = range.first->second;
            nHeight++;
            continue;
        }
        // This is a leaf node.
        // Move upwards until we reach a node of which we have not yet visited the last child.
        while (pindex) {
            // We are going to either move to a parent or a sibling of pindex.
            // If pindex was the first with a certain property, unset the corresponding variable.
            if (pindex == pindexFirstInvalid) pindexFirstInvalid = nullptr;
            if (pindex == pindexFirstMissing) pindexFirstMissing = nullptr;
            if (pindex == pindexFirstNeverProcessed) pindexFirstNeverProcessed = nullptr;
            if (pindex == pindexFirstNotTreeValid) pindexFirstNotTreeValid = nullptr;
            if (pindex == pindexFirstNotTransactionsValid) pindexFirstNotTransactionsValid = nullptr;
            if (pindex == pindexFirstNotChainValid) pindexFirstNotChainValid = nullptr;
            if (pindex == pindexFirstNotScriptsValid) pindexFirstNotScriptsValid = nullptr;
            // Find our parent.
            CBlockIndex* pindexPar = pindex->pprev;
            // Find which child we just visited.
            std::pair<std::multimap<CBlockIndex*,CBlockIndex*>::iterator,std::multimap<CBlockIndex*,CBlockIndex*>::iterator> rangePar = forward.equal_range(pindexPar);
            while (rangePar.first->second != pindex) {
                assert(rangePar.first != rangePar.second); // Our parent must have at least the node we're coming from as child.
                rangePar.first++;
            }
            // Proceed to the next one.
            rangePar.first++;
            if (rangePar.first != rangePar.second) {
                // Move to the sibling.
                pindex = rangePar.first->second;
                break;
            } else {
                // Move up further.
                pindex = pindexPar;
                nHeight--;
                continue;
            }
        }
    }

    // Check that we actually traversed the entire map.
    assert(nNodes == forward.size());
}

std::string CBlockFileInfo::ToString() const
{
    return strprintf("CBlockFileInfo(blocks=%u, size=%u, heights=%u...%u, time=%s...%s)", nBlocks, nSize, nHeightFirst, nHeightLast, FormatISO8601Date(nTimeFirst), FormatISO8601Date(nTimeLast));
}

CBlockFileInfo* GetBlockFileInfo(size_t n)
{
    LOCK(cs_LastBlockFile);

    return &vinfoBlockFile.at(n);
}

ThresholdState VersionBitsTipState(const Consensus::Params& params, Consensus::DeploymentPos pos)
{
    LOCK(cs_main);
    return VersionBitsState(::ChainActive().Tip(), params, pos, versionbitscache);
}

BIP9Stats VersionBitsTipStatistics(const Consensus::Params& params, Consensus::DeploymentPos pos)
{
    LOCK(cs_main);
    return VersionBitsStatistics(::ChainActive().Tip(), params, pos);
}

int VersionBitsTipStateSinceHeight(const Consensus::Params& params, Consensus::DeploymentPos pos)
{
    LOCK(cs_main);
    return VersionBitsStateSinceHeight(::ChainActive().Tip(), params, pos, versionbitscache);
}

static const uint64_t MEMPOOL_DUMP_VERSION = 1;

bool LoadMempool(CTxMemPool& pool)
{
    const CChainParams& chainparams = Params();
    int64_t nExpiryTimeout = gArgs.GetArg("-mempoolexpiry", DEFAULT_MEMPOOL_EXPIRY) * 60 * 60;
    FILE* filestr = fsbridge::fopen(GetDataDir() / "mempool.dat", "rb");
    CAutoFile file(filestr, SER_DISK, CLIENT_VERSION);
    if (file.IsNull()) {
        LogPrintf("Failed to open mempool file from disk. Continuing anyway.\n");
        return false;
    }

    int64_t count = 0;
    int64_t expired = 0;
    int64_t failed = 0;
    int64_t already_there = 0;
    int64_t nNow = GetTime();

    try {
        uint64_t version;
        file >> version;
        if (version != MEMPOOL_DUMP_VERSION) {
            return false;
        }
        uint64_t num;
        file >> num;
        while (num--) {
            CTransactionRef tx;
            int64_t nTime;
            int64_t nFeeDelta;
            file >> tx;
            file >> nTime;
            file >> nFeeDelta;

            CAmount amountdelta = nFeeDelta;
            if (amountdelta) {
                pool.PrioritiseTransaction(tx->GetHash(), amountdelta);
            }
            CValidationState state;
            if (nTime + nExpiryTimeout > nNow) {
                LOCK(cs_main);
                AcceptToMemoryPoolWithTime(chainparams, pool, state, tx, nullptr /* pfMissingInputs */, nTime,
                                           nullptr /* plTxnReplaced */, false /* bypass_limits */, 0 /* nAbsurdFee */,
                                           false /* test_accept */);
                if (state.IsValid()) {
                    ++count;
                } else {
                    // mempool may contain the transaction already, e.g. from
                    // wallet(s) having loaded it while we were processing
                    // mempool transactions; consider these as valid, instead of
                    // failed, but mark them as 'already there'
                    if (pool.exists(tx->GetHash())) {
                        ++already_there;
                    } else {
                        ++failed;
                    }
                }
            } else {
                ++expired;
            }
            if (ShutdownRequested())
                return false;
        }
        std::map<uint256, CAmount> mapDeltas;
        file >> mapDeltas;

        for (const auto& i : mapDeltas) {
            pool.PrioritiseTransaction(i.first, i.second);
        }
    } catch (const std::exception& e) {
        LogPrintf("Failed to deserialize mempool data on disk: %s. Continuing anyway.\n", e.what());
        return false;
    }

    LogPrintf("Imported mempool transactions from disk: %i succeeded, %i failed, %i expired, %i already there\n", count, failed, expired, already_there);
    return true;
}

bool DumpMempool(const CTxMemPool& pool)
{
    int64_t start = GetTimeMicros();

    std::map<uint256, CAmount> mapDeltas;
    std::vector<TxMempoolInfo> vinfo;

    static Mutex dump_mutex;
    LOCK(dump_mutex);

    {
        LOCK(pool.cs);
        for (const auto &i : pool.mapDeltas) {
            mapDeltas[i.first] = i.second;
        }
        vinfo = pool.infoAll();
    }

    int64_t mid = GetTimeMicros();

    try {
        FILE* filestr = fsbridge::fopen(GetDataDir() / "mempool.dat.new", "wb");
        if (!filestr) {
            return false;
        }

        CAutoFile file(filestr, SER_DISK, CLIENT_VERSION);

        uint64_t version = MEMPOOL_DUMP_VERSION;
        file << version;

        file << (uint64_t)vinfo.size();
        for (const auto& i : vinfo) {
            file << *(i.tx);
            file << (int64_t)i.nTime;
            file << (int64_t)i.nFeeDelta;
            mapDeltas.erase(i.tx->GetHash());
        }

        file << mapDeltas;
        if (!FileCommit(file.Get()))
            throw std::runtime_error("FileCommit failed");
        file.fclose();
        RenameOver(GetDataDir() / "mempool.dat.new", GetDataDir() / "mempool.dat");
        int64_t last = GetTimeMicros();
        LogPrintf("Dumped mempool: %gs to copy, %gs to dump\n", (mid-start)*MICRO, (last-mid)*MICRO);
    } catch (const std::exception& e) {
        LogPrintf("Failed to dump mempool: %s. Continuing anyway.\n", e.what());
        return false;
    }
    return true;
}

//! Guess how far we are in the verification process at the given block index
//! require cs_main if pindex has not been validated yet (because nChainTx might be unset)
double GuessVerificationProgress(const ChainTxData& data, const CBlockIndex *pindex) {
    if (pindex == nullptr)
        return 0.0;

    int64_t nNow = time(nullptr);

    double fTxTotal;

    if (pindex->nChainTx <= data.nTxCount) {
        fTxTotal = data.nTxCount + (nNow - data.nTime) * data.dTxRate;
    } else {
        fTxTotal = pindex->nChainTx + (nNow - pindex->GetBlockTime()) * data.dTxRate;
    }

    return pindex->nChainTx / fTxTotal;
}

class CMainCleanup
{
public:
    CMainCleanup() {}
    ~CMainCleanup() {
        // block headers
        BlockMap::iterator it1 = g_blockman.m_block_index.begin();
        for (; it1 != g_blockman.m_block_index.end(); it1++)
            delete (*it1).second;
        g_blockman.m_block_index.clear();
    }
};
static CMainCleanup instance_of_cmaincleanup;<|MERGE_RESOLUTION|>--- conflicted
+++ resolved
@@ -4543,13 +4543,8 @@
         });
 
         LogPrintf("Token split info: rebalance "  /* Continued */
-<<<<<<< HEAD
-        "(id: %d, symbol: %s, add-accounts: %d, sub-accounts: %d, val: %d)\n",
-        id, newToken.symbol, addAccounts.size(), subAccounts.size(), totalBalance);
-=======
         "(id: %d, symbol: %s, accounts: %d, val: %d)\n",
         id, newToken.symbol, balanceUpdates.size(), totalBalance);
->>>>>>> 51025749
 
         res = view.AddMintedTokens(newTokenId, totalBalance);
         if (!res) {
