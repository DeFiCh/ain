// Copyright (c) 2009-2010 Satoshi Nakamoto
// Copyright (c) 2009-2018 The Bitcoin Core developers
// Distributed under the MIT software license, see the accompanying
// file LICENSE or http://www.opensource.org/licenses/mit-license.php.

#include <validation.h>

#include <arith_uint256.h>
#include <chain.h>
#include <chainparams.h>
#include <checkqueue.h>
#include <consensus/consensus.h>
#include <consensus/merkle.h>
#include <consensus/tx_check.h>
#include <consensus/tx_verify.h>
#include <consensus/validation.h>
#include <core_io.h> /// ValueFromAmount
#include <cuckoocache.h>
#include <flatfile.h>
#include <hash.h>
#include <index/txindex.h>
#include <masternodes/accountshistory.h>
#include <masternodes/anchors.h>
#include <masternodes/govvariables/attributes.h>
#include <masternodes/govvariables/loan_daily_reward.h>
#include <masternodes/govvariables/lp_daily_dfi_reward.h>
#include <masternodes/govvariables/lp_splits.h>
#include <masternodes/govvariables/loan_splits.h>
#include <masternodes/masternodes.h>
#include <masternodes/mn_checks.h>
#include <masternodes/vaulthistory.h>
#include <policy/fees.h>
#include <policy/policy.h>
#include <policy/settings.h>
#include <pos.h>
#include <pos_kernel.h>
#include <primitives/block.h>
#include <primitives/transaction.h>
#include <random.h>
#include <reverse_iterator.h>
#include <script/script.h>
#include <script/sigcache.h>
#include <script/standard.h>
#include <spv/spv_wrapper.h>
#include <shutdown.h>
#include <timedata.h>
#include <tinyformat.h>
#include <txdb.h>
#include <txmempool.h>
#include <ui_interface.h>
#include <uint256.h>
#include <undo.h>
#include <util/moneystr.h>
#include <util/rbf.h>
#include <util/strencodings.h>
#include <util/system.h>
#include <util/translation.h>
#include <util/validation.h>
#include <validationinterface.h>
#include <warnings.h>

#include <wallet/wallet.h>
#include <net_processing.h>

#include <future>
#include <sstream>
#include <string>

#include <boost/algorithm/string/replace.hpp>
#include <boost/thread.hpp>
#include <boost/asio.hpp>

#if defined(NDEBUG)
# error "Defi cannot be compiled without assertions."
#endif

#define MICRO 0.000001
#define MILLI 0.001

bool CBlockIndexWorkComparator::operator()(const CBlockIndex *pa, const CBlockIndex *pb) const {
    // First sort by most total work, ...
    if (pa->nChainWork > pb->nChainWork) return false;
    if (pa->nChainWork < pb->nChainWork) return true;

    // ... then by earliest time received, ...
    if (pa->nSequenceId < pb->nSequenceId) return false;
    if (pa->nSequenceId > pb->nSequenceId) return true;

    // Use pointer address as tie breaker (should only happen with blocks
    // loaded from disk, as those all have id 0).
    if (pa < pb) return false;
    if (pa > pb) return true;

    // Identical blocks.
    return false;
}

namespace {
BlockManager g_blockman;

// Store subsidy at each reduction
std::map<uint32_t, CAmount> subsidyReductions;
} // anon namespace

std::unique_ptr<CChainState> g_chainstate;

CChainState& ChainstateActive() {
    assert(g_chainstate);
    return *g_chainstate;
}

CChain& ChainActive() {
    assert(g_chainstate);
    return g_chainstate->m_chain;
}

/**
 * Mutex to guard access to validation specific variables, such as reading
 * or changing the chainstate.
 *
 * This may also need to be locked when updating the transaction pool, e.g. on
 * AcceptToMemoryPool. See CTxMemPool::cs comment for details.
 *
 * The transaction pool has a separate lock to allow reading from it and the
 * chainstate at the same time.
 */
RecursiveMutex cs_main;

CBlockIndex *pindexBestHeader = nullptr;
Mutex g_best_block_mutex;
std::condition_variable g_best_block_cv;
uint256 g_best_block;
int nScriptCheckThreads = 0;
std::atomic_bool fImporting(false);
std::atomic_bool fReindex(false);
bool fHavePruned = false;
bool fPruneMode = false;
bool fRequireStandard = true;
bool fCheckBlockIndex = false;

bool fStopOrInterrupt = false;
std::string fInterruptBlockHash = "";
int fInterruptBlockHeight = 0;
std::string fStopBlockHash = "";
int fStopBlockHeight = 0;

size_t nCoinCacheUsage = 5000 * 300;
size_t nCustomMemUsage = nDefaultDbCache << 10;
uint64_t nPruneTarget = 0;
bool fIsFakeNet = false;
int64_t nMaxTipAge = DEFAULT_MAX_TIP_AGE;

uint256 hashAssumeValid;
arith_uint256 nMinimumChainWork;

CFeeRate minRelayTxFee = CFeeRate(DEFAULT_MIN_RELAY_TX_FEE);

CBlockPolicyEstimator feeEstimator;
CTxMemPool mempool(&feeEstimator);

/** Constant stuff for coinbase transactions we create: */
CScript COINBASE_FLAGS;

// used for db compacting
TBytes compactBegin;
TBytes compactEnd;

// Internal stuff
namespace {
    CBlockIndex* pindexBestInvalid = nullptr;

    CCriticalSection cs_LastBlockFile;
    std::vector<CBlockFileInfo> vinfoBlockFile;
    int nLastBlockFile = 0;
    /** Global flag to indicate we should check to see if there are
     *  block/undo files that should be deleted.  Set on startup
     *  or if we allocate more file space when we're in prune mode
     */
    bool fCheckForPruning = false;

    /** Dirty block index entries. */
    std::set<CBlockIndex*> setDirtyBlockIndex;

    /** Dirty block file entries. */
    std::set<int> setDirtyFileInfo;
} // anon namespace

CBlockIndex* LookupBlockIndex(const uint256& hash)
{
    //std::cout << "!!!LookupBlockIndex : " << hash.ToString() << std::endl;
    AssertLockHeld(cs_main);
    BlockMap::const_iterator it = g_blockman.m_block_index.find(hash);
    return it == g_blockman.m_block_index.end() ? nullptr : it->second;
}

CBlockIndex* FindForkInGlobalIndex(const CChain& chain, const CBlockLocator& locator)
{
    AssertLockHeld(cs_main);

    // Find the latest block common to locator and chain - we expect that
    // locator.vHave is sorted descending by height.
    for (const uint256& hash : locator.vHave) {
        CBlockIndex* pindex = LookupBlockIndex(hash);
        if (pindex) {
            if (chain.Contains(pindex))
                return pindex;
            if (pindex->GetAncestor(chain.Height()) == chain.Tip()) {
                return chain.Tip();
            }
        }
    }
    return chain.Genesis();
}

std::unique_ptr<CBlockTreeDB> pblocktree;

// See definition for documentation
static void FindFilesToPruneManual(std::set<int>& setFilesToPrune, int nManualPruneHeight);
static void FindFilesToPrune(std::set<int>& setFilesToPrune, uint64_t nPruneAfterHeight);
bool CheckInputs(const CTransaction& tx, CValidationState &state, const CCoinsViewCache &inputs, bool fScriptChecks, unsigned int flags, bool cacheSigStore, bool cacheFullScriptStore, PrecomputedTransactionData& txdata, std::vector<CScriptCheck> *pvChecks = nullptr);
static FILE* OpenUndoFile(const FlatFilePos &pos, bool fReadOnly = false);
static FlatFileSeq BlockFileSeq();
static FlatFileSeq UndoFileSeq();

bool CheckFinalTx(const CTransaction &tx, int flags)
{
    AssertLockHeld(cs_main);

    // By convention a negative value for flags indicates that the
    // current network-enforced consensus rules should be used. In
    // a future soft-fork scenario that would mean checking which
    // rules would be enforced for the next block and setting the
    // appropriate flags. At the present time no soft-forks are
    // scheduled, so no flags are set.
    flags = std::max(flags, 0);

    // CheckFinalTx() uses ::ChainActive().Height()+1 to evaluate
    // nLockTime because when IsFinalTx() is called within
    // CBlock::AcceptBlock(), the height of the block *being*
    // evaluated is what is used. Thus if we want to know if a
    // transaction can be part of the *next* block, we need to call
    // IsFinalTx() with one more than ::ChainActive().Height().
    const int nBlockHeight = ::ChainActive().Height() + 1;

    // BIP113 requires that time-locked transactions have nLockTime set to
    // less than the median time of the previous block they're contained in.
    // When the next block is created its previous block will be the current
    // chain tip, so we use that to calculate the median time passed to
    // IsFinalTx() if LOCKTIME_MEDIAN_TIME_PAST is set.
    const int64_t nBlockTime = (flags & LOCKTIME_MEDIAN_TIME_PAST)
                             ? ::ChainActive().Tip()->GetMedianTimePast()
                             : GetAdjustedTime();

    return IsFinalTx(tx, nBlockHeight, nBlockTime);
}

bool TestLockPointValidity(const LockPoints* lp)
{
    AssertLockHeld(cs_main);
    assert(lp);
    // If there are relative lock times then the maxInputBlock will be set
    // If there are no relative lock times, the LockPoints don't depend on the chain
    if (lp->maxInputBlock) {
        // Check whether ::ChainActive() is an extension of the block at which the LockPoints
        // calculation was valid.  If not LockPoints are no longer valid
        if (!::ChainActive().Contains(lp->maxInputBlock)) {
            return false;
        }
    }

    // LockPoints still valid
    return true;
}

bool CheckSequenceLocks(const CTxMemPool& pool, const CTransaction& tx, int flags, LockPoints* lp, bool useExistingLockPoints)
{
    AssertLockHeld(cs_main);
    AssertLockHeld(pool.cs);

    CBlockIndex* tip = ::ChainActive().Tip();
    assert(tip != nullptr);

    CBlockIndex index;
    index.pprev = tip;
    // CheckSequenceLocks() uses ::ChainActive().Height()+1 to evaluate
    // height based locks because when SequenceLocks() is called within
    // ConnectBlock(), the height of the block *being*
    // evaluated is what is used.
    // Thus if we want to know if a transaction can be part of the
    // *next* block, we need to use one more than ::ChainActive().Height()
    index.nHeight = tip->nHeight + 1;

    std::pair<int, int64_t> lockPair;
    if (useExistingLockPoints) {
        assert(lp);
        lockPair.first = lp->height;
        lockPair.second = lp->time;
    }
    else {
        // CoinsTip() contains the UTXO set for ::ChainActive().Tip()
        CCoinsViewMemPool viewMemPool(&::ChainstateActive().CoinsTip(), pool);
        std::vector<int> prevheights;
        prevheights.resize(tx.vin.size());
        for (size_t txinIndex = 0; txinIndex < tx.vin.size(); txinIndex++) {
            const CTxIn& txin = tx.vin[txinIndex];
            Coin coin;
            if (!viewMemPool.GetCoin(txin.prevout, coin)) {
                return error("%s: Missing input", __func__);
            }
            if (coin.nHeight == MEMPOOL_HEIGHT) {
                // Assume all mempool transaction confirm in the next block
                prevheights[txinIndex] = tip->nHeight + 1;
            } else {
                prevheights[txinIndex] = coin.nHeight;
            }
        }
        lockPair = CalculateSequenceLocks(tx, flags, &prevheights, index);
        if (lp) {
            lp->height = lockPair.first;
            lp->time = lockPair.second;
            // Also store the hash of the block with the highest height of
            // all the blocks which have sequence locked prevouts.
            // This hash needs to still be on the chain
            // for these LockPoint calculations to be valid
            // Note: It is impossible to correctly calculate a maxInputBlock
            // if any of the sequence locked inputs depend on unconfirmed txs,
            // except in the special case where the relative lock time/height
            // is 0, which is equivalent to no sequence lock. Since we assume
            // input height of tip+1 for mempool txs and test the resulting
            // lockPair from CalculateSequenceLocks against tip+1.  We know
            // EvaluateSequenceLocks will fail if there was a non-zero sequence
            // lock on a mempool input, so we can use the return value of
            // CheckSequenceLocks to indicate the LockPoints validity
            int maxInputHeight = 0;
            for (const int height : prevheights) {
                // Can ignore mempool inputs since we'll fail if they had non-zero locks
                if (height != tip->nHeight+1) {
                    maxInputHeight = std::max(maxInputHeight, height);
                }
            }
            lp->maxInputBlock = tip->GetAncestor(maxInputHeight);
        }
    }
    return EvaluateSequenceLocks(index, lockPair);
}

// Returns the script flags which should be checked for a given block
static unsigned int GetBlockScriptFlags(const CBlockIndex* pindex, const Consensus::Params& chainparams);

static void LimitMempoolSize(CTxMemPool& pool, size_t limit, unsigned long age)
    EXCLUSIVE_LOCKS_REQUIRED(pool.cs, ::cs_main)
{
    int expired = pool.Expire(GetTime() - age);
    if (expired != 0) {
        LogPrint(BCLog::MEMPOOL, "Expired %i transactions from the memory pool\n", expired);
    }

    std::vector<COutPoint> vNoSpendsRemaining;
    pool.TrimToSize(limit, &vNoSpendsRemaining);
    for (const COutPoint& removed : vNoSpendsRemaining)
        ::ChainstateActive().CoinsTip().Uncache(removed);
}

static bool IsCurrentForFeeEstimation() EXCLUSIVE_LOCKS_REQUIRED(cs_main)
{
    AssertLockHeld(cs_main);
    if (::ChainstateActive().IsInitialBlockDownload())
        return false;
    if (::ChainActive().Tip()->GetBlockTime() < (GetTime() - MAX_FEE_ESTIMATION_TIP_AGE))
        return false;
    if (::ChainActive().Height() < pindexBestHeader->nHeight - 1)
        return false;
    return true;
}

/* Make mempool consistent after a reorg, by re-adding or recursively erasing
 * disconnected block transactions from the mempool, and also removing any
 * other transactions from the mempool that are no longer valid given the new
 * tip/height.
 *
 * Note: we assume that disconnectpool only contains transactions that are NOT
 * confirmed in the current chain nor already in the mempool (otherwise,
 * in-mempool descendants of such transactions would be removed).
 *
 * Passing fAddToMempool=false will skip trying to add the transactions back,
 * and instead just erase from the mempool as needed.
 */

static void UpdateMempoolForReorg(DisconnectedBlockTransactions& disconnectpool, bool fAddToMempool) EXCLUSIVE_LOCKS_REQUIRED(cs_main, ::mempool.cs)
{
    AssertLockHeld(cs_main);
    AssertLockHeld(::mempool.cs);
    std::vector<uint256> vHashUpdate;
    // disconnectpool's insertion_order index sorts the entries from
    // oldest to newest, but the oldest entry will be the last tx from the
    // latest mined block that was disconnected.
    // Iterate disconnectpool in reverse, so that we add transactions
    // back to the mempool starting with the earliest transaction that had
    // been previously seen in a block.
    bool possibleMintTokenAffected{false};
    auto it = disconnectpool.queuedTx.get<insertion_order>().rbegin();
    while (it != disconnectpool.queuedTx.get<insertion_order>().rend()) {
        TBytes dummy;
        if (GuessCustomTxType(**it, dummy) == CustomTxType::CreateToken) // regardless of fAddToMempool and prooven CreateTokenTx
            possibleMintTokenAffected = true;

        // ignore validation errors in resurrected transactions
        CValidationState stateDummy;
        if (!fAddToMempool || (*it)->IsCoinBase() ||
            !AcceptToMemoryPool(mempool, stateDummy, *it, nullptr /* pfMissingInputs */,
                                nullptr /* plTxnReplaced */, true /* bypass_limits */, 0 /* nAbsurdFee */)) {
            // If the transaction doesn't make it in to the mempool, remove any
            // transactions that depend on it (which would now be orphans).
            mempool.removeRecursive(**it, MemPoolRemovalReason::REORG);
        } else if (mempool.exists((*it)->GetHash())) {
            vHashUpdate.push_back((*it)->GetHash());
        }
        ++it;
    }
    disconnectpool.queuedTx.clear();

    // remove affected MintTokenTxs
    /// @todo tokens: refactor to mempool method?
    if (possibleMintTokenAffected) {
        std::vector<uint256> mintTokensToRemove; // not sure about tx refs safety while recursive deletion, so hashes
        for (const CTxMemPoolEntry& e : mempool.mapTx) {
            auto tx = e.GetTx();
            if (IsMintTokenTx(tx)) {
                auto values = tx.GetValuesOut();
                for (auto const & pair : values) {
                    if (pair.first == DCT_ID{0})
                        continue;
                    // remove only if token does not exist any more
                    if (!pcustomcsview->GetToken(pair.first)) {
                        mintTokensToRemove.push_back(tx.GetHash());
                    }
                }
            }
        }
        for (uint256 const & hash : mintTokensToRemove) {
            CTransactionRef tx = mempool.get(hash);
            if (tx)
                mempool.removeRecursive(*tx, MemPoolRemovalReason::REORG);
        }
    }

    // AcceptToMemoryPool/addUnchecked all assume that new mempool entries have
    // no in-mempool children, which is generally not true when adding
    // previously-confirmed transactions back to the mempool.
    // UpdateTransactionsFromBlock finds descendants of any transactions in
    // the disconnectpool that were added back and cleans up the mempool state.
    mempool.UpdateTransactionsFromBlock(vHashUpdate);

    // We also need to remove any now-immature transactions
    mempool.removeForReorg(&::ChainstateActive().CoinsTip(), ::ChainActive().Tip()->nHeight + 1, STANDARD_LOCKTIME_VERIFY_FLAGS);
    // Re-limit mempool size, in case we added any transactions
    LimitMempoolSize(mempool, gArgs.GetArg("-maxmempool", DEFAULT_MAX_MEMPOOL_SIZE) * 1000000, gArgs.GetArg("-mempoolexpiry", DEFAULT_MEMPOOL_EXPIRY) * 60 * 60);
}

// Used to avoid mempool polluting consensus critical paths if CCoinsViewMempool
// were somehow broken and returning the wrong scriptPubKeys
static bool CheckInputsFromMempoolAndCache(const CTransaction& tx, CValidationState& state, const CCoinsViewCache& view, const CTxMemPool& pool,
                 unsigned int flags, bool cacheSigStore, PrecomputedTransactionData& txdata) EXCLUSIVE_LOCKS_REQUIRED(cs_main) {
    AssertLockHeld(cs_main);

    // pool.cs should be locked already, but go ahead and re-take the lock here
    // to enforce that mempool doesn't change between when we check the view
    // and when we actually call through to CheckInputs
    LOCK(pool.cs);

    assert(!tx.IsCoinBase());
    for (const CTxIn& txin : tx.vin) {
        const Coin& coin = view.AccessCoin(txin.prevout);

        // At this point we haven't actually checked if the coins are all
        // available (or shouldn't assume we have, since CheckInputs does).
        // So we just return failure if the inputs are not available here,
        // and then only have to check equivalence for available inputs.
        if (coin.IsSpent()) return false;

        const CTransactionRef& txFrom = pool.get(txin.prevout.hash);
        if (txFrom) {
            assert(txFrom->GetHash() == txin.prevout.hash);
            assert(txFrom->vout.size() > txin.prevout.n);
            assert(txFrom->vout[txin.prevout.n] == coin.out);
        } else {
            const Coin& coinFromDisk = ::ChainstateActive().CoinsTip().AccessCoin(txin.prevout);
            assert(!coinFromDisk.IsSpent());
            assert(coinFromDisk.out == coin.out);
        }
    }

    return CheckInputs(tx, state, view, true, flags, cacheSigStore, true, txdata);
}

/**
 * @param[out] coins_to_uncache   Return any outpoints which were not previously present in the
 *                                coins cache, but were added as a result of validating the tx
 *                                for mempool acceptance. This allows the caller to optionally
 *                                remove the cache additions if the associated transaction ends
 *                                up being rejected by the mempool.
 */
static bool AcceptToMemoryPoolWorker(const CChainParams& chainparams, CTxMemPool& pool, CValidationState& state, const CTransactionRef& ptx,
                              bool* pfMissingInputs, int64_t nAcceptTime, std::list<CTransactionRef>* plTxnReplaced,
                              bool bypass_limits, const CAmount& nAbsurdFee, std::vector<COutPoint>& coins_to_uncache, bool test_accept) EXCLUSIVE_LOCKS_REQUIRED(cs_main)
{
    const CTransaction& tx = *ptx;
    const uint256 hash = tx.GetHash();
    AssertLockHeld(cs_main);
    LOCK(pool.cs); // mempool "read lock" (held through GetMainSignals().TransactionAddedToMempool())
    if (pfMissingInputs) {
        *pfMissingInputs = false;
    }

    if (!CheckTransaction(tx, state))
        return false; // state filled in by CheckTransaction

    // Coinbase is only valid in a block, not as a loose transaction
    if (tx.IsCoinBase())
        return state.Invalid(ValidationInvalidReason::CONSENSUS, false, REJECT_INVALID, "coinbase");

    // Rather not work on nonstandard transactions (unless -testnet/-regtest)
    std::string reason;
    if (fRequireStandard && !IsStandardTx(tx, reason))
        return state.Invalid(ValidationInvalidReason::TX_NOT_STANDARD, false, REJECT_NONSTANDARD, reason);

    // Do not work on transactions that are too small.
    // A transaction with 1 segwit input and 1 P2WPHK output has non-witness size of 82 bytes.
    // Transactions smaller than this are not relayed to reduce unnecessary malloc overhead.
    if (::GetSerializeSize(tx, PROTOCOL_VERSION | SERIALIZE_TRANSACTION_NO_WITNESS) < MIN_STANDARD_TX_NONWITNESS_SIZE)
        return state.Invalid(ValidationInvalidReason::TX_NOT_STANDARD, false, REJECT_NONSTANDARD, "tx-size-small");

    // Only accept nLockTime-using transactions that can be mined in the next
    // block; we don't want our mempool filled up with transactions that can't
    // be mined yet.
    if (!CheckFinalTx(tx, STANDARD_LOCKTIME_VERIFY_FLAGS))
        return state.Invalid(ValidationInvalidReason::TX_PREMATURE_SPEND, false, REJECT_NONSTANDARD, "non-final");

    // is it already in the memory pool?
    if (pool.exists(hash)) {
        return state.Invalid(ValidationInvalidReason::TX_CONFLICT, false, REJECT_DUPLICATE, "txn-already-in-mempool");
    }

    // Check for conflicts with in-memory transactions
    std::set<uint256> setConflicts;
    for (const CTxIn &txin : tx.vin)
    {
        const CTransaction* ptxConflicting = pool.GetConflictTx(txin.prevout);
        if (ptxConflicting) {
            if (!setConflicts.count(ptxConflicting->GetHash()))
            {
                // Allow opt-out of transaction replacement by setting
                // nSequence > MAX_BIP125_RBF_SEQUENCE (SEQUENCE_FINAL-2) on all inputs.
                //
                // SEQUENCE_FINAL-1 is picked to still allow use of nLockTime by
                // non-replaceable transactions. All inputs rather than just one
                // is for the sake of multi-party protocols, where we don't
                // want a single party to be able to disable replacement.
                //
                // The opt-out ignores descendants as anyone relying on
                // first-seen mempool behavior should be checking all
                // unconfirmed ancestors anyway; doing otherwise is hopelessly
                // insecure.
                bool fReplacementOptOut = true;
                for (const CTxIn &_txin : ptxConflicting->vin)
                {
                    if (_txin.nSequence <= MAX_BIP125_RBF_SEQUENCE)
                    {
                        fReplacementOptOut = false;
                        break;
                    }
                }
                if (fReplacementOptOut) {
                    return state.Invalid(ValidationInvalidReason::TX_MEMPOOL_POLICY, false, REJECT_DUPLICATE, "txn-mempool-conflict");
                }

                setConflicts.insert(ptxConflicting->GetHash());
            }
        }
    }

    {
        CCoinsView dummy;
        CCoinsViewCache view(&dummy);
        CCustomCSView mnview(pool.accountsView());

        LockPoints lp;
        CCoinsViewCache& coins_cache = ::ChainstateActive().CoinsTip();
        CCoinsViewMemPool viewMemPool(&coins_cache, pool);
        view.SetBackend(viewMemPool);

        // do all inputs exist?
        for (const CTxIn& txin : tx.vin) {
            if (!coins_cache.HaveCoinInCache(txin.prevout)) {
                coins_to_uncache.push_back(txin.prevout);
            }

            // Note: this call may add txin.prevout to the coins cache
            // (CoinsTip().cacheCoins) by way of FetchCoin(). It should be removed
            // later (via coins_to_uncache) if this tx turns out to be invalid.
            if (!view.HaveCoin(txin.prevout)) {
                // Are inputs missing because we already have the tx?
                for (size_t out = 0; out < tx.vout.size(); out++) {
                    // Optimistically just do efficient check of cache for outputs
                    if (coins_cache.HaveCoinInCache(COutPoint(hash, out))) {
                        return state.Invalid(ValidationInvalidReason::TX_CONFLICT, false, REJECT_DUPLICATE, "txn-already-known");
                    }
                }
                // Otherwise assume this might be an orphan tx for which we just haven't seen parents yet
                if (pfMissingInputs) {
                    *pfMissingInputs = true;
                }
                return false; // fMissingInputs and !state.IsInvalid() is used to detect this condition, don't set state.Invalid()
            }

            // Special check of collateral spending for _not_created_ mn or token (cheating?), those creation tx yet in mempool. CMasternode::CanSpend() (and CheckTxInputs()) will skip this situation
            if (txin.prevout.n == 1 && IsMempooledCustomTxCreate(pool, txin.prevout.hash)) {
                    return state.Invalid(ValidationInvalidReason::CONSENSUS, false, REJECT_INVALID, "collateral-locked-in-mempool",
                                         strprintf("tried to spend collateral of non-created mn or token %s, cheater?", txin.prevout.hash.ToString()));
            }
        }

        // Bring the best block into scope
        view.GetBestBlock();

        const auto height = GetSpendHeight(view);

        // rebuild accounts view if dirty
        pool.rebuildAccountsView(height, view);

        CAmount nFees = 0;
        if (!Consensus::CheckTxInputs(tx, state, view, &mnview, height, nFees, chainparams)) {
            return error("%s: Consensus::CheckTxInputs: %s, %s", __func__, tx.GetHash().ToString(), FormatStateMessage(state));
        }

        if (nAbsurdFee && nFees > nAbsurdFee) {
            return state.Invalid(ValidationInvalidReason::TX_NOT_STANDARD, false, REJECT_HIGHFEE, "absurdly-high-fee", strprintf("%d > %d", nFees, nAbsurdFee));
        }

        // let make sure we have needed coins
        if (view.GetValueIn(tx) < nFees) {
            return state.Invalid(ValidationInvalidReason::TX_MEMPOOL_POLICY, false, REJECT_INVALID, "bad-txns-inputs-below-tx-fee");
        }

        auto res = ApplyCustomTx(mnview, view, tx, chainparams.GetConsensus(), height, nAcceptTime);
        if (!res.ok || (res.code & CustomTxErrCodes::Fatal)) {
            return state.Invalid(ValidationInvalidReason::TX_MEMPOOL_POLICY, false, REJECT_INVALID, res.msg);
        }

        // we have all inputs cached now, so switch back to dummy, so we don't need to keep lock on mempool
        view.SetBackend(dummy);

        // Only accept BIP68 sequence locked transactions that can be mined in the next
        // block; we don't want our mempool filled up with transactions that can't
        // be mined yet.
        // Must keep pool.cs for this unless we change CheckSequenceLocks to take a
        // CoinsViewCache instead of create its own
        if (!CheckSequenceLocks(pool, tx, STANDARD_LOCKTIME_VERIFY_FLAGS, &lp))
            return state.Invalid(ValidationInvalidReason::TX_PREMATURE_SPEND, false, REJECT_NONSTANDARD, "non-BIP68-final");

        // Check for non-standard pay-to-script-hash in inputs
        if (fRequireStandard && !AreInputsStandard(tx, view))
            return state.Invalid(ValidationInvalidReason::TX_NOT_STANDARD, false, REJECT_NONSTANDARD, "bad-txns-nonstandard-inputs");

        // Check for non-standard witness in P2WSH
        if (tx.HasWitness() && fRequireStandard && !IsWitnessStandard(tx, view))
            return state.Invalid(ValidationInvalidReason::TX_WITNESS_MUTATED, false, REJECT_NONSTANDARD, "bad-witness-nonstandard");

        int64_t nSigOpsCost = GetTransactionSigOpCost(tx, view, STANDARD_SCRIPT_VERIFY_FLAGS);

        // nModifiedFees includes any fee deltas from PrioritiseTransaction
        CAmount nModifiedFees = nFees;
        pool.ApplyDelta(hash, nModifiedFees);

        // Keep track of transactions that spend a coinbase, which we re-scan
        // during reorgs to ensure COINBASE_MATURITY is still met.
        bool fSpendsCoinbase = false;
        for (const CTxIn &txin : tx.vin) {
            const Coin &coin = view.AccessCoin(txin.prevout);
            if (coin.IsCoinBase()) {
                fSpendsCoinbase = true;
                break;
            }
        }

        CTxMemPoolEntry entry(ptx, nFees, nAcceptTime, ::ChainActive().Height(),
                              fSpendsCoinbase, nSigOpsCost, lp);
        unsigned int nSize = entry.GetTxSize();

        if (nSigOpsCost > MAX_STANDARD_TX_SIGOPS_COST)
            return state.Invalid(ValidationInvalidReason::TX_NOT_STANDARD, false, REJECT_NONSTANDARD, "bad-txns-too-many-sigops",
                strprintf("%d", nSigOpsCost));

        CAmount mempoolRejectFee = pool.GetMinFee(gArgs.GetArg("-maxmempool", DEFAULT_MAX_MEMPOOL_SIZE) * 1000000).GetFee(nSize);
        if (!bypass_limits && mempoolRejectFee > 0 && nModifiedFees < mempoolRejectFee) {
            return state.Invalid(ValidationInvalidReason::TX_MEMPOOL_POLICY, false, REJECT_INSUFFICIENTFEE, "mempool min fee not met", strprintf("%d < %d", nModifiedFees, mempoolRejectFee));
        }

        // No transactions are allowed below minRelayTxFee except from disconnected blocks
        if (!bypass_limits && nModifiedFees < ::minRelayTxFee.GetFee(nSize)) {
            return state.Invalid(ValidationInvalidReason::TX_MEMPOOL_POLICY, false, REJECT_INSUFFICIENTFEE, "min relay fee not met", strprintf("%d < %d", nModifiedFees, ::minRelayTxFee.GetFee(nSize)));
        }

        // Calculate in-mempool ancestors, up to a limit.
        CTxMemPool::setEntries setAncestors;
        size_t nLimitAncestors = gArgs.GetArg("-limitancestorcount", DEFAULT_ANCESTOR_LIMIT);
        size_t nLimitAncestorSize = gArgs.GetArg("-limitancestorsize", DEFAULT_ANCESTOR_SIZE_LIMIT)*1000;
        size_t nLimitDescendants = gArgs.GetArg("-limitdescendantcount", DEFAULT_DESCENDANT_LIMIT);
        size_t nLimitDescendantSize = gArgs.GetArg("-limitdescendantsize", DEFAULT_DESCENDANT_SIZE_LIMIT)*1000;
        std::string errString;
        if (!pool.CalculateMemPoolAncestors(entry, setAncestors, nLimitAncestors, nLimitAncestorSize, nLimitDescendants, nLimitDescendantSize, errString)) {
            setAncestors.clear();
            // If CalculateMemPoolAncestors fails second time, we want the original error string.
            std::string dummy_err_string;
            // If the new transaction is relatively small (up to 40k weight)
            // and has at most one ancestor (ie ancestor limit of 2, including
            // the new transaction), allow it if its parent has exactly the
            // descendant limit descendants.
            //
            // This allows protocols which rely on distrusting counterparties
            // being able to broadcast descendants of an unconfirmed transaction
            // to be secure by simply only having two immediately-spendable
            // outputs - one for each counterparty. For more info on the uses for
            // this, see https://lists.linuxfoundation.org/pipermail/defi-dev/2018-November/016518.html
            if (nSize >  EXTRA_DESCENDANT_TX_SIZE_LIMIT ||
                    !pool.CalculateMemPoolAncestors(entry, setAncestors, 2, nLimitAncestorSize, nLimitDescendants + 1, nLimitDescendantSize + EXTRA_DESCENDANT_TX_SIZE_LIMIT, dummy_err_string)) {
                return state.Invalid(ValidationInvalidReason::TX_MEMPOOL_POLICY, false, REJECT_NONSTANDARD, "too-long-mempool-chain", errString);
            }
        }

        // A transaction that spends outputs that would be replaced by it is invalid. Now
        // that we have the set of all ancestors we can detect this
        // pathological case by making sure setConflicts and setAncestors don't
        // intersect.
        for (CTxMemPool::txiter ancestorIt : setAncestors)
        {
            const uint256 &hashAncestor = ancestorIt->GetTx().GetHash();
            if (setConflicts.count(hashAncestor))
            {
                return state.Invalid(ValidationInvalidReason::CONSENSUS, false, REJECT_INVALID, "bad-txns-spends-conflicting-tx",
                                 strprintf("%s spends conflicting transaction %s",
                                           hash.ToString(),
                                           hashAncestor.ToString()));
            }
        }

        // Check if it's economically rational to mine this transaction rather
        // than the ones it replaces.
        CAmount nConflictingFees = 0;
        size_t nConflictingSize = 0;
        uint64_t nConflictingCount = 0;
        CTxMemPool::setEntries allConflicting;

        // If we don't hold the lock allConflicting might be incomplete; the
        // subsequent RemoveStaged() and addUnchecked() calls don't guarantee
        // mempool consistency for us.
        const bool fReplacementTransaction = setConflicts.size();
        if (fReplacementTransaction)
        {
            CFeeRate newFeeRate(nModifiedFees, nSize);
            std::set<uint256> setConflictsParents;
            const int maxDescendantsToVisit = 100;
            const CTxMemPool::setEntries setIterConflicting = pool.GetIterSet(setConflicts);
            for (const auto& mi : setIterConflicting) {
                // Don't allow the replacement to reduce the feerate of the
                // mempool.
                //
                // We usually don't want to accept replacements with lower
                // feerates than what they replaced as that would lower the
                // feerate of the next block. Requiring that the feerate always
                // be increased is also an easy-to-reason about way to prevent
                // DoS attacks via replacements.
                //
                // We only consider the feerates of transactions being directly
                // replaced, not their indirect descendants. While that does
                // mean high feerate children are ignored when deciding whether
                // or not to replace, we do require the replacement to pay more
                // overall fees too, mitigating most cases.
                CFeeRate oldFeeRate(mi->GetModifiedFee(), mi->GetTxSize());
                if (newFeeRate <= oldFeeRate)
                {
                    return state.Invalid(ValidationInvalidReason::TX_MEMPOOL_POLICY, false, REJECT_INSUFFICIENTFEE, "insufficient fee",
                            strprintf("rejecting replacement %s; new feerate %s <= old feerate %s",
                                  hash.ToString(),
                                  newFeeRate.ToString(),
                                  oldFeeRate.ToString()));
                }

                for (const CTxIn &txin : mi->GetTx().vin)
                {
                    setConflictsParents.insert(txin.prevout.hash);
                }

                nConflictingCount += mi->GetCountWithDescendants();
            }
            // This potentially overestimates the number of actual descendants
            // but we just want to be conservative to avoid doing too much
            // work.
            if (nConflictingCount <= maxDescendantsToVisit) {
                // If not too many to replace, then calculate the set of
                // transactions that would have to be evicted
                for (CTxMemPool::txiter it : setIterConflicting) {
                    pool.CalculateDescendants(it, allConflicting);
                }
                for (CTxMemPool::txiter it : allConflicting) {
                    nConflictingFees += it->GetModifiedFee();
                    nConflictingSize += it->GetTxSize();
                }
            } else {
                return state.Invalid(ValidationInvalidReason::TX_MEMPOOL_POLICY, false, REJECT_NONSTANDARD, "too many potential replacements",
                        strprintf("rejecting replacement %s; too many potential replacements (%d > %d)\n",
                            hash.ToString(),
                            nConflictingCount,
                            maxDescendantsToVisit));
            }

            for (unsigned int j = 0; j < tx.vin.size(); j++)
            {
                // We don't want to accept replacements that require low
                // feerate junk to be mined first. Ideally we'd keep track of
                // the ancestor feerates and make the decision based on that,
                // but for now requiring all new inputs to be confirmed works.
                if (!setConflictsParents.count(tx.vin[j].prevout.hash))
                {
                    // Rather than check the UTXO set - potentially expensive -
                    // it's cheaper to just check if the new input refers to a
                    // tx that's in the mempool.
                    if (pool.exists(tx.vin[j].prevout.hash)) {
                        return state.Invalid(ValidationInvalidReason::TX_MEMPOOL_POLICY, false, REJECT_NONSTANDARD, "replacement-adds-unconfirmed",
                                         strprintf("replacement %s adds unconfirmed input, idx %d",
                                                  hash.ToString(), j));
                    }
                }
            }

            // The replacement must pay greater fees than the transactions it
            // replaces - if we did the bandwidth used by those conflicting
            // transactions would not be paid for.
            if (nModifiedFees < nConflictingFees)
            {
                return state.Invalid(ValidationInvalidReason::TX_MEMPOOL_POLICY, false, REJECT_INSUFFICIENTFEE, "insufficient fee",
                                 strprintf("rejecting replacement %s, less fees than conflicting txs; %s < %s",
                                          hash.ToString(), FormatMoney(nModifiedFees), FormatMoney(nConflictingFees)));
            }

            // Finally in addition to paying more fees than the conflicts the
            // new transaction must pay for its own bandwidth.
            CAmount nDeltaFees = nModifiedFees - nConflictingFees;
            if (nDeltaFees < ::incrementalRelayFee.GetFee(nSize))
            {
                return state.Invalid(ValidationInvalidReason::TX_MEMPOOL_POLICY, false, REJECT_INSUFFICIENTFEE, "insufficient fee",
                        strprintf("rejecting replacement %s, not enough additional fees to relay; %s < %s",
                              hash.ToString(),
                              FormatMoney(nDeltaFees),
                              FormatMoney(::incrementalRelayFee.GetFee(nSize))));
            }
        }

        constexpr unsigned int scriptVerifyFlags = STANDARD_SCRIPT_VERIFY_FLAGS;

        // Check against previous transactions
        // This is done last to help prevent CPU exhaustion denial-of-service attacks.
        PrecomputedTransactionData txdata(tx);
        if (!CheckInputs(tx, state, view, true, scriptVerifyFlags, true, false, txdata)) {
            // SCRIPT_VERIFY_CLEANSTACK requires SCRIPT_VERIFY_WITNESS, so we
            // need to turn both off, and compare against just turning off CLEANSTACK
            // to see if the failure is specifically due to witness validation.
            CValidationState stateDummy; // Want reported failures to be from first CheckInputs
            if (!tx.HasWitness() && CheckInputs(tx, stateDummy, view, true, scriptVerifyFlags & ~(SCRIPT_VERIFY_WITNESS | SCRIPT_VERIFY_CLEANSTACK), true, false, txdata) &&
                !CheckInputs(tx, stateDummy, view, true, scriptVerifyFlags & ~SCRIPT_VERIFY_CLEANSTACK, true, false, txdata)) {
                // Only the witness is missing, so the transaction itself may be fine.
                state.Invalid(ValidationInvalidReason::TX_WITNESS_MUTATED, false,
                        state.GetRejectCode(), state.GetRejectReason(), state.GetDebugMessage());
            }
            assert(IsTransactionReason(state.GetReason()));
            return false; // state filled in by CheckInputs
        }

        // Check again against the current block tip's script verification
        // flags to cache our script execution flags. This is, of course,
        // useless if the next block has different script flags from the
        // previous one, but because the cache tracks script flags for us it
        // will auto-invalidate and we'll just have a few blocks of extra
        // misses on soft-fork activation.
        //
        // This is also useful in case of bugs in the standard flags that cause
        // transactions to pass as valid when they're actually invalid. For
        // instance the STRICTENC flag was incorrectly allowing certain
        // CHECKSIG NOT scripts to pass, even though they were invalid.
        //
        // There is a similar check in CreateNewBlock() to prevent creating
        // invalid blocks (using TestBlockValidity), however allowing such
        // transactions into the mempool can be exploited as a DoS attack.
        unsigned int currentBlockScriptVerifyFlags = GetBlockScriptFlags(::ChainActive().Tip(), chainparams.GetConsensus());
        if (!CheckInputsFromMempoolAndCache(tx, state, view, pool, currentBlockScriptVerifyFlags, true, txdata)) {
            return error("%s: BUG! PLEASE REPORT THIS! CheckInputs failed against latest-block but not STANDARD flags %s, %s",
                    __func__, hash.ToString(), FormatStateMessage(state));
        }

        if (test_accept) {
            // Tx was accepted, but not added
            return true;
        }

        // Remove conflicting transactions from the mempool
        for (CTxMemPool::txiter it : allConflicting)
        {
            LogPrint(BCLog::MEMPOOL, "replacing tx %s with %s for %s DFI additional fees, %d delta bytes\n",
                    it->GetTx().GetHash().ToString(),
                    hash.ToString(),
                    FormatMoney(nModifiedFees - nConflictingFees),
                    (int)nSize - (int)nConflictingSize);
            if (plTxnReplaced)
                plTxnReplaced->push_back(it->GetSharedTx());
        }
        pool.RemoveStaged(allConflicting, false, MemPoolRemovalReason::REPLACED);

        // This transaction should only count for fee estimation if:
        // - it isn't a BIP 125 replacement transaction (may not be widely supported)
        // - it's not being re-added during a reorg which bypasses typical mempool fee limits
        // - the node is not behind
        // - the transaction is not dependent on any other transactions in the mempool
        bool validForFeeEstimation = !fReplacementTransaction && !bypass_limits && IsCurrentForFeeEstimation() && pool.HasNoInputsOf(tx);

        // Store transaction in memory
        pool.addUnchecked(entry, setAncestors, validForFeeEstimation);
        mnview.Flush();

        // trim mempool and check if tx was trimmed
        if (!bypass_limits) {
            LimitMempoolSize(pool, gArgs.GetArg("-maxmempool", DEFAULT_MAX_MEMPOOL_SIZE) * 1000000, gArgs.GetArg("-mempoolexpiry", DEFAULT_MEMPOOL_EXPIRY) * 60 * 60);
            if (!pool.exists(hash))
                return state.Invalid(ValidationInvalidReason::TX_MEMPOOL_POLICY, false, REJECT_INSUFFICIENTFEE, "mempool full");
        }
    }

    GetMainSignals().TransactionAddedToMempool(ptx);

    return true;
}

/** (try to) add transaction to memory pool with a specified acceptance time **/
static bool AcceptToMemoryPoolWithTime(const CChainParams& chainparams, CTxMemPool& pool, CValidationState &state, const CTransactionRef &tx,
                        bool* pfMissingInputs, int64_t nAcceptTime, std::list<CTransactionRef>* plTxnReplaced,
                        bool bypass_limits, const CAmount nAbsurdFee, bool test_accept) EXCLUSIVE_LOCKS_REQUIRED(cs_main)
{
    std::vector<COutPoint> coins_to_uncache;
    bool res = AcceptToMemoryPoolWorker(chainparams, pool, state, tx, pfMissingInputs, nAcceptTime, plTxnReplaced, bypass_limits, nAbsurdFee, coins_to_uncache, test_accept);
    if (!res) {
        // Remove coins that were not present in the coins cache before calling ATMPW;
        // this is to prevent memory DoS in case we receive a large number of
        // invalid transactions that attempt to overrun the in-memory coins cache
        // (`CCoinsViewCache::cacheCoins`).

        for (const COutPoint& hashTx : coins_to_uncache)
            ::ChainstateActive().CoinsTip().Uncache(hashTx);
    }
    // After we've (potentially) uncached entries, ensure our coins cache is still within its size limits
    CValidationState stateDummy;
    ::ChainstateActive().FlushStateToDisk(chainparams, stateDummy, FlushStateMode::PERIODIC);
    return res;
}

bool AcceptToMemoryPool(CTxMemPool& pool, CValidationState &state, const CTransactionRef &tx,
                        bool* pfMissingInputs, std::list<CTransactionRef>* plTxnReplaced,
                        bool bypass_limits, const CAmount nAbsurdFee, bool test_accept)
{
    const CChainParams& chainparams = Params();
    return AcceptToMemoryPoolWithTime(chainparams, pool, state, tx, pfMissingInputs, GetTime(), plTxnReplaced, bypass_limits, nAbsurdFee, test_accept);
}

/**
 * Return transaction in txOut, and if it was found inside a block, its hash is placed in hashBlock.
 * If blockIndex is provided, the transaction is fetched from the corresponding block.
 */
bool GetTransaction(const uint256& hash, CTransactionRef& txOut, const Consensus::Params& consensusParams, uint256& hashBlock, const CBlockIndex* const block_index)
{
    for (auto && genesisTx : Params().GenesisBlock().vtx) {
        if (genesisTx->GetHash() == hash) {
            // Return genesis tx
            hashBlock = consensusParams.hashGenesisBlock;
            txOut = genesisTx;
            return true;
        }
    }

    LOCK(cs_main);

    if (!block_index) {
        CTransactionRef ptx = mempool.get(hash);
        if (ptx) {
            txOut = ptx;
            return true;
        }

        if (g_txindex) {
            return g_txindex->FindTx(hash, hashBlock, txOut);
        }
    } else {
        CBlock block;
        if (ReadBlockFromDisk(block, block_index, consensusParams)) {
            for (const auto& tx : block.vtx) {
                if (tx->GetHash() == hash) {
                    txOut = tx;
                    hashBlock = block_index->GetBlockHash();
                    return true;
                }
            }
        }
    }

    return false;
}

//////////////////////////////////////////////////////////////////////////////
//
// CBlock and CBlockIndex
//

static bool WriteBlockToDisk(const CBlock& block, FlatFilePos& pos, const CMessageHeader::MessageStartChars& messageStart)
{
    // Open history file to append
    CAutoFile fileout(OpenBlockFile(pos), SER_DISK, CLIENT_VERSION);
    if (fileout.IsNull())
        return error("WriteBlockToDisk: OpenBlockFile failed");

    // Write index header
    unsigned int nSize = GetSerializeSize(block, fileout.GetVersion());
    fileout << messageStart << nSize;

    // Write block
    long fileOutPos = ftell(fileout.Get());
    if (fileOutPos < 0)
        return error("WriteBlockToDisk: ftell failed");
    pos.nPos = (unsigned int)fileOutPos;
    fileout << block;

    return true;
}

bool ReadBlockFromDisk(CBlock& block, const FlatFilePos& pos, const Consensus::Params& consensusParams)
{
    block.SetNull();

    // Open history file to read
    CAutoFile filein(OpenBlockFile(pos, true), SER_DISK, CLIENT_VERSION);
    if (filein.IsNull())
        return error("ReadBlockFromDisk: OpenBlockFile failed for %s", pos.ToString());

    // Read block
    try {
        filein >> block;
    }
    catch (const std::exception& e) {
        return error("%s: Deserialize or I/O error - %s at %s", __func__, e.what(), pos.ToString());
    }

    // Check the header
    if (!pos::CheckHeaderSignature(block))
        return error("ReadBlockFromDisk: Errors in block header at %s", pos.ToString());

    return true;
}

bool ReadBlockFromDisk(CBlock& block, const CBlockIndex* pindex, const Consensus::Params& consensusParams)
{
    if (pindex->GetBlockHash() == consensusParams.hashGenesisBlock) {
        // Return genesis block
        block = Params().GenesisBlock();
        return true;
    }

    FlatFilePos blockPos;
    {
        LOCK(cs_main);
        blockPos = pindex->GetBlockPos();
    }

    if (!ReadBlockFromDisk(block, blockPos, consensusParams))
        return false;
    if (block.GetHash() != pindex->GetBlockHash())
        return error("ReadBlockFromDisk(CBlock&, CBlockIndex*): GetHash() doesn't match index for %s at %s",
                pindex->ToString(), pindex->GetBlockPos().ToString());
    return true;
}

bool ReadRawBlockFromDisk(std::vector<uint8_t>& block, const FlatFilePos& pos, const CMessageHeader::MessageStartChars& message_start)
{
    FlatFilePos hpos = pos;
    hpos.nPos -= 8; // Seek back 8 bytes for meta header
    CAutoFile filein(OpenBlockFile(hpos, true), SER_DISK, CLIENT_VERSION);
    if (filein.IsNull()) {
        return error("%s: OpenBlockFile failed for %s", __func__, pos.ToString());
    }

    try {
        CMessageHeader::MessageStartChars blk_start;
        unsigned int blk_size;

        filein >> blk_start >> blk_size;

        if (memcmp(blk_start, message_start, CMessageHeader::MESSAGE_START_SIZE)) {
            return error("%s: Block magic mismatch for %s: %s versus expected %s", __func__, pos.ToString(),
                    HexStr(blk_start, blk_start + CMessageHeader::MESSAGE_START_SIZE),
                    HexStr(message_start, message_start + CMessageHeader::MESSAGE_START_SIZE));
        }

        if (blk_size > MAX_DESER_SIZE) {
            return error("%s: Block data is larger than maximum deserialization size for %s: %s versus %s", __func__, pos.ToString(),
                    blk_size, MAX_DESER_SIZE);
        }

        block.resize(blk_size); // Zeroing of memory is intentional here
        filein.read((char*)block.data(), blk_size);
    } catch(const std::exception& e) {
        return error("%s: Read from block file failed: %s for %s", __func__, e.what(), pos.ToString());
    }

    return true;
}

bool ReadRawBlockFromDisk(std::vector<uint8_t>& block, const CBlockIndex* pindex, const CMessageHeader::MessageStartChars& message_start)
{
    FlatFilePos block_pos;
    {
        LOCK(cs_main);
        block_pos = pindex->GetBlockPos();
    }

    return ReadRawBlockFromDisk(block, block_pos, message_start);
}

CAmount GetBlockSubsidy(int nHeight, const Consensus::Params& consensusParams)
{
    CAmount nSubsidy = consensusParams.baseBlockSubsidy;

    if (Params().NetworkIDString() != CBaseChainParams::REGTEST ||
            (Params().NetworkIDString() == CBaseChainParams::REGTEST && gArgs.GetBoolArg("-subsidytest", false)))
    {
        if (nHeight >= consensusParams.EunosHeight)
        {
            nSubsidy = consensusParams.newBaseBlockSubsidy;
            const size_t reductions = (nHeight - consensusParams.EunosHeight) / consensusParams.emissionReductionPeriod;

            // See if we already have this reduction calculated and return if found.
            if (subsidyReductions.find(reductions) != subsidyReductions.end())
            {
                return subsidyReductions[reductions];
            }

            CAmount reductionAmount;
            for (size_t i = reductions; i > 0; --i)
            {
                reductionAmount = (nSubsidy * consensusParams.emissionReductionAmount) / 100000;
                if (!reductionAmount) {
                    nSubsidy = 0;
                    break;
                }

                nSubsidy -= reductionAmount;
            }

            // Store subsidy.
            subsidyReductions[reductions] = nSubsidy;
        }

        return nSubsidy;
    }

    int halvings = nHeight / consensusParams.nSubsidyHalvingInterval;
    // Force block reward to zero when right shift is undefined.
    if (halvings >= 64)
        return 0;

    // Subsidy is cut in half every 210,000 blocks which will occur approximately every 4 years.
    nSubsidy >>= halvings;
    return nSubsidy;
}

CoinsViews::CoinsViews(
    std::string ldb_name,
    size_t cache_size_bytes,
    bool in_memory,
    bool should_wipe) : m_dbview(
                            GetDataDir() / ldb_name, cache_size_bytes, in_memory, should_wipe),
                        m_catcherview(&m_dbview) {}

void CoinsViews::InitCache()
{
    m_cacheview = MakeUnique<CCoinsViewCache>(&m_catcherview);
}

// NOTE: for now m_blockman is set to a global, but this will be changed
// in a future commit.
CChainState::CChainState() : m_blockman(g_blockman) {}


void CChainState::InitCoinsDB(
    size_t cache_size_bytes,
    bool in_memory,
    bool should_wipe,
    std::string leveldb_name)
{
    m_coins_views = MakeUnique<CoinsViews>(
        leveldb_name, cache_size_bytes, in_memory, should_wipe);
}

void CChainState::InitCoinsCache()
{
    assert(m_coins_views != nullptr);
    m_coins_views->InitCache();
}

// Note that though this is marked const, we may end up modifying `m_cached_finished_ibd`, which
// is a performance-related implementation detail. This function must be marked
// `const` so that `CValidationInterface` clients (which are given a `const CChainState*`)
// can call it.
//
bool CChainState::IsInitialBlockDownload() const
{
    // Optimization: pre-test latch before taking the lock.
    if (m_cached_finished_ibd.load(std::memory_order_relaxed))
        return false;

    LOCK(cs_main);
    if (m_cached_finished_ibd.load(std::memory_order_relaxed))
        return false;
    if (fImporting || fReindex)
        return true;
    if (m_chain.Tip() == nullptr)
        return true;
    if (m_chain.Tip()->nChainWork < nMinimumChainWork)
        return true;
    if (m_chain.Tip()->GetBlockTime() < (GetTime() - nMaxTipAge))
        return true;
    LogPrintf("Leaving InitialBlockDownload (latching to false)\n");
    m_cached_finished_ibd.store(true, std::memory_order_relaxed);
    return false;
}

bool CChainState::IsDisconnectingTip() const
{
    return m_disconnectTip;
}

static CBlockIndex *pindexBestForkTip = nullptr, *pindexBestForkBase = nullptr;

BlockMap& BlockIndex()
{
    return g_blockman.m_block_index;
}

static void AlertNotify(const std::string& strMessage)
{
    uiInterface.NotifyAlertChanged();
#if HAVE_SYSTEM
    std::string strCmd = gArgs.GetArg("-alertnotify", "");
    if (strCmd.empty()) return;

    // Alert text should be plain ascii coming from a trusted source, but to
    // be safe we first strip anything not in safeChars, then add single quotes around
    // the whole string before passing it to the shell:
    std::string singleQuote("'");
    std::string safeStatus = SanitizeString(strMessage);
    safeStatus = singleQuote+safeStatus+singleQuote;
    boost::replace_all(strCmd, "%s", safeStatus);

    std::thread t(runCommand, strCmd);
    t.detach(); // thread runs free
#endif
}

static void CheckForkWarningConditions() EXCLUSIVE_LOCKS_REQUIRED(cs_main)
{
    AssertLockHeld(cs_main);
    // Before we get past initial download, we cannot reliably alert about forks
    // (we assume we don't get stuck on a fork before finishing our initial sync)
    if (::ChainstateActive().IsInitialBlockDownload())
        return;

    // If our best fork is no longer within 1440 blocks (+/- 12 hours if no one mines it)
    // of our head, drop it
    if (pindexBestForkTip && ::ChainActive().Height() - pindexBestForkTip->nHeight >= 1440)
        pindexBestForkTip = nullptr;

    if (pindexBestForkTip || (pindexBestInvalid && pindexBestInvalid->nChainWork > ::ChainActive().Tip()->nChainWork + (GetBlockProof(*::ChainActive().Tip()) * 120)))
    {
        if (!GetfLargeWorkForkFound() && pindexBestForkBase)
        {
            std::string warning = std::string("'Warning: Large-work fork detected, forking after block ") +
                pindexBestForkBase->phashBlock->ToString() + std::string("'");
            AlertNotify(warning);
        }
        if (pindexBestForkTip && pindexBestForkBase)
        {
            LogPrintf("%s: Warning: Large valid fork found\n  forking the chain at height %d (%s)\n  lasting to height %d (%s).\nChain state database corruption likely.\n", __func__,
                   pindexBestForkBase->nHeight, pindexBestForkBase->phashBlock->ToString(),
                   pindexBestForkTip->nHeight, pindexBestForkTip->phashBlock->ToString());
            SetfLargeWorkForkFound(true);
        }
        else
        {
            LogPrintf("%s: Warning: Found invalid chain at least ~120 blocks longer than our best chain.\nChain state database corruption likely.\n", __func__);
            SetfLargeWorkInvalidChainFound(true);
        }
    }
    else
    {
        SetfLargeWorkForkFound(false);
        SetfLargeWorkInvalidChainFound(false);
    }
}

static void CheckForkWarningConditionsOnNewFork(CBlockIndex* pindexNewForkTip) EXCLUSIVE_LOCKS_REQUIRED(cs_main)
{
    AssertLockHeld(cs_main);
    // If we are on a fork that is sufficiently large, set a warning flag
    CBlockIndex* pfork = pindexNewForkTip;
    CBlockIndex* plonger = ::ChainActive().Tip();
    while (pfork && pfork != plonger)
    {
        while (plonger && plonger->nHeight > pfork->nHeight)
            plonger = plonger->pprev;
        if (pfork == plonger)
            break;
        pfork = pfork->pprev;
    }

    // We define a condition where we should warn the user about as a fork of at least 144 blocks
    // with a tip within 1440 blocks (+/- 12 hours if no one mines it) of ours
    // We use 144 blocks rather arbitrarily as it represents just under 10% of sustained network
    // hash rate operating on the fork.
    // or a chain that is entirely longer than ours and invalid (note that this should be detected by both)
    // We define it this way because it allows us to only store the highest fork tip (+ base) which meets
    // the 144-block condition and from this always have the most-likely-to-cause-warning fork
    if (pfork && (!pindexBestForkTip || pindexNewForkTip->nHeight > pindexBestForkTip->nHeight) &&
            pindexNewForkTip->nChainWork - pfork->nChainWork > (GetBlockProof(*pfork) * 144) &&
            ::ChainActive().Height() - pindexNewForkTip->nHeight < 1440)
    {
        pindexBestForkTip = pindexNewForkTip;
        pindexBestForkBase = pfork;
    }

    CheckForkWarningConditions();
}

void static InvalidChainFound(CBlockIndex* pindexNew) EXCLUSIVE_LOCKS_REQUIRED(cs_main)
{
    if (!pindexBestInvalid || pindexNew->nChainWork > pindexBestInvalid->nChainWork)
        pindexBestInvalid = pindexNew;

    LogPrintf("%s: invalid block=%s  height=%d  log2_work=%.8g  date=%s\n", __func__,
      pindexNew->GetBlockHash().ToString(), pindexNew->nHeight,
      log(pindexNew->nChainWork.getdouble())/log(2.0), FormatISO8601DateTime(pindexNew->GetBlockTime()));
    CBlockIndex *tip = ::ChainActive().Tip();
    assert (tip);
    LogPrintf("%s:  current best=%s  height=%d  log2_work=%.8g  date=%s\n", __func__,
      tip->GetBlockHash().ToString(), ::ChainActive().Height(), log(tip->nChainWork.getdouble())/log(2.0),
      FormatISO8601DateTime(tip->GetBlockTime()));
    CheckForkWarningConditions();
}

void CChainState::InvalidBlockFound(CBlockIndex *pindex, const CValidationState &state) {
    if (state.GetReason() != ValidationInvalidReason::BLOCK_MUTATED) {
        pindex->nStatus |= BLOCK_FAILED_VALID;
        m_blockman.m_failed_blocks.insert(pindex);
        setDirtyBlockIndex.insert(pindex);
        setBlockIndexCandidates.erase(pindex);
        InvalidChainFound(pindex);
    }
}

void UpdateCoins(const CTransaction& tx, CCoinsViewCache& inputs, CTxUndo &txundo, int nHeight)
{
    // mark inputs spent
    if (!tx.IsCoinBase()) {
        txundo.vprevout.reserve(tx.vin.size());
        for (const CTxIn &txin : tx.vin) {
            txundo.vprevout.emplace_back();
            bool is_spent = inputs.SpendCoin(txin.prevout, &txundo.vprevout.back());
            assert(is_spent);
        }
    }
    // add outputs
    AddCoins(inputs, tx, nHeight);
}

void UpdateCoins(const CTransaction& tx, CCoinsViewCache& inputs, int nHeight)
{
    CTxUndo txundo;
    UpdateCoins(tx, inputs, txundo, nHeight);
}

bool CScriptCheck::operator()() {
    const CScript &scriptSig = ptxTo->vin[nIn].scriptSig;
    const CScriptWitness *witness = &ptxTo->vin[nIn].scriptWitness;
    return VerifyScript(scriptSig, m_tx_out.scriptPubKey, witness, nFlags, CachingTransactionSignatureChecker(ptxTo, nIn, m_tx_out.nValue, cacheStore, *txdata), &error);
}

int GetSpendHeight(const CCoinsViewCache& inputs)
{
    LOCK(cs_main);
    CBlockIndex* pindexPrev = LookupBlockIndex(inputs.GetBestBlock());
    return pindexPrev->nHeight + 1;
}


static CuckooCache::cache<uint256, SignatureCacheHasher> scriptExecutionCache;
static uint256 scriptExecutionCacheNonce(GetRandHash());

void InitScriptExecutionCache() {
    // nMaxCacheSize is unsigned. If -maxsigcachesize is set to zero,
    // setup_bytes creates the minimum possible cache (2 elements).
    size_t nMaxCacheSize = std::min(std::max((int64_t)0, gArgs.GetArg("-maxsigcachesize", DEFAULT_MAX_SIG_CACHE_SIZE) / 2), MAX_MAX_SIG_CACHE_SIZE) * ((size_t) 1 << 20);
    size_t nElems = scriptExecutionCache.setup_bytes(nMaxCacheSize);
    LogPrintf("Using %zu MiB out of %zu/2 requested for script execution cache, able to store %zu elements\n",
            (nElems*sizeof(uint256)) >>20, (nMaxCacheSize*2)>>20, nElems);
}

bool CheckBurnSpend(const CTransaction &tx, const CCoinsViewCache &inputs)
{
    Coin coin;
    for(size_t i = 0; i < tx.vin.size(); ++i)
    {
        if (inputs.GetCoin(tx.vin[i].prevout, coin) && coin.out.scriptPubKey == Params().GetConsensus().burnAddress)
        {
            return false;
        }
    }

    return true;
}

/**
 * Check whether all inputs of this transaction are valid (no double spends, scripts & sigs, amounts)
 * This does not modify the UTXO set.
 *
 * If pvChecks is not nullptr, script checks are pushed onto it instead of being performed inline. Any
 * script checks which are not necessary (eg due to script execution cache hits) are, obviously,
 * not pushed onto pvChecks/run.
 *
 * Setting cacheSigStore/cacheFullScriptStore to false will remove elements from the corresponding cache
 * which are matched. This is useful for checking blocks where we will likely never need the cache
 * entry again.
 *
 * Note that we may set state.reason to NOT_STANDARD for extra soft-fork flags in flags, block-checking
 * callers should probably reset it to CONSENSUS in such cases.
 *
 * Non-static (and re-declared) in src/test/txvalidationcache_tests.cpp
 */
bool CheckInputs(const CTransaction& tx, CValidationState &state, const CCoinsViewCache &inputs, bool fScriptChecks, unsigned int flags, bool cacheSigStore, bool cacheFullScriptStore, PrecomputedTransactionData& txdata, std::vector<CScriptCheck> *pvChecks) EXCLUSIVE_LOCKS_REQUIRED(cs_main)
{
    if (!CheckBurnSpend(tx, inputs))
    {
        return(state.Invalid(ValidationInvalidReason::CONSENSUS, error("CheckBurnSpend: Trying to spend burnt outputs"), REJECT_INVALID, "burnt-output"));
    }

    if (!tx.IsCoinBase())
    {
        if (pvChecks)
            pvChecks->reserve(tx.vin.size());

        // The first loop above does all the inexpensive checks.
        // Only if ALL inputs pass do we perform expensive ECDSA signature checks.
        // Helps prevent CPU exhaustion attacks.

        // Skip script verification when connecting blocks under the
        // assumevalid block. Assuming the assumevalid block is valid this
        // is safe because block merkle hashes are still computed and checked,
        // Of course, if an assumed valid block is invalid due to false scriptSigs
        // this optimization would allow an invalid chain to be accepted.
        if (fScriptChecks) {
            // First check if script executions have been cached with the same
            // flags. Note that this assumes that the inputs provided are
            // correct (ie that the transaction hash which is in tx's prevouts
            // properly commits to the scriptPubKey in the inputs view of that
            // transaction).
            uint256 hashCacheEntry;
            // We only use the first 19 bytes of nonce to avoid a second SHA
            // round - giving us 19 + 32 + 4 = 55 bytes (+ 8 + 1 = 64)
            static_assert(55 - sizeof(flags) - 32 >= 128/8, "Want at least 128 bits of nonce for script execution cache");
            CSHA256().Write(scriptExecutionCacheNonce.begin(), 55 - sizeof(flags) - 32).Write(tx.GetWitnessHash().begin(), 32).Write((unsigned char*)&flags, sizeof(flags)).Finalize(hashCacheEntry.begin());
            AssertLockHeld(cs_main); //TODO: Remove this requirement by making CuckooCache not require external locks
            if (scriptExecutionCache.contains(hashCacheEntry, !cacheFullScriptStore)) {
                return true;
            }

            for (unsigned int i = 0; i < tx.vin.size(); i++) {
                const COutPoint &prevout = tx.vin[i].prevout;
                const Coin& coin = inputs.AccessCoin(prevout);
                assert(!coin.IsSpent());

                // We very carefully only pass in things to CScriptCheck which
                // are clearly committed to by tx' witness hash. This provides
                // a sanity check that our caching is not introducing consensus
                // failures through additional data in, eg, the coins being
                // spent being checked as a part of CScriptCheck.

                // Verify signature
                CScriptCheck check(coin.out, tx, i, flags, cacheSigStore, &txdata);
                if (pvChecks) {
                    pvChecks->push_back(CScriptCheck());
                    check.swap(pvChecks->back());
                } else if (!check()) {
                    if (flags & STANDARD_NOT_MANDATORY_VERIFY_FLAGS) {
                        // Check whether the failure was caused by a
                        // non-mandatory script verification check, such as
                        // non-standard DER encodings or non-null dummy
                        // arguments; if so, ensure we return NOT_STANDARD
                        // instead of CONSENSUS to avoid downstream users
                        // splitting the network between upgraded and
                        // non-upgraded nodes by banning CONSENSUS-failing
                        // data providers.
                        CScriptCheck check2(coin.out, tx, i,
                                flags & ~STANDARD_NOT_MANDATORY_VERIFY_FLAGS, cacheSigStore, &txdata);
                        if (check2())
                            return state.Invalid(ValidationInvalidReason::TX_NOT_STANDARD, false, REJECT_NONSTANDARD, strprintf("non-mandatory-script-verify-flag (%s)", ScriptErrorString(check.GetScriptError())));
                    }
                    // MANDATORY flag failures correspond to
                    // ValidationInvalidReason::CONSENSUS. Because CONSENSUS
                    // failures are the most serious case of validation
                    // failures, we may need to consider using
                    // RECENT_CONSENSUS_CHANGE for any script failure that
                    // could be due to non-upgraded nodes which we may want to
                    // support, to avoid splitting the network (but this
                    // depends on the details of how net_processing handles
                    // such errors).
                    return state.Invalid(ValidationInvalidReason::CONSENSUS, false, REJECT_INVALID, strprintf("mandatory-script-verify-flag-failed (%s)", ScriptErrorString(check.GetScriptError())));
                }
            }

            if (cacheFullScriptStore && !pvChecks) {
                // We executed all of the provided scripts, and were told to
                // cache the result. Do so now.
                scriptExecutionCache.insert(hashCacheEntry);
            }
        }
    }

    return true;
}

static bool UndoWriteToDisk(const CBlockUndo& blockundo, FlatFilePos& pos, const uint256& hashBlock, const CMessageHeader::MessageStartChars& messageStart)
{
    // Open history file to append
    CAutoFile fileout(OpenUndoFile(pos), SER_DISK, CLIENT_VERSION);
    if (fileout.IsNull())
        return error("%s: OpenUndoFile failed", __func__);

    // Write index header
    unsigned int nSize = GetSerializeSize(blockundo, fileout.GetVersion());
    fileout << messageStart << nSize;

    // Write undo data
    long fileOutPos = ftell(fileout.Get());
    if (fileOutPos < 0)
        return error("%s: ftell failed", __func__);
    pos.nPos = (unsigned int)fileOutPos;
    fileout << blockundo;

    // calculate & write checksum
    CHashWriter hasher(SER_GETHASH, PROTOCOL_VERSION);
    hasher << hashBlock;
    hasher << blockundo;
    fileout << hasher.GetHash();

    return true;
}

bool UndoReadFromDisk(CBlockUndo& blockundo, const CBlockIndex* pindex)
{
    FlatFilePos pos = pindex->GetUndoPos();
    if (pos.IsNull()) {
        return error("%s: no undo data available", __func__);
    }

    // Open history file to read
    CAutoFile filein(OpenUndoFile(pos, true), SER_DISK, CLIENT_VERSION);
    if (filein.IsNull())
        return error("%s: OpenUndoFile failed", __func__);

    // Read block
    uint256 hashChecksum;
    CHashVerifier<CAutoFile> verifier(&filein); // We need a CHashVerifier as reserializing may lose data
    try {
        verifier << pindex->pprev->GetBlockHash();
        verifier >> blockundo;
        filein >> hashChecksum;
    }
    catch (const std::exception& e) {
        return error("%s: Deserialize or I/O error - %s", __func__, e.what());
    }

    // Verify checksum
    if (hashChecksum != verifier.GetHash())
        return error("%s: Checksum mismatch", __func__);

    return true;
}

/** Abort with a message */
static bool AbortNode(const std::string& strMessage, const std::string& userMessage = "", unsigned int prefix = 0)
{
    SetMiscWarning(strMessage);
    LogPrintf("*** %s\n", strMessage);
    if (!userMessage.empty()) {
        uiInterface.ThreadSafeMessageBox(userMessage, "", CClientUIInterface::MSG_ERROR | prefix);
    } else {
        uiInterface.ThreadSafeMessageBox(_("Error: A fatal internal error occurred, see debug.log for details").translated, "", CClientUIInterface::MSG_ERROR | CClientUIInterface::MSG_NOPREFIX);
    }
    StartShutdown();
    return false;
}

static bool AbortNode(CValidationState& state, const std::string& strMessage, const std::string& userMessage = "", unsigned int prefix = 0)
{
    AbortNode(strMessage, userMessage, prefix);
    return state.Error(strMessage);
}

/**
 * Restore the UTXO in a Coin at a given COutPoint
 * @param undo The Coin to be restored.
 * @param view The coins view to which to apply the changes.
 * @param out The out point that corresponds to the tx input.
 * @return A DisconnectResult as an int
 */
int ApplyTxInUndo(Coin&& undo, CCoinsViewCache& view, const COutPoint& out)
{
    bool fClean = true;

    if (view.HaveCoin(out)) fClean = false; // overwriting transaction output

    if (undo.nHeight == 0) {
        // Missing undo metadata (height and coinbase). Older versions included this
        // information only in undo records for the last spend of a transactions'
        // outputs. This implies that it must be present for some other output of the same tx.
        const Coin& alternate = AccessByTxid(view, out.hash);
        if (!alternate.IsSpent()) {
            undo.nHeight = alternate.nHeight;
            undo.fCoinBase = alternate.fCoinBase;
        } else {
            return DISCONNECT_FAILED; // adding output for transaction without known metadata
        }
    }
    // The potential_overwrite parameter to AddCoin is only allowed to be false if we know for
    // sure that the coin did not already exist in the cache. As we have queried for that above
    // using HaveCoin, we don't need to guess. When fClean is false, a coin already existed and
    // it is an overwrite.
    view.AddCoin(out, std::move(undo), !fClean);

    return fClean ? DISCONNECT_OK : DISCONNECT_UNCLEAN;
}

static bool GetCreationTransactions(const CBlock& block, const uint32_t id, const int32_t multiplier, uint256& tokenCreationTx, std::vector<uint256>& poolCreationTx) {
    bool opcodes{false};
    std::vector<unsigned char> metadata;
    uint32_t type;
    uint32_t metaId;
    int32_t metaMultiplier;

    for (const auto& tx : block.vtx) {
        if (ParseScriptByMarker(tx->vout[0].scriptPubKey, DfTokenSplitMarker, metadata, opcodes)) {
            try {
                CDataStream ss(metadata, SER_NETWORK, PROTOCOL_VERSION);
                ss >> type;
                ss >> metaId;
                ss >> metaMultiplier;

                if (id == metaId && multiplier == metaMultiplier) {
                    if (type == 0) {
                        tokenCreationTx = tx->GetHash();
                    } else if (type > 0) {
                        poolCreationTx.push_back(tx->GetHash());
                    }
                }
            } catch (const std::ios_base::failure&) {
                LogPrintf("Failed to read ID and multiplier from token split coinbase TXs. TX: %s\n", tx->GetHash().ToString());
            }
        }
    }

    if (tokenCreationTx == uint256{}) {
        LogPrintf("%s: Token split failed. Coinbase TX for new token not found.\n", __func__);
        return false;
    }

    return true;
}

/** Undo the effects of this block (with given index) on the UTXO set represented by coins.
 *  When FAILED is returned, view is left in an indeterminate state. */
DisconnectResult CChainState::DisconnectBlock(const CBlock& block, const CBlockIndex* pindex, CCoinsViewCache& view, CCustomCSView& mnview, std::vector<CAnchorConfirmMessage> & disconnectedAnchorConfirms)
{
    bool fClean = true;

    CBlockUndo blockUndo;
    if (!UndoReadFromDisk(blockUndo, pindex)) {
        error("DisconnectBlock(): failure reading undo data");
        return DISCONNECT_FAILED;
    }

    if (blockUndo.vtxundo.size() + 1 != block.vtx.size()) {
        error("DisconnectBlock(): block and undo data inconsistent");
        return DISCONNECT_FAILED;
    }

    if (mnview.GetLastHeight() != pindex->nHeight) {
        error("DisconnectBlock(): mnview: wrong last processed block hash (view: %d, current: %d)", mnview.GetLastHeight(), pindex->nHeight);
        return DISCONNECT_FAILED;
    }

    // special case: possible undo (first) of custom 'complex changes' for the whole block (expired orders and/or prices)
    mnview.OnUndoTx(uint256(), (uint32_t) pindex->nHeight); // undo for "zero hash"

    if (pindex->nHeight >= Params().GetConsensus().FortCanningHeight) {
        // erase auction fee history
        pburnHistoryDB->EraseAccountHistory({Params().GetConsensus().burnAddress, uint32_t(pindex->nHeight), ~0u});
        if (paccountHistoryDB) {
            paccountHistoryDB->EraseAuctionHistoryHeight(pindex->nHeight);
        }
        if (pvaultHistoryDB) {
            pvaultHistoryDB->EraseVaultHistory(pindex->nHeight);
        }
    }

    // Undo community balance increments
    ReverseGeneralCoinbaseTx(mnview, pindex->nHeight);

    CKeyID minterKey;
    boost::optional<uint256> nodeId;
    boost::optional<CMasternode> node;

    if (!fIsFakeNet) {
        minterKey = pindex->minterKey();

        // Get node id and node now from mnview before undo
        nodeId = mnview.GetMasternodeIdByOperator(minterKey);
        assert(nodeId);
    }

    std::vector<AccountHistoryKey> eraseBurnEntries;

    // undo transactions in reverse order
    for (int i = block.vtx.size() - 1; i >= 0; i--) {
        const CTransaction &tx = *(block.vtx[i]);
        uint256 hash = tx.GetHash();
        bool is_coinbase = tx.IsCoinBase();

        if (is_coinbase) {
            std::vector<unsigned char> metadata;
            if (IsAnchorRewardTxPlus(tx, metadata))
            {
                LogPrint(BCLog::ANCHORING, "%s: disconnecting finalization tx: %s block: %d\n", __func__, tx.GetHash().GetHex(), pindex->nHeight);
                CDataStream ss(metadata, SER_NETWORK, PROTOCOL_VERSION);
                CAnchorFinalizationMessagePlus finMsg;
                ss >> finMsg;

                LogPrint(BCLog::ANCHORING, "%s: Add community balance %d\n", __func__, tx.GetValueOut());
                mnview.AddCommunityBalance(CommunityAccountType::AnchorReward, tx.GetValueOut());
                mnview.RemoveRewardForAnchor(finMsg.btcTxHash);
                mnview.EraseAnchorConfirmData(finMsg.btcTxHash);

                CAnchorConfirmMessage message(static_cast<CAnchorConfirmDataPlus &>(finMsg));
                for (auto && sig : finMsg.sigs) {
                    message.signature = sig;
                    disconnectedAnchorConfirms.push_back(message);
                }

                LogPrint(BCLog::ANCHORING, "%s: disconnected finalization tx: %s block: %d\n", __func__, tx.GetHash().GetHex(), pindex->nHeight);
            }
            else if (IsAnchorRewardTx(tx, metadata))
            {
                LogPrint(BCLog::ANCHORING, "%s: disconnecting finalization tx: %s block: %d\n", __func__, tx.GetHash().GetHex(), pindex->nHeight);
                CDataStream ss(metadata, SER_NETWORK, PROTOCOL_VERSION);
                CAnchorFinalizationMessage finMsg;
                ss >> finMsg;

                mnview.SetTeam(finMsg.currentTeam);

                if (pindex->nHeight >= Params().GetConsensus().AMKHeight) {
                    mnview.AddCommunityBalance(CommunityAccountType::AnchorReward, tx.GetValueOut()); // or just 'Set..'
                    LogPrint(BCLog::ANCHORING, "%s: post AMK logic, add community balance %d\n", __func__, tx.GetValueOut());
                }
                else { // pre-AMK logic:
                    assert(mnview.GetFoundationsDebt() >= tx.GetValueOut());
                    mnview.SetFoundationsDebt(mnview.GetFoundationsDebt() - tx.GetValueOut());
                }
                mnview.RemoveRewardForAnchor(finMsg.btcTxHash);
                mnview.EraseAnchorConfirmData(finMsg.btcTxHash);

                LogPrint(BCLog::ANCHORING, "%s: disconnected finalization tx: %s block: %d\n", __func__, tx.GetHash().GetHex(), pindex->nHeight);
            }
        }

        // Check that all outputs are available and match the outputs in the block itself
        // exactly.
        for (size_t o = 0; o < tx.vout.size(); o++) {
            if (!tx.vout[o].scriptPubKey.IsUnspendable()) {
                COutPoint out(hash, o);
                Coin coin;
                bool is_spent = view.SpendCoin(out, &coin);
                if (!is_spent || tx.vout[o] != coin.out || pindex->nHeight != coin.nHeight || is_coinbase != coin.fCoinBase) {
                    fClean = false; // transaction output mismatch
                }

                // Check for burn outputs
                if (tx.vout[o].scriptPubKey == Params().GetConsensus().burnAddress)
                {
                    eraseBurnEntries.push_back({Params().GetConsensus().burnAddress, static_cast<uint32_t>(pindex->nHeight), static_cast<uint32_t>(i)});
                }
            }
        }

        // restore inputs
        TBytes dummy;
        if (i > 0 && !IsAnchorRewardTx(tx, dummy) && !IsAnchorRewardTxPlus(tx, dummy) && !IsTokenSplitTx(tx, dummy)) { // not coinbases
            CTxUndo &txundo = blockUndo.vtxundo[i-1];
            if (txundo.vprevout.size() != tx.vin.size()) {
                error("DisconnectBlock(): transaction and undo data inconsistent");
                return DISCONNECT_FAILED;
            }
            for (unsigned int j = tx.vin.size(); j-- > 0;) {
                const COutPoint &out = tx.vin[j].prevout;
                int res = ApplyTxInUndo(std::move(txundo.vprevout[j]), view, out);
                if (res == DISCONNECT_FAILED) return DISCONNECT_FAILED;
                fClean = fClean && res != DISCONNECT_UNCLEAN;
            }
            // At this point, all of txundo.vprevout should have been moved out.
        }

        // process transactions revert for masternodes
        mnview.OnUndoTx(tx.GetHash(), (uint32_t) pindex->nHeight);
        CHistoryErasers erasers{paccountHistoryDB.get(), pburnHistoryDB.get(), pvaultHistoryDB.get()};
        auto res = RevertCustomTx(mnview, view, tx, Params().GetConsensus(), (uint32_t) pindex->nHeight, i, erasers);
        if (!res) {
            LogPrintf("%s\n", res.msg);
        }
    }

    // one time downgrade to revert CInterestRateV2 structure
    if (pindex->nHeight == Params().GetConsensus().FortCanningHillHeight) {
        auto time = GetTimeMillis();
        LogPrintf("Interest rate reverting ...\n");
        mnview.RevertInterestRateToV1();
        LogPrint(BCLog::BENCH, "    - Interest rate reverting took: %dms\n", GetTimeMillis() - time);
    }

    // Remove burn balance transfers
    if (pindex->nHeight == Params().GetConsensus().EunosHeight)
    {
        // Make sure to initialize lastTxOut, otherwise it never finds the block and
        // ends up looping through uninitialized garbage value.
        uint32_t lastTxOut = 0;
        auto shouldContinueToNextAccountHistory = [&lastTxOut, block](AccountHistoryKey const & key, CLazySerialize<AccountHistoryValue> valueLazy) -> bool
        {
            if (key.owner != Params().GetConsensus().burnAddress) {
                return false;
            }

            if (key.blockHeight != Params().GetConsensus().EunosHeight) {
                return false;
            }

            lastTxOut = key.txn;

            return false;
        };

        AccountHistoryKey startKey({Params().GetConsensus().burnAddress, static_cast<uint32_t>(Params().GetConsensus().EunosHeight), std::numeric_limits<uint32_t>::max()});
        pburnHistoryDB->ForEachAccountHistory(shouldContinueToNextAccountHistory, startKey);

        for (uint32_t i = block.vtx.size(); i <= lastTxOut; ++i) {
            pburnHistoryDB->EraseAccountHistory({Params().GetConsensus().burnAddress, static_cast<uint32_t>(Params().GetConsensus().EunosHeight), i});
        }
    }

    // Erase any UTXO burns
    for (const auto& entries : eraseBurnEntries)
    {
        pburnHistoryDB->EraseAccountHistory(entries);
    }

    // move best block pointer to prevout block
    view.SetBestBlock(pindex->pprev->GetBlockHash());

    if (!fIsFakeNet) {
        mnview.DecrementMintedBy(*nodeId);
        if (pindex->nHeight >= Params().GetConsensus().EunosPayaHeight) {
            mnview.EraseSubNodesLastBlockTime(*nodeId, static_cast<uint32_t>(pindex->nHeight));
        } else {
            mnview.EraseMasternodeLastBlockTime(*nodeId, static_cast<uint32_t>(pindex->nHeight));
        }
    }
    mnview.SetLastHeight(pindex->pprev->nHeight);

    return fClean ? DISCONNECT_OK : DISCONNECT_UNCLEAN;
}

void static FlushBlockFile(bool fFinalize = false)
{
    LOCK(cs_LastBlockFile);

    FlatFilePos block_pos_old(nLastBlockFile, vinfoBlockFile[nLastBlockFile].nSize);
    FlatFilePos undo_pos_old(nLastBlockFile, vinfoBlockFile[nLastBlockFile].nUndoSize);

    bool status = true;
    status &= BlockFileSeq().Flush(block_pos_old, fFinalize);
    status &= UndoFileSeq().Flush(undo_pos_old, fFinalize);
    if (!status) {
        AbortNode("Flushing block file to disk failed. This is likely the result of an I/O error.");
    }
}

static bool FindUndoPos(CValidationState &state, int nFile, FlatFilePos &pos, unsigned int nAddSize);

static bool WriteUndoDataForBlock(const CBlockUndo& blockundo, CValidationState& state, CBlockIndex* pindex, const CChainParams& chainparams)
{
    // Write undo information to disk
    if (pindex->GetUndoPos().IsNull()) {
        FlatFilePos _pos;
        if (!FindUndoPos(state, pindex->nFile, _pos, ::GetSerializeSize(blockundo, CLIENT_VERSION) + 40))
            return error("ConnectBlock(): FindUndoPos failed");
        if (!UndoWriteToDisk(blockundo, _pos, pindex->pprev->GetBlockHash(), chainparams.MessageStart()))
            return AbortNode(state, "Failed to write undo data");

        // update nUndoPos in block index
        pindex->nUndoPos = _pos.nPos;
        pindex->nStatus |= BLOCK_HAVE_UNDO;
        setDirtyBlockIndex.insert(pindex);
    }

    return true;
}

static CCheckQueue<CScriptCheck> scriptcheckqueue(128);

void ThreadScriptCheck(int worker_num) {
    util::ThreadRename(strprintf("scriptch.%i", worker_num));
    scriptcheckqueue.Thread();
}

VersionBitsCache versionbitscache GUARDED_BY(cs_main);

int32_t ComputeBlockVersion(const CBlockIndex* pindexPrev, const Consensus::Params& params)
{
    LOCK(cs_main);
    int32_t nVersion = VERSIONBITS_TOP_BITS;

    for (int i = 0; i < (int)Consensus::MAX_VERSION_BITS_DEPLOYMENTS; i++) {
        ThresholdState state = VersionBitsState(pindexPrev, params, static_cast<Consensus::DeploymentPos>(i), versionbitscache);
        if (state == ThresholdState::LOCKED_IN || state == ThresholdState::STARTED) {
            nVersion |= VersionBitsMask(params, static_cast<Consensus::DeploymentPos>(i));
        }
    }

    return nVersion;
}

/**
 * Threshold condition checker that triggers when unknown versionbits are seen on the network.
 */
class WarningBitsConditionChecker : public AbstractThresholdConditionChecker
{
private:
    int bit;

public:
    explicit WarningBitsConditionChecker(int bitIn) : bit(bitIn) {}

    int64_t BeginTime(const Consensus::Params& params) const override { return 0; }
    int64_t EndTime(const Consensus::Params& params) const override { return std::numeric_limits<int64_t>::max(); }
    int Period(const Consensus::Params& params) const override { return params.nMinerConfirmationWindow; }
    int Threshold(const Consensus::Params& params) const override { return params.nRuleChangeActivationThreshold; }

    bool Condition(const CBlockIndex* pindex, const Consensus::Params& params) const override
    {
        return ((pindex->nVersion & VERSIONBITS_TOP_MASK) == VERSIONBITS_TOP_BITS) &&
               ((pindex->nVersion >> bit) & 1) != 0 &&
               ((ComputeBlockVersion(pindex->pprev, params) >> bit) & 1) == 0;
    }
};

static ThresholdConditionCache warningcache[VERSIONBITS_NUM_BITS] GUARDED_BY(cs_main);

// 0.13.0 was shipped with a segwit deployment defined for testnet, but not for
// mainnet. We no longer need to support disabling the segwit deployment
// except for testing purposes, due to limitations of the functional test
// environment. See test/functional/p2p-segwit.py.
static bool IsScriptWitnessEnabled(const Consensus::Params& params)
{
    return params.SegwitHeight != std::numeric_limits<int>::max();
}

static unsigned int GetBlockScriptFlags(const CBlockIndex* pindex, const Consensus::Params& consensusparams) EXCLUSIVE_LOCKS_REQUIRED(cs_main) {
    AssertLockHeld(cs_main);

    unsigned int flags = SCRIPT_VERIFY_NONE;

    // BIP16 didn't become active until Apr 1 2012 (on mainnet, and
    // retroactively applied to testnet)
    // However, only one historical block violated the P2SH rules (on both
    // mainnet and testnet), so for simplicity, always leave P2SH
    // on except for the one violating block.
    if (consensusparams.BIP16Exception.IsNull() || // no bip16 exception on this chain
        pindex->phashBlock == nullptr || // this is a new candidate block, eg from TestBlockValidity()
        *pindex->phashBlock != consensusparams.BIP16Exception) // this block isn't the historical exception
    {
        flags |= SCRIPT_VERIFY_P2SH;
    }

    // Enforce WITNESS rules whenever P2SH is in effect (and the segwit
    // deployment is defined).
    if (flags & SCRIPT_VERIFY_P2SH && IsScriptWitnessEnabled(consensusparams)) {
        flags |= SCRIPT_VERIFY_WITNESS;
    }

    // Start enforcing the DERSIG (BIP66) rule
    if (pindex->nHeight >= consensusparams.BIP66Height) {
        flags |= SCRIPT_VERIFY_DERSIG;
    }

    // Start enforcing CHECKLOCKTIMEVERIFY (BIP65) rule
    if (pindex->nHeight >= consensusparams.BIP65Height) {
        flags |= SCRIPT_VERIFY_CHECKLOCKTIMEVERIFY;
    }

    // Start enforcing BIP112 (CHECKSEQUENCEVERIFY)
    if (pindex->nHeight >= consensusparams.CSVHeight) {
        flags |= SCRIPT_VERIFY_CHECKSEQUENCEVERIFY;
    }

    // Start enforcing BIP147 NULLDUMMY (activated simultaneously with segwit)
    if (IsWitnessEnabled(pindex->pprev, consensusparams)) {
        flags |= SCRIPT_VERIFY_NULLDUMMY;
    }

    return flags;
}

Res ApplyGeneralCoinbaseTx(CCustomCSView & mnview, CTransaction const & tx, int height, CAmount nFees, const Consensus::Params& consensus)
{
    TAmounts const cbValues = tx.GetValuesOut();
    CAmount blockReward = GetBlockSubsidy(height, consensus);
    if (cbValues.size() != 1 || cbValues.begin()->first != DCT_ID{0})
        return Res::ErrDbg("bad-cb-wrong-tokens", "coinbase should pay only Defi coins");


    if (height >= consensus.AMKHeight)
    {
        CAmount foundationReward{0};
        if (height >= consensus.EunosHeight)
        {
            foundationReward = CalculateCoinbaseReward(blockReward, consensus.dist.community);
        }
        else if (!consensus.foundationShareScript.empty() && consensus.foundationShareDFIP1)
        {
            foundationReward = blockReward * consensus.foundationShareDFIP1 / COIN;
        }

        if (foundationReward)
        {
            bool foundationsRewardfound = false;
            for (auto& txout : tx.vout)
            {
                if (txout.scriptPubKey == consensus.foundationShareScript)
                {
                    if (txout.nValue < foundationReward)
                    {
                        return Res::ErrDbg("bad-cb-foundation-reward", "coinbase doesn't pay proper foundation reward! (actual=%d vs expected=%d", txout.nValue, foundationReward);
                    }

                    foundationsRewardfound = true;
                    break;
                }
            }

            if (!foundationsRewardfound)
            {
                return Res::ErrDbg("bad-cb-foundation-reward", "coinbase doesn't pay foundation reward!");
            }
        }

        // count and subtract for non-UTXO community rewards
        CAmount nonUtxoTotal = 0;
        if (height >= consensus.EunosHeight)
        {
            CAmount subsidy;
            for (const auto& kv : consensus.newNonUTXOSubsidies)
            {
                subsidy = CalculateCoinbaseReward(blockReward, kv.second);

                Res res = Res::Ok();

                // Loan below FC and Options are unused and all go to Unallocated (burnt) pot.
                if ((height < consensus.FortCanningHeight && kv.first == CommunityAccountType::Loan) ||
                    kv.first == CommunityAccountType::Options)
                {
                    res = mnview.AddCommunityBalance(CommunityAccountType::Unallocated, subsidy);
                    if (res)
                        LogPrint(BCLog::ACCOUNTCHANGE, "AccountChange: txid=%s fund=%s change=%s\n", tx.GetHash().ToString(), GetCommunityAccountName(CommunityAccountType::Unallocated), (CBalances{{{{0}, subsidy}}}.ToString()));
                }
                else
                {
                    res = mnview.AddCommunityBalance(kv.first, subsidy);
                    if (res)
                        LogPrint(BCLog::ACCOUNTCHANGE, "AccountChange: txid=%s fund=%s change=%s\n", tx.GetHash().ToString(), GetCommunityAccountName(kv.first), (CBalances{{{{0}, subsidy}}}.ToString()));
                }

                if (!res.ok)
                {
                    return Res::ErrDbg("bad-cb-community-rewards", "Cannot take non-UTXO community share from coinbase");
                }

                nonUtxoTotal += subsidy;
            }
        }
        else
        {
            for (const auto& kv : consensus.nonUtxoBlockSubsidies) {
                CAmount subsidy = blockReward * kv.second / COIN;
                Res res = mnview.AddCommunityBalance(kv.first, subsidy);
                if (!res.ok) {
                    return Res::ErrDbg("bad-cb-community-rewards", "can't take non-UTXO community share from coinbase");
                } else {
                    LogPrint(BCLog::ACCOUNTCHANGE, "AccountChange: txid=%s fund=%s change=%s\n", tx.GetHash().ToString(), GetCommunityAccountName(kv.first), (CBalances{{{{0}, subsidy}}}.ToString()));
                }
                nonUtxoTotal += subsidy;
            }
        }

        blockReward -= nonUtxoTotal;
    }

    // pre-AMK logic, compatible after prev blockReward mod:
    if (cbValues.at(DCT_ID{0}) > blockReward + nFees)
        return Res::ErrDbg("bad-cb-amount", "coinbase pays too much (actual=%d vs limit=%d)", cbValues.at(DCT_ID{0}), blockReward + nFees);

    return Res::Ok();
}


void ReverseGeneralCoinbaseTx(CCustomCSView & mnview, int height)
{
    CAmount blockReward = GetBlockSubsidy(height, Params().GetConsensus());

    if (height >= Params().GetConsensus().AMKHeight)
    {
        if (height >= Params().GetConsensus().EunosHeight)
        {
            for (const auto& kv : Params().GetConsensus().newNonUTXOSubsidies)
            {
                CAmount subsidy = CalculateCoinbaseReward(blockReward, kv.second);

                // Remove Loan and Options balances from Unallocated
                if ((height < Params().GetConsensus().FortCanningHeight && kv.first == CommunityAccountType::Loan) ||
                    kv.first == CommunityAccountType::Options)
                {
                    mnview.SubCommunityBalance(CommunityAccountType::Unallocated, subsidy);
                }
                else
                {
                    mnview.SubCommunityBalance(kv.first, subsidy);
                }
            }
        }
        else
        {
            for (const auto& kv : Params().GetConsensus().nonUtxoBlockSubsidies)
            {
                CAmount subsidy = blockReward * kv.second / COIN;
                mnview.SubCommunityBalance(kv.first, subsidy);
            }
        }
    }
}



static int64_t nTimeCheck = 0;
static int64_t nTimeForks = 0;
static int64_t nTimeVerify = 0;
static int64_t nTimeConnect = 0;
static int64_t nTimeIndex = 0;
static int64_t nTimeCallbacks = 0;
static int64_t nTimeTotal = 0;
static int64_t nBlocksTotal = 0;

// Holds position for burn TXs appended to block in burn history
static std::vector<CTransactionRef>::size_type nPhantomBurnTx{0};

static std::map<CScript, CBalances> mapBurnAmounts;

static uint32_t GetNextBurnPosition() {
    return nPhantomBurnTx++;
}

// Burn non-transaction amounts, that is burns that are not sent directly to the burn address
// in a account or UTXO transaction. When parsing TXs via ConnectBlock that result in a burn
// from an account in this way call the function below. This will add the burn to the map to
// be added to the burn index as a phantom TX appended to the end of the connecting block.
Res AddNonTxToBurnIndex(const CScript& from, const CBalances& amounts)
{
    return mapBurnAmounts[from].AddBalances(amounts.balances);
}

void CChainState::ProcessEunosEvents(const CBlockIndex* pindex, CCustomCSView& cache, const CChainParams& chainparams) {
    if (pindex->nHeight != chainparams.GetConsensus().EunosHeight) {
        return;
    }

    // Move funds from old burn address to new one
    CBalances burnAmounts;
    cache.ForEachBalance([&burnAmounts](CScript const & owner, CTokenAmount balance) {
        if (owner != Params().GetConsensus().retiredBurnAddress) {
            return false;
        }

        burnAmounts.Add({balance.nTokenId, balance.nValue});

        return true;
    }, BalanceKey{chainparams.GetConsensus().retiredBurnAddress, DCT_ID{}});

    AddNonTxToBurnIndex(chainparams.GetConsensus().retiredBurnAddress, burnAmounts);

    // Zero foundation balances
    for (const auto& script : chainparams.GetConsensus().accountDestruction)
    {
        CBalances zeroAmounts;
        cache.ForEachBalance([&zeroAmounts, script](CScript const & owner, CTokenAmount balance) {
            if (owner != script) {
                return false;
            }

            zeroAmounts.Add({balance.nTokenId, balance.nValue});

            return true;
        }, BalanceKey{script, DCT_ID{}});

        cache.SubBalances(script, zeroAmounts);
    }

    // Add any non-Tx burns to index as phantom Txs
    for (const auto& item : mapBurnAmounts)
    {
        for (const auto& subItem : item.second.balances)
        {
            // If amount cannot be deducted then burn skipped.
            auto result = cache.SubBalance(item.first, {subItem.first, subItem.second});
            if (result.ok)
            {
                cache.AddBalance(chainparams.GetConsensus().burnAddress, {subItem.first, subItem.second});

                // Add transfer as additional TX in block
                pburnHistoryDB->WriteAccountHistory({Params().GetConsensus().burnAddress, static_cast<uint32_t>(pindex->nHeight), GetNextBurnPosition()},
                                                    {uint256{}, static_cast<uint8_t>(CustomTxType::AccountToAccount), {{subItem.first, subItem.second}}});
            }
            else // Log burn failure
            {
                CTxDestination dest;
                ExtractDestination(item.first, dest);
                LogPrintf("Burn failed: %s Address: %s Token: %d Amount: %d\n", result.msg, EncodeDestination(dest), subItem.first.v, subItem.second);
            }
        }
    }

    mapBurnAmounts.clear();
}

template<typename GovVar>
static void UpdateDailyGovVariables(const std::map<CommunityAccountType, uint32_t>::const_iterator& incentivePair, CCustomCSView& cache, int nHeight) {
    if (incentivePair != Params().GetConsensus().newNonUTXOSubsidies.end())
    {
        CAmount subsidy = CalculateCoinbaseReward(GetBlockSubsidy(nHeight, Params().GetConsensus()), incentivePair->second);
        subsidy *= Params().GetConsensus().blocksPerDay();
        // Change daily LP reward if it has changed
        auto var = cache.GetVariable(GovVar::TypeName());
        if (var) {
            // Cast to avoid UniValue in GovVariable Export/ImportserliazedSplits.emplace(it.first.v, it.second);
            auto lpVar = dynamic_cast<GovVar*>(var.get());
            if (lpVar && lpVar->dailyReward != subsidy) {
                lpVar->dailyReward = subsidy;
                lpVar->Apply(cache, nHeight);
                cache.SetVariable(*lpVar);
            }
        }
    }
}

std::vector<CAuctionBatch> CollectAuctionBatches(const CCollateralLoans& collLoan, const TAmounts& collBalances, const TAmounts& loanBalances)
{
    constexpr const uint64_t batchThreshold = 10000 * COIN; // 10k USD
    auto totalCollateralsValue = collLoan.totalCollaterals;
    auto totalLoansValue = collLoan.totalLoans;

    auto maxCollateralsValue = totalCollateralsValue;
    auto maxLoansValue = totalLoansValue;
    auto maxCollBalances = collBalances;

    auto CreateAuctionBatch = [&maxCollBalances, &collBalances](CTokenAmount loanAmount, CAmount chunk) {
        CAuctionBatch batch{};
        batch.loanAmount = loanAmount;
        for (const auto& tAmount : collBalances) {
            auto& maxCollBalance = maxCollBalances[tAmount.first];
            auto collValue = std::min(MultiplyAmounts(tAmount.second, chunk), maxCollBalance);
            batch.collaterals.Add({tAmount.first, collValue});
            maxCollBalance -= collValue;
        }
        return batch;
    };

    std::vector<CAuctionBatch> batches;
    for (const auto& loan : collLoan.loans) {
        auto maxLoanAmount = loanBalances.at(loan.nTokenId);
        auto loanChunk = std::min(uint64_t(DivideAmounts(loan.nValue, totalLoansValue)), maxLoansValue);
        auto collateralChunkValue = std::min(uint64_t(MultiplyAmounts(loanChunk, totalCollateralsValue)), maxCollateralsValue);
        if (collateralChunkValue > batchThreshold) {
            auto chunk = DivideAmounts(batchThreshold, collateralChunkValue);
            auto loanAmount = MultiplyAmounts(maxLoanAmount, chunk);
            for (auto chunks = COIN; chunks > 0; chunks -= chunk) {
                chunk = std::min(chunk, chunks);
                loanAmount = std::min(loanAmount, maxLoanAmount);
                auto collateralChunk = MultiplyAmounts(chunk, loanChunk);
                batches.push_back(CreateAuctionBatch({loan.nTokenId, loanAmount}, collateralChunk));
                maxLoanAmount -= loanAmount;
            }
        } else {
            auto loanAmount = CTokenAmount{loan.nTokenId, maxLoanAmount};
            batches.push_back(CreateAuctionBatch(loanAmount, loanChunk));
        }
        maxLoansValue -= loan.nValue;
        maxCollateralsValue -= collateralChunkValue;
    }
    // return precision loss balanced
    for (auto& collateral : maxCollBalances) {
        auto it = batches.begin();
        auto lastValue = collateral.second;
        while (collateral.second > 0) {
            if (it == batches.end()) {
                it = batches.begin();
                if (lastValue == collateral.second) {
                    // we fail to update any batch
                    // extreme small collateral going to first batch
                    it->collaterals.Add({collateral.first, collateral.second});
                    break;
                }
                lastValue = collateral.second;
            }
            if (it->collaterals.balances.count(collateral.first) > 0) {
                it->collaterals.Add({collateral.first, 1});
                --collateral.second;
            }
            ++it;
        }
    }
    return batches;
}

bool ApplyGovVars(CCustomCSView& cache, const CBlockIndex& pindex, const std::map<std::string, std::string>& attrs){
    if (auto govVar = cache.GetVariable("ATTRIBUTES")) {
        if (auto var = dynamic_cast<ATTRIBUTES*>(govVar.get())) {
            var->time = pindex.nTime;

            UniValue obj(UniValue::VOBJ);
            for (const auto& [key, value] : attrs) {
                obj.pushKV(key, value);
            }

            if (var->Import(obj) && var->Validate(cache) && var->Apply(cache, pindex.nHeight) && cache.SetVariable(*var)) {
                return true;
            }
        }
    }

    return false;
}

bool StopOrInterruptConnect(const CBlockIndex *pIndex, CValidationState& state) {
    if (!fStopOrInterrupt)
        return false;

    const auto checkMatch = [](const CBlockIndex *index, const int height, const std::string& hash) {
        return height == index->nHeight || (!hash.empty() && hash == index->phashBlock->ToString());
    };

    // Stop is processed first. So, if a block has both stop and interrupt
    // stop will take priority.
    if (checkMatch(pIndex, fStopBlockHeight, fStopBlockHash)) {
        StartShutdown();
        return true;
    }

    if (checkMatch(pIndex, fInterruptBlockHeight, fInterruptBlockHash)) {
        state.Invalid(
                    ValidationInvalidReason::CONSENSUS,
                    error("ConnectBlock(): user interrupt"),
                    REJECT_INVALID,
                    "user-interrupt-request");
        return true;
    }

    return false;
}

/** Apply the effects of this block (with given index) on the UTXO set represented by coins.
 *  Validity checks that depend on the UTXO set are also done; ConnectBlock()
 *  can fail if those validity checks fail (among other reasons). */
bool CChainState::ConnectBlock(const CBlock& block, CValidationState& state, CBlockIndex* pindex,
                  CCoinsViewCache& view, CCustomCSView& mnview, const CChainParams& chainparams, std::vector<uint256> & rewardedAnchors, bool fJustCheck)
{
    AssertLockHeld(cs_main);
    assert(pindex);
    assert(*pindex->phashBlock == block.GetHash());
    int64_t nTimeStart = GetTimeMicros();

    // Interrupt on hash or height requested. Invalidate the block.
    if (StopOrInterruptConnect(pindex, state))
        return false;

    // Reset phanton TX to block TX count
    nPhantomBurnTx = block.vtx.size();

    // Wipe burn map, we only want TXs added during ConnectBlock
    mapBurnAmounts.clear();

    // Check it again in case a previous version let a bad block in
    // NOTE: We don't currently (re-)invoke ContextualCheckBlock() or
    // ContextualCheckBlockHeader() here. This means that if we add a new
    // consensus rule that is enforced in one of those two functions, then we
    // may have let in a block that violates the rule prior to updating the
    // software, and we would NOT be enforcing the rule here. Fully solving
    // upgrade from one software version to the next after a consensus rule
    // change is potentially tricky and issue-specific (see RewindBlockIndex()
    // for one general approach that was used for BIP 141 deployment).
    // Also, currently the rule against blocks more than 2 hours in the future
    // is enforced in ContextualCheckBlockHeader(); we wouldn't want to
    // re-enforce that rule here (at least until we make it impossible for
    // GetAdjustedTime() to go backward).

    CheckContextState ctxState;

    if (!CheckBlock(block, state, chainparams.GetConsensus(), ctxState, !fJustCheck, pindex->nHeight, !fJustCheck)) {
        if (state.GetReason() == ValidationInvalidReason::BLOCK_MUTATED) {
            // We don't write down blocks to disk if they may have been
            // corrupted, so this should be impossible unless we're having hardware
            // problems.
            return AbortNode(state, "Corrupt block found indicating potential hardware failure; shutting down");
        }

        // Add sleep here to avoid hot looping over failed but not invalidated block.
        std::this_thread::sleep_for(std::chrono::milliseconds(100));
        return error("%s: Consensus::CheckBlock: %s", __func__, FormatStateMessage(state));
    }

    // verify that the view's current state corresponds to the previous block
    uint256 hashPrevBlock = pindex->pprev == nullptr ? uint256() : pindex->pprev->GetBlockHash();
    assert(hashPrevBlock == view.GetBestBlock());

    // verify that the mn view's current state corresponds to the previous block
    if (pindex->nHeight != 0) {
        if (mnview.GetLastHeight() != pindex->nHeight-1)
            return AbortNode(state, "Masternodes database is corrupted (height mismatch)! DB prev block = " + std::to_string(mnview.GetLastHeight()) +
                             ", current block = " + std::to_string(pindex->nHeight) + ". Please restart with -reindex to recover.");
    }

    // Special case for the genesis block
    if (block.GetHash() == chainparams.GetConsensus().hashGenesisBlock) {
        if (!fJustCheck) {
            view.SetBestBlock(pindex->GetBlockHash());
            pcustomcsview->CreateDFIToken();
            // init view|db with genesis here
            for (size_t i = 0; i < block.vtx.size(); ++i) {
                CHistoryWriters writers{paccountHistoryDB.get(), nullptr, nullptr};
                const auto res = ApplyCustomTx(mnview, view, *block.vtx[i], chainparams.GetConsensus(), pindex->nHeight, pindex->GetBlockTime(), i, &writers);
                if (!res.ok) {
                    return error("%s: Genesis block ApplyCustomTx failed. TX: %s Error: %s",
                                 __func__, block.vtx[i]->GetHash().ToString(), res.msg);
                }
                AddCoins(view, *block.vtx[i], 0);
            }
        }
        return true;
    }

    // one time upgrade to convert the old CInterestRate data structure
    // we don't neeed it in undos
    if (pindex->nHeight == chainparams.GetConsensus().FortCanningHillHeight) {
        auto time = GetTimeMillis();
        LogPrintf("Interest rate migration ...\n");
        mnview.MigrateInterestRateToV2(mnview,(uint32_t)pindex->nHeight);
        LogPrint(BCLog::BENCH, "    - Interest rate migration took: %dms\n", GetTimeMillis() - time);
    }

    CKeyID minterKey;
    boost::optional<uint256> nodeId;
    boost::optional<CMasternode> nodePtr;

    // We are forced not to check this due to the block wasn't signed yet if called by TestBlockValidity()
    if (!fJustCheck && !fIsFakeNet) {
        // Check only that mintedBlocks counter is correct (MN existence and activation was partially checked before in checkblock()->contextualcheckproofofstake(), but not in the case of fJustCheck)
        minterKey = pindex->minterKey();
        nodeId = mnview.GetMasternodeIdByOperator(minterKey);
        assert(nodeId);
        nodePtr = mnview.GetMasternode(*nodeId);
        assert(nodePtr);

        if (nodePtr->mintedBlocks + 1 != block.mintedBlocks)
        {
            return state.Invalid(ValidationInvalidReason::CONSENSUS, error("ConnectBlock(): masternode's %s mintedBlocks should be %d, got %d!",
                                                                           nodeId->ToString(), nodePtr->mintedBlocks + 1, block.mintedBlocks), REJECT_INVALID, "bad-minted-blocks");
        }
        uint256 stakeModifierPrevBlock = pindex->pprev == nullptr ? uint256() : pindex->pprev->stakeModifier;
        if (block.stakeModifier != pos::ComputeStakeModifier(stakeModifierPrevBlock, nodePtr->operatorAuthAddress)) {
            return state.Invalid(
                    ValidationInvalidReason::CONSENSUS,
                    error("ConnectBlock(): block's stake Modifier should be %d, got %d!",
                            block.stakeModifier.ToString(), pos::ComputeStakeModifier(stakeModifierPrevBlock, nodePtr->operatorAuthAddress).ToString()),
                    REJECT_INVALID,
                    "bad-minted-blocks");
        }
    }

    nBlocksTotal++;

    bool fScriptChecks = true;
    if (!hashAssumeValid.IsNull()) {
        // We've been configured with the hash of a block which has been externally verified to have a valid history.
        // A suitable default value is included with the software and updated from time to time.  Because validity
        //  relative to a piece of software is an objective fact these defaults can be easily reviewed.
        // This setting doesn't force the selection of any particular chain but makes validating some faster by
        //  effectively caching the result of part of the verification.
        BlockMap::const_iterator  it = m_blockman.m_block_index.find(hashAssumeValid);
        if (it != m_blockman.m_block_index.end()) {
            if (it->second->GetAncestor(pindex->nHeight) == pindex &&
                pindexBestHeader->GetAncestor(pindex->nHeight) == pindex &&
                pindexBestHeader->nChainWork >= nMinimumChainWork) {
                // This block is a member of the assumed verified chain and an ancestor of the best header.
                // The equivalent time check discourages hash power from extorting the network via DOS attack
                //  into accepting an invalid block through telling users they must manually set assumevalid.
                //  Requiring a software change or burying the invalid block, regardless of the setting, makes
                //  it hard to hide the implication of the demand.  This also avoids having release candidates
                //  that are hardly doing any signature verification at all in testing without having to
                //  artificially set the default assumed verified block further back.
                // The test against nMinimumChainWork prevents the skipping when denied access to any chain at
                //  least as good as the expected chain.
                fScriptChecks = (GetBlockProofEquivalentTime(*pindexBestHeader, *pindex, *pindexBestHeader, chainparams.GetConsensus()) <= 60 * 60 * 24 * 7 * 2);
            }
        }
    }

    int64_t nTime1 = GetTimeMicros(); nTimeCheck += nTime1 - nTimeStart;
    LogPrint(BCLog::BENCH, "    - Sanity checks: %.2fms [%.2fs (%.2fms/blk)]\n", MILLI * (nTime1 - nTimeStart), nTimeCheck * MICRO, nTimeCheck * MILLI / nBlocksTotal);

    // Do not allow blocks that contain transactions which 'overwrite' older transactions,
    // unless those are already completely spent.
    // If such overwrites are allowed, coinbases and transactions depending upon those
    // can be duplicated to remove the ability to spend the first instance -- even after
    // being sent to another address.
    // See BIP30 and http://r6.ca/blog/20120206T005236Z.html for more information.
    // This logic is not necessary for memory pool transactions, as AcceptToMemoryPool
    // already refuses previously-known transaction ids entirely.
    // This rule was originally applied to all blocks with a timestamp after March 15, 2012, 0:00 UTC.
    // Now that the whole chain is irreversibly beyond that time it is applied to all blocks except the
    // two in the chain that violate it. This prevents exploiting the issue against nodes during their
    // initial block download.
    bool fEnforceBIP30 = !((pindex->nHeight==91842 && pindex->GetBlockHash() == uint256S("0x00000000000a4d0a398161ffc163c503763b1f4360639393e0e4c8e300e0caec")) ||
                           (pindex->nHeight==91880 && pindex->GetBlockHash() == uint256S("0x00000000000743f190a18c5577a3c2d2a1f610ae9601ac046a38084ccb7cd721")));

    // Once BIP34 activated it was not possible to create new duplicate coinbases and thus other than starting
    // with the 2 existing duplicate coinbase pairs, not possible to create overwriting txs.  But by the
    // time BIP34 activated, in each of the existing pairs the duplicate coinbase had overwritten the first
    // before the first had been spent.  Since those coinbases are sufficiently buried it's no longer possible to create further
    // duplicate transactions descending from the known pairs either.
    // If we're on the known chain at height greater than where BIP34 activated, we can save the db accesses needed for the BIP30 check.

    // BIP34 requires that a block at height X (block X) has its coinbase
    // scriptSig start with a CScriptNum of X (indicated height X).  The above
    // logic of no longer requiring BIP30 once BIP34 activates is flawed in the
    // case that there is a block X before the BIP34 height of 227,931 which has
    // an indicated height Y where Y is greater than X.  The coinbase for block
    // X would also be a valid coinbase for block Y, which could be a BIP30
    // violation.  An exhaustive search of all mainnet coinbases before the
    // BIP34 height which have an indicated height greater than the block height
    // reveals many occurrences. The 3 lowest indicated heights found are
    // 209,921, 490,897, and 1,983,702 and thus coinbases for blocks at these 3
    // heights would be the first opportunity for BIP30 to be violated.

    // The search reveals a great many blocks which have an indicated height
    // greater than 1,983,702, so we simply remove the optimization to skip
    // BIP30 checking for blocks at height 1,983,702 or higher.  Before we reach
    // that block in another 25 years or so, we should take advantage of a
    // future consensus change to do a new and improved version of BIP34 that
    // will actually prevent ever creating any duplicate coinbases in the
    // future.
    static constexpr int BIP34_IMPLIES_BIP30_LIMIT = 1983702;

    // There is no potential to create a duplicate coinbase at block 209,921
    // because this is still before the BIP34 height and so explicit BIP30
    // checking is still active.

    // The final case is block 176,684 which has an indicated height of
    // 490,897. Unfortunately, this issue was not discovered until about 2 weeks
    // before block 490,897 so there was not much opportunity to address this
    // case other than to carefully analyze it and determine it would not be a
    // problem. Block 490,897 was, in fact, mined with a different coinbase than
    // block 176,684, but it is important to note that even if it hadn't been or
    // is remined on an alternate fork with a duplicate coinbase, we would still
    // not run into a BIP30 violation.  This is because the coinbase for 176,684
    // is spent in block 185,956 in transaction
    // d4f7fbbf92f4a3014a230b2dc70b8058d02eb36ac06b4a0736d9d60eaa9e8781.  This
    // spending transaction can't be duplicated because it also spends coinbase
    // 0328dd85c331237f18e781d692c92de57649529bd5edf1d01036daea32ffde29.  This
    // coinbase has an indicated height of over 4.2 billion, and wouldn't be
    // duplicatable until that height, and it's currently impossible to create a
    // chain that long. Nevertheless we may wish to consider a future soft fork
    // which retroactively prevents block 490,897 from creating a duplicate
    // coinbase. The two historical BIP30 violations often provide a confusing
    // edge case when manipulating the UTXO and it would be simpler not to have
    // another edge case to deal with.

    // testnet3 has no blocks before the BIP34 height with indicated heights
    // post BIP34 before approximately height 486,000,000 and presumably will
    // be reset before it reaches block 1,983,702 and starts doing unnecessary
    // BIP30 checking again.
    assert(pindex->pprev);
    CBlockIndex *pindexBIP34height = pindex->pprev->GetAncestor(chainparams.GetConsensus().BIP34Height);
    //Only continue to enforce if we're below BIP34 activation height or the block hash at that height doesn't correspond.
    fEnforceBIP30 = fEnforceBIP30 && (!pindexBIP34height || !(pindexBIP34height->GetBlockHash() == chainparams.GetConsensus().BIP34Hash));

    // TODO: Remove BIP30 checking from block height 1,983,702 on, once we have a
    // consensus change that ensures coinbases at those heights can not
    // duplicate earlier coinbases.
    if (fEnforceBIP30 || pindex->nHeight >= BIP34_IMPLIES_BIP30_LIMIT) {
        for (const auto& tx : block.vtx) {
            for (size_t o = 0; o < tx->vout.size(); o++) {
                if (view.HaveCoin(COutPoint(tx->GetHash(), o))) {
                    return state.Invalid(ValidationInvalidReason::CONSENSUS, error("ConnectBlock(): tried to overwrite transaction"), REJECT_INVALID, "bad-txns-BIP30");
                }
            }
        }
    }

    // Start enforcing BIP68 (sequence locks)
    int nLockTimeFlags = 0;
    if (pindex->nHeight >= chainparams.GetConsensus().CSVHeight) {
        nLockTimeFlags |= LOCKTIME_VERIFY_SEQUENCE;
    }

    // Get the script flags for this block
    unsigned int flags = GetBlockScriptFlags(pindex, chainparams.GetConsensus());

    int64_t nTime2 = GetTimeMicros(); nTimeForks += nTime2 - nTime1;
    LogPrint(BCLog::BENCH, "    - Fork checks: %.2fms [%.2fs (%.2fms/blk)]\n", MILLI * (nTime2 - nTime1), nTimeForks * MICRO, nTimeForks * MILLI / nBlocksTotal);

    CBlockUndo blockundo;

    CCheckQueueControl<CScriptCheck> control(fScriptChecks && nScriptCheckThreads ? &scriptcheckqueue : nullptr);

    std::vector<std::pair<AccountHistoryKey, AccountHistoryValue>> writeBurnEntries;
    std::vector<int> prevheights;
    CAmount nFees = 0;
    int nInputs = 0;
    int64_t nSigOpsCost = 0;
    // it's used for account changes by the block
    // to calculate their merkle root in isolation
    CCustomCSView accountsView(mnview);
    blockundo.vtxundo.reserve(block.vtx.size() - 1);
    std::vector<PrecomputedTransactionData> txdata;

    txdata.reserve(block.vtx.size()); // Required so that pointers to individual PrecomputedTransactionData don't get invalidated

    // Execute TXs
    for (unsigned int i = 0; i < block.vtx.size(); i++)
    {
        const CTransaction &tx = *(block.vtx[i]);
        nInputs += tx.vin.size();

        if (!tx.IsCoinBase())
        {
            CAmount txfee = 0;
            if (!Consensus::CheckTxInputs(tx, state, view, &accountsView, pindex->nHeight, txfee, chainparams)) {
                if (!IsBlockReason(state.GetReason())) {
                    // CheckTxInputs may return MISSING_INPUTS or
                    // PREMATURE_SPEND but we can't return that, as it's not
                    // defined for a block, so we reset the reason flag to
                    // CONSENSUS here.
                    state.Invalid(ValidationInvalidReason::CONSENSUS, false,
                            state.GetRejectCode(), state.GetRejectReason(), state.GetDebugMessage());
                }
                return error("%s: Consensus::CheckTxInputs: %s, %s", __func__, tx.GetHash().ToString(), FormatStateMessage(state));
            }
            nFees += txfee;
            if (!MoneyRange(nFees)) {
                return state.Invalid(ValidationInvalidReason::CONSENSUS, error("%s: accumulated fee in the block out of range.", __func__),
                                 REJECT_INVALID, "bad-txns-accumulated-fee-outofrange");
            }

            // Check that transaction is BIP68 final
            // BIP68 lock checks (as opposed to nLockTime checks) must
            // be in ConnectBlock because they require the UTXO set
            prevheights.resize(tx.vin.size());
            for (size_t j = 0; j < tx.vin.size(); j++) {
                prevheights[j] = view.AccessCoin(tx.vin[j].prevout).nHeight;
            }

            if (!SequenceLocks(tx, nLockTimeFlags, &prevheights, *pindex)) {
                return state.Invalid(ValidationInvalidReason::CONSENSUS, error("%s: contains a non-BIP68-final transaction", __func__),
                                 REJECT_INVALID, "bad-txns-nonfinal");
            }
        }

        // GetTransactionSigOpCost counts 3 types of sigops:
        // * legacy (always)
        // * p2sh (when P2SH enabled in flags and excludes coinbase)
        // * witness (when witness enabled in flags and excludes coinbase)
        nSigOpsCost += GetTransactionSigOpCost(tx, view, flags);
        if (nSigOpsCost > MAX_BLOCK_SIGOPS_COST)
            return state.Invalid(ValidationInvalidReason::CONSENSUS, error("ConnectBlock(): too many sigops"),
                             REJECT_INVALID, "bad-blk-sigops");

        txdata.emplace_back(tx);
        if (!tx.IsCoinBase())
        {
            std::vector<CScriptCheck> vChecks;
            bool fCacheResults = fJustCheck; /* Don't cache results if we're actually connecting blocks (still consult the cache, though) */
            if (!CheckInputs(tx, state, view, fScriptChecks, flags, fCacheResults, fCacheResults, txdata[i], nScriptCheckThreads ? &vChecks : nullptr)) {
                if (state.GetReason() == ValidationInvalidReason::TX_NOT_STANDARD) {
                    // CheckInputs may return NOT_STANDARD for extra flags we passed,
                    // but we can't return that, as it's not defined for a block, so
                    // we reset the reason flag to CONSENSUS here.
                    // In the event of a future soft-fork, we may need to
                    // consider whether rewriting to CONSENSUS or
                    // RECENT_CONSENSUS_CHANGE would be more appropriate.
                    state.Invalid(ValidationInvalidReason::CONSENSUS, false,
                              state.GetRejectCode(), state.GetRejectReason(), state.GetDebugMessage());
                }
                return error("ConnectBlock(): CheckInputs on %s failed with %s",
                    tx.GetHash().ToString(), FormatStateMessage(state));
            }

            CHistoryWriters writers{paccountHistoryDB.get(), pburnHistoryDB.get(), pvaultHistoryDB.get()};
            const auto res = ApplyCustomTx(accountsView, view, tx, chainparams.GetConsensus(), pindex->nHeight, pindex->GetBlockTime(), i, &writers);
            if (!res.ok && (res.code & CustomTxErrCodes::Fatal)) {
                if (pindex->nHeight >= chainparams.GetConsensus().EunosHeight) {
                    return state.Invalid(ValidationInvalidReason::CONSENSUS,
                                         error("ConnectBlock(): ApplyCustomTx on %s failed with %s",
                                               tx.GetHash().ToString(), res.msg), REJECT_CUSTOMTX, "bad-custom-tx");
                } else {
                    // we will never fail, but skip, unless transaction mints UTXOs
                    return error("ConnectBlock(): ApplyCustomTx on %s failed with %s",
                                tx.GetHash().ToString(), res.msg);
                }
            }
            // log
            if (!fJustCheck && !res.msg.empty()) {
                if (res.ok) {
                    LogPrintf("applied tx %s: %s\n", block.vtx[i]->GetHash().GetHex(), res.msg);
                } else {
                    LogPrintf("skipped tx %s: %s\n", block.vtx[i]->GetHash().GetHex(), res.msg);
                }
            }

            control.Add(vChecks);
        } else {
            std::vector<unsigned char> metadata;
            if (IsAnchorRewardTxPlus(tx, metadata)) {
                if (!fJustCheck) {
                    LogPrint(BCLog::ANCHORING, "%s: connecting finalization tx: %s block: %d\n", __func__, tx.GetHash().GetHex(), pindex->nHeight);
                }
                ResVal<uint256> res = ApplyAnchorRewardTxPlus(mnview, tx, pindex->nHeight, metadata, chainparams.GetConsensus());
                if (!res.ok) {
                    return state.Invalid(ValidationInvalidReason::CONSENSUS,
                                         error("ConnectBlock(): %s", res.msg),
                                         REJECT_INVALID, res.dbgMsg);
                }
                rewardedAnchors.push_back(*res.val);
                if (!fJustCheck) {
                    LogPrint(BCLog::ANCHORING, "%s: connected finalization tx: %s block: %d\n", __func__, tx.GetHash().GetHex(), pindex->nHeight);
                }
            } else if (IsAnchorRewardTx(tx, metadata)) {
                if (!fJustCheck) {
                    LogPrint(BCLog::ANCHORING, "%s: connecting finalization tx: %s block: %d\n", __func__, tx.GetHash().GetHex(), pindex->nHeight);
                }
                ResVal<uint256> res = ApplyAnchorRewardTx(mnview, tx, pindex->nHeight, pindex->pprev ? pindex->pprev->stakeModifier : uint256(), metadata, chainparams.GetConsensus());
                if (!res.ok) {
                    return state.Invalid(ValidationInvalidReason::CONSENSUS,
                                         error("ConnectBlock(): %s", res.msg),
                                         REJECT_INVALID, res.dbgMsg);
                }
                rewardedAnchors.push_back(*res.val);
                if (!fJustCheck) {
                    LogPrint(BCLog::ANCHORING, "%s: connected finalization tx: %s block: %d\n", __func__, tx.GetHash().GetHex(), pindex->nHeight);
                }
            }
        }

        // Search for burn outputs
        for (uint32_t j = 0; j < tx.vout.size(); ++j)
        {
            if (tx.vout[j].scriptPubKey == Params().GetConsensus().burnAddress)
            {
                writeBurnEntries.push_back({{Params().GetConsensus().burnAddress, static_cast<uint32_t>(pindex->nHeight), i},
                                            {block.vtx[i]->GetHash(), static_cast<uint8_t>(CustomTxType::None), {{DCT_ID{0}, tx.vout[j].nValue}}}});
            }
        }

        CTxUndo undoDummy;
        if (i > 0) {
            blockundo.vtxundo.push_back(CTxUndo());
        }
        UpdateCoins(tx, view, i == 0 ? undoDummy : blockundo.vtxundo.back(), pindex->nHeight);
    }
    
    int64_t nTime3 = GetTimeMicros(); nTimeConnect += nTime3 - nTime2;
    LogPrint(BCLog::BENCH, "      - Connect %u transactions: %.2fms (%.3fms/tx, %.3fms/txin) [%.2fs (%.2fms/blk)]\n", (unsigned)block.vtx.size(), MILLI * (nTime3 - nTime2), MILLI * (nTime3 - nTime2) / block.vtx.size(), nInputs <= 1 ? 0 : MILLI * (nTime3 - nTime2) / (nInputs-1), nTimeConnect * MICRO, nTimeConnect * MILLI / nBlocksTotal);

    // chek main coinbase
    Res res = ApplyGeneralCoinbaseTx(accountsView, *block.vtx[0], pindex->nHeight, nFees, chainparams.GetConsensus());
    if (!res.ok) {
        return state.Invalid(ValidationInvalidReason::CONSENSUS,
                             error("ConnectBlock(): %s", res.msg),
                             REJECT_INVALID, res.dbgMsg);
    }

    if (!control.Wait())
        return state.Invalid(ValidationInvalidReason::CONSENSUS, error("%s: CheckQueue failed", __func__), REJECT_INVALID, "block-validation-failed");

    int64_t nTime4 = GetTimeMicros(); nTimeVerify += nTime4 - nTime2;
    LogPrint(BCLog::BENCH, "    - Verify %u txins: %.2fms (%.3fms/txin) [%.2fs (%.2fms/blk)]\n", nInputs - 1, MILLI * (nTime4 - nTime2), nInputs <= 1 ? 0 : MILLI * (nTime4 - nTime2) / (nInputs-1), nTimeVerify * MICRO, nTimeVerify * MILLI / nBlocksTotal);

    // Reject block without token split coinbase TX outputs.
    const auto attributes = accountsView.GetAttributes();
    assert(attributes);

    CDataStructureV0 splitKey{AttributeTypes::Oracles, OracleIDs::Splits, static_cast<uint32_t>(pindex->nHeight)};
    const auto splits = attributes->GetValue(splitKey, OracleSplits{});

    auto isSplitsBlock = splits.size() > 0 ? true : false;

    CreationTxs creationTxs;
    auto counter_n = 1;
    for (const auto& [id, multiplier] : splits) {
        LogPrintf("Preparing for token split (id=%d, mul=%d, n=%d/%d, height: %d)\n", 
        id, multiplier, counter_n++, splits.size(), pindex->nHeight);
        uint256 tokenCreationTx{};
        std::vector<uint256> poolCreationTx;
        if (!GetCreationTransactions(block, id, multiplier, tokenCreationTx, poolCreationTx)) {
            return state.Invalid(ValidationInvalidReason::CONSENSUS, error("%s: coinbase missing split token creation TX", __func__), REJECT_INVALID, "bad-cb-token-split");
        }

        std::vector<DCT_ID> poolsToMigrate;
        accountsView.ForEachPoolPair([&, id = id](DCT_ID const & poolId, const CPoolPair& pool){
            if (pool.idTokenA.v == id || pool.idTokenB.v == id) {
                const auto tokenA = accountsView.GetToken(pool.idTokenA);
                const auto tokenB = accountsView.GetToken(pool.idTokenB);
                assert(tokenA);
                assert(tokenB);
                if ((tokenA->destructionHeight == -1 && tokenA->destructionTx == uint256{}) &&
                    (tokenB->destructionHeight == -1 && tokenB->destructionTx == uint256{})) {
                    poolsToMigrate.push_back(poolId);
                }
            }
            return true;
        });

        std::stringstream poolIdStr;
        for (auto i=0; i < poolsToMigrate.size(); i++) {
            if  (i != 0) poolIdStr << ", ";
            poolIdStr << poolsToMigrate[i].ToString();
        }

        LogPrintf("Pools to migrate for token %d: (count: %d, ids: %s)\n", id, poolsToMigrate.size(), poolIdStr.str());

        if (poolsToMigrate.size() != poolCreationTx.size()) {
            return state.Invalid(ValidationInvalidReason::CONSENSUS, error("%s: coinbase missing split pool creation TX", __func__), REJECT_INVALID, "bad-cb-pool-split");
        }

        std::vector<std::pair<DCT_ID, uint256>> poolPairs;
        poolPairs.reserve(poolsToMigrate.size());
        std::transform(poolsToMigrate.begin(), poolsToMigrate.end(), 
            poolCreationTx.begin(), std::back_inserter(poolPairs),
            [](DCT_ID a, uint256 b) { return std::make_pair(a, b); });

        creationTxs.emplace(id, std::make_pair(tokenCreationTx, poolPairs));
    }

    if (fJustCheck)
        return accountsView.Flush(); // keeps compatibility

    // validates account changes as well
    if (pindex->nHeight >= chainparams.GetConsensus().EunosHeight
    && pindex->nHeight < chainparams.GetConsensus().EunosKampungHeight) {
        bool mutated;
        uint256 hashMerkleRoot2 = BlockMerkleRoot(block, &mutated);
        if (block.hashMerkleRoot != Hash2(hashMerkleRoot2, accountsView.MerkleRoot())) {
            return state.Invalid(ValidationInvalidReason::BLOCK_MUTATED, false, REJECT_INVALID, "bad-txnmrklroot", "hashMerkleRoot mismatch");
        }

        // Check for merkle tree malleability (CVE-2012-2459): repeating sequences
        // of transactions in a block without affecting the merkle root of a block,
        // while still invalidating it.
        if (mutated)
            return state.Invalid(ValidationInvalidReason::BLOCK_MUTATED, false, REJECT_INVALID, "bad-txns-duplicate", "duplicate transaction");
    }

    // account changes are validated
    accountsView.Flush();

    if (!WriteUndoDataForBlock(blockundo, state, pindex, chainparams))
        return false;

    if (!pindex->IsValid(BLOCK_VALID_SCRIPTS)) {
        pindex->RaiseValidity(BLOCK_VALID_SCRIPTS);
        setDirtyBlockIndex.insert(pindex);
    }

    assert(pindex->phashBlock);
    // add this block to the view's block chain
    view.SetBestBlock(pindex->GetBlockHash());

    { // old data pruning and other (some processing made for the whole block)
        // make all changes to the new cache/snapshot to make it possible to take a diff later:
        CCustomCSView cache(mnview);

        // Hard coded LP_DAILY_DFI_REWARD change
        if (pindex->nHeight >= chainparams.GetConsensus().EunosHeight)
        {
            const auto& incentivePair = chainparams.GetConsensus().newNonUTXOSubsidies.find(CommunityAccountType::IncentiveFunding);
            UpdateDailyGovVariables<LP_DAILY_DFI_REWARD>(incentivePair, cache, pindex->nHeight);
        }

        // Hard coded LP_DAILY_LOAN_TOKEN_REWARD change
        if (pindex->nHeight >= chainparams.GetConsensus().FortCanningHeight)
        {
            const auto& incentivePair = chainparams.GetConsensus().newNonUTXOSubsidies.find(CommunityAccountType::Loan);
            UpdateDailyGovVariables<LP_DAILY_LOAN_TOKEN_REWARD>(incentivePair, cache, pindex->nHeight);
        }

        // hardfork commissions update
        const auto distributed = cache.UpdatePoolRewards(
            [&](CScript const & owner, DCT_ID tokenID) {
                cache.CalculateOwnerRewards(owner, pindex->nHeight);
                return cache.GetBalance(owner, tokenID);
            },
            [&](CScript const & from, CScript const & to, CTokenAmount amount) {
                if (!from.empty()) {
                    auto res = cache.SubBalance(from, amount);
                    if (!res) {
                        LogPrintf("Custom pool rewards: can't subtract balance of %s: %s, height %ld\n", from.GetHex(), res.msg, pindex->nHeight);
                        return res;
                    }
                }
                if (!to.empty()) {
                    auto res = cache.AddBalance(to, amount);
                    if (!res) {
                        LogPrintf("Can't apply reward to %s: %s, %ld\n", to.GetHex(), res.msg, pindex->nHeight);
                        return res;
                    }
                    cache.UpdateBalancesHeight(to, pindex->nHeight + 1);
                }
                return Res::Ok();
            },
            pindex->nHeight
        );

        auto res = cache.SubCommunityBalance(CommunityAccountType::IncentiveFunding, distributed.first);
        if (!res.ok) {
            LogPrintf("Pool rewards: can't update community balance: %s. Block %ld (%s)\n", res.msg, pindex->nHeight, block.GetHash().ToString());
        } else {
            if (distributed.first != 0)
                LogPrint(BCLog::ACCOUNTCHANGE, "AccountChange: event=ProcessRewardEvents fund=%s change=%s\n", GetCommunityAccountName(CommunityAccountType::IncentiveFunding), (CBalances{{{{0}, -distributed.first}}}.ToString()));
        }

        if (pindex->nHeight >= chainparams.GetConsensus().FortCanningHeight) {
            res = cache.SubCommunityBalance(CommunityAccountType::Loan, distributed.second);
            if (!res.ok) {
                LogPrintf("Pool rewards: can't update community balance: %s. Block %ld (%s)\n", res.msg, pindex->nHeight, block.GetHash().ToString());
            } else {
                if (distributed.second != 0)
                    LogPrint(BCLog::ACCOUNTCHANGE, "AccountChange: event=ProcessRewardEvents fund=%s change=%s\n", GetCommunityAccountName(CommunityAccountType::Loan), (CBalances{{{{0}, -distributed.second}}}.ToString()));
            }
        }

        // close expired orders, refund all expired DFC HTLCs at this block height
        ProcessICXEvents(pindex, cache, chainparams);

        // Remove `Finalized` and/or `LPS` flags _possibly_set_ by bytecoded (cheated) txs before bayfront fork
        if (pindex->nHeight == chainparams.GetConsensus().BayfrontHeight - 1) { // call at block _before_ fork
            cache.BayfrontFlagsCleanup();
        }

        // burn DFI on Eunos height
        ProcessEunosEvents(pindex, cache, chainparams);

        // set oracle prices
        ProcessOracleEvents(pindex, cache, chainparams);

        // loan scheme, collateral ratio, liquidations
        ProcessLoanEvents(pindex, cache, chainparams);

        // Must be before set gov by height to clear futures in case there's a disabling of loan token in v3+
        ProcessFutures(pindex, cache, chainparams);

        // update governance variables
        ProcessGovEvents(pindex, cache, chainparams);

        // Migrate loan and collateral tokens to Gov vars.
        ProcessTokenToGovVar(pindex, cache, chainparams);

        // Loan splits
        ProcessTokenSplits(block, pindex, cache, creationTxs, chainparams);

        // construct undo
        auto& flushable = cache.GetStorage();
        auto undo = CUndo::Construct(mnview.GetStorage(), flushable.GetRaw());
        // flush changes to underlying view
        cache.Flush();
        // write undo
        if (!undo.before.empty()) {
            mnview.SetUndo(UndoKey{static_cast<uint32_t>(pindex->nHeight), uint256() }, undo); // "zero hash"
        }
    }

    // Write any UTXO burns
    for (const auto& entries : writeBurnEntries)
    {
        pburnHistoryDB->WriteAccountHistory(entries.first, entries.second);
    }

    if (!fIsFakeNet) {
        mnview.IncrementMintedBy(*nodeId);

        // Store block staker height for use in coinage
        if (pindex->nHeight >= static_cast<uint32_t>(Params().GetConsensus().EunosPayaHeight)) {
            mnview.SetSubNodesBlockTime(minterKey, static_cast<uint32_t>(pindex->nHeight), ctxState.subNode, pindex->GetBlockTime());
        } else if (pindex->nHeight >= static_cast<uint32_t>(Params().GetConsensus().DakotaCrescentHeight)) {
            mnview.SetMasternodeLastBlockTime(minterKey, static_cast<uint32_t>(pindex->nHeight), pindex->GetBlockTime());
        }
    }
    mnview.SetLastHeight(pindex->nHeight);

    auto &checkpoints = chainparams.Checkpoints().mapCheckpoints;
    auto it = checkpoints.lower_bound(pindex->nHeight);
    if (it != checkpoints.begin()) {
        --it;
        bool pruneStarted = false;
        auto time = GetTimeMillis();
        CCustomCSView pruned(mnview);
        mnview.ForEachUndo([&](UndoKey const & key, CLazySerialize<CUndo>) {
            if (key.height >= it->first) { // don't erase checkpoint height
                return false;
            }
            if (!pruneStarted) {
                pruneStarted = true;
                LogPrintf("Pruning undo data prior %d, it can take a while...\n", it->first);
            }
            return pruned.DelUndo(key).ok;
        });
        if (pruneStarted) {
            auto& map = pruned.GetStorage().GetRaw();
            compactBegin = map.begin()->first;
            compactEnd = map.rbegin()->first;
            pruned.Flush();
            LogPrintf("Pruning undo data finished.\n");
            LogPrint(BCLog::BENCH, "    - Pruning undo data takes: %dms\n", GetTimeMillis() - time);
        }
        // we can safety delete old interest keys
        if (it->first > chainparams.GetConsensus().FortCanningHillHeight) {
            CCustomCSView view(mnview);
            mnview.ForEachVaultInterest([&](const CVaultId& vaultId, DCT_ID tokenId, CInterestRate) {
                view.EraseBy<CLoanView::LoanInterestByVault>(std::make_pair(vaultId, tokenId));
                return true;
            });
            view.Flush();
        }
    }

    if (isSplitsBlock) {
        LogPrintf("Token split block validation time: %.2fms\n", MILLI * (GetTimeMicros() - nTime1));
    }

    int64_t nTime5 = GetTimeMicros(); nTimeIndex += nTime5 - nTime4;
    LogPrint(BCLog::BENCH, "    - Index writing: %.2fms [%.2fs (%.2fms/blk)]\n", MILLI * (nTime5 - nTime4), nTimeIndex * MICRO, nTimeIndex * MILLI / nBlocksTotal);

    int64_t nTime6 = GetTimeMicros(); nTimeCallbacks += nTime6 - nTime5;
    LogPrint(BCLog::BENCH, "    - Callbacks: %.2fms [%.2fs (%.2fms/blk)]\n", MILLI * (nTime6 - nTime5), nTimeCallbacks * MICRO, nTimeCallbacks * MILLI / nBlocksTotal);

    return true;
}

void CChainState::ProcessICXEvents(const CBlockIndex* pindex, CCustomCSView& cache, const CChainParams& chainparams) {
    if (pindex->nHeight < chainparams.GetConsensus().EunosHeight) {
        return;
    }

    bool isPreEunosPaya = pindex->nHeight < chainparams.GetConsensus().EunosPayaHeight;

    cache.ForEachICXOrderExpire([&](CICXOrderView::StatusKey const& key, uint8_t status) {
        if (static_cast<int>(key.first) != pindex->nHeight)
            return false;

        auto order = cache.GetICXOrderByCreationTx(key.second);
        if (!order)
            return true;

        if (order->orderType == CICXOrder::TYPE_INTERNAL) {
            CTokenAmount amount{order->idToken, order->amountToFill};
            CScript txidaddr(order->creationTx.begin(), order->creationTx.end());
            auto res = cache.SubBalance(txidaddr, amount);
            if (!res)
                LogPrintf("Can't subtract balance from order (%s) txidaddr: %s\n", order->creationTx.GetHex(), res.msg);
            else {
                cache.CalculateOwnerRewards(order->ownerAddress, pindex->nHeight);
                cache.AddBalance(order->ownerAddress, amount);
            }
        }

        cache.ICXCloseOrderTx(*order, status);

        return true;
    }, pindex->nHeight);

    cache.ForEachICXMakeOfferExpire([&](CICXOrderView::StatusKey const& key, uint8_t status) {
        if (static_cast<int>(key.first) != pindex->nHeight)
            return false;

        auto offer = cache.GetICXMakeOfferByCreationTx(key.second);
        if (!offer)
            return true;

        auto order = cache.GetICXOrderByCreationTx(offer->orderTx);
        if (!order)
            return true;

        CScript txidAddr(offer->creationTx.begin(), offer->creationTx.end());
        CTokenAmount takerFee{DCT_ID{0}, offer->takerFee};

        if ((order->orderType == CICXOrder::TYPE_INTERNAL && !cache.ExistedICXSubmitDFCHTLC(offer->creationTx, isPreEunosPaya)) ||
            (order->orderType == CICXOrder::TYPE_EXTERNAL && !cache.ExistedICXSubmitEXTHTLC(offer->creationTx, isPreEunosPaya))) {
            auto res = cache.SubBalance(txidAddr, takerFee);
            if (!res)
                LogPrintf("Can't subtract takerFee from offer (%s) txidAddr: %s\n", offer->creationTx.GetHex(), res.msg);
            else {
                cache.CalculateOwnerRewards(offer->ownerAddress, pindex->nHeight);
                cache.AddBalance(offer->ownerAddress, takerFee);
            }
        }

        cache.ICXCloseMakeOfferTx(*offer, status);

        return true;
    }, pindex->nHeight);

    cache.ForEachICXSubmitDFCHTLCExpire([&](CICXOrderView::StatusKey const& key, uint8_t status) {
        if (static_cast<int>(key.first) != pindex->nHeight)
            return false;

        auto dfchtlc = cache.GetICXSubmitDFCHTLCByCreationTx(key.second);
        if (!dfchtlc)
            return true;

        auto offer = cache.GetICXMakeOfferByCreationTx(dfchtlc->offerTx);
        if (!offer)
            return true;

        auto order = cache.GetICXOrderByCreationTx(offer->orderTx);
        if (!order)
            return true;

        bool refund = false;

        if (status == CICXSubmitDFCHTLC::STATUS_EXPIRED && order->orderType == CICXOrder::TYPE_INTERNAL) {
            if (!cache.ExistedICXSubmitEXTHTLC(dfchtlc->offerTx, isPreEunosPaya)) {
                CTokenAmount makerDeposit{DCT_ID{0}, offer->takerFee};
                cache.CalculateOwnerRewards(order->ownerAddress, pindex->nHeight);
                cache.AddBalance(order->ownerAddress, makerDeposit);
                refund = true;
            }
        } else if (status == CICXSubmitDFCHTLC::STATUS_REFUNDED)
            refund = true;

        if (refund) {
            CScript ownerAddress;
            if (order->orderType == CICXOrder::TYPE_INTERNAL)
                ownerAddress = CScript(order->creationTx.begin(), order->creationTx.end());
            else if (order->orderType == CICXOrder::TYPE_EXTERNAL)
                ownerAddress = offer->ownerAddress;

            CTokenAmount amount{order->idToken, dfchtlc->amount};
            CScript txidaddr = CScript(dfchtlc->creationTx.begin(), dfchtlc->creationTx.end());
            auto res = cache.SubBalance(txidaddr, amount);
            if (!res)
                LogPrintf("Can't subtract balance from dfc htlc (%s) txidaddr: %s\n", dfchtlc->creationTx.GetHex(), res.msg);
            else {
                cache.CalculateOwnerRewards(ownerAddress, pindex->nHeight);
                cache.AddBalance(ownerAddress, amount);
            }

            cache.ICXCloseDFCHTLC(*dfchtlc, status);
        }

        return true;
    }, pindex->nHeight);

    cache.ForEachICXSubmitEXTHTLCExpire([&](CICXOrderView::StatusKey const& key, uint8_t status) {
        if (static_cast<int>(key.first) != pindex->nHeight)
            return false;

        auto exthtlc = cache.GetICXSubmitEXTHTLCByCreationTx(key.second);
        if (!exthtlc)
            return true;

        auto offer = cache.GetICXMakeOfferByCreationTx(exthtlc->offerTx);
        if (!offer)
            return true;

        auto order = cache.GetICXOrderByCreationTx(offer->orderTx);
        if (!order)
            return true;

        if (status == CICXSubmitEXTHTLC::STATUS_EXPIRED && order->orderType == CICXOrder::TYPE_EXTERNAL) {
            if (!cache.ExistedICXSubmitDFCHTLC(exthtlc->offerTx, isPreEunosPaya)) {
                CTokenAmount makerDeposit{DCT_ID{0}, offer->takerFee};
                cache.CalculateOwnerRewards(order->ownerAddress, pindex->nHeight);
                cache.AddBalance(order->ownerAddress, makerDeposit);
                cache.ICXCloseEXTHTLC(*exthtlc, status);
            }
        }

        return true;
    },  pindex->nHeight);
}

void CChainState::ProcessLoanEvents(const CBlockIndex* pindex, CCustomCSView& cache, const CChainParams& chainparams)
{
    if (pindex->nHeight < chainparams.GetConsensus().FortCanningHeight) {
        return;
    }

    std::vector<CLoanSchemeMessage> loanUpdates;
    cache.ForEachDelayedLoanScheme([&pindex, &loanUpdates](const std::pair<std::string, uint64_t>& key, const CLoanSchemeMessage& loanScheme) {
        if (key.second == pindex->nHeight) {
            loanUpdates.push_back(loanScheme);
        }
        return true;
    });

    for (const auto& loanScheme : loanUpdates) {
        // Make sure loan still exist, that it has not been destroyed in the mean time.
        if (cache.GetLoanScheme(loanScheme.identifier)) {
            cache.StoreLoanScheme(loanScheme);
        }
        cache.EraseDelayedLoanScheme(loanScheme.identifier, pindex->nHeight);
    }

    std::vector<std::string> loanDestruction;
    cache.ForEachDelayedDestroyScheme([&pindex, &loanDestruction](const std::string& key, const uint64_t& height) {
        if (height == pindex->nHeight) {
            loanDestruction.push_back(key);
        }
        return true;
    });

    for (const auto& loanDestroy : loanDestruction) {
        cache.EraseLoanScheme(loanDestroy);
        cache.EraseDelayedDestroyScheme(loanDestroy);
    }

    if (!loanDestruction.empty()) {
        CCustomCSView viewCache(cache);
        auto defaultLoanScheme = cache.GetDefaultLoanScheme();
        cache.ForEachVault([&](const CVaultId& vaultId, CVaultData vault) {
            if (!cache.GetLoanScheme(vault.schemeId)) {
                vault.schemeId = *defaultLoanScheme;
                viewCache.UpdateVault(vaultId, vault);
            }
            return true;
        });
        viewCache.Flush();
    }

    if (pindex->nHeight % chainparams.GetConsensus().blocksCollateralizationRatioCalculation() == 0) {
        bool useNextPrice = false, requireLivePrice = true;
        LogPrint(BCLog::LOAN,"ProcessLoanEvents()->ForEachVaultCollateral():\n"); /* Continued */

        cache.ForEachVaultCollateral([&](const CVaultId& vaultId, const CBalances& collaterals) {
            auto collateral = cache.GetLoanCollaterals(vaultId, collaterals, pindex->nHeight, pindex->nTime, useNextPrice, requireLivePrice);
            if (!collateral) {
                return true;
            }

            auto vault = cache.GetVault(vaultId);
            assert(vault);
            auto scheme = cache.GetLoanScheme(vault->schemeId);
            assert(scheme);
            if (scheme->ratio <= collateral.val->ratio()) {
                // All good, within ratio, nothing more to do.
                return true;
            }

            // Time to liquidate vault.
            vault->isUnderLiquidation = true;
            cache.StoreVault(vaultId, *vault);
            auto loanTokens = cache.GetLoanTokens(vaultId);
            assert(loanTokens);

            // Get the interest rate for each loan token in the vault, find
            // the interest value and move it to the totals, removing it from the
            // vault, while also stopping the vault from accumulating interest
            // further. Note, however, it's added back so that it's accurate
            // for auction calculations.
            CBalances totalInterest;
            for (auto& loan : loanTokens->balances) {
                auto tokenId = loan.first;
                auto tokenValue = loan.second;
                auto rate = cache.GetInterestRate(vaultId, tokenId, pindex->nHeight);
                assert(rate);
                LogPrint(BCLog::LOAN,"\t\t"); /* Continued */
                auto subInterest = TotalInterest(*rate, pindex->nHeight);
                totalInterest.Add({tokenId, subInterest});

                // Remove the interests from the vault and the storage respectively
                cache.SubLoanToken(vaultId, {tokenId, tokenValue});
                LogPrint(BCLog::LOAN,"\t\t"); /* Continued */
                cache.EraseInterest(pindex->nHeight, vaultId, vault->schemeId, tokenId, tokenValue, subInterest);
                // Putting this back in now for auction calculations.
                loan.second += subInterest;
            }

            // Remove the collaterals out of the vault.
            // (Prep to get the auction batches instead)
            for (const auto& col : collaterals.balances) {
                auto tokenId = col.first;
                auto tokenValue = col.second;
                cache.SubVaultCollateral(vaultId, {tokenId, tokenValue});
            }

            auto batches = CollectAuctionBatches(*collateral.val, collaterals.balances, loanTokens->balances);

            // Now, let's add the remaining amounts and store the batch.
            for (auto i = 0u; i < batches.size(); i++) {
                auto& batch = batches[i];
                auto tokenId = batch.loanAmount.nTokenId;
                auto interest = totalInterest.balances[tokenId];
                if (interest > 0) {
                    auto balance = loanTokens->balances[tokenId];
                    auto interestPart = DivideAmounts(batch.loanAmount.nValue, balance);
                    batch.loanInterest = MultiplyAmounts(interestPart, interest);
                }
                cache.StoreAuctionBatch(vaultId, i, batch);
            }

            // All done. Ready to save the overall auction.
            cache.StoreAuction(vaultId, CAuctionData{
                                            uint32_t(batches.size()),
                                            pindex->nHeight + chainparams.GetConsensus().blocksCollateralAuction(),
                                            cache.GetLoanLiquidationPenalty()
            });

            // Store state in vault DB
            if (pvaultHistoryDB) {
                pvaultHistoryDB->WriteVaultState(cache, *pindex, vaultId, collateral.val->ratio());
            }

            return true;
        });
    }

    CHistoryWriters writers{nullptr, pburnHistoryDB.get(), pvaultHistoryDB.get()};
    CAccountsHistoryWriter view(cache, pindex->nHeight, ~0u, {}, uint8_t(CustomTxType::AuctionBid), &writers);

    view.ForEachVaultAuction([&](const CVaultId& vaultId, const CAuctionData& data) {
        if (data.liquidationHeight != uint32_t(pindex->nHeight)) {
            return false;
        }
        auto vault = view.GetVault(vaultId);
        assert(vault);

        for (uint32_t i = 0; i < data.batchCount; i++) {
            auto batch = view.GetAuctionBatch(vaultId, i);
            assert(batch);

            if (auto bid = view.GetAuctionBid(vaultId, i)) {
                auto bidOwner = bid->first;
                auto bidTokenAmount = bid->second;

                auto penaltyAmount = MultiplyAmounts(batch->loanAmount.nValue, COIN + data.liquidationPenalty);
                assert(bidTokenAmount.nValue >= penaltyAmount);
                // penaltyAmount includes interest, batch as well, so we should put interest back
                // in result we have 5% penalty + interest via DEX to DFI and burn
                auto amountToBurn = penaltyAmount - batch->loanAmount.nValue + batch->loanInterest;
                if (amountToBurn > 0) {
                    CScript tmpAddress(vaultId.begin(), vaultId.end());
                    view.AddBalance(tmpAddress, {bidTokenAmount.nTokenId, amountToBurn});

                    SwapToDFIOverUSD(view, bidTokenAmount.nTokenId, amountToBurn, tmpAddress, chainparams.GetConsensus().burnAddress, pindex->nHeight);
                }

                view.CalculateOwnerRewards(bidOwner, pindex->nHeight);

                for (const auto& col : batch->collaterals.balances) {
                    auto tokenId = col.first;
                    auto tokenAmount = col.second;
                    view.AddBalance(bidOwner, {tokenId, tokenAmount});
                }

                auto amountToFill = bidTokenAmount.nValue - penaltyAmount;
                if (amountToFill > 0) {
                    // return the rest as collateral to vault via DEX to DFI
                    CScript tmpAddress(vaultId.begin(), vaultId.end());
                    view.AddBalance(tmpAddress, {bidTokenAmount.nTokenId, amountToFill});

                    SwapToDFIOverUSD(view, bidTokenAmount.nTokenId, amountToFill, tmpAddress, tmpAddress, pindex->nHeight);
                    auto amount = view.GetBalance(tmpAddress, DCT_ID{0});
                    view.SubBalance(tmpAddress, amount);
                    view.AddVaultCollateral(vaultId, amount);
                }

                view.SubMintedTokens(batch->loanAmount.nTokenId, batch->loanAmount.nValue - batch->loanInterest);

                if (paccountHistoryDB) {
                    AuctionHistoryKey key{data.liquidationHeight, bidOwner, vaultId, i};
                    AuctionHistoryValue value{bidTokenAmount, batch->collaterals.balances};
                    paccountHistoryDB->WriteAuctionHistory(key, value);
                }

            } else {
                // we should return loan including interest
                view.AddLoanToken(vaultId, batch->loanAmount);
                view.StoreInterest(pindex->nHeight, vaultId, vault->schemeId, batch->loanAmount.nTokenId, batch->loanAmount.nValue);
                for (const auto& col : batch->collaterals.balances) {
                    auto tokenId = col.first;
                    auto tokenAmount = col.second;
                    view.AddVaultCollateral(vaultId, {tokenId, tokenAmount});
                }
            }
        }

        vault->isUnderLiquidation = false;
        view.StoreVault(vaultId, *vault);
        view.EraseAuction(vaultId, pindex->nHeight);

        // Store state in vault DB
        if (pvaultHistoryDB) {
            pvaultHistoryDB->WriteVaultState(view, *pindex, vaultId);
        }

        return true;
    }, pindex->nHeight);

    view.Flush();
    pburnHistoryDB->Flush();
    if (paccountHistoryDB) {
        paccountHistoryDB->Flush();
    }
}

void CChainState::ProcessFutures(const CBlockIndex* pindex, CCustomCSView& cache, const CChainParams& chainparams)
{
    if (pindex->nHeight < chainparams.GetConsensus().FortCanningRoadHeight) {
        return;
    }

    auto attributes = cache.GetAttributes();
    if (!attributes) {
        return;
    }

    CDataStructureV0 activeKey{AttributeTypes::Param, ParamIDs::DFIP2203, DFIPKeys::Active};
    const auto active = attributes->GetValue(activeKey, false);
    if (!active) {
        return;
    }

    CDataStructureV0 blockKey{AttributeTypes::Param, ParamIDs::DFIP2203, DFIPKeys::BlockPeriod};
    CDataStructureV0 rewardKey{AttributeTypes::Param, ParamIDs::DFIP2203, DFIPKeys::RewardPct};
    if (!attributes->CheckKey(blockKey) || !attributes->CheckKey(rewardKey)) {
        return;
    }

    const auto blockPeriod = attributes->GetValue(blockKey, CAmount{});
    if (pindex->nHeight % blockPeriod != 0) {
        return;
    }

    auto time = GetTimeMillis();
    LogPrintf("Future swap settlement in progress.. (height: %d)\n", pindex->nHeight);

    const auto rewardPct = attributes->GetValue(rewardKey, CAmount{});
    const auto discount{COIN - rewardPct};
    const auto premium{COIN + rewardPct};

    std::map<DCT_ID, CFuturesPrice> futuresPrices;
    CDataStructureV0 tokenKey{AttributeTypes::Token, 0, TokenKeys::DFIP2203Enabled};

    std::vector<std::pair<DCT_ID, CLoanView::CLoanSetLoanTokenImpl>> loanTokens;

    cache.ForEachLoanToken([&](const DCT_ID& id, const CLoanView::CLoanSetLoanTokenImpl& loanToken) {
        tokenKey.typeId = id.v;
        const auto enabled = attributes->GetValue(tokenKey, true);
        if (!enabled) {
            return true;
        }

        loanTokens.emplace_back(id, loanToken);

        return true;
    });

    if (loanTokens.empty()) {
        attributes->ForEach([&](const CDataStructureV0& attr, const CAttributeValue&) {
            if (attr.type != AttributeTypes::Token) {
                return false;
            }

            tokenKey.typeId = attr.typeId;
            const auto enabled = attributes->GetValue(tokenKey, true);
            if (!enabled) {
                return true;
            }

            if (attr.key == TokenKeys::LoanMintingEnabled) {
                auto tokenId = DCT_ID{attr.typeId};
                if (auto loanToken = cache.GetLoanTokenFromAttributes(tokenId)) {
                    loanTokens.emplace_back(tokenId, *loanToken);
                }
            }

            return true;
        }, CDataStructureV0{AttributeTypes::Token});
    }

    for (const auto& [id, loanToken] : loanTokens) {

        const auto useNextPrice{false}, requireLivePrice{true};
        const auto discountPrice = cache.GetAmountInCurrency(discount, loanToken.fixedIntervalPriceId, useNextPrice, requireLivePrice);
        const auto premiumPrice = cache.GetAmountInCurrency(premium, loanToken.fixedIntervalPriceId, useNextPrice, requireLivePrice);
        if (!discountPrice || !premiumPrice) {
            continue;
        }

        futuresPrices.emplace(id, CFuturesPrice{*discountPrice, *premiumPrice});
    }

    CDataStructureV0 burnKey{AttributeTypes::Live, ParamIDs::Economy, EconomyKeys::DFIP2203Burned};
    CDataStructureV0 mintedKey{AttributeTypes::Live, ParamIDs::Economy, EconomyKeys::DFIP2203Minted};

    auto burned = attributes->GetValue(burnKey, CBalances{});
    auto minted = attributes->GetValue(mintedKey, CBalances{});

    std::map<CFuturesUserKey, CFuturesUserValue> unpaidContracts;
    std::set<CFuturesUserKey> deletionPending;

    auto txn = std::numeric_limits<uint32_t>::max();

    auto dUsdToTokenSwapsCounter = 0;
    auto tokenTodUsdSwapsCounter = 0;

    cache.ForEachFuturesUserValues([&](const CFuturesUserKey& key, const CFuturesUserValue& futuresValues){

        CHistoryWriters writers{paccountHistoryDB.get(), nullptr, nullptr};
        CAccountsHistoryWriter view(cache, pindex->nHeight, txn--, {}, uint8_t(CustomTxType::FutureSwapExecution), &writers);

        deletionPending.insert(key);

        const auto source = view.GetLoanTokenByID(futuresValues.source.nTokenId);
        assert(source);

        if (source->symbol == "DUSD") {
            const DCT_ID destId{futuresValues.destination};
            const auto destToken = view.GetLoanTokenByID(destId);
            assert(destToken);            
            try {
                const auto& premiumPrice = futuresPrices.at(destId).premium;
                if (premiumPrice > 0) {
                    const auto total = DivideAmounts(futuresValues.source.nValue, premiumPrice);
                    view.AddMintedTokens(destId, total);
                    CTokenAmount destination{destId, total};
                    view.AddBalance(key.owner, destination);
                    burned.Add(futuresValues.source);
                    minted.Add(destination);
                    dUsdToTokenSwapsCounter++;
                    LogPrint(BCLog::FUTURESWAP, "ProcessFutures(): Owner %s source %s destination %s\n",
                        key.owner.GetHex(), futuresValues.source.ToString(), destination.ToString());
                }
            } catch (const std::out_of_range&) {
                unpaidContracts.emplace(key, futuresValues);
            }

        } else {
            const auto tokenDUSD = view.GetToken("DUSD");
            assert(tokenDUSD);

            try {
                const auto& discountPrice = futuresPrices.at(futuresValues.source.nTokenId).discount;
                const auto total = MultiplyAmounts(futuresValues.source.nValue, discountPrice);
                view.AddMintedTokens(tokenDUSD->first, total);
                CTokenAmount destination{tokenDUSD->first, total};
                view.AddBalance(key.owner, destination);
                burned.Add(futuresValues.source);
                minted.Add(destination);
                tokenTodUsdSwapsCounter++;
                LogPrint(BCLog::FUTURESWAP, "ProcessFutures(): Payment Owner %s source %s destination %s\n",
                    key.owner.GetHex(), futuresValues.source.ToString(), destination.ToString());
            } catch (const std::out_of_range&) {
                unpaidContracts.emplace(key, futuresValues);
            }
        }

        view.Flush();

        return true;
    }, {static_cast<uint32_t>(pindex->nHeight), {}, std::numeric_limits<uint32_t>::max()});

    const auto contractAddressValue = GetFutureSwapContractAddress();
    assert(contractAddressValue);

    CDataStructureV0 liveKey{AttributeTypes::Live, ParamIDs::Economy, EconomyKeys::DFIP2203Current};

    auto balances = attributes->GetValue(liveKey, CBalances{});

    auto failedContractsCounter = unpaidContracts.size();

    // Refund unpaid contracts
    for (const auto& [key, value] : unpaidContracts) {

        CHistoryWriters subWriters{paccountHistoryDB.get(), nullptr, nullptr};
        CAccountsHistoryWriter subView(cache, pindex->nHeight, txn--, {}, uint8_t(CustomTxType::FutureSwapRefund), &subWriters);
        subView.SubBalance(*contractAddressValue, value.source);
        subView.Flush();

        CHistoryWriters addWriters{paccountHistoryDB.get(), nullptr, nullptr};
        CAccountsHistoryWriter addView(cache, pindex->nHeight, txn--, {}, uint8_t(CustomTxType::FutureSwapRefund), &addWriters);
        addView.AddBalance(key.owner, value.source);
        addView.Flush();

        LogPrint(BCLog::FUTURESWAP, "ProcessFutures(): Refund Owner %s source %s destination %s\n",
                 key.owner.GetHex(), value.source.ToString(), value.source.ToString());
        balances.Sub(value.source);
    }

    for (const auto& key : deletionPending) {
        cache.EraseFuturesUserValues(key);
    }

    attributes->SetValue(burnKey, std::move(burned));
    attributes->SetValue(mintedKey, std::move(minted));

    if (!unpaidContracts.empty()) {
        attributes->SetValue(liveKey, std::move(balances));
    }

    LogPrintf("Future swap settlement completed: (%d DUSD->Token swaps," /* Continued */
    " %d Token->DUSD swaps, %d refunds (height: %d, time: %d)\n",
    dUsdToTokenSwapsCounter, tokenTodUsdSwapsCounter, failedContractsCounter,
    pindex->nHeight, GetTimeMillis() - time);

    cache.SetVariable(*attributes);
}

void CChainState::ProcessOracleEvents(const CBlockIndex* pindex, CCustomCSView& cache, const CChainParams& chainparams){
    if (pindex->nHeight < chainparams.GetConsensus().FortCanningHeight) {
        return;
    }
    auto blockInterval = cache.GetIntervalBlock();
    if (pindex->nHeight % blockInterval != 0) {
        return;
    }
    cache.ForEachFixedIntervalPrice([&](const CTokenCurrencyPair&, CFixedIntervalPrice fixedIntervalPrice){
        // Ensure that we update active and next regardless of state of things
        // And SetFixedIntervalPrice on each evaluation of this block.

        // As long as nextPrice exists, move the buffers.
        // If nextPrice doesn't exist, active price is retained.
        // nextPrice starts off as empty. Will be replaced by the next
        // aggregate, as long as there's a new price available.
        // If there is no price, nextPrice will remain empty.
        // This guarantees that the last price will continue to exists,
        // while the overall validity check still fails.

        // Furthermore, the time stamp is always indicative of the
        // last price time.
        auto nextPrice = fixedIntervalPrice.priceRecord[1];
        if (nextPrice > 0) {
            fixedIntervalPrice.priceRecord[0] = fixedIntervalPrice.priceRecord[1];
        }
        // keep timestamp updated
        fixedIntervalPrice.timestamp = pindex->nTime;
        // Use -1 to indicate empty price
        fixedIntervalPrice.priceRecord[1] = -1;
        auto aggregatePrice = GetAggregatePrice(cache,
                                                fixedIntervalPrice.priceFeedId.first,
                                                fixedIntervalPrice.priceFeedId.second,
                                                pindex->nTime);
        if (aggregatePrice) {
            fixedIntervalPrice.priceRecord[1] = aggregatePrice;
        } else {
            LogPrint(BCLog::ORACLE,"ProcessOracleEvents(): No aggregate price available: %s\n", aggregatePrice.msg);
        }
        auto res = cache.SetFixedIntervalPrice(fixedIntervalPrice);
        if (!res) {
            LogPrintf("Error: SetFixedIntervalPrice failed: %s\n", res.msg);
        }
        return true;
    });
}

void CChainState::ProcessGovEvents(const CBlockIndex* pindex, CCustomCSView& cache, const CChainParams& chainparams) {
    if (pindex->nHeight < chainparams.GetConsensus().FortCanningHeight) {
        return;
    }

    // Apply any pending GovVariable changes. Will come into effect on the next block.
    auto storedGovVars = cache.GetStoredVariables(pindex->nHeight);
    for (const auto& var : storedGovVars) {
        if (var) {
            CCustomCSView govCache(cache);
            // Add to existing ATTRIBUTES instead of overwriting.
            if (var->GetName() == "ATTRIBUTES") {
                auto govVar = cache.GetAttributes();
                govVar->time = pindex->GetBlockTime();
                if (govVar->Import(var->Export()) && govVar->Validate(govCache) && govVar->Apply(govCache, pindex->nHeight) && govCache.SetVariable(*govVar)) {
                    govCache.Flush();
                }
            } else if (var->Validate(govCache) && var->Apply(govCache, pindex->nHeight) && govCache.SetVariable(*var)) {
                govCache.Flush();
            }
        }
    }
    cache.EraseStoredVariables(static_cast<uint32_t>(pindex->nHeight));
}

void CChainState::ProcessTokenToGovVar(const CBlockIndex* pindex, CCustomCSView& cache, const CChainParams& chainparams) {

    // Migrate at +1 height so that GetLastHeight() in Gov var
    // Validate() has a height equal to the GW fork.
    if (pindex->nHeight != chainparams.GetConsensus().FortCanningCrunchHeight + 1) {
        return;
    }

    auto time = GetTimeMillis();
    LogPrintf("Token attributes migration in progress.. (height: %d)\n", pindex->nHeight);

    std::map<DCT_ID, CLoanSetLoanToken> loanTokens;
    std::vector<CLoanSetCollateralTokenImplementation> collateralTokens;

    cache.ForEachLoanToken([&](const DCT_ID& key, const CLoanSetLoanToken& loanToken) {
        loanTokens[key] = loanToken;
        return true;
    });

    cache.ForEachLoanCollateralToken([&](const CollateralTokenKey& key, const uint256& collTokenTx) {
        auto collToken = cache.GetLoanCollateralToken(collTokenTx);
        if (collToken) {
            collateralTokens.push_back(*collToken);
        }
        return true;
    });

    // Apply fixed_interval_price_id first
    std::map<std::string, std::string> attrsFirst;
    std::map<std::string, std::string> attrsSecond;

    int loanCount = 0, collateralCount = 0;

    try {
        for (const auto& [id, token] : loanTokens) {
            std::string prefix = KeyBuilder(ATTRIBUTES::displayVersions().at(VersionTypes::v0), ATTRIBUTES::displayTypes().at(AttributeTypes::Token),id.v);
            attrsFirst[KeyBuilder(prefix, ATTRIBUTES::displayKeys().at(AttributeTypes::Token).at(TokenKeys::FixedIntervalPriceId))] = token.fixedIntervalPriceId.first + '/' + token.fixedIntervalPriceId.second;
            attrsSecond[KeyBuilder(prefix, ATTRIBUTES::displayKeys().at(AttributeTypes::Token).at(TokenKeys::LoanMintingEnabled))] = token.mintable ? "true" : "false";
            attrsSecond[KeyBuilder(prefix, ATTRIBUTES::displayKeys().at(AttributeTypes::Token).at(TokenKeys::LoanMintingInterest))] = KeyBuilder(ValueFromAmount(token.interest).get_real());
            ++loanCount;
        }

        for (const auto& token : collateralTokens) {
            std::string prefix = KeyBuilder(ATTRIBUTES::displayVersions().at(VersionTypes::v0), ATTRIBUTES::displayTypes().at(AttributeTypes::Token), token.idToken.v);
            attrsFirst[KeyBuilder(prefix, ATTRIBUTES::displayKeys().at(AttributeTypes::Token).at(TokenKeys::FixedIntervalPriceId))] = token.fixedIntervalPriceId.first + '/' + token.fixedIntervalPriceId.second;
            attrsSecond[KeyBuilder(prefix, ATTRIBUTES::displayKeys().at(AttributeTypes::Token).at(TokenKeys::LoanCollateralEnabled))] = "true";
            attrsSecond[KeyBuilder(prefix, ATTRIBUTES::displayKeys().at(AttributeTypes::Token).at(TokenKeys::LoanCollateralFactor))] = KeyBuilder(ValueFromAmount(token.factor).get_real());
            ++collateralCount;
        }

        CCustomCSView govCache(cache);
        if (ApplyGovVars(govCache, *pindex, attrsFirst) && ApplyGovVars(govCache, *pindex, attrsSecond)) {
            govCache.Flush();

            // Erase old tokens afterwards to avoid invalid state during transition
            for (const auto& item : loanTokens) {
                cache.EraseLoanToken(item.first);
            }

            for (const auto& token : collateralTokens) {
                cache.EraseLoanCollateralToken(token);
            }
        }

        LogPrintf("Token attributes migration complete: " /* Continued */
                  "(%d loan tokens, %d collateral tokens, height: %d, time: %dms)\n",
                  loanCount, collateralCount, pindex->nHeight, GetTimeMillis() - time);

    } catch(std::out_of_range&) {
        LogPrintf("Non-existant map entry referenced in loan/collateral token to Gov var migration\n");
    }
}

static Res GetTokenSuffix(const CCustomCSView& view, const ATTRIBUTES& attributes, const uint32_t id, std::string& newSuffix) {
    CDataStructureV0 ascendantKey{AttributeTypes::Token, id, TokenKeys::Ascendant};
    if (attributes.CheckKey(ascendantKey)) {
        const auto& [previousID, str] = attributes.GetValue(ascendantKey, AscendantValue{std::numeric_limits<uint32_t>::max(), ""});
        auto previousToken = view.GetToken(DCT_ID{previousID});
        if (!previousToken) {
            return Res::Err("Previous token %d not found\n", id);
        }
        const auto found = previousToken->symbol.find(newSuffix);
        if (found == std::string::npos) {
            return Res::Err("Previous token name not valid: %s\n", previousToken->symbol);
        }

        const auto versionNumber  = previousToken->symbol.substr(found + newSuffix.size());
        uint32_t previousVersion{};
        try {
            previousVersion = std::stoi(versionNumber);
        } catch (...) {
            return Res::Err("Previous token name not valid.");
        }

        newSuffix += std::to_string(++previousVersion);
    } else {
        newSuffix += '1';
    }

    return Res::Ok();
}

template<typename GovVar>
static Res UpdateLiquiditySplits(CCustomCSView& view, const DCT_ID oldPoolId, const DCT_ID newPoolId, const uint32_t height) {
    if (auto var = view.GetVariable(GovVar::TypeName())) {
        if (auto lpVar = std::dynamic_pointer_cast<GovVar>(var)) {
            if (lpVar->splits.count(oldPoolId) > 0) {
                const auto value = lpVar->splits[oldPoolId];
                lpVar->splits.erase(oldPoolId);
                lpVar->splits[newPoolId] = value;
                lpVar->Apply(view, height);
                view.SetVariable(*lpVar);
            }
        }
    } else {
        return Res::Err("Failed to get %s", LP_SPLITS::TypeName());
    }

    return Res::Ok();
}

template<typename T>
static inline T CalculateNewAmount(const int multiplier, const T amount) {
    return multiplier < 0 ? amount / std::abs(multiplier) : amount * multiplier;
}

static Res PoolSplits(CCustomCSView& view, CAmount& totalBalance, ATTRIBUTES& attributes, const DCT_ID oldTokenId, const DCT_ID newTokenId,
                      const CBlockIndex* pindex, const CreationTxs& creationTxs, const int32_t multiplier) {

    auto time = GetTimeMillis();
    LogPrintf("Pool migration in progress.. (token %d -> %d, height: %d)\n",
            oldTokenId.v, newTokenId.v, pindex->nHeight);
    
    try {
        assert(creationTxs.count(oldTokenId.v));
        for (const auto& [oldPoolId, creationTx] : creationTxs.at(oldTokenId.v).second) {
            auto oldPoolToken = view.GetToken(oldPoolId);
            if (!oldPoolToken) {
                throw std::runtime_error(strprintf("Failed to get related pool token: %d", oldPoolId.v));
            }

            CTokenImplementation newPoolToken{*oldPoolToken};
            newPoolToken.creationHeight = pindex->nHeight;
            newPoolToken.creationTx = creationTx;
            newPoolToken.minted = 0;

            size_t suffixCount{1};
            view.ForEachPoolPair([&, oldTokenId = oldTokenId](DCT_ID const & poolId, const CPoolPair& pool){
                const auto tokenA = view.GetToken(pool.idTokenA);
                const auto tokenB = view.GetToken(pool.idTokenB);
                assert(tokenA);
                assert(tokenB);
                if ((tokenA->destructionHeight != -1 && tokenA->destructionTx != uint256{}) ||
                    (tokenB->destructionHeight != -1 && tokenB->destructionTx != uint256{})) {
                    const auto poolToken = view.GetToken(poolId);
                    assert(poolToken);
                    if (poolToken->symbol.find(oldPoolToken->symbol + "/v") != std::string::npos) {
                        ++suffixCount;
                    }
                }
                return true;
            });

            oldPoolToken->symbol += "/v" + std::to_string(suffixCount);
            oldPoolToken->flags |= static_cast<uint8_t>(CToken::TokenFlags::Tradeable);
            oldPoolToken->destructionHeight = pindex->nHeight;
            oldPoolToken->destructionTx = pindex->GetBlockHash();

            auto res = view.UpdateToken(*oldPoolToken, true, true);
            if (!res) {
                throw std::runtime_error(res.msg);
            }

            auto resVal = view.CreateToken(newPoolToken);
            if (!resVal) {
                throw std::runtime_error(resVal.msg);
            }

            const DCT_ID newPoolId{resVal.val->v};

            auto oldPoolPair = view.GetPoolPair(oldPoolId);
            if (!oldPoolPair) {
                throw std::runtime_error(strprintf("Failed to get related pool: %d", oldPoolId.v));
            }

            LogPrintf("Pool migration: Old pair (id: %d, token a: %d, b: %d, reserve a: %d, b: %d, liquidity: %d)\n",
                oldPoolId.v, oldPoolPair->idTokenA.v, oldPoolPair->idTokenB.v, 
                oldPoolPair->reserveA, oldPoolPair->reserveB, oldPoolPair->totalLiquidity);

            CPoolPair newPoolPair{*oldPoolPair};
            if (oldPoolPair->idTokenA == oldTokenId) {
                newPoolPair.idTokenA = newTokenId;
            } else {
                newPoolPair.idTokenB = newTokenId;
            }
            newPoolPair.creationTx = newPoolToken.creationTx;
            newPoolPair.creationHeight = pindex->nHeight;
            newPoolPair.reserveA = 0;
            newPoolPair.reserveB = 0;
            newPoolPair.totalLiquidity = 0;

            res = view.SetPoolPair(newPoolId, pindex->nHeight, newPoolPair);
            if (!res) {
                throw std::runtime_error(strprintf("SetPoolPair on new pool pair: %s", res.msg));
            }

            std::vector<std::pair<CScript, CAmount>> balancesToMigrate;
            uint64_t totalAccounts = 0;
            view.ForEachBalance([&, oldPoolId = oldPoolId](CScript const& owner, CTokenAmount balance) {
                if (oldPoolId.v == balance.nTokenId.v && balance.nValue > 0) {
                    balancesToMigrate.emplace_back(owner, balance.nValue);
                }
                totalAccounts++;
                return true;
            });

            const auto nWorkers = std::thread::hardware_concurrency();
            LogPrintf("Pool migration: Migrating balances (count: %d, total: %d, concurrency: %d)..\n",
                balancesToMigrate.size(), totalAccounts, nWorkers);

            // Largest first to make sure we are over MINIMUM_LIQUIDITY on first call to AddLiquidity
            std::sort(balancesToMigrate.begin(), balancesToMigrate.end(), 
                [](const std::pair<CScript, CAmount>&a, const std::pair<CScript, CAmount>& b){
                return a.second > b.second;
            });

            if (!balancesToMigrate.empty()) {
                auto rewardsTime = GetTimeMicros();
<<<<<<< HEAD
                auto minWorkers = nWorkers - 1 > 2 ? nWorkers - 1 : 3;
                boost::asio::thread_pool pool(minWorkers);
                boost::asio::thread_pool ioPool(1);
                for (auto& [owner, amount] : balancesToMigrate) {
                    auto account = owner;
                    // See https://github.com/DeFiCh/ain/pull/1291
                    // https://github.com/DeFiCh/ain/pull/1291#issuecomment-1137638060
                    // Technically not fully synchronized, but avoid races 
                    // due to the segregated areas of operation.
=======
                // Verify if we need view flush before we start this process.
                boost::asio::thread_pool pool(nWorkers-1 > 1 ? nWorkers-1 : 2);
                boost::asio::thread_pool ioPool(1);
                for (auto& [owner, amount] : balancesToMigrate) {
                    auto account = owner;
>>>>>>> 08223812
                    boost::asio::post(pool, [&]() {
                        auto tempView = std::make_unique<CCustomCSView>(view);
                        tempView->CalculateOwnerRewards(account, pindex->nHeight);
                        boost::asio::post(ioPool, [&, tempView=std::move(tempView)]() {
                            tempView->Flush();
                        });
                    });
                }
                pool.join();
                ioPool.join();
<<<<<<< HEAD
=======
                view.Flush();
>>>>>>> 08223812
                LogPrintf("Pool migration: rewards recalc time: %.2fms\n", MILLI * (GetTimeMicros() - rewardsTime));
            }

            // Special case. No liquidity providers in a previously used pool.
            if (balancesToMigrate.empty() && oldPoolPair->totalLiquidity == CPoolPair::MINIMUM_LIQUIDITY) {
                balancesToMigrate.emplace_back(Params().GetConsensus().burnAddress, CAmount{CPoolPair::MINIMUM_LIQUIDITY});
            }

            for (auto& [owner, amount] : balancesToMigrate) {
                if (owner != Params().GetConsensus().burnAddress) {
                    res = view.SubBalance(owner, CTokenAmount{oldPoolId, amount});
                    if (!res.ok) {
                        throw std::runtime_error(strprintf("SubBalance failed: %s", res.msg));
                    }
                }

                if (oldPoolPair->totalLiquidity < CPoolPair::MINIMUM_LIQUIDITY) {
                    throw std::runtime_error("totalLiquidity less than minimum.");
                }

                // First deposit to the pool has MINIMUM_LIQUIDITY removed and does not
                // belong to anyone. Give this to the last person leaving the pool.
                if (oldPoolPair->totalLiquidity - amount == CPoolPair::MINIMUM_LIQUIDITY) {
                    amount += CPoolPair::MINIMUM_LIQUIDITY;
                }

                CAmount resAmountA = (arith_uint256(amount) * oldPoolPair->reserveA / oldPoolPair->totalLiquidity).GetLow64();
                CAmount resAmountB = (arith_uint256(amount) * oldPoolPair->reserveB / oldPoolPair->totalLiquidity).GetLow64();
                oldPoolPair->reserveA -= resAmountA;
                oldPoolPair->reserveB -= resAmountB;
                oldPoolPair->totalLiquidity -= amount;

                CAmount amountA{0}, amountB{0};
                if (oldPoolPair->idTokenA == oldTokenId) {
                    amountA = CalculateNewAmount(multiplier, resAmountA);
                    totalBalance += amountA;
                    amountB = resAmountB;
                } else {
                    amountA = resAmountA;
                    amountB = CalculateNewAmount(multiplier, resAmountB);
                    totalBalance += amountB;
                }

                auto refundBalances = [&, owner = owner]() {
                    view.AddBalance(owner, {newPoolPair.idTokenA, amountA});
                    view.AddBalance(owner, {newPoolPair.idTokenB, amountB});
                };

                if (amountA <= 0 || amountB <= 0 || owner == Params().GetConsensus().burnAddress) {
                    refundBalances();
                    continue;
                }

                CAmount liquidity{0};
                if (newPoolPair.totalLiquidity == 0) {
                    liquidity = (arith_uint256(amountA) * amountB).sqrt().GetLow64();
                    liquidity -= CPoolPair::MINIMUM_LIQUIDITY;
                    newPoolPair.totalLiquidity = CPoolPair::MINIMUM_LIQUIDITY;
                } else {
                    CAmount liqA = (arith_uint256(amountA) * newPoolPair.totalLiquidity / newPoolPair.reserveA).GetLow64();
                    CAmount liqB = (arith_uint256(amountB) * newPoolPair.totalLiquidity / newPoolPair.reserveB).GetLow64();
                    liquidity = std::min(liqA, liqB);

                    if (liquidity == 0) {
                        refundBalances();
                        continue;
                    }
                }

                auto resTotal = SafeAdd(newPoolPair.totalLiquidity, liquidity);
                if (!resTotal) {
                    refundBalances();
                    continue;
                }
                newPoolPair.totalLiquidity = resTotal;

                auto resA = SafeAdd(newPoolPair.reserveA, amountA);
                auto resB = SafeAdd(newPoolPair.reserveB, amountB);
                if (resA && resB) {
                    newPoolPair.reserveA = resA;
                    newPoolPair.reserveB = resB;
                } else {
                    refundBalances();
                    continue;
                }

                res = view.AddBalance(owner, {newPoolId, liquidity});
                if (!res) {
                    refundBalances();
                    continue;
                }

                view.SetShare(newPoolId, owner, pindex->nHeight);
            }

            DCT_ID maxToken{std::numeric_limits<uint32_t>::max()};
            if (oldPoolPair->idTokenA == oldTokenId) {
                view.EraseDexFeePct(oldPoolPair->idTokenA, maxToken);
                view.EraseDexFeePct(maxToken, oldPoolPair->idTokenA);
            } else {
                view.EraseDexFeePct(oldPoolPair->idTokenB, maxToken);
                view.EraseDexFeePct(maxToken, oldPoolPair->idTokenB);
            }

            view.EraseDexFeePct(oldPoolId, oldPoolPair->idTokenA);
            view.EraseDexFeePct(oldPoolId, oldPoolPair->idTokenB);

            if (oldPoolPair->totalLiquidity != 0) {
                throw std::runtime_error(strprintf("totalLiquidity should be zero. Remainder: %d", oldPoolPair->totalLiquidity));
            }

            LogPrintf("Pool migration: New pair (id: %d, token a: %d, b: %d, reserve a: %d, b: %d, liquidity: %d)\n",
                newPoolId.v,
                newPoolPair.idTokenA.v, newPoolPair.idTokenB.v, 
                newPoolPair.reserveA, newPoolPair.reserveB, newPoolPair.totalLiquidity);

            res = view.SetPoolPair(newPoolId, pindex->nHeight, newPoolPair);
            if (!res) {
                throw std::runtime_error(strprintf("SetPoolPair on new pool pair: %s", res.msg));
            }

            res = view.SetPoolPair(oldPoolId, pindex->nHeight, *oldPoolPair);
            if (!res) {
                throw std::runtime_error(strprintf("SetPoolPair on old pool pair: %s", res.msg));
            }

            res = view.UpdatePoolPair(oldPoolId, pindex->nHeight, false, -1, CScript{}, CBalances{});
            if (!res) {
                throw std::runtime_error(strprintf("UpdatePoolPair on old pool pair: %s", res.msg));
            }

            std::vector<CDataStructureV0> eraseKeys;
            for (const auto& [key, value] : attributes.GetAttributesMap()) {
                if (const auto v0Key = boost::get<CDataStructureV0>(&key); v0Key->type == AttributeTypes::Poolpairs && v0Key->typeId == oldPoolId.v) {
                    CDataStructureV0 newKey{AttributeTypes::Poolpairs, newPoolId.v, v0Key->key, v0Key->keyId};
                    attributes.SetValue(newKey, value);
                    eraseKeys.push_back(*v0Key);
                }
            }

            for (const auto& key : eraseKeys) {
                attributes.EraseKey(key);
            }

            res = UpdateLiquiditySplits<LP_SPLITS>(view, oldPoolId, newPoolId, pindex->nHeight);
            if (!res) {
                throw std::runtime_error(res.msg);
            }

            res = UpdateLiquiditySplits<LP_LOAN_TOKEN_SPLITS>(view, oldPoolId, newPoolId, pindex->nHeight);
            if (!res) {
                throw std::runtime_error(res.msg);
            }
            LogPrintf("Pool migration complete: (%d -> %d, height: %d, time: %dms)\n",
                  oldPoolId.v, newPoolId.v, pindex->nHeight, GetTimeMillis() - time);
        }

    } catch (const std::runtime_error& e) {
        return Res::Err(e.what());
    }
    return Res::Ok();
}

static Res VaultSplits(CCustomCSView& view, ATTRIBUTES& attributes, const DCT_ID oldTokenId, const DCT_ID newTokenId, const int height, const int multiplier) {
    auto time = GetTimeMillis();
    LogPrintf("Vaults rebalance in progress.. (token %d -> %d, height: %d)\n",
              oldTokenId.v, newTokenId.v, height);
    std::vector<std::pair<CVaultId, CAmount>> loanTokenAmounts;
    view.ForEachLoanTokenAmount([&](const CVaultId& vaultId,  const CBalances& balances){
        for (const auto& [tokenId, amount] : balances.balances) {
            if (tokenId == oldTokenId) {
                loanTokenAmounts.emplace_back(vaultId, amount);
            }
        }
        return true;
    });

    for (auto& [vaultId, amount] : loanTokenAmounts) {
        const auto res = view.SubLoanToken(vaultId, {oldTokenId, amount});
        if (!res) {
            return res;
        }
    }

    CVaultId failedVault;
    std::vector<std::tuple<CVaultId, CInterestRateV2, std::string>> loanInterestRates;
    view.ForEachVaultInterestV2([&](const CVaultId& vaultId, DCT_ID tokenId, const CInterestRateV2& rate) {
        if (tokenId == oldTokenId) {
            const auto vaultData = view.GetVault(vaultId);
            if (!vaultData) {
                failedVault = vaultId;
                return false;
            }
            loanInterestRates.emplace_back(vaultId, rate, vaultData->schemeId);
        }
        return true;
    });

    if (failedVault != CVaultId{}) {
        return Res::Err("Failed to get vault data for: %s", failedVault.ToString());
    }

    attributes.EraseKey(CDataStructureV0{AttributeTypes::Locks, ParamIDs::TokenID, oldTokenId.v});
    attributes.SetValue(CDataStructureV0{AttributeTypes::Locks, ParamIDs::TokenID, newTokenId.v}, true);

    auto res = attributes.Apply(view, height);
    if (!res) {
        return res;
    }
    view.SetVariable(attributes);

    for (auto& [vaultId, amount] : loanTokenAmounts) {
        amount = CalculateNewAmount(multiplier, amount);
        res = view.AddLoanToken(vaultId, {newTokenId, amount});
        if (!res) {
            return res;
        }
    }

    const auto loanToken = view.GetLoanTokenByID(newTokenId);
    if (!loanToken) {
        return Res::Err("Failed to get loan token.");
    }

    // Pre-populate to save repeated calls to get loan scheme
    std::map<std::string, CAmount> loanSchemes;
    view.ForEachLoanScheme([&](const std::string& key, const CLoanSchemeData& data) {
        loanSchemes.emplace(key, data.rate);
        return true;
    });

    for (auto& [vaultId, rate, schemeId] : loanInterestRates) {
        CAmount loanSchemeRate{0};
        try {
            loanSchemeRate = loanSchemes.at(schemeId);
        } catch (const std::out_of_range&) {
            return Res::Err("Failed to get loan scheme.");
        }

        view.EraseInterestDirect(vaultId, oldTokenId);
        rate.interestToHeight = CalculateNewAmount(multiplier, rate.interestToHeight);

        auto amounts = view.GetLoanTokens(vaultId);
        if (amounts) {
            rate.interestPerBlock = InterestPerBlockCalculationV2(amounts->balances[newTokenId], loanToken->interest, loanSchemeRate);
        }

        view.WriteInterestRate(std::make_pair(vaultId, newTokenId), rate, rate.height);
    }

    LogPrintf("Vaults rebalance completed: (token %d -> %d, height: %d, time: %dms)\n",
              oldTokenId.v, newTokenId.v, height, GetTimeMillis() - time);

    return Res::Ok();
}

void CChainState::ProcessTokenSplits(const CBlock& block, const CBlockIndex* pindex, CCustomCSView& cache, const CreationTxs& creationTxs, const CChainParams& chainparams) {
    if (pindex->nHeight < chainparams.GetConsensus().FortCanningCrunchHeight) {
        return;
    }
    const auto attributes = cache.GetAttributes();
    if (!attributes) {
        return;
    }

    CDataStructureV0 splitKey{AttributeTypes::Oracles, OracleIDs::Splits, static_cast<uint32_t>(pindex->nHeight)};
    const auto splits = attributes->GetValue(splitKey, OracleSplits{});

    if (!splits.empty()) {
        attributes->EraseKey(splitKey);
        cache.SetVariable(*attributes);
    }

    for (const auto& [id, multiplier] : splits) {
        auto time = GetTimeMillis();
        LogPrintf("Token split in progress.. (id: %d, mul: %d, height: %d)\n", id, multiplier, pindex->nHeight);
        
        if (!cache.AreTokensLocked({id})) {
            LogPrintf("Token split failed. No locks.\n");
            continue;
        }

        auto view{cache};

        // Refund affected future swaps
        auto res = attributes->RefundFuturesContracts(view, std::numeric_limits<uint32_t>::max(), id);
        if (!res) {
            LogPrintf("Token split failed on refunding futures: %s\n", res.msg);
            continue;
        }

        const DCT_ID oldTokenId{id};

        auto token = view.GetToken(oldTokenId);
        if (!token) {
            LogPrintf("Token split failed. Token %d not found\n", oldTokenId.v);
            continue;
        }

        std::string newTokenSuffix = "/v";
        res = GetTokenSuffix(cache, *attributes, oldTokenId.v, newTokenSuffix);
        if (!res) {
            LogPrintf("Token split failed on GetTokenSuffix %s\n", res.msg);
            continue;
        }

        CTokenImplementation newToken{*token};
        newToken.creationHeight = pindex->nHeight;
        assert(creationTxs.count(id));
        newToken.creationTx = creationTxs.at(id).first;
        newToken.minted = 0;

        token->symbol += newTokenSuffix;
        token->destructionHeight = pindex->nHeight;
        token->destructionTx = pindex->GetBlockHash();
        token->flags &= ~(static_cast<uint8_t>(CToken::TokenFlags::Default) | static_cast<uint8_t>(CToken::TokenFlags::LoanToken));
        token->flags |= static_cast<uint8_t>(CToken::TokenFlags::Finalized);

        res = view.SubMintedTokens(oldTokenId, token->minted);
        if (!res) {
            LogPrintf("Token split failed on SubMintedTokens %s\n", res.msg);
            continue;
        }

        res = view.UpdateToken(*token, false, true);
        if (!res) {
            LogPrintf("Token split failed on UpdateToken %s\n", res.msg);
            continue;
        }

        auto resVal = view.CreateToken(newToken);
        if (!resVal) {
            LogPrintf("Token split failed on CreateToken %s\n", resVal.msg);
            continue;
        }

        const DCT_ID newTokenId{resVal.val->v};
        LogPrintf("Token split info: (symbol: %s, id: %d -> %d)\n", newToken.symbol, oldTokenId.v, newTokenId.v);

        std::vector<CDataStructureV0> eraseKeys;
        for (const auto& [key, value] : attributes->GetAttributesMap()) {
            if (const auto v0Key = boost::get<CDataStructureV0>(&key); v0Key->type == AttributeTypes::Token) {
                if (v0Key->typeId == oldTokenId.v && v0Key->keyId == oldTokenId.v) {
                    CDataStructureV0 newKey{AttributeTypes::Token, newTokenId.v, v0Key->key, newTokenId.v};
                    attributes->SetValue(newKey, value);
                    eraseKeys.push_back(*v0Key);
                } else if (v0Key->typeId == oldTokenId.v) {
                    CDataStructureV0 newKey{AttributeTypes::Token, newTokenId.v, v0Key->key, v0Key->keyId};
                    attributes->SetValue(newKey, value);
                    eraseKeys.push_back(*v0Key);
                } else if (v0Key->keyId == oldTokenId.v) {
                    CDataStructureV0 newKey{AttributeTypes::Token, v0Key->typeId, v0Key->key, newTokenId.v};
                    attributes->SetValue(newKey, value);
                    eraseKeys.push_back(*v0Key);
                }
            }
        }

        for (const auto& key : eraseKeys) {
            attributes->EraseKey(key);
        }

        CDataStructureV0 newAscendantKey{AttributeTypes::Token, newTokenId.v, TokenKeys::Ascendant};
        attributes->SetValue(newAscendantKey, AscendantValue{oldTokenId.v, "split"});

        CDataStructureV0 descendantKey{AttributeTypes::Token, oldTokenId.v, TokenKeys::Descendant};
        attributes->SetValue(descendantKey, DescendantValue{newTokenId.v, static_cast<int32_t>(pindex->nHeight)});

        CAmount totalBalance{0};

        res = PoolSplits(view, totalBalance, *attributes, oldTokenId, newTokenId, pindex, creationTxs, multiplier);
        if (!res) {
            LogPrintf("Pool splits failed %s\n", res.msg);
            continue;
        }

        CAccounts addAccounts;
        CAccounts subAccounts;

        auto scanCounter = 0;
        view.ForEachBalance([&, multiplier = multiplier](CScript const& owner, const CTokenAmount& balance) {
            if (oldTokenId.v == balance.nTokenId.v) {
                const auto newBalance = CalculateNewAmount(multiplier, balance.nValue);
                addAccounts[owner].Add({newTokenId, newBalance});
                subAccounts[owner].Add(balance);
                totalBalance += newBalance;
            }
            scanCounter++;
            return true;
        });

        LogPrintf("Token split info: rebalance "  /* Continued */
        "(id: %d, symbol: %s, add-accounts: %d, sub-accounts: %d, add: %d, scanned: %d)\n", 
        id, newToken.symbol, addAccounts.size(), subAccounts.size(), totalBalance, scanCounter);

        res = view.AddMintedTokens(newTokenId, totalBalance);
        if (!res) {
            LogPrintf("Token split failed on AddMintedTokens %s\n", res.msg);
            continue;
        }

        try {
            for (const auto& [owner, balances] : addAccounts) {
                res = view.AddBalances(owner, balances);
                if (!res) {
                    throw std::runtime_error(res.msg);
                }
            }

            for (const auto& [owner, balances] : subAccounts) {
                res = view.SubBalances(owner, balances);
                if (!res) {
                    throw std::runtime_error(res.msg);
                }
            }
        } catch (const std::runtime_error& e) {
            LogPrintf("Token split failed. %s\n", res.msg);
            continue;
        }

        if (view.GetLoanTokenByID(oldTokenId)) {
            res = VaultSplits(view, *attributes, oldTokenId, newTokenId, pindex->nHeight, multiplier);
            if (!res) {
                LogPrintf("Vault splits failed: %s\n", res.msg);
                continue;
            }
        } else {
            auto res = attributes->Apply(view, pindex->nHeight);
            if (!res) {
                LogPrintf("Token split failed on Apply: %s\n", res.msg);
                continue;
            }
        }

        std::vector<std::pair<CDataStructureV0, OracleSplits>> updateAttributesKeys;
        for (const auto& [key, value] : attributes->GetAttributesMap()) {
            if (const auto v0Key = boost::get<const CDataStructureV0>(&key);
                v0Key->type == AttributeTypes::Oracles && v0Key->typeId == OracleIDs::Splits) {
                if (const auto splitMap = boost::get<OracleSplits>(&value)) {
                    for (auto [splitMapKey, splitMapValue] : *splitMap) {
                        if (splitMapKey == oldTokenId.v) {
                            auto copyMap{*splitMap};
                            copyMap.erase(splitMapKey);
                            updateAttributesKeys.emplace_back(*v0Key, copyMap);
                            break;
                        }
                    }
                }
            }
        }

        for (const auto& [key, value] : updateAttributesKeys) {
            if (value.empty()) {
                attributes->EraseKey(key);
            } else {
                attributes->SetValue(key, value);
            }
        }
        view.SetVariable(*attributes);
        view.Flush();
        LogPrintf("Token split completed: (id: %d, mul: %d, time: %dms)\n", id, multiplier, GetTimeMillis() - time);
    }
}

bool CChainState::FlushStateToDisk(
    const CChainParams& chainparams,
    CValidationState &state,
    FlushStateMode mode,
    int nManualPruneHeight)
{
    int64_t nMempoolUsage = mempool.DynamicMemoryUsage();
    LOCK2(cs_main, cs_LastBlockFile);
    assert(this->CanFlushToDisk());
    static int64_t nLastWrite = 0;
    static int64_t nLastFlush = 0;
    std::set<int> setFilesToPrune;
    bool full_flush_completed = false;
    try {
    {
        bool fFlushForPrune = false;
        bool fDoFullFlush = false;
        if (fPruneMode && (fCheckForPruning || nManualPruneHeight > 0) && !fReindex) {
            if (nManualPruneHeight > 0) {
                FindFilesToPruneManual(setFilesToPrune, nManualPruneHeight);
            } else {
                FindFilesToPrune(setFilesToPrune, chainparams.PruneAfterHeight());
                fCheckForPruning = false;
            }
            if (!setFilesToPrune.empty()) {
                fFlushForPrune = true;
                if (!fHavePruned) {
                    pblocktree->WriteFlag("prunedblockfiles", true);
                    fHavePruned = true;
                }
            }
        }
        int64_t nNow = GetTimeMicros();
        // Avoid writing/flushing immediately after startup.
        if (nLastWrite == 0) {
            nLastWrite = nNow;
        }
        if (nLastFlush == 0) {
            nLastFlush = nNow;
        }
        int64_t nMempoolSizeMax = gArgs.GetArg("-maxmempool", DEFAULT_MAX_MEMPOOL_SIZE) * 1000000;
        int64_t cacheSize = CoinsTip().DynamicMemoryUsage();
        int64_t nTotalSpace = nCoinCacheUsage + std::max<int64_t>(nMempoolSizeMax - nMempoolUsage, 0);
        // The cache is large and we're within 10% and 10 MiB of the limit, but we have time now (not in the middle of a block processing).
        bool fCacheLarge = mode == FlushStateMode::PERIODIC && cacheSize > std::max((9 * nTotalSpace) / 10, nTotalSpace - MAX_BLOCK_COINSDB_USAGE * 1024 * 1024);
        // The cache is over the limit, we have to write now.
        bool fCacheCritical = mode == FlushStateMode::IF_NEEDED && cacheSize > nTotalSpace;
        // It's been a while since we wrote the block index to disk. Do this frequently, so we don't need to redownload after a crash.
        bool fPeriodicWrite = mode == FlushStateMode::PERIODIC && nNow > nLastWrite + (int64_t)DATABASE_WRITE_INTERVAL * 1000000;
        // It's been very long since we flushed the cache. Do this infrequently, to optimize cache usage.
        bool fPeriodicFlush = mode == FlushStateMode::PERIODIC && nNow > nLastFlush + (int64_t)DATABASE_FLUSH_INTERVAL * 1000000;
        // Combine all conditions that result in a full cache flush.
        fDoFullFlush = (mode == FlushStateMode::ALWAYS) || fCacheLarge || fCacheCritical || fPeriodicFlush || fFlushForPrune;
        // Write blocks and block index to disk.
        if (fDoFullFlush || fPeriodicWrite) {
            // Depend on nMinDiskSpace to ensure we can write block index
            if (!CheckDiskSpace(GetBlocksDir())) {
                return AbortNode(state, "Disk space is too low!", _("Error: Disk space is too low!").translated, CClientUIInterface::MSG_NOPREFIX);
            }
            // First make sure all block and undo data is flushed to disk.
            FlushBlockFile();
            // Then update all block file information (which may refer to block and undo files).
            {
                std::vector<std::pair<int, const CBlockFileInfo*> > vFiles;
                vFiles.reserve(setDirtyFileInfo.size());
                for (std::set<int>::iterator it = setDirtyFileInfo.begin(); it != setDirtyFileInfo.end(); ) {
                    vFiles.push_back(std::make_pair(*it, &vinfoBlockFile[*it]));
                    setDirtyFileInfo.erase(it++);
                }
                std::vector<const CBlockIndex*> vBlocks;
                vBlocks.reserve(setDirtyBlockIndex.size());
                for (std::set<CBlockIndex*>::iterator it = setDirtyBlockIndex.begin(); it != setDirtyBlockIndex.end(); ) {
                    vBlocks.push_back(*it);
                    setDirtyBlockIndex.erase(it++);
                }
                if (!pblocktree->WriteBatchSync(vFiles, nLastBlockFile, vBlocks)) {
                    return AbortNode(state, "Failed to write to block index database");
                }
            }
            // Finally remove any pruned files
            if (fFlushForPrune)
                UnlinkPrunedFiles(setFilesToPrune);
            nLastWrite = nNow;
        }
        // use a bit more memory in normal usage
        const size_t memoryCacheSizeMax = IsInitialBlockDownload() ? nCustomMemUsage : (nCustomMemUsage << 1);
        bool fMemoryCacheLarge = fDoFullFlush || (mode == FlushStateMode::IF_NEEDED && pcustomcsview->SizeEstimate() > memoryCacheSizeMax);
        // Flush best chain related state. This can only be done if the blocks / block index write was also done.
        if (fMemoryCacheLarge && !CoinsTip().GetBestBlock().IsNull()) {
            // Flush view first to estimate size on disk later
            if (!pcustomcsview->Flush()) {
                return AbortNode(state, "Failed to write db batch");
            }
            // Typical Coin structures on disk are around 48 bytes in size.
            // Pushing a new one to the database can cause it to be written
            // twice (once in the log, and once in the tables). This is already
            // an overestimation, as most will delete an existing entry or
            // overwrite one. Still, use a conservative safety factor of 2.
            if (!CheckDiskSpace(GetDataDir(), 48 * 2 * 2 * CoinsTip().GetCacheSize() + pcustomcsDB->SizeEstimate())) {
                return AbortNode(state, "Disk space is too low!", _("Error: Disk space is too low!").translated, CClientUIInterface::MSG_NOPREFIX);
            }
            // Flush the chainstate (which may refer to block index entries).
            if (!CoinsTip().Flush() || !pcustomcsDB->Flush()) {
                return AbortNode(state, "Failed to write to coin or masternode db to disk");
            }
            if (!compactBegin.empty() && !compactEnd.empty()) {
                auto time = GetTimeMillis();
                pcustomcsDB->Compact(compactBegin, compactEnd);
                compactBegin.clear();
                compactEnd.clear();
                LogPrint(BCLog::BENCH, "    - DB compacting takes: %dms\n", GetTimeMillis() - time);
            }
            nLastFlush = nNow;
            full_flush_completed = true;
        }
    }
    if (full_flush_completed) {
        // Update best block in wallet (so we can detect restored wallets).
        GetMainSignals().ChainStateFlushed(m_chain.GetLocator());
    }
    } catch (const std::runtime_error& e) {
        return AbortNode(state, std::string("System error while flushing: ") + e.what());
    }
    return true;
}

void CChainState::ForceFlushStateToDisk() {
    CValidationState state;
    const CChainParams& chainparams = Params();
    if (!this->FlushStateToDisk(chainparams, state, FlushStateMode::ALWAYS)) {
        LogPrintf("%s: failed to flush state (%s)\n", __func__, FormatStateMessage(state));
    }
}

void CChainState::PruneAndFlush() {
    CValidationState state;
    fCheckForPruning = true;
    const CChainParams& chainparams = Params();

    if (!this->FlushStateToDisk(chainparams, state, FlushStateMode::NONE)) {
        LogPrintf("%s: failed to flush state (%s)\n", __func__, FormatStateMessage(state));
    }
}

static void DoWarning(const std::string& strWarning)
{
    static bool fWarned = false;
    SetMiscWarning(strWarning);
    if (!fWarned) {
        AlertNotify(strWarning);
        fWarned = true;
    }
}

/** Private helper function that concatenates warning messages. */
static void AppendWarning(std::string& res, const std::string& warn)
{
    if (!res.empty()) res += ", ";
    res += warn;
}

/** Check warning conditions and do some notifications on new chain tip set. */
void static UpdateTip(const CBlockIndex* pindexNew, const CChainParams& chainParams)
    EXCLUSIVE_LOCKS_REQUIRED(::cs_main)
{
    // New best block
    mempool.AddTransactionsUpdated(1);

    {
        LOCK(g_best_block_mutex);
        g_best_block = pindexNew->GetBlockHash();
        g_best_block_cv.notify_all();
    }

    std::string warningMessages;
    if (!::ChainstateActive().IsInitialBlockDownload())
    {
        int nUpgraded = 0;
        const CBlockIndex* pindex = pindexNew;
        for (int bit = 0; bit < VERSIONBITS_NUM_BITS; bit++) {
            WarningBitsConditionChecker checker(bit);
            ThresholdState state = checker.GetStateFor(pindex, chainParams.GetConsensus(), warningcache[bit]);
            if (state == ThresholdState::ACTIVE || state == ThresholdState::LOCKED_IN) {
                const std::string strWarning = strprintf(_("Warning: unknown new rules activated (versionbit %i)").translated, bit);
                if (state == ThresholdState::ACTIVE) {
                    DoWarning(strWarning);
                } else {
                    AppendWarning(warningMessages, strWarning);
                }
            }
        }
        // Check the version of the last 100 blocks to see if we need to upgrade:
        for (int i = 0; i < 100 && pindex != nullptr; i++)
        {
            int32_t nExpectedVersion = ComputeBlockVersion(pindex->pprev, chainParams.GetConsensus());
            if (pindex->nVersion > VERSIONBITS_LAST_OLD_BLOCK_VERSION && (pindex->nVersion & ~nExpectedVersion) != 0)
                ++nUpgraded;
            pindex = pindex->pprev;
        }
        if (nUpgraded > 0)
            AppendWarning(warningMessages, strprintf(_("%d of last 100 blocks have unexpected version").translated, nUpgraded));
    }

    static int64_t lastTipTime = 0;
    auto currentTime = GetSystemTimeInSeconds();
    if (!warningMessages.empty() || !::ChainstateActive().IsInitialBlockDownload() || lastTipTime < currentTime - 20) {
        lastTipTime = currentTime;
        LogPrintf("%s: new best=%s height=%d version=0x%08x log2_work=%.8g tx=%lu date='%s' progress=%f cache=%.1fMiB(%utxo)", __func__, /* Continued */
            pindexNew->GetBlockHash().ToString(), pindexNew->nHeight, pindexNew->nVersion,
            log(pindexNew->nChainWork.getdouble())/log(2.0), (unsigned long)pindexNew->nChainTx,
            FormatISO8601DateTime(pindexNew->GetBlockTime()),
            GuessVerificationProgress(chainParams.TxData(), pindexNew), ::ChainstateActive().CoinsTip().DynamicMemoryUsage() * (1.0 / (1<<20)), ::ChainstateActive().CoinsTip().GetCacheSize());
        if (!warningMessages.empty())
            LogPrintf(" warning='%s'", warningMessages); /* Continued */
        LogPrintf("\n");
    }
}

/** Disconnect m_chain's tip.
  * After calling, the mempool will be in an inconsistent state, with
  * transactions from disconnected blocks being added to disconnectpool.  You
  * should make the mempool consistent again by calling UpdateMempoolForReorg.
  * with cs_main held.
  *
  * If disconnectpool is nullptr, then no disconnected transactions are added to
  * disconnectpool (note that the caller is responsible for mempool consistency
  * in any case).
  */
bool CChainState::DisconnectTip(CValidationState& state, const CChainParams& chainparams, DisconnectedBlockTransactions *disconnectpool)
{
    m_disconnectTip = true;
    CBlockIndex *pindexDelete = m_chain.Tip();
    assert(pindexDelete);
    // Read block from disk.
    std::shared_ptr<CBlock> pblock = std::make_shared<CBlock>();
    CBlock& block = *pblock;
    if (!ReadBlockFromDisk(block, pindexDelete, chainparams.GetConsensus())) {
        m_disconnectTip = false;
        return error("DisconnectTip(): Failed to read block");
    }
    // Apply the block atomically to the chain state.
    int64_t nStart = GetTimeMicros();
    {
        CCoinsViewCache view(&CoinsTip());
        CCustomCSView mnview(*pcustomcsview.get());
        assert(view.GetBestBlock() == pindexDelete->GetBlockHash());
        std::vector<CAnchorConfirmMessage> disconnectedConfirms;
        if (DisconnectBlock(block, pindexDelete, view, mnview, disconnectedConfirms) != DISCONNECT_OK) {
            // no usable history
            if (paccountHistoryDB) {
                paccountHistoryDB->Discard();
            }
            if (pburnHistoryDB) {
                pburnHistoryDB->Discard();
            }
            if (pvaultHistoryDB) {
                pvaultHistoryDB->Discard();
            }
            m_disconnectTip = false;
            return error("DisconnectTip(): DisconnectBlock %s failed", pindexDelete->GetBlockHash().ToString());
        }
        bool flushed = view.Flush() && mnview.Flush();
        assert(flushed);

        // flush history
        if (paccountHistoryDB) {
            paccountHistoryDB->Flush();
        }
        if (pburnHistoryDB) {
            pburnHistoryDB->Flush();
        }
        if (pvaultHistoryDB) {
            pvaultHistoryDB->Flush();
        }

        if (!disconnectedConfirms.empty()) {
            for (auto const & confirm : disconnectedConfirms) {
                panchorAwaitingConfirms->Add(confirm);
            }
            // we do not clear ALL votes (even they are stale) for the case of rapid tip changing. At least, they'll be deleted after their rewards
            if (!IsInitialBlockDownload()) {
                panchorAwaitingConfirms->ReVote();
            }
        }
    }
    LogPrint(BCLog::BENCH, "- Disconnect block: %.2fms\n", (GetTimeMicros() - nStart) * MILLI);
    // Write the chain state to disk, if necessary.
    if (!FlushStateToDisk(chainparams, state, FlushStateMode::IF_NEEDED)) {
        m_disconnectTip = false;
        return false;
    }

    if (disconnectpool) {
        // Save transactions to re-add to mempool at end of reorg
        for (auto it = block.vtx.rbegin(); it != block.vtx.rend(); ++it) {
            disconnectpool->addTransaction(*it);
        }
        while (disconnectpool->DynamicMemoryUsage() > MAX_DISCONNECTED_TX_POOL_SIZE * 1000) {
            // Drop the earliest entry, and remove its children from the mempool.
            auto it = disconnectpool->queuedTx.get<insertion_order>().begin();
            mempool.removeRecursive(**it, MemPoolRemovalReason::REORG);
            disconnectpool->removeEntry(it);
        }
    }

    m_chain.SetTip(pindexDelete->pprev);

    UpdateTip(pindexDelete->pprev, chainparams);
    // Let wallets know transactions went from 1-confirmed to
    // 0-confirmed or conflicted:
    GetMainSignals().BlockDisconnected(pblock);
    m_disconnectTip = false;
    return true;
}

static int64_t nTimeReadFromDisk = 0;
static int64_t nTimeConnectTotal = 0;
static int64_t nTimeFlush = 0;
static int64_t nTimeChainState = 0;
static int64_t nTimePostConnect = 0;

struct PerBlockConnectTrace {
    CBlockIndex* pindex = nullptr;
    std::shared_ptr<const CBlock> pblock;
    std::shared_ptr<std::vector<CTransactionRef>> conflictedTxs;
    PerBlockConnectTrace() : conflictedTxs(std::make_shared<std::vector<CTransactionRef>>()) {}
};
/**
 * Used to track blocks whose transactions were applied to the UTXO state as a
 * part of a single ActivateBestChainStep call.
 *
 * This class also tracks transactions that are removed from the mempool as
 * conflicts (per block) and can be used to pass all those transactions
 * through SyncTransaction.
 *
 * This class assumes (and asserts) that the conflicted transactions for a given
 * block are added via mempool callbacks prior to the BlockConnected() associated
 * with those transactions. If any transactions are marked conflicted, it is
 * assumed that an associated block will always be added.
 *
 * This class is single-use, once you call GetBlocksConnected() you have to throw
 * it away and make a new one.
 */
class ConnectTrace {
private:
    std::vector<PerBlockConnectTrace> blocksConnected;
    CTxMemPool &pool;
    boost::signals2::scoped_connection m_connNotifyEntryRemoved;

public:
    explicit ConnectTrace(CTxMemPool &_pool) : blocksConnected(1), pool(_pool) {
        m_connNotifyEntryRemoved = pool.NotifyEntryRemoved.connect(std::bind(&ConnectTrace::NotifyEntryRemoved, this, std::placeholders::_1, std::placeholders::_2));
    }

    void BlockConnected(CBlockIndex* pindex, std::shared_ptr<const CBlock> pblock) {
        assert(!blocksConnected.back().pindex);
        assert(pindex);
        assert(pblock);
        blocksConnected.back().pindex = pindex;
        blocksConnected.back().pblock = std::move(pblock);
        blocksConnected.emplace_back();
    }

    std::vector<PerBlockConnectTrace>& GetBlocksConnected() {
        // We always keep one extra block at the end of our list because
        // blocks are added after all the conflicted transactions have
        // been filled in. Thus, the last entry should always be an empty
        // one waiting for the transactions from the next block. We pop
        // the last entry here to make sure the list we return is sane.
        assert(!blocksConnected.back().pindex);
        assert(blocksConnected.back().conflictedTxs->empty());
        blocksConnected.pop_back();
        return blocksConnected;
    }

    void NotifyEntryRemoved(CTransactionRef txRemoved, MemPoolRemovalReason reason) {
        assert(!blocksConnected.back().pindex);
        if (reason == MemPoolRemovalReason::CONFLICT) {
            blocksConnected.back().conflictedTxs->emplace_back(std::move(txRemoved));
        }
    }
};

/**
 * Connect a new block to m_chain. pblock is either nullptr or a pointer to a CBlock
 * corresponding to pindexNew, to bypass loading it again from disk.
 *
 * The block is added to connectTrace if connection succeeds.
 */
bool CChainState::ConnectTip(CValidationState& state, const CChainParams& chainparams, CBlockIndex* pindexNew, const std::shared_ptr<const CBlock>& pblock, ConnectTrace& connectTrace, DisconnectedBlockTransactions &disconnectpool)
{
    assert(pindexNew->pprev == m_chain.Tip());
    // Read block from disk.
    int64_t nTime1 = GetTimeMicros();
    std::shared_ptr<const CBlock> pthisBlock;
    if (!pblock) {
        std::shared_ptr<CBlock> pblockNew = std::make_shared<CBlock>();
        if (!ReadBlockFromDisk(*pblockNew, pindexNew, chainparams.GetConsensus()))
            return AbortNode(state, "Failed to read block");
        pthisBlock = pblockNew;
    } else {
        pthisBlock = pblock;
    }
    const CBlock& blockConnecting = *pthisBlock;
    // Apply the block atomically to the chain state.
    int64_t nTime2 = GetTimeMicros(); nTimeReadFromDisk += nTime2 - nTime1;
    int64_t nTime3;
    LogPrint(BCLog::BENCH, "  - Load block from disk: %.2fms [%.2fs]\n", (nTime2 - nTime1) * MILLI, nTimeReadFromDisk * MICRO);
    {
        CCoinsViewCache view(&CoinsTip());
        CCustomCSView mnview(*pcustomcsview.get());
        std::vector<uint256> rewardedAnchors;
        bool rv = ConnectBlock(blockConnecting, state, pindexNew, view, mnview, chainparams, rewardedAnchors);
        GetMainSignals().BlockChecked(blockConnecting, state);
        if (!rv) {
            if (state.IsInvalid()) {
                InvalidBlockFound(pindexNew, state);
            }
            // no usable history
            if (paccountHistoryDB) {
                paccountHistoryDB->Discard();
            }
            if (pburnHistoryDB) {
                pburnHistoryDB->Discard();
            }
            if (pvaultHistoryDB) {
                pvaultHistoryDB->Discard();
            }
            return error("%s: ConnectBlock %s failed, %s", __func__, pindexNew->GetBlockHash().ToString(), FormatStateMessage(state));
        }
        nTime3 = GetTimeMicros(); nTimeConnectTotal += nTime3 - nTime2;
        LogPrint(BCLog::BENCH, "  - Connect total: %.2fms [%.2fs (%.2fms/blk)]\n", (nTime3 - nTime2) * MILLI, nTimeConnectTotal * MICRO, nTimeConnectTotal * MILLI / nBlocksTotal);
        bool flushed = view.Flush() && mnview.Flush();
        assert(flushed);

        // flush history
        if (paccountHistoryDB) {
            paccountHistoryDB->Flush();
        }
        if (pburnHistoryDB) {
            pburnHistoryDB->Flush();
        }
        if (pvaultHistoryDB) {
            pvaultHistoryDB->Flush();
        }

        // anchor rewards re-voting etc...
        if (!rewardedAnchors.empty()) {
            // we do not clear ALL votes (even they are stale) for the case of rapid tip changing. At least, they'll be deleted after their rewards
            for (auto const & btcTxHash : rewardedAnchors) {
                panchorAwaitingConfirms->EraseAnchor(btcTxHash);
            }
        }
    }
    int64_t nTime4 = GetTimeMicros(); nTimeFlush += nTime4 - nTime3;
    LogPrint(BCLog::BENCH, "  - Flush: %.2fms [%.2fs (%.2fms/blk)]\n", (nTime4 - nTime3) * MILLI, nTimeFlush * MICRO, nTimeFlush * MILLI / nBlocksTotal);
    // Write the chain state to disk, if necessary.
    if (!FlushStateToDisk(chainparams, state, FlushStateMode::IF_NEEDED))
        return false;
    int64_t nTime5 = GetTimeMicros(); nTimeChainState += nTime5 - nTime4;
    LogPrint(BCLog::BENCH, "  - Writing chainstate: %.2fms [%.2fs (%.2fms/blk)]\n", (nTime5 - nTime4) * MILLI, nTimeChainState * MICRO, nTimeChainState * MILLI / nBlocksTotal);
    // Remove conflicting transactions from the mempool.;
    mempool.removeForBlock(blockConnecting.vtx, pindexNew->nHeight);
    disconnectpool.removeForBlock(blockConnecting.vtx);
    // Update m_chain & related variables.
    m_chain.SetTip(pindexNew);
    UpdateTip(pindexNew, chainparams);

    // Update teams every anchoringTeamChange number of blocks
    if (pindexNew->nHeight >= Params().GetConsensus().DakotaHeight &&
            pindexNew->nHeight % Params().GetConsensus().mn.anchoringTeamChange == 0) {
        pcustomcsview->CalcAnchoringTeams(blockConnecting.stakeModifier, pindexNew);

        // Delete old and now invalid anchor confirms
        panchorAwaitingConfirms->Clear();

        // Revote to pay any unrewarded anchor confirms
        if (!IsInitialBlockDownload()) {
            panchorAwaitingConfirms->ReVote();
        }
    }

    int64_t nTime6 = GetTimeMicros(); nTimePostConnect += nTime6 - nTime5; nTimeTotal += nTime6 - nTime1;
    LogPrint(BCLog::BENCH, "  - Connect postprocess: %.2fms [%.2fs (%.2fms/blk)]\n", (nTime6 - nTime5) * MILLI, nTimePostConnect * MICRO, nTimePostConnect * MILLI / nBlocksTotal);
    LogPrint(BCLog::BENCH, "- Connect block: %.2fms [%.2fs (%.2fms/blk)]\n", (nTime6 - nTime1) * MILLI, nTimeTotal * MICRO, nTimeTotal * MILLI / nBlocksTotal);

    connectTrace.BlockConnected(pindexNew, std::move(pthisBlock));
    return true;
}

/**
 * Return the tip of the chain with the most work in it, that isn't
 * known to be invalid (it's however far from certain to be valid).
 */
CBlockIndex* CChainState::FindMostWorkChain() {
    do {
        CBlockIndex *pindexNew = nullptr;

        // Find the best candidate header.
        {
            std::set<CBlockIndex*, CBlockIndexWorkComparator>::reverse_iterator it = setBlockIndexCandidates.rbegin();
            if (it == setBlockIndexCandidates.rend())
                return nullptr;
            pindexNew = *it;
        }

        // Check whether all blocks on the path between the currently active chain and the candidate are valid.
        // Just going until the active chain is an optimization, as we know all blocks in it are valid already.
        CBlockIndex *pindexTest = pindexNew;
        bool fInvalidAncestor = false;
        while (pindexTest && !m_chain.Contains(pindexTest)) {
            assert(pindexTest->HaveTxsDownloaded() || pindexTest->nHeight == 0);

            // Pruned nodes may have entries in setBlockIndexCandidates for
            // which block files have been deleted.  Remove those as candidates
            // for the most work chain if we come across them; we can't switch
            // to a chain unless we have all the non-active-chain parent blocks.
            bool fFailedChain = pindexTest->nStatus & BLOCK_FAILED_MASK;
            bool fMissingData = !(pindexTest->nStatus & BLOCK_HAVE_DATA);
            if (fFailedChain || fMissingData) {
                // Candidate chain is not usable (either invalid or missing data)
                if (fFailedChain && (pindexBestInvalid == nullptr || pindexNew->nChainWork > pindexBestInvalid->nChainWork))
                    pindexBestInvalid = pindexNew;
                CBlockIndex *pindexFailed = pindexNew;
                // Remove the entire chain from the set.
                while (pindexTest != pindexFailed) {
                    if (fFailedChain) {
                        pindexFailed->nStatus |= BLOCK_FAILED_CHILD;
                    } else if (fMissingData) {
                        // If we're missing data, then add back to m_blocks_unlinked,
                        // so that if the block arrives in the future we can try adding
                        // to setBlockIndexCandidates again.
                        m_blockman.m_blocks_unlinked.insert(
                            std::make_pair(pindexFailed->pprev, pindexFailed));
                    }
                    setBlockIndexCandidates.erase(pindexFailed);
                    pindexFailed = pindexFailed->pprev;
                }
                setBlockIndexCandidates.erase(pindexTest);
                fInvalidAncestor = true;
                break;
            }
            pindexTest = pindexTest->pprev;
        }
        if (!fInvalidAncestor)
            return pindexNew;
    } while(true);
}

/** Delete all entries in setBlockIndexCandidates that are worse than the current tip. */
void CChainState::PruneBlockIndexCandidates() {
    // Note that we can't delete the current block itself, as we may need to return to it later in case a
    // reorganization to a better block fails.
    std::set<CBlockIndex*, CBlockIndexWorkComparator>::iterator it = setBlockIndexCandidates.begin();
    while (it != setBlockIndexCandidates.end() && setBlockIndexCandidates.value_comp()(*it, m_chain.Tip())) {
        setBlockIndexCandidates.erase(it++);
    }
    // Either the current tip or a successor of it we're working towards is left in setBlockIndexCandidates.
    assert(!setBlockIndexCandidates.empty());
//    LogPrintf("TRACE PruneBlockIndexCandidates() after: setBlockIndexCandidates: %i\n", setBlockIndexCandidates.size());
}

//! Returns last CBlockIndex* that is a checkpoint
static CBlockIndex* GetLastCheckpoint(const CCheckpointData& data) EXCLUSIVE_LOCKS_REQUIRED(cs_main)
{
    const MapCheckpoints& checkpoints = data.mapCheckpoints;

    for (const MapCheckpoints::value_type& i : reverse_iterate(checkpoints))
    {
        const uint256& hash = i.second;
        CBlockIndex* pindex = LookupBlockIndex(hash);
        if (pindex) {
            return pindex;
        }
    }
    return nullptr;
}

/**
 * Try to make some progress towards making pindexMostWork the active block.
 * pblock is either nullptr or a pointer to a CBlock corresponding to pindexMostWork.
 */
bool CChainState::ActivateBestChainStep(CValidationState& state, const CChainParams& chainparams, CBlockIndex* pindexMostWork, const std::shared_ptr<const CBlock>& pblock, bool& fInvalidFound, ConnectTrace& connectTrace)
{
    AssertLockHeld(cs_main);

    const CBlockIndex *pindexOldTip = m_chain.Tip();
    const CBlockIndex *pindexFork = m_chain.FindFork(pindexMostWork);

    // Disconnect active blocks which are no longer in the best chain.
    bool fBlocksDisconnected = false;
    DisconnectedBlockTransactions disconnectpool;
    auto disconnectBlocksTo = [&](const CBlockIndex *pindex) -> bool {
        while (m_chain.Tip() && m_chain.Tip() != pindex) {
            boost::this_thread::interruption_point();

            if (!DisconnectTip(state, chainparams, &disconnectpool)) {
                // This is likely a fatal error, but keep the mempool consistent,
                // just in case. Only remove from the mempool in this case.
                UpdateMempoolForReorg(disconnectpool, false);

                // If we're unable to disconnect a block during normal operation,
                // then that is a failure of our local system -- we should abort
                // rather than stay on a less work chain.
                return AbortNode(state, "Failed to disconnect block; see debug.log for details");
            }
            fBlocksDisconnected = true;

            if (ShutdownRequested())
                break;
        }
        return true;
    };

    if (!disconnectBlocksTo(pindexFork))
        return false;

    // Build list of new blocks to connect.
    std::vector<CBlockIndex*> vpindexToConnect;
    bool fContinue = true;
    int nHeight = pindexFork ? pindexFork->nHeight : -1;
    while (fContinue && nHeight != pindexMostWork->nHeight) {
        // Don't iterate the entire list of potential improvements toward the best tip, as we likely only need
        // a few blocks along the way.
        int nTargetHeight = std::min(nHeight + 32, pindexMostWork->nHeight);
        vpindexToConnect.clear();
        vpindexToConnect.reserve(nTargetHeight - nHeight);
        CBlockIndex *pindexIter = pindexMostWork->GetAncestor(nTargetHeight);
        while (pindexIter && pindexIter->nHeight != nHeight) {
            vpindexToConnect.push_back(pindexIter);
            pindexIter = pindexIter->pprev;
        }
        nHeight = nTargetHeight;

        // Connect new blocks.
        for (CBlockIndex *pindexConnect : reverse_iterate(vpindexToConnect)) {
            state = CValidationState();
            if (!ConnectTip(state, chainparams, pindexConnect, pindexConnect == pindexMostWork ? pblock : std::shared_ptr<const CBlock>(), connectTrace, disconnectpool)) {
                if (state.IsInvalid()) {
                    fContinue = false;
                    if (state.GetRejectReason() == "high-hash"
                    || (pindexConnect == pindexMostWork
                    && pindexConnect->nHeight >= chainparams.GetConsensus().FortCanningParkHeight
                    && state.GetRejectCode() == REJECT_CUSTOMTX)) {
                        UpdateMempoolForReorg(disconnectpool, false);
                        return false;
                    }
                    fInvalidFound = true;
                    InvalidChainFound(vpindexToConnect.front());
                    if (state.GetReason() == ValidationInvalidReason::BLOCK_MUTATED) {
                        // prior EunosHeight we shoutdown node on mutated block
                        if (ShutdownRequested()) {
                            return false;
                        }
                        // now block cannot be part of blockchain either
                        // but it can be produced by outdated/malicious masternode
                        // so we should not shutdown entire network
                        if (auto blockIndex = ChainActive()[vpindexToConnect.front()->nHeight]) {
                            auto checkPoint = GetLastCheckpoint(chainparams.Checkpoints());
                            if (checkPoint && blockIndex->nHeight > checkPoint->nHeight) {
                                disconnectBlocksTo(blockIndex);
                            }
                        }
                    }
                    if (pindexConnect == pindexMostWork
                    && (pindexConnect->nHeight < chainparams.GetConsensus().EunosHeight
                    || state.GetRejectCode() == REJECT_CUSTOMTX)) {
                        // NOTE: Invalidate blocks back to last checkpoint
                        auto &checkpoints = chainparams.Checkpoints().mapCheckpoints;
                        //calculate the latest suitable checkpoint block height
                        auto checkpointIt = checkpoints.lower_bound(pindexConnect->nHeight);
                        auto fallbackCheckpointBlockHeight = (checkpointIt != checkpoints.begin()) ? (--checkpointIt)->first : 0;

                        CBlockIndex *blockIndex = nullptr;
                        //check spv and anchors are available and try it first
                        if (spv::pspv && panchors) {
                            auto fallbackAnchor = panchors->GetLatestAnchorUpToDeFiHeight(pindexConnect->nHeight);
                            if (fallbackAnchor && (fallbackAnchor->anchor.height > fallbackCheckpointBlockHeight)) {
                                blockIndex = LookupBlockIndex(fallbackAnchor->anchor.blockHash);
                            }
                        }
                        if (!blockIndex && fallbackCheckpointBlockHeight > 0) {// it doesn't makes sense backward to genesis
                            blockIndex = LookupBlockIndex(checkpointIt->second);
                        }
                        //fallback
                        if (blockIndex) {
                            if (!disconnectBlocksTo(blockIndex))
                                return false;
                        }
                    }
                    break;
                } else {
                    // A system error occurred (disk space, database error, ...).
                    // Make the mempool consistent with the current tip, just in case
                    // any observers try to use it before shutdown.
                    UpdateMempoolForReorg(disconnectpool, false);
                    return false;
                }
            } else {
                PruneBlockIndexCandidates();
                if (!pindexOldTip || m_chain.Tip()->nChainWork > pindexOldTip->nChainWork) {
                    // We're in a better position than we were. Return temporarily to release the lock.
                    fContinue = false;
                    break;
                }
            }
        }
    }

    if (fBlocksDisconnected) {
        // If any blocks were disconnected, disconnectpool may be non empty.  Add
        // any disconnected transactions back to the mempool.
        UpdateMempoolForReorg(disconnectpool, true);
    }
    mempool.xcheck(&CoinsTip(), pcustomcsview.get(), chainparams);

    // Callbacks/notifications for a new best chain.
    if (fInvalidFound)
        CheckForkWarningConditionsOnNewFork(vpindexToConnect.back());
    else
        CheckForkWarningConditions();

    return true;
}

static bool NotifyHeaderTip() LOCKS_EXCLUDED(cs_main) {
    bool fNotify = false;
    bool fInitialBlockDownload = false;
    static CBlockIndex* pindexHeaderOld = nullptr;
    CBlockIndex* pindexHeader = nullptr;
    {
        LOCK(cs_main);
        pindexHeader = pindexBestHeader;

        if (pindexHeader != pindexHeaderOld) {
            fNotify = true;
            fInitialBlockDownload = ::ChainstateActive().IsInitialBlockDownload();
            pindexHeaderOld = pindexHeader;
        }
    }
    // Send block tip changed notifications without cs_main
    if (fNotify) {
        uiInterface.NotifyHeaderTip(fInitialBlockDownload, pindexHeader);
    }
    return fNotify;
}

static void LimitValidationInterfaceQueue() LOCKS_EXCLUDED(cs_main) {
    AssertLockNotHeld(cs_main);

    if (GetMainSignals().CallbacksPending() > 10) {
        SyncWithValidationInterfaceQueue();
    }
}

/**
 * Make the best chain active, in multiple steps. The result is either failure
 * or an activated best chain. pblock is either nullptr or a pointer to a block
 * that is already loaded (to avoid loading it again from disk).
 *
 * ActivateBestChain is split into steps (see ActivateBestChainStep) so that
 * we avoid holding cs_main for an extended period of time; the length of this
 * call may be quite long during reindexing or a substantial reorg.
 */
bool CChainState::ActivateBestChain(CValidationState &state, const CChainParams& chainparams, std::shared_ptr<const CBlock> pblock) {
    // Note that while we're often called here from ProcessNewBlock, this is
    // far from a guarantee. Things in the P2P/RPC will often end up calling
    // us in the middle of ProcessNewBlock - do not assume pblock is set
    // sanely for performance or correctness!
    AssertLockNotHeld(cs_main);

    // ABC maintains a fair degree of expensive-to-calculate internal state
    // because this function periodically releases cs_main so that it does not lock up other threads for too long
    // during large connects - and to allow for e.g. the callback queue to drain
    // we use m_cs_chainstate to enforce mutual exclusion so that only one caller may execute this function at a time
    LOCK(m_cs_chainstate);

    CBlockIndex *pindexMostWork = nullptr;
    CBlockIndex *pindexNewTip = nullptr;
    int nStopAtHeight = gArgs.GetArg("-stopatheight", DEFAULT_STOPATHEIGHT);
    do {
        boost::this_thread::interruption_point();

        // Block until the validation queue drains. This should largely
        // never happen in normal operation, however may happen during
        // reindex, causing memory blowup if we run too far ahead.
        // Note that if a validationinterface callback ends up calling
        // ActivateBestChain this may lead to a deadlock! We should
        // probably have a DEBUG_LOCKORDER test for this in the future.
        LimitValidationInterfaceQueue();
        {
            LOCK2(cs_main, ::mempool.cs); // Lock transaction pool for at least as long as it takes for connectTrace to be consumed
            CBlockIndex* starting_tip = m_chain.Tip();
            bool blocks_connected = false;
            do {
                // We absolutely may not unlock cs_main until we've made forward progress
                // (with the exception of shutdown due to hardware issues, low disk space, etc).
                ConnectTrace connectTrace(mempool); // Destructed before cs_main is unlocked

                if (pindexMostWork == nullptr) {
                    pindexMostWork = FindMostWorkChain();
                }

                // Whether we have anything to do at all.
                if (pindexMostWork == nullptr || pindexMostWork == m_chain.Tip()) {
                    break;
                }

                bool fInvalidFound = false;
                std::shared_ptr<const CBlock> nullBlockPtr;
                if (!ActivateBestChainStep(state, chainparams, pindexMostWork, pblock && pblock->GetHash() == pindexMostWork->GetBlockHash() ? pblock : nullBlockPtr, fInvalidFound, connectTrace))
                    return false;
                blocks_connected = true;

                if (fInvalidFound) {
                    // Wipe cache, we may need another branch now.
                    pindexMostWork = nullptr;
                }

                pindexNewTip = m_chain.Tip();

                for (const PerBlockConnectTrace& trace : connectTrace.GetBlocksConnected()) {
                    assert(trace.pblock && trace.pindex);
                    GetMainSignals().BlockConnected(trace.pblock, trace.pindex, trace.conflictedTxs);
                }
            } while (!m_chain.Tip() || (starting_tip && CBlockIndexWorkComparator()(m_chain.Tip(), starting_tip)));
            if (!blocks_connected) return true;

            const CBlockIndex* pindexFork = m_chain.FindFork(starting_tip);
            bool fInitialDownload = IsInitialBlockDownload();

            // Notify external listeners about the new tip.
            // Enqueue while holding cs_main to ensure that UpdatedBlockTip is called in the order in which blocks are connected
            if (pindexFork != pindexNewTip) {
                // Notify ValidationInterface subscribers
                GetMainSignals().UpdatedBlockTip(pindexNewTip, pindexFork, fInitialDownload);

                // Always notify the UI if a new block tip was connected
                uiInterface.NotifyBlockTip(fInitialDownload, pindexNewTip);
            }
        }
        // When we reach this point, we switched to a new tip (stored in pindexNewTip).

        if (nStopAtHeight && pindexNewTip && pindexNewTip->nHeight >= nStopAtHeight) StartShutdown();

        // We check shutdown only after giving ActivateBestChainStep a chance to run once so that we
        // never shutdown before connecting the genesis block during LoadChainTip(). Previously this
        // caused an assert() failure during shutdown in such cases as the UTXO DB flushing checks
        // that the best block hash is non-null.
        if (ShutdownRequested())
            break;
    } while (pindexNewTip != pindexMostWork);
    CheckBlockIndex(chainparams.GetConsensus());

    // Write changes periodically to disk, after relay.
    if (!FlushStateToDisk(chainparams, state, FlushStateMode::PERIODIC)) {
        return false;
    }

    return true;
}

bool ActivateBestChain(CValidationState &state, const CChainParams& chainparams, std::shared_ptr<const CBlock> pblock) {
    return ::ChainstateActive().ActivateBestChain(state, chainparams, std::move(pblock));
}

bool CChainState::PreciousBlock(CValidationState& state, const CChainParams& params, CBlockIndex *pindex)
{
    {
        LOCK(cs_main);
        if (pindex->nChainWork < m_chain.Tip()->nChainWork) {
            // Nothing to do, this block is not at the tip.
            return true;
        }
        if (m_chain.Tip()->nChainWork > nLastPreciousChainwork) {
            // The chain has been extended since the last call, reset the counter.
            nBlockReverseSequenceId = -1;
        }
        nLastPreciousChainwork = m_chain.Tip()->nChainWork;
        setBlockIndexCandidates.erase(pindex);
        pindex->nSequenceId = nBlockReverseSequenceId;
        if (nBlockReverseSequenceId > std::numeric_limits<int32_t>::min()) {
            // We can't keep reducing the counter if somebody really wants to
            // call preciousblock 2**31-1 times on the same set of tips...
            nBlockReverseSequenceId--;
        }
        if (pindex->IsValid(BLOCK_VALID_TRANSACTIONS) && pindex->HaveTxsDownloaded()) {
            setBlockIndexCandidates.insert(pindex);
            PruneBlockIndexCandidates();
        }
    }

    return ActivateBestChain(state, params, std::shared_ptr<const CBlock>());
}
bool PreciousBlock(CValidationState& state, const CChainParams& params, CBlockIndex *pindex) {
    return ::ChainstateActive().PreciousBlock(state, params, pindex);
}

bool CChainState::InvalidateBlock(CValidationState& state, const CChainParams& chainparams, CBlockIndex *pindex)
{
    CBlockIndex* to_mark_failed = pindex;
    bool pindex_was_in_chain = false;
    int disconnected = 0;

    // We do not allow ActivateBestChain() to run while InvalidateBlock() is
    // running, as that could cause the tip to change while we disconnect
    // blocks.
    LOCK(m_cs_chainstate);

    // We'll be acquiring and releasing cs_main below, to allow the validation
    // callbacks to run. However, we should keep the block index in a
    // consistent state as we disconnect blocks -- in particular we need to
    // add equal-work blocks to setBlockIndexCandidates as we disconnect.
    // To avoid walking the block index repeatedly in search of candidates,
    // build a map once so that we can look up candidate blocks by chain
    // work as we go.
    std::multimap<const arith_uint256, CBlockIndex *> candidate_blocks_by_work;

    {
        LOCK(cs_main);
        CBlockIndex* pcheckpoint = GetLastCheckpoint(chainparams.Checkpoints());
        if (pcheckpoint && pindex->nHeight <= pcheckpoint->nHeight)
            return state.Invalid(ValidationInvalidReason::BLOCK_CHECKPOINT, error("Cannot invalidate block prior last checkpoint height %d", pcheckpoint->nHeight), REJECT_CHECKPOINT, "");

        for (const auto& entry : m_blockman.m_block_index) {
            CBlockIndex *candidate = entry.second;
            // We don't need to put anything in our active chain into the
            // multimap, because those candidates will be found and considered
            // as we disconnect.
            // Instead, consider only non-active-chain blocks that have at
            // least as much work as where we expect the new tip to end up.
            if (!m_chain.Contains(candidate) &&
                    !CBlockIndexWorkComparator()(candidate, pindex->pprev) &&
                    candidate->IsValid(BLOCK_VALID_TRANSACTIONS) &&
                    candidate->HaveTxsDownloaded()) {
                candidate_blocks_by_work.insert(std::make_pair(candidate->nChainWork, candidate));
            }
        }
    }

    // Disconnect (descendants of) pindex, and mark them invalid.
    while (true) {
        if (ShutdownRequested()) break;

        // Make sure the queue of validation callbacks doesn't grow unboundedly.
        LimitValidationInterfaceQueue();

        LOCK2(cs_main, ::mempool.cs); // Lock for as long as disconnectpool is in scope to make sure UpdateMempoolForReorg is called after DisconnectTip without unlocking in between
        if (!m_chain.Contains(pindex)) break;
        pindex_was_in_chain = true;
        CBlockIndex *invalid_walk_tip = m_chain.Tip();

        // ActivateBestChain considers blocks already in m_chain
        // unconditionally valid already, so force disconnect away from it.
        DisconnectedBlockTransactions disconnectpool;
        bool ret = DisconnectTip(state, chainparams, &disconnectpool);
        // DisconnectTip will add transactions to disconnectpool.
        // Adjust the mempool to be consistent with the new tip, adding
        // transactions back to the mempool if disconnecting was successful,
        // and we're not doing a very deep invalidation (in which case
        // keeping the mempool up to date is probably futile anyway).
        UpdateMempoolForReorg(disconnectpool, /* fAddToMempool = */ (++disconnected <= 10) && ret);
        if (!ret) return false;
        assert(invalid_walk_tip->pprev == m_chain.Tip());

        // We immediately mark the disconnected blocks as invalid.
        // This prevents a case where pruned nodes may fail to invalidateblock
        // and be left unable to start as they have no tip candidates (as there
        // are no blocks that meet the "have data and are not invalid per
        // nStatus" criteria for inclusion in setBlockIndexCandidates).
        invalid_walk_tip->nStatus |= BLOCK_FAILED_VALID;
        setDirtyBlockIndex.insert(invalid_walk_tip);
        setBlockIndexCandidates.erase(invalid_walk_tip);
        setBlockIndexCandidates.insert(invalid_walk_tip->pprev);
        if (invalid_walk_tip->pprev == to_mark_failed && (to_mark_failed->nStatus & BLOCK_FAILED_VALID)) {
            // We only want to mark the last disconnected block as BLOCK_FAILED_VALID; its children
            // need to be BLOCK_FAILED_CHILD instead.
            to_mark_failed->nStatus = (to_mark_failed->nStatus ^ BLOCK_FAILED_VALID) | BLOCK_FAILED_CHILD;
            setDirtyBlockIndex.insert(to_mark_failed);
        }

        // Add any equal or more work headers to setBlockIndexCandidates
        auto candidate_it = candidate_blocks_by_work.lower_bound(invalid_walk_tip->pprev->nChainWork);
        while (candidate_it != candidate_blocks_by_work.end()) {
            if (!CBlockIndexWorkComparator()(candidate_it->second, invalid_walk_tip->pprev)) {
                setBlockIndexCandidates.insert(candidate_it->second);
                candidate_it = candidate_blocks_by_work.erase(candidate_it);
            } else {
                ++candidate_it;
            }
        }

        // Track the last disconnected block, so we can correct its BLOCK_FAILED_CHILD status in future
        // iterations, or, if it's the last one, call InvalidChainFound on it.
        to_mark_failed = invalid_walk_tip;
    }

    {
        LOCK(cs_main);
        if (m_chain.Contains(to_mark_failed)) {
            // If the to-be-marked invalid block is in the active chain, something is interfering and we can't proceed.
            return false;
        }

        // Mark pindex (or the last disconnected block) as invalid, even when it never was in the main chain
        to_mark_failed->nStatus |= BLOCK_FAILED_VALID;
        setDirtyBlockIndex.insert(to_mark_failed);
        setBlockIndexCandidates.erase(to_mark_failed);
        m_blockman.m_failed_blocks.insert(to_mark_failed);

        // The resulting new best tip may not be in setBlockIndexCandidates anymore, so
        // add it again.
        BlockMap::iterator it = m_blockman.m_block_index.begin();
        while (it != m_blockman.m_block_index.end()) {
            if (it->second->IsValid(BLOCK_VALID_TRANSACTIONS) && it->second->HaveTxsDownloaded() && !setBlockIndexCandidates.value_comp()(it->second, m_chain.Tip())) {
                setBlockIndexCandidates.insert(it->second);
            }
            it++;
        }

        InvalidChainFound(to_mark_failed);
    }

    // Only notify about a new block tip if the active chain was modified.
    if (pindex_was_in_chain) {
        uiInterface.NotifyBlockTip(IsInitialBlockDownload(), to_mark_failed->pprev);
    }
    return true;
}

bool InvalidateBlock(CValidationState& state, const CChainParams& chainparams, CBlockIndex *pindex) {
    return ::ChainstateActive().InvalidateBlock(state, chainparams, pindex);
}

void CChainState::ResetBlockFailureFlags(CBlockIndex *pindex) {
    AssertLockHeld(cs_main);

    int nHeight = pindex->nHeight;

    // Remove the invalidity flag from this block and all its descendants.
    BlockMap::iterator it = m_blockman.m_block_index.begin();
    while (it != m_blockman.m_block_index.end()) {
        if (!it->second->IsValid() && it->second->GetAncestor(nHeight) == pindex) {
            it->second->nStatus &= ~BLOCK_FAILED_MASK;
            setDirtyBlockIndex.insert(it->second);
            if (it->second->IsValid(BLOCK_VALID_TRANSACTIONS) && it->second->HaveTxsDownloaded() && setBlockIndexCandidates.value_comp()(m_chain.Tip(), it->second)) {
                setBlockIndexCandidates.insert(it->second);
            }
            if (it->second == pindexBestInvalid) {
                // Reset invalid block marker if it was pointing to one of those.
                pindexBestInvalid = nullptr;
            }
            m_blockman.m_failed_blocks.erase(it->second);
        }
        it++;
    }

    // Remove the invalidity flag from all ancestors too.
    while (pindex != nullptr) {
        if (pindex->nStatus & BLOCK_FAILED_MASK) {
            pindex->nStatus &= ~BLOCK_FAILED_MASK;
            setDirtyBlockIndex.insert(pindex);
            m_blockman.m_failed_blocks.erase(pindex);
        }
        pindex = pindex->pprev;
    }
}

void ResetBlockFailureFlags(CBlockIndex *pindex) {
    return ::ChainstateActive().ResetBlockFailureFlags(pindex);
}

CBlockIndex* BlockManager::AddToBlockIndex(const CBlockHeader& block)
{
    AssertLockHeld(cs_main);

    // Check for duplicate
    uint256 hash = block.GetHash();
    BlockMap::iterator it = m_block_index.find(hash);
    if (it != m_block_index.end())
        return it->second;

    // Construct new block index object
    CBlockIndex* pindexNew = new CBlockIndex(block);
    // We assign the sequence id to blocks only when the full data is available,
    // to avoid miners withholding blocks but broadcasting headers, to get a
    // competitive advantage.
    pindexNew->nSequenceId = 0;
    BlockMap::iterator mi = m_block_index.insert(std::make_pair(hash, pindexNew)).first;
    pindexNew->phashBlock = &((*mi).first);
    BlockMap::iterator miPrev = m_block_index.find(block.hashPrevBlock);
    if (miPrev != m_block_index.end())
    {
        pindexNew->pprev = (*miPrev).second;
        pindexNew->nHeight = pindexNew->pprev->nHeight + 1;
        pindexNew->BuildSkip();
    }
    pindexNew->nTimeMax = (pindexNew->pprev ? std::max(pindexNew->pprev->nTimeMax, pindexNew->nTime) : pindexNew->nTime);
    pindexNew->nChainWork = (pindexNew->pprev ? pindexNew->pprev->nChainWork : 0) + GetBlockProof(*pindexNew);
    pindexNew->RaiseValidity(BLOCK_VALID_TREE);
    if (pindexBestHeader == nullptr || pindexBestHeader->nChainWork < pindexNew->nChainWork)
        pindexBestHeader = pindexNew;

    setDirtyBlockIndex.insert(pindexNew);

    return pindexNew;
}

/** Mark a block as having its data received and checked (up to BLOCK_VALID_TRANSACTIONS). */
void CChainState::ReceivedBlockTransactions(const CBlock& block, CBlockIndex* pindexNew, const FlatFilePos& pos, const Consensus::Params& consensusParams)
{
    pindexNew->nTx = block.vtx.size();
    pindexNew->nChainTx = 0;
    pindexNew->nFile = pos.nFile;
    pindexNew->nDataPos = pos.nPos;
    pindexNew->nUndoPos = 0;
    pindexNew->nStatus |= BLOCK_HAVE_DATA;
    if (IsWitnessEnabled(pindexNew->pprev, consensusParams)) {
        pindexNew->nStatus |= BLOCK_OPT_WITNESS;
    }
    pindexNew->RaiseValidity(BLOCK_VALID_TRANSACTIONS);
    setDirtyBlockIndex.insert(pindexNew);

    if (pindexNew->pprev == nullptr || pindexNew->pprev->HaveTxsDownloaded()) {
        // If pindexNew is the genesis block or all parents are BLOCK_VALID_TRANSACTIONS.
        std::deque<CBlockIndex*> queue;
        queue.push_back(pindexNew);

        // Recursively process any descendant blocks that now may be eligible to be connected.
        while (!queue.empty()) {
            CBlockIndex *pindex = queue.front();
            queue.pop_front();
            pindex->nChainTx = (pindex->pprev ? pindex->pprev->nChainTx : 0) + pindex->nTx;
            {
                LOCK(cs_nBlockSequenceId);
                pindex->nSequenceId = nBlockSequenceId++;
            }
            if (m_chain.Tip() == nullptr || !setBlockIndexCandidates.value_comp()(pindex, m_chain.Tip())) {
                setBlockIndexCandidates.insert(pindex);
//                LogPrintf("TRACE ReceivedBlockTransactions() after: setBlockIndexCandidates: %i\n", setBlockIndexCandidates.size());
            }
            std::pair<std::multimap<CBlockIndex*, CBlockIndex*>::iterator, std::multimap<CBlockIndex*, CBlockIndex*>::iterator> range = m_blockman.m_blocks_unlinked.equal_range(pindex);
            while (range.first != range.second) {
                std::multimap<CBlockIndex*, CBlockIndex*>::iterator it = range.first;
                queue.push_back(it->second);
                range.first++;
                m_blockman.m_blocks_unlinked.erase(it);
            }
        }
    } else {
        if (pindexNew->pprev && pindexNew->pprev->IsValid(BLOCK_VALID_TREE)) {
            m_blockman.m_blocks_unlinked.insert(std::make_pair(pindexNew->pprev, pindexNew));
        }
    }
}

static bool FindBlockPos(FlatFilePos &pos, unsigned int nAddSize, unsigned int nHeight, uint64_t nTime, bool fKnown = false)
{
    LOCK(cs_LastBlockFile);

    unsigned int nFile = fKnown ? pos.nFile : nLastBlockFile;
    if (vinfoBlockFile.size() <= nFile) {
        vinfoBlockFile.resize(nFile + 1);
    }

    if (!fKnown) {
        while (vinfoBlockFile[nFile].nSize + nAddSize >= MAX_BLOCKFILE_SIZE) {
            nFile++;
            if (vinfoBlockFile.size() <= nFile) {
                vinfoBlockFile.resize(nFile + 1);
            }
        }
        pos.nFile = nFile;
        pos.nPos = vinfoBlockFile[nFile].nSize;
    }

    if ((int)nFile != nLastBlockFile) {
        if (!fKnown) {
            LogPrintf("Leaving block file %i: %s\n", nLastBlockFile, vinfoBlockFile[nLastBlockFile].ToString());
        }
        FlushBlockFile(!fKnown);
        nLastBlockFile = nFile;
    }

    vinfoBlockFile[nFile].AddBlock(nHeight, nTime);
    if (fKnown)
        vinfoBlockFile[nFile].nSize = std::max(pos.nPos + nAddSize, vinfoBlockFile[nFile].nSize);
    else
        vinfoBlockFile[nFile].nSize += nAddSize;

    if (!fKnown) {
        bool out_of_space;
        size_t bytes_allocated = BlockFileSeq().Allocate(pos, nAddSize, out_of_space);
        if (out_of_space) {
            return AbortNode("Disk space is too low!", _("Error: Disk space is too low!").translated, CClientUIInterface::MSG_NOPREFIX);
        }
        if (bytes_allocated != 0 && fPruneMode) {
            fCheckForPruning = true;
        }
    }

    setDirtyFileInfo.insert(nFile);
    return true;
}

static bool FindUndoPos(CValidationState &state, int nFile, FlatFilePos &pos, unsigned int nAddSize)
{
    pos.nFile = nFile;

    LOCK(cs_LastBlockFile);

    pos.nPos = vinfoBlockFile[nFile].nUndoSize;
    vinfoBlockFile[nFile].nUndoSize += nAddSize;
    setDirtyFileInfo.insert(nFile);

    bool out_of_space;
    size_t bytes_allocated = UndoFileSeq().Allocate(pos, nAddSize, out_of_space);
    if (out_of_space) {
        return AbortNode(state, "Disk space is too low!", _("Error: Disk space is too low!").translated, CClientUIInterface::MSG_NOPREFIX);
    }
    if (bytes_allocated != 0 && fPruneMode) {
        fCheckForPruning = true;
    }

    return true;
}

bool CheckBlock(const CBlock& block, CValidationState& state, const Consensus::Params& consensusParams, CheckContextState& ctxState, bool fCheckPOS, const int height, bool fCheckMerkleRoot)
{
    // These are checks that are independent of context.

    if (block.fChecked)
        return true;

    // Check that the header is valid (particularly PoW).  This is mostly
    // redundant with the call in AcceptBlockHeader.
    if (!fIsFakeNet && fCheckPOS && !pos::ContextualCheckProofOfStake(block, consensusParams, pcustomcsview.get(), ctxState, height))
        return state.Invalid(ValidationInvalidReason::BLOCK_INVALID_HEADER, false, REJECT_INVALID, "high-hash", "proof of stake failed");

    // Check the merkle root.
    // block merkle root is delayed to ConnectBlock to ensure account changes
    if (fCheckMerkleRoot && (height < consensusParams.EunosHeight
    || height >= consensusParams.EunosKampungHeight)) {
        bool mutated;
        uint256 hashMerkleRoot2 = BlockMerkleRoot(block, &mutated);
        if (block.hashMerkleRoot != hashMerkleRoot2)
            return state.Invalid(ValidationInvalidReason::BLOCK_MUTATED, false, REJECT_INVALID, "bad-txnmrklroot", "hashMerkleRoot mismatch");

        // Check for merkle tree malleability (CVE-2012-2459): repeating sequences
        // of transactions in a block without affecting the merkle root of a block,
        // while still invalidating it.
        if (mutated)
            return state.Invalid(ValidationInvalidReason::BLOCK_MUTATED, false, REJECT_INVALID, "bad-txns-duplicate", "duplicate transaction");
    }

    // All potential-corruption validation must be done before we do any
    // transaction validation, as otherwise we may mark the header as invalid
    // because we receive the wrong transactions for it.
    // Note that witness malleability is checked in ContextualCheckBlock, so no
    // checks that use witness data may be performed here.

    // Size limits
    if (block.vtx.empty() || block.vtx.size() * WITNESS_SCALE_FACTOR > MAX_BLOCK_WEIGHT || ::GetSerializeSize(block, PROTOCOL_VERSION | SERIALIZE_TRANSACTION_NO_WITNESS) * WITNESS_SCALE_FACTOR > MAX_BLOCK_WEIGHT)
        return state.Invalid(ValidationInvalidReason::CONSENSUS, false, REJECT_INVALID, "bad-blk-length", "size limits failed");

    // First transaction must be coinbase, the rest must not be
    if (block.vtx.empty() || !block.vtx[0]->IsCoinBase())
        return state.Invalid(ValidationInvalidReason::CONSENSUS, false, REJECT_INVALID, "bad-cb-missing", "first tx is not coinbase");

    // skip this validation if it is Genesis (due to mn creation txs)
    if (block.GetHash() != consensusParams.hashGenesisBlock) {
        TBytes dummy;
        for (unsigned int i = 1; i < block.vtx.size(); i++) {
            if (block.vtx[i]->IsCoinBase() &&
                !IsAnchorRewardTx(*block.vtx[i], dummy, height >= consensusParams.FortCanningHeight) &&
                !IsAnchorRewardTxPlus(*block.vtx[i], dummy, height >= consensusParams.FortCanningHeight) &&
                !IsTokenSplitTx(*block.vtx[i], dummy, height >= consensusParams.FortCanningCrunchHeight))
                return state.Invalid(ValidationInvalidReason::CONSENSUS, false, REJECT_INVALID, "bad-cb-multiple", "more than one coinbase");
        }
    }

    // Check transactions
    // skip this validation if it is Genesis (due to mn creation txs)
    if (block.GetHash() != consensusParams.hashGenesisBlock) {
        for (const auto& tx : block.vtx)
            if (!CheckTransaction(*tx, state, true))
                return state.Invalid(state.GetReason(), false, state.GetRejectCode(), state.GetRejectReason(),
                                     strprintf("Transaction check failed (tx hash %s) %s", tx->GetHash().ToString(), state.GetDebugMessage()));
    }

    if (!fIsFakeNet && fCheckPOS && height >= consensusParams.FortCanningHeight) {
        CKeyID minter;
        // this is safe cause pos::ContextualCheckProofOfStake checked
        block.ExtractMinterKey(minter);
        auto nodeId = pcustomcsview->GetMasternodeIdByOperator(minter);
        auto node = pcustomcsview->GetMasternode(*nodeId);
        if (node->rewardAddressType != 0) {
            CScript rewardScriptPubKey = GetScriptForDestination(node->rewardAddressType == PKHashType ?
                CTxDestination(PKHash(node->rewardAddress)) :
                CTxDestination(WitnessV0KeyHash(node->rewardAddress))
            );
            if (block.vtx[0]->vout[0].scriptPubKey != rewardScriptPubKey) {
                return state.Invalid(ValidationInvalidReason::BLOCK_INVALID_HEADER, false, REJECT_INVALID, "bad-rewardaddress", "proof of stake failed");
            }
        }
    }

    unsigned int nSigOps = 0;
    for (const auto& tx : block.vtx)
    {
        nSigOps += GetLegacySigOpCount(*tx);
    }
    if (nSigOps * WITNESS_SCALE_FACTOR > MAX_BLOCK_SIGOPS_COST)
        return state.Invalid(ValidationInvalidReason::CONSENSUS, false, REJECT_INVALID, "bad-blk-sigops", "out-of-bounds SigOpCount");

    if (fCheckPOS && fCheckMerkleRoot)
        block.fChecked = true;

    return true;
}

bool IsWitnessEnabled(const CBlockIndex* pindexPrev, const Consensus::Params& params)
{
    int height = pindexPrev == nullptr ? 0 : pindexPrev->nHeight + 1;
    return (height >= params.SegwitHeight);
}

// Compute at which vout of the block's coinbase transaction the witness
// commitment occurs, or -1 if not found.
static int GetWitnessCommitmentIndex(const CBlock& block)
{
    int commitpos = -1;
    if (!block.vtx.empty()) {
        for (size_t o = 0; o < block.vtx[0]->vout.size(); o++) {
            if (block.vtx[0]->vout[o].scriptPubKey.size() >= 38 && block.vtx[0]->vout[o].scriptPubKey[0] == OP_RETURN && block.vtx[0]->vout[o].scriptPubKey[1] == 0x24 && block.vtx[0]->vout[o].scriptPubKey[2] == 0xaa && block.vtx[0]->vout[o].scriptPubKey[3] == 0x21 && block.vtx[0]->vout[o].scriptPubKey[4] == 0xa9 && block.vtx[0]->vout[o].scriptPubKey[5] == 0xed) {
                commitpos = o;
            }
        }
    }
    return commitpos;
}

void UpdateUncommittedBlockStructures(CBlock& block, const CBlockIndex* pindexPrev, const Consensus::Params& consensusParams)
{
    int commitpos = GetWitnessCommitmentIndex(block);
    static const std::vector<unsigned char> nonce(32, 0x00);
    if (commitpos != -1 && IsWitnessEnabled(pindexPrev, consensusParams) && !block.vtx[0]->HasWitness()) {
        CMutableTransaction tx(*block.vtx[0]);
        tx.vin[0].scriptWitness.stack.resize(1);
        tx.vin[0].scriptWitness.stack[0] = nonce;
        block.vtx[0] = MakeTransactionRef(std::move(tx));
    }
}

std::vector<unsigned char> GenerateCoinbaseCommitment(CBlock& block, const CBlockIndex* pindexPrev, const Consensus::Params& consensusParams)
{
    std::vector<unsigned char> commitment;
    int commitpos = GetWitnessCommitmentIndex(block);
    std::vector<unsigned char> ret(32, 0x00);
    if (consensusParams.SegwitHeight != std::numeric_limits<int>::max()) {
        if (commitpos == -1) {
            uint256 witnessroot = BlockWitnessMerkleRoot(block, nullptr);
            CHash256().Write(witnessroot.begin(), 32).Write(ret.data(), 32).Finalize(witnessroot.begin());
            CTxOut out;
            out.nValue = 0;
            out.scriptPubKey.resize(38);
            out.scriptPubKey[0] = OP_RETURN;
            out.scriptPubKey[1] = 0x24;
            out.scriptPubKey[2] = 0xaa;
            out.scriptPubKey[3] = 0x21;
            out.scriptPubKey[4] = 0xa9;
            out.scriptPubKey[5] = 0xed;
            memcpy(&out.scriptPubKey[6], witnessroot.begin(), 32);
            commitment = std::vector<unsigned char>(out.scriptPubKey.begin(), out.scriptPubKey.end());
            CMutableTransaction tx(*block.vtx[0]);
            tx.vout.push_back(out);
            block.vtx[0] = MakeTransactionRef(std::move(tx));
        }
    }
    UpdateUncommittedBlockStructures(block, pindexPrev, consensusParams);
    return commitment;
}

/** Context-dependent validity checks.
 *  By "context", we mean only the previous block headers, but not the UTXO
 *  set; UTXO-related validity checks are done in ConnectBlock().
 *  NOTE: This function is not currently invoked by ConnectBlock(), so we
 *  should consider upgrade issues if we change which consensus rules are
 *  enforced in this function (eg by adding a new consensus rule). See comment
 *  in ConnectBlock().
 *  Note that -reindex-chainstate skips the validation that happens here!
 */
static bool ContextualCheckBlockHeader(const CBlockHeader& block, CValidationState& state, const CChainParams& params, const CBlockIndex* pindexPrev, int64_t nAdjustedTime) EXCLUSIVE_LOCKS_REQUIRED(cs_main)
{
    assert(pindexPrev != nullptr);
    const int nHeight = pindexPrev->nHeight + 1;

    if (nHeight >= params.GetConsensus().FortCanningMuseumHeight && nHeight != block.deprecatedHeight) {
        return state.Invalid(ValidationInvalidReason::BLOCK_INVALID_HEADER, false, REJECT_INVALID, "incorrect-height", "incorrect height set in block header");
    }

    // Check proof of work
    const Consensus::Params& consensusParams = params.GetConsensus();
    if (block.nBits != pos::GetNextWorkRequired(pindexPrev, block.nTime, consensusParams))
        return state.Invalid(ValidationInvalidReason::BLOCK_INVALID_HEADER, false, REJECT_INVALID, "bad-diffbits", "incorrect proof of work");

    // Check against checkpoints
    // Don't accept any forks from the main chain prior to last checkpoint.
    // GetLastCheckpoint finds the last checkpoint in MapCheckpoints that's in our
    // g_blockman.m_block_index.
    CBlockIndex* pcheckpoint = GetLastCheckpoint(params.Checkpoints());
    if (pcheckpoint && nHeight <= pcheckpoint->nHeight)
        return state.Invalid(ValidationInvalidReason::BLOCK_CHECKPOINT, error("%s: forked chain older than last checkpoint (height %d)", __func__, nHeight), REJECT_CHECKPOINT, "bad-fork-prior-to-checkpoint");

    // Check timestamp against prev
    if (block.GetBlockTime() <= pindexPrev->GetMedianTimePast())
        return state.Invalid(ValidationInvalidReason::BLOCK_INVALID_HEADER, false, REJECT_INVALID, "time-too-old", strprintf("block's timestamp is too early. Block time: %d Min time: %d", block.GetBlockTime(), pindexPrev->GetMedianTimePast()));

    // Check timestamp
    if (Params().NetworkIDString() != CBaseChainParams::REGTEST && nHeight >= static_cast<uint64_t>(consensusParams.EunosPayaHeight)) {
        if (block.GetBlockTime() > GetTime() + MAX_FUTURE_BLOCK_TIME_EUNOSPAYA)
            return state.Invalid(ValidationInvalidReason::BLOCK_TIME_FUTURE, false, REJECT_INVALID, "time-too-new", strprintf("block timestamp too far in the future. Block time: %d Max time: %d", block.GetBlockTime(), GetTime() + MAX_FUTURE_BLOCK_TIME_EUNOSPAYA));
    }

    if (block.GetBlockTime() > nAdjustedTime + MAX_FUTURE_BLOCK_TIME)
        return state.Invalid(ValidationInvalidReason::BLOCK_TIME_FUTURE, false, REJECT_INVALID, "time-too-new", "block timestamp too far in the future");

    if (nHeight >= static_cast<uint64_t>(consensusParams.DakotaCrescentHeight)) {
        if (block.GetBlockTime() > GetTime() + MAX_FUTURE_BLOCK_TIME_DAKOTACRESCENT)
            return state.Invalid(ValidationInvalidReason::BLOCK_TIME_FUTURE, false, REJECT_INVALID, "time-too-new", strprintf("block timestamp too far in the future. Block time: %d Max time: %d", block.GetBlockTime(), GetTime() + MAX_FUTURE_BLOCK_TIME_DAKOTACRESCENT));
    }

    // Reject outdated version blocks when 95% (75% on testnet) of the network has upgraded:
    // check for version 2, 3 and 4 upgrades
    if((block.nVersion < 2 && nHeight >= consensusParams.BIP34Height) ||
       (block.nVersion < 3 && nHeight >= consensusParams.BIP66Height) ||
       (block.nVersion < 4 && nHeight >= consensusParams.BIP65Height))
            return state.Invalid(ValidationInvalidReason::BLOCK_INVALID_HEADER, false, REJECT_OBSOLETE, strprintf("bad-version(0x%08x)", block.nVersion),
                                 strprintf("rejected nVersion=0x%08x block", block.nVersion));

    return true;
}

/** NOTE: This function is not currently invoked by ConnectBlock(), so we
 *  should consider upgrade issues if we change which consensus rules are
 *  enforced in this function (eg by adding a new consensus rule). See comment
 *  in ConnectBlock().
 *  Note that -reindex-chainstate skips the validation that happens here!
 */
static bool ContextualCheckBlock(const CBlock& block, CValidationState& state, const Consensus::Params& consensusParams, const CBlockIndex* pindexPrev)
{
    const int nHeight = pindexPrev == nullptr ? 0 : pindexPrev->nHeight + 1;
    //std::cout << "!!!ContextualCheckBlock  : " << nHeight << std::endl;
    // Start enforcing BIP113 (Median Time Past).
    int nLockTimeFlags = 0;
    if (nHeight >= consensusParams.CSVHeight) {
        assert(pindexPrev != nullptr);
        nLockTimeFlags |= LOCKTIME_MEDIAN_TIME_PAST;
    }

    int64_t nLockTimeCutoff = (nLockTimeFlags & LOCKTIME_MEDIAN_TIME_PAST)
                              ? pindexPrev->GetMedianTimePast()
                              : block.GetBlockTime();

    // Check that all transactions are finalized
    for (const auto& tx : block.vtx) {
        if (!IsFinalTx(*tx, nHeight, nLockTimeCutoff)) {
            return state.Invalid(ValidationInvalidReason::CONSENSUS, false, REJECT_INVALID, "bad-txns-nonfinal", "non-final transaction");
        }
    }

    // Enforce rule that the coinbase starts with serialized block height
    if (nHeight >= consensusParams.BIP34Height)
    {
        CScript expect = CScript() << nHeight;
        if (block.vtx[0]->vin[0].scriptSig.size() < expect.size() ||
            !std::equal(expect.begin(), expect.end(), block.vtx[0]->vin[0].scriptSig.begin())) {
            return state.Invalid(ValidationInvalidReason::CONSENSUS, false, REJECT_INVALID, "bad-cb-height", "block height mismatch in coinbase");
        }
    }

    // Validation for witness commitments.
    // * We compute the witness hash (which is the hash including witnesses) of all the block's transactions, except the
    //   coinbase (where 0x0000....0000 is used instead).
    // * The coinbase scriptWitness is a stack of a single 32-byte vector, containing a witness reserved value (unconstrained).
    // * We build a merkle tree with all those witness hashes as leaves (similar to the hashMerkleRoot in the block header).
    // * There must be at least one output whose scriptPubKey is a single 36-byte push, the first 4 bytes of which are
    //   {0xaa, 0x21, 0xa9, 0xed}, and the following 32 bytes are SHA256^2(witness root, witness reserved value). In case there are
    //   multiple, the last one is used.
    bool fHaveWitness = false;
    if (nHeight >= consensusParams.SegwitHeight) {
        int commitpos = GetWitnessCommitmentIndex(block);
        if (commitpos != -1) {
            bool malleated = false;
            uint256 hashWitness = BlockWitnessMerkleRoot(block, &malleated);
            // The malleation check is ignored; as the transaction tree itself
            // already does not permit it, it is impossible to trigger in the
            // witness tree.
            if (block.vtx[0]->vin[0].scriptWitness.stack.size() != 1 || block.vtx[0]->vin[0].scriptWitness.stack[0].size() != 32) {
                return state.Invalid(ValidationInvalidReason::BLOCK_MUTATED, false, REJECT_INVALID, "bad-witness-nonce-size", strprintf("%s : invalid witness reserved value size", __func__));
            }
            CHash256().Write(hashWitness.begin(), 32).Write(&block.vtx[0]->vin[0].scriptWitness.stack[0][0], 32).Finalize(hashWitness.begin());
            if (memcmp(hashWitness.begin(), &block.vtx[0]->vout[commitpos].scriptPubKey[6], 32)) {
                return state.Invalid(ValidationInvalidReason::BLOCK_MUTATED, false, REJECT_INVALID, "bad-witness-merkle-match", strprintf("%s : witness merkle commitment mismatch", __func__));
            }
            fHaveWitness = true;
        }
    }

    // No witness data is allowed in blocks that don't commit to witness data, as this would otherwise leave room for spam
    if (!fHaveWitness) {
      for (const auto& tx : block.vtx) {
            if (tx->HasWitness()) {
                return state.Invalid(ValidationInvalidReason::BLOCK_MUTATED, false, REJECT_INVALID, "unexpected-witness", strprintf("%s : unexpected witness data found", __func__));
            }
        }
    }

    // After the coinbase witness reserved value and commitment are verified,
    // we can check if the block weight passes (before we've checked the
    // coinbase witness, it would be possible for the weight to be too
    // large by filling up the coinbase witness, which doesn't change
    // the block hash, so we couldn't mark the block as permanently
    // failed).
    if (GetBlockWeight(block) > MAX_BLOCK_WEIGHT) {
        return state.Invalid(ValidationInvalidReason::CONSENSUS, false, REJECT_INVALID, "bad-blk-weight", strprintf("%s : weight limit failed", __func__));
    }

    return true;
}

bool BlockManager::AcceptBlockHeader(const CBlockHeader& block, CValidationState& state, const CChainParams& chainparams, CBlockIndex** ppindex)
{
    AssertLockHeld(cs_main);
    // Check for duplicate
    uint256 hash = block.GetHash();
    BlockMap::iterator miSelf = m_block_index.find(hash);
    CBlockIndex *pindex = nullptr;
    if (hash != chainparams.GetConsensus().hashGenesisBlock) {
        if (miSelf != m_block_index.end()) {
            // Block header is already known.
            pindex = miSelf->second;
            if (ppindex)
                *ppindex = pindex;
            if (pindex->nStatus & BLOCK_FAILED_MASK) {
                return state.Invalid(ValidationInvalidReason::CACHED_INVALID, error("%s: block %s is marked invalid", __func__, hash.ToString()), 0, "duplicate");
            }
            return true;
        }

        if (!fIsFakeNet && !pos::CheckHeaderSignature(block)) {
            return state.Invalid(ValidationInvalidReason::BLOCK_INVALID_HEADER, error("%s: Consensus::CheckHeaderSignature: block %s: bad-pos-header-signature", __func__, hash.ToString()), REJECT_INVALID, "bad-pos-header-signature");
        }

        // Get prev block index
        CBlockIndex* pindexPrev = nullptr;
        BlockMap::iterator mi = m_block_index.find(block.hashPrevBlock);
        if (mi == m_block_index.end())
            return state.Invalid(ValidationInvalidReason::BLOCK_MISSING_PREV, error("%s: prev block not found", __func__), 0, "prev-blk-not-found");
        pindexPrev = (*mi).second;
        if (pindexPrev->nStatus & BLOCK_FAILED_MASK)
            return state.Invalid(ValidationInvalidReason::BLOCK_INVALID_PREV, error("%s: prev block invalid", __func__), REJECT_INVALID, "bad-prevblk");
        if (!ContextualCheckBlockHeader(block, state, chainparams, pindexPrev, GetAdjustedTime()))
            return error("%s: Consensus::ContextualCheckBlockHeader: %s, %s", __func__, hash.ToString(), FormatStateMessage(state));

        // Now with pindexPrev we can check stake modifier
        if (!fIsFakeNet && !pos::CheckStakeModifier(pindexPrev, block)) {
            return state.Invalid(ValidationInvalidReason::BLOCK_INVALID_HEADER, error("%s: block %s: bad PoS stake modifier", __func__, hash.ToString()), REJECT_INVALID, "bad-stakemodifier");
        }

        /* Determine if this block descends from any block which has been found
         * invalid (m_failed_blocks), then mark pindexPrev and any blocks between
         * them as failed. For example:
         *
         *                D3
         *              /
         *      B2 - C2
         *    /         \
         *  A             D2 - E2 - F2
         *    \
         *      B1 - C1 - D1 - E1
         *
         * In the case that we attempted to reorg from E1 to F2, only to find
         * C2 to be invalid, we would mark D2, E2, and F2 as BLOCK_FAILED_CHILD
         * but NOT D3 (it was not in any of our candidate sets at the time).
         *
         * In any case D3 will also be marked as BLOCK_FAILED_CHILD at restart
         * in LoadBlockIndex.
         */
        if (!pindexPrev->IsValid(BLOCK_VALID_SCRIPTS)) {
            // The above does not mean "invalid": it checks if the previous block
            // hasn't been validated up to BLOCK_VALID_SCRIPTS. This is a performance
            // optimization, in the common case of adding a new block to the tip,
            // we don't need to iterate over the failed blocks list.
            for (const CBlockIndex* failedit : m_failed_blocks) {
                if (pindexPrev->GetAncestor(failedit->nHeight) == failedit) {
                    assert(failedit->nStatus & BLOCK_FAILED_VALID);
                    CBlockIndex* invalid_walk = pindexPrev;
                    while (invalid_walk != failedit) {
                        invalid_walk->nStatus |= BLOCK_FAILED_CHILD;
                        setDirtyBlockIndex.insert(invalid_walk);
                        invalid_walk = invalid_walk->pprev;
                    }
                    return state.Invalid(ValidationInvalidReason::BLOCK_INVALID_PREV, error("%s: prev block invalid", __func__), REJECT_INVALID, "bad-prevblk");
                }
            }
        }
    }
    if (pindex == nullptr)
        pindex = AddToBlockIndex(block);

    if (ppindex)
        *ppindex = pindex;

    return true;
}

// Exposed wrapper for AcceptBlockHeader
bool ProcessNewBlockHeaders(const std::vector<CBlockHeader>& headers, CValidationState& state, const CChainParams& chainparams, const CBlockIndex** ppindex, CBlockHeader *first_invalid)
{
    if (first_invalid != nullptr) first_invalid->SetNull();
    {
        LOCK(cs_main);

        for (const CBlockHeader& header : headers) {
            CBlockIndex *pindex = nullptr; // Use a temp pindex instead of ppindex to avoid a const_cast
            bool accepted = g_blockman.AcceptBlockHeader(header, state, chainparams, &pindex);
            ::ChainstateActive().CheckBlockIndex(chainparams.GetConsensus());

            if (!accepted) {
                if (first_invalid) *first_invalid = header;
                return false;
            }
            if (ppindex) {
                *ppindex = pindex;
            }
        }
    }
    if (NotifyHeaderTip())
    {
        LOCK(cs_main);
        if (::ChainstateActive().IsInitialBlockDownload() && ppindex && *ppindex) {
            LogPrintf("Synchronizing blockheaders, height: %d (~%.2f%%)\n", (*ppindex)->nHeight, 100.0/((*ppindex)->nHeight+(GetAdjustedTime() - (*ppindex)->GetBlockTime()) / Params().GetConsensus().pos.nTargetSpacing) * (*ppindex)->nHeight);
        }
    }
    return true;
}

/** Store block on disk. If dbp is non-nullptr, the file is known to already reside on disk */
static FlatFilePos SaveBlockToDisk(const CBlock& block, int nHeight, const CChainParams& chainparams, const FlatFilePos* dbp) {
    unsigned int nBlockSize = ::GetSerializeSize(block, CLIENT_VERSION);
    FlatFilePos blockPos;
    if (dbp != nullptr)
        blockPos = *dbp;
    if (!FindBlockPos(blockPos, nBlockSize+8, nHeight, block.GetBlockTime(), dbp != nullptr)) {
        error("%s: FindBlockPos failed", __func__);
        return FlatFilePos();
    }
    if (dbp == nullptr) {
        if (!WriteBlockToDisk(block, blockPos, chainparams.MessageStart())) {
            AbortNode("Failed to write block");
            return FlatFilePos();
        }
    }
    return blockPos;
}

/** Store block on disk. If dbp is non-nullptr, the file is known to already reside on disk */
bool CChainState::AcceptBlock(const std::shared_ptr<const CBlock>& pblock, CValidationState& state, const CChainParams& chainparams, CBlockIndex** ppindex, bool fRequested, const FlatFilePos* dbp, bool* fNewBlock)
{
    const CBlock& block = *pblock;

    if (fNewBlock) *fNewBlock = false;
    AssertLockHeld(cs_main);

    CBlockIndex *pindexDummy = nullptr;
    CBlockIndex *&pindex = ppindex ? *ppindex : pindexDummy;

    bool accepted_header = m_blockman.AcceptBlockHeader(block, state, chainparams, &pindex);
    CheckBlockIndex(chainparams.GetConsensus());

    if (!accepted_header)
        return false;

    // Try to process all requested blocks that we don't have, but only
    // process an unrequested block if it's new and has enough work to
    // advance our tip, and isn't too many blocks ahead.
    bool fAlreadyHave = pindex->nStatus & BLOCK_HAVE_DATA;
    bool fHasMoreOrSameWork = (m_chain.Tip() ? pindex->nChainWork >= m_chain.Tip()->nChainWork : true);
    // Blocks that are too out-of-order needlessly limit the effectiveness of
    // pruning, because pruning will not delete block files that contain any
    // blocks which are too close in height to the tip.  Apply this test
    // regardless of whether pruning is enabled; it should generally be safe to
    // not process unrequested blocks.
    bool fTooFarAhead = (pindex->nHeight > int(m_chain.Height() + MIN_BLOCKS_TO_KEEP));

    // TODO: Decouple this function from the block download logic by removing fRequested
    // This requires some new chain data structure to efficiently look up if a
    // block is in a chain leading to a candidate for best tip, despite not
    // being such a candidate itself.

    // TODO: deal better with return value and error conditions for duplicate
    // and unrequested blocks.
    if (fAlreadyHave) return true;
    if (!fRequested) {  // If we didn't ask for it:
        if (pindex->nTx != 0) return true;    // This is a previously-processed block that was pruned
        if (!fHasMoreOrSameWork) return true; // Don't process less-work chains
        if (fTooFarAhead) return true;        // Block height is too high

        // Protect against DoS attacks from low-work chains.
        // If our tip is behind, a peer could try to send us
        // low-work blocks on a fake chain that we would never
        // request; don't process these.
        if (pindex->nChainWork < nMinimumChainWork) return true;
    }

    CheckContextState ctxState;
    if (!CheckBlock(block, state, chainparams.GetConsensus(), ctxState, false, pindex->nHeight) || // false cause we can check pos context only on ConnectBlock
        !ContextualCheckBlock(block, state, chainparams.GetConsensus(), pindex->pprev)) {
        assert(IsBlockReason(state.GetReason()));
        if (state.IsInvalid() && state.GetReason() != ValidationInvalidReason::BLOCK_MUTATED) {
            pindex->nStatus |= BLOCK_FAILED_VALID;
            setDirtyBlockIndex.insert(pindex);
        }
        return error("%s: %s", __func__, FormatStateMessage(state));
    }

    // Header is valid/has work, merkle tree and segwit merkle tree are good...RELAY NOW
    // (but if it does not build on our best tip, let the SendMessages loop relay it)
    if (!IsInitialBlockDownload() && m_chain.Tip() == pindex->pprev)
        GetMainSignals().NewPoWValidBlock(pindex, pblock);

    // Write block to history file
    if (fNewBlock) *fNewBlock = true;
    try {
        FlatFilePos blockPos = SaveBlockToDisk(block, pindex->nHeight, chainparams, dbp);
        if (blockPos.IsNull()) {
            state.Error(strprintf("%s: Failed to find position to write new block to disk", __func__));
            return false;
        }
        ReceivedBlockTransactions(block, pindex, blockPos, chainparams.GetConsensus());
    } catch (const std::runtime_error& e) {
        return AbortNode(state, std::string("System error: ") + e.what());
    }

    FlushStateToDisk(chainparams, state, FlushStateMode::NONE);

    CheckBlockIndex(chainparams.GetConsensus());

    return true;
}

void ProcessAuthsIfTipChanged(CBlockIndex const * oldTip, CBlockIndex const * tip, Consensus::Params const & consensus)
{
    AssertLockNotHeld(cs_main);
    assert(oldTip);
    assert(tip);
    assert(tip != oldTip);

    LOCK(cs_main);

    auto topAnchor = panchors->GetActiveAnchor();
    CTeamView::CTeam team;
    int teamChange = tip->nHeight;
    auto const teamDakota = pcustomcsview->GetAuthTeam(tip->nHeight);
    if (!teamDakota || teamDakota->empty()) {
        return;
    }
    team = *teamDakota;

    // Calc how far back team changes, do not generate auths below that height.
    teamChange = teamChange % Params().GetConsensus().mn.anchoringTeamChange;

    uint64_t topAnchorHeight = topAnchor ? static_cast<uint64_t>(topAnchor->anchor.height) : 0;
    // we have no need to ask for auths at all if we have topAnchor higher than current chain
    if (tip->nHeight <= topAnchorHeight) {
        return;
    }

    CBlockIndex const * pindexFork = ::ChainActive().FindFork(oldTip);
    uint64_t forkHeight = pindexFork && (pindexFork->nHeight >= (uint64_t)consensus.mn.anchoringFrequency) ? pindexFork->nHeight - (uint64_t)consensus.mn.anchoringFrequency : 0;
    // limit fork height - trim it by the top anchor, if any
    forkHeight = std::max(forkHeight, topAnchorHeight);
    pindexFork = ::ChainActive()[forkHeight];

    if (tip->pprev != oldTip) {
        // asking all auths that may be skipped (rather we have switch the chain or not)
        LogPrint(BCLog::ANCHORING, "request getauths from %d to %d\n", pindexFork->nHeight, tip->nHeight);
        RelayGetAnchorAuths(pindexFork->GetBlockHash(), tip->GetBlockHash(), *g_connman);
    }

    // masternode key and operator auth address
    auto operatorDetails = AmISignerNow(tip->nHeight, team);

    if (operatorDetails.empty()) {
        return;
    }

    // trying to create auths between pindexFork and new tip (descending)
    std::vector<CInv> vInv;
    for (CBlockIndex const * pindex = tip; pindex && pindex != pindexFork && teamChange >= 0; pindex = pindex->pprev, --teamChange) {

        // Only anchor by specified frequency
        if (pindex->nHeight % consensus.mn.anchoringFrequency != 0) {
            continue;
        }

        // Get start anchor height
        int anchorHeight = static_cast<int>(pindex->nHeight) - consensus.mn.anchoringFrequency;

        // Get anchor block from specified time depth
        int64_t timeDepth = consensus.mn.anchoringTimeDepth;
        while (anchorHeight > 0 && ::ChainActive()[anchorHeight]->nTime + timeDepth > pindex->nTime) {
            --anchorHeight;
        }

        // Select a block further back to avoid Anchor too new error.
        if (pindex->nHeight >= consensus.FortCanningHeight) {
            timeDepth += consensus.mn.anchoringAdditionalTimeDepth;
            while (anchorHeight > 0 && ::ChainActive()[anchorHeight]->nTime + timeDepth > pindex->nTime) {
                --anchorHeight;
            }
        }

        // Rollback to height consistent with anchoringFrequency
        while (anchorHeight > 0 && anchorHeight % consensus.mn.anchoringFrequency != 0) {
            --anchorHeight;
        }

        if (anchorHeight <= 0 || (topAnchor && topAnchor->anchor.height >= (THeight)anchorHeight)) { // important to check prev anchor height!
            break;
        }

        auto const anchorBlock = ::ChainActive()[anchorHeight];

        // Create team data
        CTeamView::CTeam team;
        std::vector<unsigned char> teamDetailsVector;

        // Embed height and partial hash into CKeyID to find team later and validate chain
        size_t prefixLength{CKeyID().size() - spv::BtcAnchorMarker.size() - sizeof(uint64_t)};
        std::vector<unsigned char> hashPrefix{pindex->GetBlockHash().begin(), pindex->GetBlockHash().begin() + prefixLength};
        teamDetailsVector.insert(teamDetailsVector.end(), spv::BtcAnchorMarker.begin(), spv::BtcAnchorMarker.end()); // 3 Bytes
        uint64_t anchorCreationHeight = pindex->nHeight;
        teamDetailsVector.insert(teamDetailsVector.end(), reinterpret_cast<unsigned char*>(&anchorCreationHeight),
                                 reinterpret_cast<unsigned char*>(&anchorCreationHeight) + sizeof(uint64_t)); // 8 Bytes
        teamDetailsVector.insert(teamDetailsVector.end(), hashPrefix.begin(), hashPrefix.end()); // 9 Bytes

        CKeyID teamDetails{uint160{teamDetailsVector}};
        team.insert(teamDetails);

        // trying to create and sign new auth
        CAnchorAuthMessage auth({topAnchor ? topAnchor->txHash : uint256(), static_cast<THeight>(anchorHeight), anchorBlock->GetBlockHash(), team});

        for (const auto& keys : operatorDetails) {
            if (!panchorauths->GetVote(auth.GetSignHash(), keys.first))
            {
                auth.SignWithKey(keys.second);
                LogPrint(BCLog::ANCHORING, "Anchor auth message signed, hash: %s, height: %d, prev: %s, teamSize: %ld, signHash: %s\n",
                          auth.GetHash().ToString(),
                          auth.height,
                          auth.previousAnchor.ToString(),
                          auth.nextTeam.size(),
                          auth.GetSignHash().ToString()
                          );

                panchorauths->AddAuth(auth);
                vInv.push_back(CInv(MSG_ANCHOR_AUTH, auth.GetHash()));
            }
        }
    }
    if (vInv.size() > 0) {
        RelayAnchorAuths(vInv, *g_connman);
    }
}


bool ProcessNewBlock(const CChainParams& chainparams, const std::shared_ptr<const CBlock> pblock, bool fForceProcessing, bool *fNewBlock)
{
    AssertLockNotHeld(cs_main);

    {
        CBlockIndex *pindex = nullptr;
        if (fNewBlock) *fNewBlock = false;
        CValidationState state;

        // CheckBlock() does not support multi-threaded block validation because CBlock::fChecked can cause data race.
        // Therefore, the following critical section must include the CheckBlock() call as well.
        LOCK(cs_main);

        // Get previous block index
        bool ret{true};
        const auto prevIndex = LookupBlockIndex(pblock->hashPrevBlock);
        if (!prevIndex) {
            ret = false;
            state.Invalid(ValidationInvalidReason::BLOCK_MISSING_PREV, error("%s: prev block not found", __func__), 0, "prev-blk-not-found");
        }

        // Ensure that CheckBlock() passes before calling AcceptBlock, as
        // belt-and-suspenders.
        // reverts a011b9db38ce6d3d5c1b67c1e3bad9365b86f2ce
        // we can end up in isolation banning all other nodes
        CheckContextState ctxState;
        if (ret) {
            ret = CheckBlock(*pblock, state, chainparams.GetConsensus(), ctxState, false, prevIndex->nHeight + 1); // false cause we can check pos context only on ConnectBlock
        }
        if (ret) {
            // Store to disk
            ret = ::ChainstateActive().AcceptBlock(pblock, state, chainparams, &pindex, fForceProcessing, nullptr, fNewBlock);
        }
        if (!ret) {
            GetMainSignals().BlockChecked(*pblock, state);
            return error("%s: AcceptBlock FAILED (%s)", __func__, FormatStateMessage(state));
        }
    }

    NotifyHeaderTip();

    // save old tip
    auto const oldTip = ::ChainActive().Tip();

    CValidationState state; // Only used to report errors, not invalidity - ignore it
    if (!::ChainstateActive().ActivateBestChain(state, chainparams, pblock))
        return error("%s: ActivateBestChain failed (%s)", __func__, FormatStateMessage(state));

    auto const tip = ::ChainActive().Tip();

    // special case for the first run after IBD
    static bool firstRunAfterIBD = true;
    if (!::ChainstateActive().IsInitialBlockDownload() && tip && firstRunAfterIBD && spv::pspv) // spv::pspv not necessary here, but for disabling in old tests
    {
        int sinceHeight = std::max(::ChainActive().Height() - chainparams.GetConsensus().mn.anchoringFrequency * 5, 0);
        LogPrint(BCLog::ANCHORING, "Trying to request some auths after IBD, since %i...\n", sinceHeight);
        RelayGetAnchorAuths(::ChainActive()[sinceHeight]->GetBlockHash(), tip->GetBlockHash(), *g_connman);
        firstRunAfterIBD = false;
    }
    // only if tip was changed
    if (!::ChainstateActive().IsInitialBlockDownload() && tip && tip != oldTip && spv::pspv) // spv::pspv not necessary here, but for disabling in old tests
    {
        ProcessAuthsIfTipChanged(oldTip, tip, chainparams.GetConsensus());

        if (tip->nHeight >= chainparams.GetConsensus().DakotaHeight) {
            panchors->CheckPendingAnchors();
        }
    }

    return true;
}

bool TestBlockValidity(CValidationState& state, const CChainParams& chainparams, const CBlock& block, CBlockIndex* pindexPrev, bool fCheckMerkleRoot)
{
    AssertLockHeld(cs_main);
    assert(pindexPrev && pindexPrev == ::ChainActive().Tip());
    CCoinsViewCache viewNew(&::ChainstateActive().CoinsTip());
    std::vector<uint256> dummyRewardedAnchors;
    CCustomCSView mnview(*pcustomcsview.get());
    uint256 block_hash(block.GetHash());
    CBlockIndex indexDummy(block);
    indexDummy.pprev = pindexPrev;
    indexDummy.nHeight = pindexPrev->nHeight + 1;
    indexDummy.phashBlock = &block_hash;
    CheckContextState ctxState;

    // NOTE: ContextualCheckProofOfStake is called by CheckBlock
    if (!ContextualCheckBlockHeader(block, state, chainparams, pindexPrev, GetAdjustedTime()))
        return error("%s: Consensus::ContextualCheckBlockHeader: %s", __func__, FormatStateMessage(state));
    if (!CheckBlock(block, state, chainparams.GetConsensus(), ctxState, false, indexDummy.nHeight, fCheckMerkleRoot))
        return error("%s: Consensus::CheckBlock: %s", __func__, FormatStateMessage(state));
    if (!ContextualCheckBlock(block, state, chainparams.GetConsensus(), pindexPrev))
        return error("%s: Consensus::ContextualCheckBlock: %s", __func__, FormatStateMessage(state));
    if (!::ChainstateActive().ConnectBlock(block, state, &indexDummy, viewNew, mnview, chainparams, dummyRewardedAnchors, true))
        return false;
    assert(state.IsValid());

    return true;
}

/**
 * BLOCK PRUNING CODE
 */

/* Calculate the amount of disk space the block & undo files currently use */
uint64_t CalculateCurrentUsage()
{
    LOCK(cs_LastBlockFile);

    uint64_t retval = 0;
    for (const CBlockFileInfo &file : vinfoBlockFile) {
        retval += file.nSize + file.nUndoSize;
    }
    return retval;
}

/* Prune a block file (modify associated database entries)*/
void PruneOneBlockFile(const int fileNumber)
{
    LOCK(cs_LastBlockFile);

    for (const auto& entry : g_blockman.m_block_index) {
        CBlockIndex* pindex = entry.second;
        if (pindex->nFile == fileNumber) {
            pindex->nStatus &= ~BLOCK_HAVE_DATA;
            pindex->nStatus &= ~BLOCK_HAVE_UNDO;
            pindex->nFile = 0;
            pindex->nDataPos = 0;
            pindex->nUndoPos = 0;
            setDirtyBlockIndex.insert(pindex);

            // Prune from m_blocks_unlinked -- any block we prune would have
            // to be downloaded again in order to consider its chain, at which
            // point it would be considered as a candidate for
            // m_blocks_unlinked or setBlockIndexCandidates.
            auto range = g_blockman.m_blocks_unlinked.equal_range(pindex->pprev);
            while (range.first != range.second) {
                std::multimap<CBlockIndex *, CBlockIndex *>::iterator _it = range.first;
                range.first++;
                if (_it->second == pindex) {
                    g_blockman.m_blocks_unlinked.erase(_it);
                }
            }
        }
    }

    vinfoBlockFile[fileNumber].SetNull();
    setDirtyFileInfo.insert(fileNumber);
}


void UnlinkPrunedFiles(const std::set<int>& setFilesToPrune)
{
    for (std::set<int>::iterator it = setFilesToPrune.begin(); it != setFilesToPrune.end(); ++it) {
        FlatFilePos pos(*it, 0);
        fs::remove(BlockFileSeq().FileName(pos));
        fs::remove(UndoFileSeq().FileName(pos));
        LogPrintf("Prune: %s deleted blk/rev (%05u)\n", __func__, *it);
    }
}

/* Calculate the block/rev files to delete based on height specified by user with RPC command pruneblockchain */
static void FindFilesToPruneManual(std::set<int>& setFilesToPrune, int nManualPruneHeight)
{
    assert(fPruneMode && nManualPruneHeight > 0);

    LOCK2(cs_main, cs_LastBlockFile);
    if (::ChainActive().Tip() == nullptr)
        return;

    // last block to prune is the lesser of (user-specified height, MIN_BLOCKS_TO_KEEP from the tip)
    unsigned int nLastBlockWeCanPrune = std::min((unsigned)nManualPruneHeight, ::ChainActive().Tip()->nHeight - MIN_BLOCKS_TO_KEEP);
    int count=0;
    for (int fileNumber = 0; fileNumber < nLastBlockFile; fileNumber++) {
        if (vinfoBlockFile[fileNumber].nSize == 0 || vinfoBlockFile[fileNumber].nHeightLast > nLastBlockWeCanPrune)
            continue;
        PruneOneBlockFile(fileNumber);
        setFilesToPrune.insert(fileNumber);
        count++;
    }
    LogPrintf("Prune (Manual): prune_height=%d removed %d blk/rev pairs\n", nLastBlockWeCanPrune, count);
}

/* This function is called from the RPC code for pruneblockchain */
void PruneBlockFilesManual(int nManualPruneHeight)
{
    CValidationState state;
    const CChainParams& chainparams = Params();
    if (!::ChainstateActive().FlushStateToDisk(
            chainparams, state, FlushStateMode::NONE, nManualPruneHeight)) {
        LogPrintf("%s: failed to flush state (%s)\n", __func__, FormatStateMessage(state));
    }
}

/**
 * Prune block and undo files (blk???.dat and undo???.dat) so that the disk space used is less than a user-defined target.
 * The user sets the target (in MB) on the command line or in config file.  This will be run on startup and whenever new
 * space is allocated in a block or undo file, staying below the target. Changing back to unpruned requires a reindex
 * (which in this case means the blockchain must be re-downloaded.)
 *
 * Pruning functions are called from FlushStateToDisk when the global fCheckForPruning flag has been set.
 * Block and undo files are deleted in lock-step (when blk00003.dat is deleted, so is rev00003.dat.)
 * Pruning cannot take place until the longest chain is at least a certain length (100000 on mainnet, 1000 on testnet, 1000 on regtest).
 * Pruning will never delete a block within a defined distance (currently 288) from the active chain's tip.
 * The block index is updated by unsetting HAVE_DATA and HAVE_UNDO for any blocks that were stored in the deleted files.
 * A db flag records the fact that at least some block files have been pruned.
 *
 * @param[out]   setFilesToPrune   The set of file indices that can be unlinked will be returned
 */
static void FindFilesToPrune(std::set<int>& setFilesToPrune, uint64_t nPruneAfterHeight)
{
    LOCK2(cs_main, cs_LastBlockFile);
    if (::ChainActive().Tip() == nullptr || nPruneTarget == 0) {
        return;
    }
    if ((uint64_t)::ChainActive().Tip()->nHeight <= nPruneAfterHeight) {
        return;
    }

    unsigned int nLastBlockWeCanPrune = ::ChainActive().Tip()->nHeight - MIN_BLOCKS_TO_KEEP;
    uint64_t nCurrentUsage = CalculateCurrentUsage();
    // We don't check to prune until after we've allocated new space for files
    // So we should leave a buffer under our target to account for another allocation
    // before the next pruning.
    uint64_t nBuffer = BLOCKFILE_CHUNK_SIZE + UNDOFILE_CHUNK_SIZE;
    uint64_t nBytesToPrune;
    int count=0;

    if (nCurrentUsage + nBuffer >= nPruneTarget) {
        // On a prune event, the chainstate DB is flushed.
        // To avoid excessive prune events negating the benefit of high dbcache
        // values, we should not prune too rapidly.
        // So when pruning in IBD, increase the buffer a bit to avoid a re-prune too soon.
        if (::ChainstateActive().IsInitialBlockDownload()) {
            // Since this is only relevant during IBD, we use a fixed 10%
            nBuffer += nPruneTarget / 10;
        }

        for (int fileNumber = 0; fileNumber < nLastBlockFile; fileNumber++) {
            nBytesToPrune = vinfoBlockFile[fileNumber].nSize + vinfoBlockFile[fileNumber].nUndoSize;

            if (vinfoBlockFile[fileNumber].nSize == 0)
                continue;

            if (nCurrentUsage + nBuffer < nPruneTarget)  // are we below our target?
                break;

            // don't prune files that could have a block within MIN_BLOCKS_TO_KEEP of the main chain's tip but keep scanning
            if (vinfoBlockFile[fileNumber].nHeightLast > nLastBlockWeCanPrune)
                continue;

            PruneOneBlockFile(fileNumber);
            // Queue up the files for removal
            setFilesToPrune.insert(fileNumber);
            nCurrentUsage -= nBytesToPrune;
            count++;
        }
    }

    LogPrint(BCLog::PRUNE, "Prune: target=%dMiB actual=%dMiB diff=%dMiB max_prune_height=%d removed %d blk/rev pairs\n",
           nPruneTarget/1024/1024, nCurrentUsage/1024/1024,
           ((int64_t)nPruneTarget - (int64_t)nCurrentUsage)/1024/1024,
           nLastBlockWeCanPrune, count);
}

static FlatFileSeq BlockFileSeq()
{
    return FlatFileSeq(GetBlocksDir(), "blk", BLOCKFILE_CHUNK_SIZE);
}

static FlatFileSeq UndoFileSeq()
{
    return FlatFileSeq(GetBlocksDir(), "rev", UNDOFILE_CHUNK_SIZE);
}

FILE* OpenBlockFile(const FlatFilePos &pos, bool fReadOnly) {
    return BlockFileSeq().Open(pos, fReadOnly);
}

/** Open an undo file (rev?????.dat) */
static FILE* OpenUndoFile(const FlatFilePos &pos, bool fReadOnly) {
    return UndoFileSeq().Open(pos, fReadOnly);
}

fs::path GetBlockPosFilename(const FlatFilePos &pos)
{
    return BlockFileSeq().FileName(pos);
}

CBlockIndex * BlockManager::InsertBlockIndex(const uint256& hash)
{
    AssertLockHeld(cs_main);

    if (hash.IsNull())
        return nullptr;

    // Return existing
    BlockMap::iterator mi = m_block_index.find(hash);
    if (mi != m_block_index.end())
        return (*mi).second;

    // Create new
    CBlockIndex* pindexNew = new CBlockIndex();
    mi = m_block_index.insert(std::make_pair(hash, pindexNew)).first;
    pindexNew->phashBlock = &((*mi).first);

    return pindexNew;
}

bool BlockManager::LoadBlockIndex(
    const Consensus::Params& consensus_params,
    CBlockTreeDB& blocktree,
    std::set<CBlockIndex*, CBlockIndexWorkComparator>& block_index_candidates)
{
    if (!blocktree.LoadBlockIndexGuts(consensus_params, [this](const uint256& hash) EXCLUSIVE_LOCKS_REQUIRED(cs_main) { return this->InsertBlockIndex(hash); }, fIsFakeNet))
         return false;

    // Calculate nChainWork
    std::vector<std::pair<int, CBlockIndex*> > vSortedByHeight;
    vSortedByHeight.reserve(m_block_index.size());
    for (const std::pair<const uint256, CBlockIndex*>& item : m_block_index)
    {
        CBlockIndex* pindex = item.second;
        vSortedByHeight.push_back(std::make_pair(pindex->nHeight, pindex));
    }
    sort(vSortedByHeight.begin(), vSortedByHeight.end());
    for (const std::pair<int, CBlockIndex*>& item : vSortedByHeight)
    {
        if (ShutdownRequested()) return false;
        CBlockIndex* pindex = item.second;
        pindex->nChainWork = (pindex->pprev ? pindex->pprev->nChainWork : 0) + GetBlockProof(*pindex);
        pindex->nTimeMax = (pindex->pprev ? std::max(pindex->pprev->nTimeMax, pindex->nTime) : pindex->nTime);
        // We can link the chain of blocks for which we've received transactions at some point.
        // Pruned nodes may have deleted the block.
        if (pindex->nTx > 0) {
            if (pindex->pprev) {
                if (pindex->pprev->HaveTxsDownloaded()) {
                    pindex->nChainTx = pindex->pprev->nChainTx + pindex->nTx;
                } else {
                    pindex->nChainTx = 0;
                    m_blocks_unlinked.insert(std::make_pair(pindex->pprev, pindex));
                }
            } else {
                pindex->nChainTx = pindex->nTx;
            }
        }
        if (!(pindex->nStatus & BLOCK_FAILED_MASK) && pindex->pprev && (pindex->pprev->nStatus & BLOCK_FAILED_MASK)) {
            pindex->nStatus |= BLOCK_FAILED_CHILD;
            setDirtyBlockIndex.insert(pindex);
        }
        if (pindex->IsValid(BLOCK_VALID_TRANSACTIONS) && (pindex->HaveTxsDownloaded() || pindex->pprev == nullptr)) {
            block_index_candidates.insert(pindex);
        }
        if (pindex->nStatus & BLOCK_FAILED_MASK && (!pindexBestInvalid || pindex->nChainWork > pindexBestInvalid->nChainWork))
            pindexBestInvalid = pindex;
        if (pindex->pprev)
            pindex->BuildSkip();
        if (pindex->IsValid(BLOCK_VALID_TREE) && (pindexBestHeader == nullptr || CBlockIndexWorkComparator()(pindexBestHeader, pindex)))
            pindexBestHeader = pindex;
    }

    return true;
}

void BlockManager::Unload() {
    m_failed_blocks.clear();
    m_blocks_unlinked.clear();

    for (const BlockMap::value_type& entry : m_block_index) {
        delete entry.second;
    }

    m_block_index.clear();
}

bool static LoadBlockIndexDB(const CChainParams& chainparams) EXCLUSIVE_LOCKS_REQUIRED(cs_main)
{
    if (!g_blockman.LoadBlockIndex(
            chainparams.GetConsensus(), *pblocktree, ::ChainstateActive().setBlockIndexCandidates))
        return false;

    // Load block file info
    pblocktree->ReadLastBlockFile(nLastBlockFile);
    vinfoBlockFile.resize(nLastBlockFile + 1);
    LogPrintf("%s: last block file = %i\n", __func__, nLastBlockFile);
    for (int nFile = 0; nFile <= nLastBlockFile; nFile++) {
        pblocktree->ReadBlockFileInfo(nFile, vinfoBlockFile[nFile]);
    }
    LogPrintf("%s: last block file info: %s\n", __func__, vinfoBlockFile[nLastBlockFile].ToString());
    for (int nFile = nLastBlockFile + 1; true; nFile++) {
        CBlockFileInfo info;
        if (pblocktree->ReadBlockFileInfo(nFile, info)) {
            vinfoBlockFile.push_back(info);
        } else {
            break;
        }
    }

    // Check presence of blk files
    LogPrintf("Checking all blk files are present...\n");
    std::set<int> setBlkDataFiles;
    for (const std::pair<const uint256, CBlockIndex*>& item : g_blockman.m_block_index)
    {
        CBlockIndex* pindex = item.second;
        if (pindex->nStatus & BLOCK_HAVE_DATA) {
            setBlkDataFiles.insert(pindex->nFile);
        }
    }
    for (std::set<int>::iterator it = setBlkDataFiles.begin(); it != setBlkDataFiles.end(); it++)
    {
        FlatFilePos pos(*it, 0);
        if (CAutoFile(OpenBlockFile(pos, true), SER_DISK, CLIENT_VERSION).IsNull()) {
            return false;
        }
    }

    // Check whether we have ever pruned block & undo files
    pblocktree->ReadFlag("prunedblockfiles", fHavePruned);
    if (fHavePruned)
        LogPrintf("LoadBlockIndexDB(): Block files have previously been pruned\n");

    // Check whether we need to continue reindexing
    bool fReindexing = false;
    pblocktree->ReadReindexing(fReindexing);
    if(fReindexing) fReindex = true;

    return true;
}

bool LoadChainTip(const CChainParams& chainparams)
{
    AssertLockHeld(cs_main);
    const CCoinsViewCache& coins_cache = ::ChainstateActive().CoinsTip();
    assert(!coins_cache.GetBestBlock().IsNull()); // Never called when the coins view is empty

    if (::ChainActive().Tip() &&
        ::ChainActive().Tip()->GetBlockHash() == coins_cache.GetBestBlock()) return true;

    // Load pointer to end of best chain
    CBlockIndex* pindex = LookupBlockIndex(coins_cache.GetBestBlock());
    if (!pindex) {
        return false;
    }
    ::ChainActive().SetTip(pindex);

    ::ChainstateActive().PruneBlockIndexCandidates();

    LogPrintf("Loaded best chain: hashBestChain=%s height=%d date=%s progress=%f\n",
        ::ChainActive().Tip()->GetBlockHash().ToString(), ::ChainActive().Height(),
        FormatISO8601DateTime(::ChainActive().Tip()->GetBlockTime()),
        GuessVerificationProgress(chainparams.TxData(), ::ChainActive().Tip()));
    return true;
}

CVerifyDB::CVerifyDB()
{
    uiInterface.ShowProgress(_("Verifying blocks...").translated, 0, false);
}

CVerifyDB::~CVerifyDB()
{
    uiInterface.ShowProgress("", 100, false);
}

bool CVerifyDB::VerifyDB(const CChainParams& chainparams, CCoinsView *coinsview, int nCheckLevel, int nCheckDepth)
{
    LOCK(cs_main);
    if (::ChainActive().Tip() == nullptr || ::ChainActive().Tip()->pprev == nullptr)
        return true;

    // Verify blocks in the best chain
    if (nCheckDepth <= 0 || nCheckDepth > ::ChainActive().Height())
        nCheckDepth = ::ChainActive().Height();
    nCheckLevel = std::max(0, std::min(4, nCheckLevel));
    LogPrintf("Verifying last %i blocks at level %i\n", nCheckDepth, nCheckLevel);
    CCoinsViewCache coins(coinsview);
    CCustomCSView mnview(*pcustomcsview.get());
    CBlockIndex* pindex;
    CBlockIndex* pindexFailure = nullptr;
    int nGoodTransactions = 0;
    CValidationState state;
    int reportDone = 0;
    LogPrintf("[0%%]..."); /* Continued */
    for (pindex = ::ChainActive().Tip(); pindex && pindex->pprev; pindex = pindex->pprev) {
        boost::this_thread::interruption_point();
        const int percentageDone = std::max(1, std::min(99, (int)(((double)(::ChainActive().Height() - pindex->nHeight)) / (double)nCheckDepth * (nCheckLevel >= 4 ? 50 : 100))));
        if (reportDone < percentageDone/10) {
            // report every 10% step
            LogPrintf("[%d%%]...", percentageDone); /* Continued */
            reportDone = percentageDone/10;
        }
        uiInterface.ShowProgress(_("Verifying blocks...").translated, percentageDone, false);
        if (pindex->nHeight <= ::ChainActive().Height()-nCheckDepth)
            break;
        if (fPruneMode && !(pindex->nStatus & BLOCK_HAVE_DATA)) {
            // If pruning, only go back as far as we have data.
            LogPrintf("VerifyDB(): block verification stopping at height %d (pruning, no data)\n", pindex->nHeight);
            break;
        }
        CBlock block;
        CheckContextState ctxState;

        // check level 0: read from disk
        if (!ReadBlockFromDisk(block, pindex, chainparams.GetConsensus()))
            return error("VerifyDB(): *** ReadBlockFromDisk failed at %d, hash=%s", pindex->nHeight, pindex->GetBlockHash().ToString());
        // check level 1: verify block validity
        if (nCheckLevel >= 1 && !CheckBlock(block, state, chainparams.GetConsensus(), ctxState, false, pindex->nHeight)) // false cause we can check pos context only on ConnectBlock
            return error("%s: *** found bad block at %d, hash=%s (%s)\n", __func__,
                         pindex->nHeight, pindex->GetBlockHash().ToString(), FormatStateMessage(state));
        // check level 2: verify undo validity
        if (nCheckLevel >= 2 && pindex) {
            CBlockUndo undo;
            if (!pindex->GetUndoPos().IsNull()) {
                if (!UndoReadFromDisk(undo, pindex)) {
                    return error("VerifyDB(): *** found bad undo data at %d, hash=%s\n", pindex->nHeight, pindex->GetBlockHash().ToString());
                }
            }
        }
        // check level 3: check for inconsistencies during memory-only disconnect of tip blocks
        if (nCheckLevel >= 3 && (coins.DynamicMemoryUsage() + ::ChainstateActive().CoinsTip().DynamicMemoryUsage()) <= nCoinCacheUsage) {
            assert(coins.GetBestBlock() == pindex->GetBlockHash());
            std::vector<CAnchorConfirmMessage> disconnectedConfirms; // dummy
            DisconnectResult res = ::ChainstateActive().DisconnectBlock(block, pindex, coins, mnview, disconnectedConfirms);
            if (res == DISCONNECT_FAILED) {
                return error("VerifyDB(): *** irrecoverable inconsistency in block data at %d, hash=%s", pindex->nHeight, pindex->GetBlockHash().ToString());
            }
            if (res == DISCONNECT_UNCLEAN) {
                nGoodTransactions = 0;
                pindexFailure = pindex;
            } else {
                nGoodTransactions += block.vtx.size();
            }
        }
        if (ShutdownRequested())
            return true;
    }
    if (pindexFailure)
        return error("VerifyDB(): *** coin database inconsistencies found (last %i blocks, %i good transactions before that)\n", ::ChainActive().Height() - pindexFailure->nHeight + 1, nGoodTransactions);

    // store block count as we move pindex at check level >= 4
    int block_count = ::ChainActive().Height() - pindex->nHeight;

    // check level 4: try reconnecting blocks
    if (nCheckLevel >= 4) {
        while (pindex != ::ChainActive().Tip()) {
            boost::this_thread::interruption_point();
            const int percentageDone = std::max(1, std::min(99, 100 - (int)(((double)(::ChainActive().Height() - pindex->nHeight)) / (double)nCheckDepth * 50)));
            if (reportDone < percentageDone/10) {
                // report every 10% step
                LogPrintf("[%d%%]...", percentageDone); /* Continued */
                reportDone = percentageDone/10;
            }
            uiInterface.ShowProgress(_("Verifying blocks...").translated, percentageDone, false);
            pindex = ::ChainActive().Next(pindex);
            CBlock block;
            if (!ReadBlockFromDisk(block, pindex, chainparams.GetConsensus()))
                return error("VerifyDB(): *** ReadBlockFromDisk failed at %d, hash=%s", pindex->nHeight, pindex->GetBlockHash().ToString());
            std::vector<uint256> dummyRewardedAnchors;
            if (!::ChainstateActive().ConnectBlock(block, state, pindex, coins, mnview, chainparams, dummyRewardedAnchors))
                return error("VerifyDB(): *** found unconnectable block at %d, hash=%s (%s)", pindex->nHeight, pindex->GetBlockHash().ToString(), FormatStateMessage(state));
        }
    }

    LogPrintf("[DONE].\n");
    LogPrintf("No coin database inconsistencies in last %i blocks (%i transactions)\n", block_count, nGoodTransactions);

    return true;
}

/** Apply the effects of a block on the utxo cache, ignoring that it may already have been applied. */
bool CChainState::RollforwardBlock(const CBlockIndex* pindex, CCoinsViewCache& inputs, CCustomCSView& mnview, const CChainParams& params)
{
    // TODO: merge with ConnectBlock
    CBlock block;
    if (!ReadBlockFromDisk(block, pindex, params.GetConsensus())) {
        return error("ReplayBlock(): ReadBlockFromDisk failed at %d, hash=%s", pindex->nHeight, pindex->GetBlockHash().ToString());
    }

    for (const CTransactionRef& tx : block.vtx) {
        if (!tx->IsCoinBase()) {
            for (const CTxIn &txin : tx->vin) {
                inputs.SpendCoin(txin.prevout);
            }
        }
        // Pass check = true as every addition may be an overwrite.
        AddCoins(inputs, *tx, pindex->nHeight, true);

        /// @todo turn it on when you are sure it is safe
//        CheckCustomTx(mnview, inputs, *tx, params.GetConsensus(), pindex->nHeight, i, false);
    }
    return true;
}

bool CChainState::ReplayBlocks(const CChainParams& params, CCoinsView* view, CCustomCSView* mnview)
{
    LOCK(cs_main);

    CCoinsViewCache cache(view);
    CCustomCSView mncache(*mnview);

    std::vector<uint256> hashHeads = view->GetHeadBlocks();
    if (hashHeads.empty()) return true; // We're already in a consistent state.
    if (hashHeads.size() != 2) return error("ReplayBlocks(): unknown inconsistent state");

    /// @todo may be it is possible to keep it run? how to safely connect blocks for mndb?
    return error("ReplayBlocks() turned off for safety reasons. Make reindex!");

    uiInterface.ShowProgress(_("Replaying blocks...").translated, 0, false);
    LogPrintf("Replaying blocks\n");

    const CBlockIndex* pindexOld = nullptr;  // Old tip during the interrupted flush.
    const CBlockIndex* pindexNew;            // New tip during the interrupted flush.
    const CBlockIndex* pindexFork = nullptr; // Latest block common to both the old and the new tip.

    if (m_blockman.m_block_index.count(hashHeads[0]) == 0) {
        return error("ReplayBlocks(): reorganization to unknown block requested");
    }
    pindexNew = m_blockman.m_block_index[hashHeads[0]];

    if (!hashHeads[1].IsNull()) { // The old tip is allowed to be 0, indicating it's the first flush.
        if (m_blockman.m_block_index.count(hashHeads[1]) == 0) {
            return error("ReplayBlocks(): reorganization from unknown block requested");
        }
        pindexOld = m_blockman.m_block_index[hashHeads[1]];
        pindexFork = LastCommonAncestor(pindexOld, pindexNew);
        assert(pindexFork != nullptr);
    }

    // Rollback along the old branch.
    while (pindexOld != pindexFork) {
        if (pindexOld->nHeight > 0) { // Never disconnect the genesis block.
            CBlock block;
            if (!ReadBlockFromDisk(block, pindexOld, params.GetConsensus())) {
                return error("RollbackBlock(): ReadBlockFromDisk() failed at %d, hash=%s", pindexOld->nHeight, pindexOld->GetBlockHash().ToString());
            }
            LogPrintf("Rolling back %s (%i)\n", pindexOld->GetBlockHash().ToString(), pindexOld->nHeight);
            std::vector<CAnchorConfirmMessage> disconnectedConfirms; // dummy
            DisconnectResult res = DisconnectBlock(block, pindexOld, cache, mncache, disconnectedConfirms);
            if (res == DISCONNECT_FAILED) {
                return error("RollbackBlock(): DisconnectBlock failed at %d, hash=%s", pindexOld->nHeight, pindexOld->GetBlockHash().ToString());
            }
            // If DISCONNECT_UNCLEAN is returned, it means a non-existing UTXO was deleted, or an existing UTXO was
            // overwritten. It corresponds to cases where the block-to-be-disconnect never had all its operations
            // applied to the UTXO set. However, as both writing a UTXO and deleting a UTXO are idempotent operations,
            // the result is still a version of the UTXO set with the effects of that block undone.
        }
        pindexOld = pindexOld->pprev;
    }

    // Roll forward from the forking point to the new tip.
    int nForkHeight = pindexFork ? pindexFork->nHeight : 0;
    for (int nHeight = nForkHeight + 1; nHeight <= pindexNew->nHeight; ++nHeight) {
        const CBlockIndex* pindex = pindexNew->GetAncestor(nHeight);
        LogPrintf("Rolling forward %s (%i)\n", pindex->GetBlockHash().ToString(), nHeight);
        uiInterface.ShowProgress(_("Replaying blocks...").translated, (int) ((nHeight - nForkHeight) * 100.0 / (pindexNew->nHeight - nForkHeight)) , false);
        if (!RollforwardBlock(pindex, cache, mncache, params)) return false;
    }

    cache.SetBestBlock(pindexNew->GetBlockHash());
    cache.Flush();
    mncache.Flush();
    uiInterface.ShowProgress("", 100, false);
    return true;
}

bool ReplayBlocks(const CChainParams& params, CCoinsView* view, CCustomCSView* mnview) {
    return ::ChainstateActive().ReplayBlocks(params, view, mnview);
}

//! Helper for CChainState::RewindBlockIndex
void CChainState::EraseBlockData(CBlockIndex* index)
{
    AssertLockHeld(cs_main);
    assert(!m_chain.Contains(index)); // Make sure this block isn't active

    // Reduce validity
    index->nStatus = std::min<unsigned int>(index->nStatus & BLOCK_VALID_MASK, BLOCK_VALID_TREE) | (index->nStatus & ~BLOCK_VALID_MASK);
    // Remove have-data flags.
    index->nStatus &= ~(BLOCK_HAVE_DATA | BLOCK_HAVE_UNDO);
    // Remove storage location.
    index->nFile = 0;
    index->nDataPos = 0;
    index->nUndoPos = 0;
    // Remove various other things
    index->nTx = 0;
    index->nChainTx = 0;
    index->nSequenceId = 0;
    // Make sure it gets written.
    setDirtyBlockIndex.insert(index);
    // Update indexes
    setBlockIndexCandidates.erase(index);
    auto ret = m_blockman.m_blocks_unlinked.equal_range(index->pprev);
    while (ret.first != ret.second) {
        if (ret.first->second == index) {
            m_blockman.m_blocks_unlinked.erase(ret.first++);
        } else {
            ++ret.first;
        }
    }
    // Mark parent as eligible for main chain again
    if (index->pprev && index->pprev->IsValid(BLOCK_VALID_TRANSACTIONS) && index->pprev->HaveTxsDownloaded()) {
        setBlockIndexCandidates.insert(index->pprev);
    }
}

bool CChainState::RewindBlockIndex(const CChainParams& params)
{
    // Note that during -reindex-chainstate we are called with an empty m_chain!

    // First erase all post-segwit blocks without witness not in the main chain,
    // as this can we done without costly DisconnectTip calls. Active
    // blocks will be dealt with below (releasing cs_main in between).
    {
        LOCK(cs_main);
        for (const auto& entry : m_blockman.m_block_index) {
            if (IsWitnessEnabled(entry.second->pprev, params.GetConsensus()) && !(entry.second->nStatus & BLOCK_OPT_WITNESS) && !m_chain.Contains(entry.second)) {
                EraseBlockData(entry.second);
            }
        }
    }

    // Find what height we need to reorganize to.
    CBlockIndex *tip;
    int nHeight = 1;
    {
        LOCK(cs_main);
        while (nHeight <= m_chain.Height()) {
            // Although SCRIPT_VERIFY_WITNESS is now generally enforced on all
            // blocks in ConnectBlock, we don't need to go back and
            // re-download/re-verify blocks from before segwit actually activated.
            if (IsWitnessEnabled(m_chain[nHeight - 1], params.GetConsensus()) && !(m_chain[nHeight]->nStatus & BLOCK_OPT_WITNESS)) {
                break;
            }
            nHeight++;
        }

        tip = m_chain.Tip();
    }
    // nHeight is now the height of the first insufficiently-validated block, or tipheight + 1

    CValidationState state;
    // Loop until the tip is below nHeight, or we reach a pruned block.
    while (!ShutdownRequested()) {
        {
            LOCK2(cs_main, ::mempool.cs);
            // Make sure nothing changed from under us (this won't happen because RewindBlockIndex runs before importing/network are active)
            assert(tip == m_chain.Tip());
            if (tip == nullptr || tip->nHeight < nHeight) break;
            if (fPruneMode && !(tip->nStatus & BLOCK_HAVE_DATA)) {
                // If pruning, don't try rewinding past the HAVE_DATA point;
                // since older blocks can't be served anyway, there's
                // no need to walk further, and trying to DisconnectTip()
                // will fail (and require a needless reindex/redownload
                // of the blockchain).
                break;
            }

            // Disconnect block
            if (!DisconnectTip(state, params, nullptr)) {
                return error("RewindBlockIndex: unable to disconnect block at height %i (%s)", tip->nHeight, FormatStateMessage(state));
            }

            // Reduce validity flag and have-data flags.
            // We do this after actual disconnecting, otherwise we'll end up writing the lack of data
            // to disk before writing the chainstate, resulting in a failure to continue if interrupted.
            // Note: If we encounter an insufficiently validated block that
            // is on m_chain, it must be because we are a pruning node, and
            // this block or some successor doesn't HAVE_DATA, so we were unable to
            // rewind all the way.  Blocks remaining on m_chain at this point
            // must not have their validity reduced.
            EraseBlockData(tip);

            tip = tip->pprev;
        }
        // Make sure the queue of validation callbacks doesn't grow unboundedly.
        LimitValidationInterfaceQueue();

        // Occasionally flush state to disk.
        if (!FlushStateToDisk(params, state, FlushStateMode::PERIODIC)) {
            LogPrintf("RewindBlockIndex: unable to flush state to disk (%s)\n", FormatStateMessage(state));
            return false;
        }
    }

    {
        LOCK(cs_main);
        if (m_chain.Tip() != nullptr) {
            // We can't prune block index candidates based on our tip if we have
            // no tip due to m_chain being empty!
            PruneBlockIndexCandidates();

            CheckBlockIndex(params.GetConsensus());
        }
    }

    return true;
}

bool RewindBlockIndex(const CChainParams& params) {
    if (!::ChainstateActive().RewindBlockIndex(params)) {
        return false;
    }

    LOCK(cs_main);
    if (::ChainActive().Tip() != nullptr) {
        // FlushStateToDisk can possibly read ::ChainActive(). Be conservative
        // and skip it here, we're about to -reindex-chainstate anyway, so
        // it'll get called a bunch real soon.
        CValidationState state;
        if (!::ChainstateActive().FlushStateToDisk(params, state, FlushStateMode::ALWAYS)) {
            LogPrintf("RewindBlockIndex: unable to flush state to disk (%s)\n", FormatStateMessage(state));
            return false;
        }
    }

    return true;
}

void CChainState::UnloadBlockIndex() {
    nBlockSequenceId = 1;
    setBlockIndexCandidates.clear();
}

// May NOT be used after any connections are up as much
// of the peer-processing logic assumes a consistent
// block index state
void UnloadBlockIndex()
{
    LOCK(cs_main);
    ::ChainActive().SetTip(nullptr);
    g_blockman.Unload();
    pindexBestInvalid = nullptr;
    pindexBestHeader = nullptr;
    mempool.clear();
    vinfoBlockFile.clear();
    nLastBlockFile = 0;
    setDirtyBlockIndex.clear();
    setDirtyFileInfo.clear();
    versionbitscache.Clear();
    for (int b = 0; b < VERSIONBITS_NUM_BITS; b++) {
        warningcache[b].clear();
    }
    fHavePruned = false;

    ::ChainstateActive().UnloadBlockIndex();
}

bool LoadBlockIndex(const CChainParams& chainparams)
{
    // Load block index from databases
    bool needs_init = fReindex;
    if (!fReindex) {
        bool ret = LoadBlockIndexDB(chainparams);
        if (!ret) return false;
        needs_init = g_blockman.m_block_index.empty();
    }

    if (needs_init) {
        // Everything here is for *new* reindex/DBs. Thus, though
        // LoadBlockIndexDB may have set fReindex if we shut down
        // mid-reindex previously, we don't check fReindex and
        // instead only check it prior to LoadBlockIndexDB to set
        // needs_init.

        LogPrintf("Initializing databases...\n");
    }
    return true;
}

bool CChainState::LoadGenesisBlock(const CChainParams& chainparams)
{
    LOCK(cs_main);

    // Check whether we're already initialized by checking for genesis in
    // m_blockman.m_block_index. Note that we can't use m_chain here, since it is
    // set based on the coins db, not the block index db, which is the only
    // thing loaded at this point.
    if (m_blockman.m_block_index.count(chainparams.GenesisBlock().GetHash()))
        return true;

    try {
        const CBlock& block = chainparams.GenesisBlock();
        FlatFilePos blockPos = SaveBlockToDisk(block, 0, chainparams, nullptr);
        if (blockPos.IsNull())
            return error("%s: writing genesis block to disk failed", __func__);
        CBlockIndex *pindex = m_blockman.AddToBlockIndex(block);
        ReceivedBlockTransactions(block, pindex, blockPos, chainparams.GetConsensus());
    } catch (const std::runtime_error& e) {
        return error("%s: failed to write genesis block: %s", __func__, e.what());
    }

    return true;
}

bool LoadGenesisBlock(const CChainParams& chainparams)
{
    return ::ChainstateActive().LoadGenesisBlock(chainparams);
}

bool LoadExternalBlockFile(const CChainParams& chainparams, FILE* fileIn, FlatFilePos *dbp)
{
    // Map of disk positions for blocks with unknown parent (only used for reindex)
    static std::multimap<uint256, FlatFilePos> mapBlocksUnknownParent;
    int64_t nStart = GetTimeMillis();

    int nLoaded = 0;
    try {
        // This takes over fileIn and calls fclose() on it in the CBufferedFile destructor
        CBufferedFile blkdat(fileIn, 2*MAX_BLOCK_SERIALIZED_SIZE, MAX_BLOCK_SERIALIZED_SIZE+8, SER_DISK, CLIENT_VERSION);
        uint64_t nRewind = blkdat.GetPos();
        while (!blkdat.eof()) {
            boost::this_thread::interruption_point();

            blkdat.SetPos(nRewind);
            nRewind++; // start one byte further next time, in case of failure
            blkdat.SetLimit(); // remove former limit
            unsigned int nSize = 0;
            try {
                // locate a header
                unsigned char buf[CMessageHeader::MESSAGE_START_SIZE];
                blkdat.FindByte(chainparams.MessageStart()[0]);
                nRewind = blkdat.GetPos()+1;
                blkdat >> buf;
                if (memcmp(buf, chainparams.MessageStart(), CMessageHeader::MESSAGE_START_SIZE))
                    continue;
                // read size
                blkdat >> nSize;
                if (nSize < 80 || nSize > MAX_BLOCK_SERIALIZED_SIZE)
                    continue;
            } catch (const std::exception&) {
                // no valid block header found; don't complain
                break;
            }
            try {
                // read block
                uint64_t nBlockPos = blkdat.GetPos();
                if (dbp)
                    dbp->nPos = nBlockPos;
                blkdat.SetLimit(nBlockPos + nSize);
                blkdat.SetPos(nBlockPos);
                std::shared_ptr<CBlock> pblock = std::make_shared<CBlock>();
                CBlock& block = *pblock;
                blkdat >> block;
                nRewind = blkdat.GetPos();

                uint256 hash = block.GetHash();
                {
                    LOCK(cs_main);
                    // detect out of order blocks, and store them for later
                    if (hash != chainparams.GetConsensus().hashGenesisBlock && !LookupBlockIndex(block.hashPrevBlock)) {
                        LogPrint(BCLog::REINDEX, "%s: Out of order block %s, parent %s not known\n", __func__, hash.ToString(),
                                block.hashPrevBlock.ToString());
                        if (dbp)
                            mapBlocksUnknownParent.insert(std::make_pair(block.hashPrevBlock, *dbp));
                        continue;
                    }

                    // process in case the block isn't known yet
                    CBlockIndex* pindex = LookupBlockIndex(hash);
                    if (!pindex || (pindex->nStatus & BLOCK_HAVE_DATA) == 0) {
                      CValidationState state;
                      if (::ChainstateActive().AcceptBlock(pblock, state, chainparams, nullptr, true, dbp, nullptr)) {
                          nLoaded++;
                      }
                      if (state.IsError()) {
                          break;
                      }
                    } else if (hash != chainparams.GetConsensus().hashGenesisBlock && pindex->nHeight % 1000 == 0) {
                      LogPrint(BCLog::REINDEX, "Block Import: already had block %s at height %d\n", hash.ToString(), pindex->nHeight);
                    }
                }

                // Activate the genesis block so normal node progress can continue
                if (hash == chainparams.GetConsensus().hashGenesisBlock) {
                    CValidationState state;
                    if (!ActivateBestChain(state, chainparams)) {
                        break;
                    }
                }

                NotifyHeaderTip();

                // Recursively process earlier encountered successors of this block
                std::deque<uint256> queue;
                queue.push_back(hash);
                while (!queue.empty()) {
                    uint256 head = queue.front();
                    queue.pop_front();
                    std::pair<std::multimap<uint256, FlatFilePos>::iterator, std::multimap<uint256, FlatFilePos>::iterator> range = mapBlocksUnknownParent.equal_range(head);
                    while (range.first != range.second) {
                        std::multimap<uint256, FlatFilePos>::iterator it = range.first;
                        std::shared_ptr<CBlock> pblockrecursive = std::make_shared<CBlock>();
                        if (ReadBlockFromDisk(*pblockrecursive, it->second, chainparams.GetConsensus()))
                        {
                            LogPrint(BCLog::REINDEX, "%s: Processing out of order child %s of %s\n", __func__, pblockrecursive->GetHash().ToString(),
                                    head.ToString());
                            LOCK(cs_main);
                            CValidationState dummy;
                            if (::ChainstateActive().AcceptBlock(pblockrecursive, dummy, chainparams, nullptr, true, &it->second, nullptr))
                            {
                                nLoaded++;
                                queue.push_back(pblockrecursive->GetHash());
                            }
                        }
                        range.first++;
                        mapBlocksUnknownParent.erase(it);
                        NotifyHeaderTip();
                    }
                }
            } catch (const std::exception& e) {
                LogPrintf("%s: Deserialize or I/O error - %s\n", __func__, e.what());
            }
        }
    } catch (const std::runtime_error& e) {
        AbortNode(std::string("System error: ") + e.what());
    }
    if (nLoaded > 0)
        LogPrintf("Loaded %i blocks from external file in %dms\n", nLoaded, GetTimeMillis() - nStart);
    return nLoaded > 0;
}

void CChainState::CheckBlockIndex(const Consensus::Params& consensusParams)
{
    if (!fCheckBlockIndex) {
        return;
    }

    LOCK(cs_main);

    // During a reindex, we read the genesis block and call CheckBlockIndex before ActivateBestChain,
    // so we have the genesis block in m_blockman.m_block_index but no active chain. (A few of the
    // tests when iterating the block tree require that m_chain has been initialized.)
    if (m_chain.Height() < 0) {
        assert(m_blockman.m_block_index.size() <= 1);
        return;
    }

    // Build forward-pointing map of the entire block tree.
    std::multimap<CBlockIndex*,CBlockIndex*> forward;
    for (const std::pair<const uint256, CBlockIndex*>& entry : m_blockman.m_block_index) {
        forward.insert(std::make_pair(entry.second->pprev, entry.second));
    }

    assert(forward.size() == m_blockman.m_block_index.size());

    std::pair<std::multimap<CBlockIndex*,CBlockIndex*>::iterator,std::multimap<CBlockIndex*,CBlockIndex*>::iterator> rangeGenesis = forward.equal_range(nullptr);
    CBlockIndex *pindex = rangeGenesis.first->second;
    rangeGenesis.first++;
    assert(rangeGenesis.first == rangeGenesis.second); // There is only one index entry with parent nullptr.

    // Iterate over the entire block tree, using depth-first search.
    // Along the way, remember whether there are blocks on the path from genesis
    // block being explored which are the first to have certain properties.
    size_t nNodes = 0;
    int nHeight = 0;
    CBlockIndex* pindexFirstInvalid = nullptr; // Oldest ancestor of pindex which is invalid.
    CBlockIndex* pindexFirstMissing = nullptr; // Oldest ancestor of pindex which does not have BLOCK_HAVE_DATA.
    CBlockIndex* pindexFirstNeverProcessed = nullptr; // Oldest ancestor of pindex for which nTx == 0.
    CBlockIndex* pindexFirstNotTreeValid = nullptr; // Oldest ancestor of pindex which does not have BLOCK_VALID_TREE (regardless of being valid or not).
    CBlockIndex* pindexFirstNotTransactionsValid = nullptr; // Oldest ancestor of pindex which does not have BLOCK_VALID_TRANSACTIONS (regardless of being valid or not).
    CBlockIndex* pindexFirstNotChainValid = nullptr; // Oldest ancestor of pindex which does not have BLOCK_VALID_CHAIN (regardless of being valid or not).
    CBlockIndex* pindexFirstNotScriptsValid = nullptr; // Oldest ancestor of pindex which does not have BLOCK_VALID_SCRIPTS (regardless of being valid or not).
    while (pindex != nullptr) {
        nNodes++;
        if (pindexFirstInvalid == nullptr && pindex->nStatus & BLOCK_FAILED_VALID) pindexFirstInvalid = pindex;
        if (pindexFirstMissing == nullptr && !(pindex->nStatus & BLOCK_HAVE_DATA)) pindexFirstMissing = pindex;
        if (pindexFirstNeverProcessed == nullptr && pindex->nTx == 0) pindexFirstNeverProcessed = pindex;
        if (pindex->pprev != nullptr && pindexFirstNotTreeValid == nullptr && (pindex->nStatus & BLOCK_VALID_MASK) < BLOCK_VALID_TREE) pindexFirstNotTreeValid = pindex;
        if (pindex->pprev != nullptr && pindexFirstNotTransactionsValid == nullptr && (pindex->nStatus & BLOCK_VALID_MASK) < BLOCK_VALID_TRANSACTIONS) pindexFirstNotTransactionsValid = pindex;
        if (pindex->pprev != nullptr && pindexFirstNotChainValid == nullptr && (pindex->nStatus & BLOCK_VALID_MASK) < BLOCK_VALID_CHAIN) pindexFirstNotChainValid = pindex;
        if (pindex->pprev != nullptr && pindexFirstNotScriptsValid == nullptr && (pindex->nStatus & BLOCK_VALID_MASK) < BLOCK_VALID_SCRIPTS) pindexFirstNotScriptsValid = pindex;

        // Begin: actual consistency checks.
        if (pindex->pprev == nullptr) {
            // Genesis block checks.
            assert(pindex->GetBlockHash() == consensusParams.hashGenesisBlock); // Genesis block's hash must match.
            assert(pindex == m_chain.Genesis()); // The current active chain's genesis block must be this block.
        }
        if (!pindex->HaveTxsDownloaded()) assert(pindex->nSequenceId <= 0); // nSequenceId can't be set positive for blocks that aren't linked (negative is used for preciousblock)
        // VALID_TRANSACTIONS is equivalent to nTx > 0 for all nodes (whether or not pruning has occurred).
        // HAVE_DATA is only equivalent to nTx > 0 (or VALID_TRANSACTIONS) if no pruning has occurred.
        if (!fHavePruned) {
            // If we've never pruned, then HAVE_DATA should be equivalent to nTx > 0
            assert(!(pindex->nStatus & BLOCK_HAVE_DATA) == (pindex->nTx == 0));
            assert(pindexFirstMissing == pindexFirstNeverProcessed);
        } else {
            // If we have pruned, then we can only say that HAVE_DATA implies nTx > 0
            if (pindex->nStatus & BLOCK_HAVE_DATA) assert(pindex->nTx > 0);
        }
        if (pindex->nStatus & BLOCK_HAVE_UNDO) assert(pindex->nStatus & BLOCK_HAVE_DATA);
        assert(((pindex->nStatus & BLOCK_VALID_MASK) >= BLOCK_VALID_TRANSACTIONS) == (pindex->nTx > 0)); // This is pruning-independent.
        // All parents having had data (at some point) is equivalent to all parents being VALID_TRANSACTIONS, which is equivalent to HaveTxsDownloaded().
        assert((pindexFirstNeverProcessed == nullptr) == pindex->HaveTxsDownloaded());
        assert((pindexFirstNotTransactionsValid == nullptr) == pindex->HaveTxsDownloaded());
        assert(pindex->nHeight == nHeight); // nHeight must be consistent.
        assert(pindex->pprev == nullptr || pindex->nChainWork >= pindex->pprev->nChainWork); // For every block except the genesis block, the chainwork must be larger than the parent's.
        assert(nHeight < 2 || (pindex->pskip && (pindex->pskip->nHeight < nHeight))); // The pskip pointer must point back for all but the first 2 blocks.
        assert(pindexFirstNotTreeValid == nullptr); // All m_blockman.m_block_index entries must at least be TREE valid
        if ((pindex->nStatus & BLOCK_VALID_MASK) >= BLOCK_VALID_TREE) assert(pindexFirstNotTreeValid == nullptr); // TREE valid implies all parents are TREE valid
        if ((pindex->nStatus & BLOCK_VALID_MASK) >= BLOCK_VALID_CHAIN) assert(pindexFirstNotChainValid == nullptr); // CHAIN valid implies all parents are CHAIN valid
        if ((pindex->nStatus & BLOCK_VALID_MASK) >= BLOCK_VALID_SCRIPTS) assert(pindexFirstNotScriptsValid == nullptr); // SCRIPTS valid implies all parents are SCRIPTS valid
        if (pindexFirstInvalid == nullptr) {
            // Checks for not-invalid blocks.
            assert((pindex->nStatus & BLOCK_FAILED_MASK) == 0); // The failed mask cannot be set for blocks without invalid parents.
        }
        if (!CBlockIndexWorkComparator()(pindex, m_chain.Tip()) && pindexFirstNeverProcessed == nullptr) {
            if (pindexFirstInvalid == nullptr) {
                // If this block sorts at least as good as the current tip and
                // is valid and we have all data for its parents, it must be in
                // setBlockIndexCandidates.  m_chain.Tip() must also be there
                // even if some data has been pruned.
                if (pindexFirstMissing == nullptr || pindex == m_chain.Tip()) {
                     assert(setBlockIndexCandidates.count(pindex));
                }
                // If some parent is missing, then it could be that this block was in
                // setBlockIndexCandidates but had to be removed because of the missing data.
                // In this case it must be in m_blocks_unlinked -- see test below.
            }
        } else { // If this block sorts worse than the current tip or some ancestor's block has never been seen, it cannot be in setBlockIndexCandidates.
            assert(setBlockIndexCandidates.count(pindex) == 0);
        }
        // Check whether this block is in m_blocks_unlinked.
        std::pair<std::multimap<CBlockIndex*,CBlockIndex*>::iterator,std::multimap<CBlockIndex*,CBlockIndex*>::iterator> rangeUnlinked = m_blockman.m_blocks_unlinked.equal_range(pindex->pprev);
        bool foundInUnlinked = false;
        while (rangeUnlinked.first != rangeUnlinked.second) {
            assert(rangeUnlinked.first->first == pindex->pprev);
            if (rangeUnlinked.first->second == pindex) {
                foundInUnlinked = true;
                break;
            }
            rangeUnlinked.first++;
        }
        if (pindex->pprev && (pindex->nStatus & BLOCK_HAVE_DATA) && pindexFirstNeverProcessed != nullptr && pindexFirstInvalid == nullptr) {
            // If this block has block data available, some parent was never received, and has no invalid parents, it must be in m_blocks_unlinked.
            assert(foundInUnlinked);
        }
        if (!(pindex->nStatus & BLOCK_HAVE_DATA)) assert(!foundInUnlinked); // Can't be in m_blocks_unlinked if we don't HAVE_DATA
        if (pindexFirstMissing == nullptr) assert(!foundInUnlinked); // We aren't missing data for any parent -- cannot be in m_blocks_unlinked.
        if (pindex->pprev && (pindex->nStatus & BLOCK_HAVE_DATA) && pindexFirstNeverProcessed == nullptr && pindexFirstMissing != nullptr) {
            // We HAVE_DATA for this block, have received data for all parents at some point, but we're currently missing data for some parent.
            assert(fHavePruned); // We must have pruned.
            // This block may have entered m_blocks_unlinked if:
            //  - it has a descendant that at some point had more work than the
            //    tip, and
            //  - we tried switching to that descendant but were missing
            //    data for some intermediate block between m_chain and the
            //    tip.
            // So if this block is itself better than m_chain.Tip() and it wasn't in
            // setBlockIndexCandidates, then it must be in m_blocks_unlinked.
            if (!CBlockIndexWorkComparator()(pindex, m_chain.Tip()) && setBlockIndexCandidates.count(pindex) == 0) {
                if (pindexFirstInvalid == nullptr) {
                    assert(foundInUnlinked);
                }
            }
        }
        // assert(pindex->GetBlockHash() == pindex->GetBlockHeader().GetHash()); // Perhaps too slow
        // End: actual consistency checks.

        // Try descending into the first subnode.
        std::pair<std::multimap<CBlockIndex*,CBlockIndex*>::iterator,std::multimap<CBlockIndex*,CBlockIndex*>::iterator> range = forward.equal_range(pindex);
        if (range.first != range.second) {
            // A subnode was found.
            pindex = range.first->second;
            nHeight++;
            continue;
        }
        // This is a leaf node.
        // Move upwards until we reach a node of which we have not yet visited the last child.
        while (pindex) {
            // We are going to either move to a parent or a sibling of pindex.
            // If pindex was the first with a certain property, unset the corresponding variable.
            if (pindex == pindexFirstInvalid) pindexFirstInvalid = nullptr;
            if (pindex == pindexFirstMissing) pindexFirstMissing = nullptr;
            if (pindex == pindexFirstNeverProcessed) pindexFirstNeverProcessed = nullptr;
            if (pindex == pindexFirstNotTreeValid) pindexFirstNotTreeValid = nullptr;
            if (pindex == pindexFirstNotTransactionsValid) pindexFirstNotTransactionsValid = nullptr;
            if (pindex == pindexFirstNotChainValid) pindexFirstNotChainValid = nullptr;
            if (pindex == pindexFirstNotScriptsValid) pindexFirstNotScriptsValid = nullptr;
            // Find our parent.
            CBlockIndex* pindexPar = pindex->pprev;
            // Find which child we just visited.
            std::pair<std::multimap<CBlockIndex*,CBlockIndex*>::iterator,std::multimap<CBlockIndex*,CBlockIndex*>::iterator> rangePar = forward.equal_range(pindexPar);
            while (rangePar.first->second != pindex) {
                assert(rangePar.first != rangePar.second); // Our parent must have at least the node we're coming from as child.
                rangePar.first++;
            }
            // Proceed to the next one.
            rangePar.first++;
            if (rangePar.first != rangePar.second) {
                // Move to the sibling.
                pindex = rangePar.first->second;
                break;
            } else {
                // Move up further.
                pindex = pindexPar;
                nHeight--;
                continue;
            }
        }
    }

    // Check that we actually traversed the entire map.
    assert(nNodes == forward.size());
}

std::string CBlockFileInfo::ToString() const
{
    return strprintf("CBlockFileInfo(blocks=%u, size=%u, heights=%u...%u, time=%s...%s)", nBlocks, nSize, nHeightFirst, nHeightLast, FormatISO8601Date(nTimeFirst), FormatISO8601Date(nTimeLast));
}

CBlockFileInfo* GetBlockFileInfo(size_t n)
{
    LOCK(cs_LastBlockFile);

    return &vinfoBlockFile.at(n);
}

ThresholdState VersionBitsTipState(const Consensus::Params& params, Consensus::DeploymentPos pos)
{
    LOCK(cs_main);
    return VersionBitsState(::ChainActive().Tip(), params, pos, versionbitscache);
}

BIP9Stats VersionBitsTipStatistics(const Consensus::Params& params, Consensus::DeploymentPos pos)
{
    LOCK(cs_main);
    return VersionBitsStatistics(::ChainActive().Tip(), params, pos);
}

int VersionBitsTipStateSinceHeight(const Consensus::Params& params, Consensus::DeploymentPos pos)
{
    LOCK(cs_main);
    return VersionBitsStateSinceHeight(::ChainActive().Tip(), params, pos, versionbitscache);
}

static const uint64_t MEMPOOL_DUMP_VERSION = 1;

bool LoadMempool(CTxMemPool& pool)
{
    const CChainParams& chainparams = Params();
    int64_t nExpiryTimeout = gArgs.GetArg("-mempoolexpiry", DEFAULT_MEMPOOL_EXPIRY) * 60 * 60;
    FILE* filestr = fsbridge::fopen(GetDataDir() / "mempool.dat", "rb");
    CAutoFile file(filestr, SER_DISK, CLIENT_VERSION);
    if (file.IsNull()) {
        LogPrintf("Failed to open mempool file from disk. Continuing anyway.\n");
        return false;
    }

    int64_t count = 0;
    int64_t expired = 0;
    int64_t failed = 0;
    int64_t already_there = 0;
    int64_t nNow = GetTime();

    try {
        uint64_t version;
        file >> version;
        if (version != MEMPOOL_DUMP_VERSION) {
            return false;
        }
        uint64_t num;
        file >> num;
        while (num--) {
            CTransactionRef tx;
            int64_t nTime;
            int64_t nFeeDelta;
            file >> tx;
            file >> nTime;
            file >> nFeeDelta;

            CAmount amountdelta = nFeeDelta;
            if (amountdelta) {
                pool.PrioritiseTransaction(tx->GetHash(), amountdelta);
            }
            CValidationState state;
            if (nTime + nExpiryTimeout > nNow) {
                LOCK(cs_main);
                AcceptToMemoryPoolWithTime(chainparams, pool, state, tx, nullptr /* pfMissingInputs */, nTime,
                                           nullptr /* plTxnReplaced */, false /* bypass_limits */, 0 /* nAbsurdFee */,
                                           false /* test_accept */);
                if (state.IsValid()) {
                    ++count;
                } else {
                    // mempool may contain the transaction already, e.g. from
                    // wallet(s) having loaded it while we were processing
                    // mempool transactions; consider these as valid, instead of
                    // failed, but mark them as 'already there'
                    if (pool.exists(tx->GetHash())) {
                        ++already_there;
                    } else {
                        ++failed;
                    }
                }
            } else {
                ++expired;
            }
            if (ShutdownRequested())
                return false;
        }
        std::map<uint256, CAmount> mapDeltas;
        file >> mapDeltas;

        for (const auto& i : mapDeltas) {
            pool.PrioritiseTransaction(i.first, i.second);
        }
    } catch (const std::exception& e) {
        LogPrintf("Failed to deserialize mempool data on disk: %s. Continuing anyway.\n", e.what());
        return false;
    }

    LogPrintf("Imported mempool transactions from disk: %i succeeded, %i failed, %i expired, %i already there\n", count, failed, expired, already_there);
    return true;
}

bool DumpMempool(const CTxMemPool& pool)
{
    int64_t start = GetTimeMicros();

    std::map<uint256, CAmount> mapDeltas;
    std::vector<TxMempoolInfo> vinfo;

    static Mutex dump_mutex;
    LOCK(dump_mutex);

    {
        LOCK(pool.cs);
        for (const auto &i : pool.mapDeltas) {
            mapDeltas[i.first] = i.second;
        }
        vinfo = pool.infoAll();
    }

    int64_t mid = GetTimeMicros();

    try {
        FILE* filestr = fsbridge::fopen(GetDataDir() / "mempool.dat.new", "wb");
        if (!filestr) {
            return false;
        }

        CAutoFile file(filestr, SER_DISK, CLIENT_VERSION);

        uint64_t version = MEMPOOL_DUMP_VERSION;
        file << version;

        file << (uint64_t)vinfo.size();
        for (const auto& i : vinfo) {
            file << *(i.tx);
            file << (int64_t)i.nTime;
            file << (int64_t)i.nFeeDelta;
            mapDeltas.erase(i.tx->GetHash());
        }

        file << mapDeltas;
        if (!FileCommit(file.Get()))
            throw std::runtime_error("FileCommit failed");
        file.fclose();
        RenameOver(GetDataDir() / "mempool.dat.new", GetDataDir() / "mempool.dat");
        int64_t last = GetTimeMicros();
        LogPrintf("Dumped mempool: %gs to copy, %gs to dump\n", (mid-start)*MICRO, (last-mid)*MICRO);
    } catch (const std::exception& e) {
        LogPrintf("Failed to dump mempool: %s. Continuing anyway.\n", e.what());
        return false;
    }
    return true;
}

//! Guess how far we are in the verification process at the given block index
//! require cs_main if pindex has not been validated yet (because nChainTx might be unset)
double GuessVerificationProgress(const ChainTxData& data, const CBlockIndex *pindex) {
    if (pindex == nullptr)
        return 0.0;

    int64_t nNow = time(nullptr);

    double fTxTotal;

    if (pindex->nChainTx <= data.nTxCount) {
        fTxTotal = data.nTxCount + (nNow - data.nTime) * data.dTxRate;
    } else {
        fTxTotal = pindex->nChainTx + (nNow - pindex->GetBlockTime()) * data.dTxRate;
    }

    return pindex->nChainTx / fTxTotal;
}

class CMainCleanup
{
public:
    CMainCleanup() {}
    ~CMainCleanup() {
        // block headers
        BlockMap::iterator it1 = g_blockman.m_block_index.begin();
        for (; it1 != g_blockman.m_block_index.end(); it1++)
            delete (*it1).second;
        g_blockman.m_block_index.clear();
    }
};
static CMainCleanup instance_of_cmaincleanup;<|MERGE_RESOLUTION|>--- conflicted
+++ resolved
@@ -3958,23 +3958,16 @@
 
             if (!balancesToMigrate.empty()) {
                 auto rewardsTime = GetTimeMicros();
-<<<<<<< HEAD
                 auto minWorkers = nWorkers - 1 > 2 ? nWorkers - 1 : 3;
                 boost::asio::thread_pool pool(minWorkers);
                 boost::asio::thread_pool ioPool(1);
+
                 for (auto& [owner, amount] : balancesToMigrate) {
                     auto account = owner;
                     // See https://github.com/DeFiCh/ain/pull/1291
                     // https://github.com/DeFiCh/ain/pull/1291#issuecomment-1137638060
                     // Technically not fully synchronized, but avoid races 
                     // due to the segregated areas of operation.
-=======
-                // Verify if we need view flush before we start this process.
-                boost::asio::thread_pool pool(nWorkers-1 > 1 ? nWorkers-1 : 2);
-                boost::asio::thread_pool ioPool(1);
-                for (auto& [owner, amount] : balancesToMigrate) {
-                    auto account = owner;
->>>>>>> 08223812
                     boost::asio::post(pool, [&]() {
                         auto tempView = std::make_unique<CCustomCSView>(view);
                         tempView->CalculateOwnerRewards(account, pindex->nHeight);
@@ -3985,10 +3978,7 @@
                 }
                 pool.join();
                 ioPool.join();
-<<<<<<< HEAD
-=======
-                view.Flush();
->>>>>>> 08223812
+
                 LogPrintf("Pool migration: rewards recalc time: %.2fms\n", MILLI * (GetTimeMicros() - rewardsTime));
             }
 
