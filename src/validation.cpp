--- conflicted
+++ resolved
@@ -2594,11 +2594,7 @@
                 const auto& tx = *block.vtx[i];
                 CCustomCSView mnviewCopy(mnview);
                 CHistoryWriters writers{paccountHistoryDB.get(), nullptr, nullptr};
-<<<<<<< HEAD
-                const auto res = ApplyCustomTx(mnview, view, *block.vtx[i], chainparams.GetConsensus(), pindex->nHeight, pindex->GetBlockTime(), nullptr, i, &writers);
-=======
-                const auto res = ApplyCustomTx(mnviewCopy, view, *block.vtx[i], chainparams.GetConsensus(), pindex->nHeight, pindex->GetBlockTime(), nullptr, i, &writers);
->>>>>>> e9ebb047
+                const auto res = ApplyCustomTx(mnviewCopy, view, *block.vtx[i], chainparams.GetConsensus(), pindex->nHeight, pindex->GetBlockTime(), nullptr, nullptr, i, &writers);
                 if (!res.ok) {
                     return error("%s: Genesis block ApplyCustomTx failed. TX: %s Error: %s",
                                  __func__, tx.GetHash().ToString(), res.msg);
@@ -2870,11 +2866,7 @@
 
             CCustomCSView mnviewCopy(accountsView);
             CHistoryWriters writers{paccountHistoryDB.get(), pburnHistoryDB.get(), pvaultHistoryDB.get()};
-<<<<<<< HEAD
-            const auto res = ApplyCustomTx(accountsView, view, tx, chainparams.GetConsensus(), pindex->nHeight, pindex->GetBlockTime(), nullptr, i, &writers);
-=======
-            const auto res = ApplyCustomTx(mnviewCopy, view, tx, chainparams.GetConsensus(), pindex->nHeight, pindex->GetBlockTime(), nullptr, i, &writers);
->>>>>>> e9ebb047
+            const auto res = ApplyCustomTx(mnviewCopy, view, tx, chainparams.GetConsensus(), pindex->nHeight, pindex->GetBlockTime(), nullptr, nullptr, i, &writers);
             if (!res.ok && (res.code & CustomTxErrCodes::Fatal)) {
                 if (pindex->nHeight >= chainparams.GetConsensus().EunosHeight) {
                     return state.Invalid(ValidationInvalidReason::CONSENSUS,
