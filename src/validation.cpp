// Copyright (c) 2009-2010 Satoshi Nakamoto
// Copyright (c) 2009-2018 The Bitcoin Core developers
// Distributed under the MIT software license, see the accompanying
// file LICENSE or http://www.opensource.org/licenses/mit-license.php.

#include <validation.h>

#include <arith_uint256.h>
#include <chain.h>
#include <chainparams.h>
#include <checkqueue.h>
#include <consensus/consensus.h>
#include <consensus/merkle.h>
#include <consensus/tx_check.h>
#include <consensus/tx_verify.h>
#include <consensus/validation.h>
#include <core_io.h> /// ValueFromAmount
#include <cuckoocache.h>
#include <flatfile.h>
#include <hash.h>
#include <index/txindex.h>
#include <masternodes/accountshistory.h>
#include <masternodes/anchors.h>
#include <masternodes/govvariables/attributes.h>
#include <masternodes/govvariables/loan_daily_reward.h>
#include <masternodes/govvariables/lp_daily_dfi_reward.h>
#include <masternodes/govvariables/lp_splits.h>
#include <masternodes/govvariables/loan_splits.h>
#include <masternodes/masternodes.h>
#include <masternodes/mn_checks.h>
#include <masternodes/vaulthistory.h>
#include <policy/fees.h>
#include <policy/policy.h>
#include <policy/settings.h>
#include <pos.h>
#include <pos_kernel.h>
#include <primitives/block.h>
#include <primitives/transaction.h>
#include <random.h>
#include <reverse_iterator.h>
#include <script/script.h>
#include <script/sigcache.h>
#include <script/standard.h>
#include <spv/spv_wrapper.h>
#include <shutdown.h>
#include <timedata.h>
#include <tinyformat.h>
#include <txdb.h>
#include <txmempool.h>
#include <ui_interface.h>
#include <uint256.h>
#include <undo.h>
#include <util/moneystr.h>
#include <util/rbf.h>
#include <util/strencodings.h>
#include <util/system.h>
#include <util/translation.h>
#include <util/validation.h>
#include <validationinterface.h>
#include <warnings.h>

#include <wallet/wallet.h>
#include <net_processing.h>

#include <future>
#include <sstream>
#include <string>

#include <boost/algorithm/string/replace.hpp>
#include <boost/thread.hpp>
#include <boost/asio.hpp>

#if defined(NDEBUG)
# error "Defi cannot be compiled without assertions."
#endif

#define MICRO 0.000001
#define MILLI 0.001

bool CBlockIndexWorkComparator::operator()(const CBlockIndex *pa, const CBlockIndex *pb) const {
    // First sort by most total work, ...
    if (pa->nChainWork > pb->nChainWork) return false;
    if (pa->nChainWork < pb->nChainWork) return true;

    // ... then by earliest time received, ...
    if (pa->nSequenceId < pb->nSequenceId) return false;
    if (pa->nSequenceId > pb->nSequenceId) return true;

    // Use pointer address as tie breaker (should only happen with blocks
    // loaded from disk, as those all have id 0).
    if (pa < pb) return false;
    if (pa > pb) return true;

    // Identical blocks.
    return false;
}

namespace {
BlockManager g_blockman;

// Store subsidy at each reduction
std::map<uint32_t, CAmount> subsidyReductions;
} // anon namespace

std::unique_ptr<CChainState> g_chainstate;

CChainState& ChainstateActive() {
    assert(g_chainstate);
    return *g_chainstate;
}

CChain& ChainActive() {
    assert(g_chainstate);
    return g_chainstate->m_chain;
}

/**
 * Mutex to guard access to validation specific variables, such as reading
 * or changing the chainstate.
 *
 * This may also need to be locked when updating the transaction pool, e.g. on
 * AcceptToMemoryPool. See CTxMemPool::cs comment for details.
 *
 * The transaction pool has a separate lock to allow reading from it and the
 * chainstate at the same time.
 */
RecursiveMutex cs_main;

CBlockIndex *pindexBestHeader = nullptr;
Mutex g_best_block_mutex;
std::condition_variable g_best_block_cv;
uint256 g_best_block;
int nScriptCheckThreads = 0;
std::atomic_bool fImporting(false);
std::atomic_bool fReindex(false);
bool fHavePruned = false;
bool fPruneMode = false;
bool fRequireStandard = true;
bool fCheckBlockIndex = false;

bool fStopOrInterrupt = false;
std::string fInterruptBlockHash = "";
int fInterruptBlockHeight = 0;
std::string fStopBlockHash = "";
int fStopBlockHeight = 0;

size_t nCoinCacheUsage = 5000 * 300;
size_t nCustomMemUsage = nDefaultDbCache << 10;
uint64_t nPruneTarget = 0;
bool fIsFakeNet = false;
int64_t nMaxTipAge = DEFAULT_MAX_TIP_AGE;

uint256 hashAssumeValid;
arith_uint256 nMinimumChainWork;

CFeeRate minRelayTxFee = CFeeRate(DEFAULT_MIN_RELAY_TX_FEE);

CBlockPolicyEstimator feeEstimator;
CTxMemPool mempool(&feeEstimator);

/** Constant stuff for coinbase transactions we create: */
CScript COINBASE_FLAGS;

// used for db compacting
TBytes compactBegin;
TBytes compactEnd;

// Internal stuff
namespace {
    CBlockIndex* pindexBestInvalid = nullptr;

    CCriticalSection cs_LastBlockFile;
    std::vector<CBlockFileInfo> vinfoBlockFile;
    int nLastBlockFile = 0;
    /** Global flag to indicate we should check to see if there are
     *  block/undo files that should be deleted.  Set on startup
     *  or if we allocate more file space when we're in prune mode
     */
    bool fCheckForPruning = false;

    /** Dirty block index entries. */
    std::set<CBlockIndex*> setDirtyBlockIndex;

    /** Dirty block file entries. */
    std::set<int> setDirtyFileInfo;
} // anon namespace

extern std::string ScriptToString(CScript const& script);

CBlockIndex* LookupBlockIndex(const uint256& hash)
{
    //std::cout << "!!!LookupBlockIndex : " << hash.ToString() << std::endl;
    AssertLockHeld(cs_main);
    BlockMap::const_iterator it = g_blockman.m_block_index.find(hash);
    return it == g_blockman.m_block_index.end() ? nullptr : it->second;
}

CBlockIndex* FindForkInGlobalIndex(const CChain& chain, const CBlockLocator& locator)
{
    AssertLockHeld(cs_main);

    // Find the latest block common to locator and chain - we expect that
    // locator.vHave is sorted descending by height.
    for (const uint256& hash : locator.vHave) {
        CBlockIndex* pindex = LookupBlockIndex(hash);
        if (pindex) {
            if (chain.Contains(pindex))
                return pindex;
            if (pindex->GetAncestor(chain.Height()) == chain.Tip()) {
                return chain.Tip();
            }
        }
    }
    return chain.Genesis();
}

std::unique_ptr<CBlockTreeDB> pblocktree;

// See definition for documentation
static void FindFilesToPruneManual(std::set<int>& setFilesToPrune, int nManualPruneHeight);
static void FindFilesToPrune(std::set<int>& setFilesToPrune, uint64_t nPruneAfterHeight);
bool CheckInputs(const CTransaction& tx, CValidationState &state, const CCoinsViewCache &inputs, bool fScriptChecks, unsigned int flags, bool cacheSigStore, bool cacheFullScriptStore, PrecomputedTransactionData& txdata, std::vector<CScriptCheck> *pvChecks = nullptr);
static FILE* OpenUndoFile(const FlatFilePos &pos, bool fReadOnly = false);
static FlatFileSeq BlockFileSeq();
static FlatFileSeq UndoFileSeq();

bool CheckFinalTx(const CTransaction &tx, int flags)
{
    AssertLockHeld(cs_main);

    // By convention a negative value for flags indicates that the
    // current network-enforced consensus rules should be used. In
    // a future soft-fork scenario that would mean checking which
    // rules would be enforced for the next block and setting the
    // appropriate flags. At the present time no soft-forks are
    // scheduled, so no flags are set.
    flags = std::max(flags, 0);

    // CheckFinalTx() uses ::ChainActive().Height()+1 to evaluate
    // nLockTime because when IsFinalTx() is called within
    // CBlock::AcceptBlock(), the height of the block *being*
    // evaluated is what is used. Thus if we want to know if a
    // transaction can be part of the *next* block, we need to call
    // IsFinalTx() with one more than ::ChainActive().Height().
    const int nBlockHeight = ::ChainActive().Height() + 1;

    // BIP113 requires that time-locked transactions have nLockTime set to
    // less than the median time of the previous block they're contained in.
    // When the next block is created its previous block will be the current
    // chain tip, so we use that to calculate the median time passed to
    // IsFinalTx() if LOCKTIME_MEDIAN_TIME_PAST is set.
    const int64_t nBlockTime = (flags & LOCKTIME_MEDIAN_TIME_PAST)
                             ? ::ChainActive().Tip()->GetMedianTimePast()
                             : GetAdjustedTime();

    return IsFinalTx(tx, nBlockHeight, nBlockTime);
}

bool TestLockPointValidity(const LockPoints* lp)
{
    AssertLockHeld(cs_main);
    assert(lp);
    // If there are relative lock times then the maxInputBlock will be set
    // If there are no relative lock times, the LockPoints don't depend on the chain
    if (lp->maxInputBlock) {
        // Check whether ::ChainActive() is an extension of the block at which the LockPoints
        // calculation was valid.  If not LockPoints are no longer valid
        if (!::ChainActive().Contains(lp->maxInputBlock)) {
            return false;
        }
    }

    // LockPoints still valid
    return true;
}

bool CheckSequenceLocks(const CTxMemPool& pool, const CTransaction& tx, int flags, LockPoints* lp, bool useExistingLockPoints)
{
    AssertLockHeld(cs_main);
    AssertLockHeld(pool.cs);

    CBlockIndex* tip = ::ChainActive().Tip();
    assert(tip != nullptr);

    CBlockIndex index;
    index.pprev = tip;
    // CheckSequenceLocks() uses ::ChainActive().Height()+1 to evaluate
    // height based locks because when SequenceLocks() is called within
    // ConnectBlock(), the height of the block *being*
    // evaluated is what is used.
    // Thus if we want to know if a transaction can be part of the
    // *next* block, we need to use one more than ::ChainActive().Height()
    index.nHeight = tip->nHeight + 1;

    std::pair<int, int64_t> lockPair;
    if (useExistingLockPoints) {
        assert(lp);
        lockPair.first = lp->height;
        lockPair.second = lp->time;
    }
    else {
        // CoinsTip() contains the UTXO set for ::ChainActive().Tip()
        CCoinsViewMemPool viewMemPool(&::ChainstateActive().CoinsTip(), pool);
        std::vector<int> prevheights;
        prevheights.resize(tx.vin.size());
        for (size_t txinIndex = 0; txinIndex < tx.vin.size(); txinIndex++) {
            const CTxIn& txin = tx.vin[txinIndex];
            Coin coin;
            if (!viewMemPool.GetCoin(txin.prevout, coin)) {
                return error("%s: Missing input", __func__);
            }
            if (coin.nHeight == MEMPOOL_HEIGHT) {
                // Assume all mempool transaction confirm in the next block
                prevheights[txinIndex] = tip->nHeight + 1;
            } else {
                prevheights[txinIndex] = coin.nHeight;
            }
        }
        lockPair = CalculateSequenceLocks(tx, flags, &prevheights, index);
        if (lp) {
            lp->height = lockPair.first;
            lp->time = lockPair.second;
            // Also store the hash of the block with the highest height of
            // all the blocks which have sequence locked prevouts.
            // This hash needs to still be on the chain
            // for these LockPoint calculations to be valid
            // Note: It is impossible to correctly calculate a maxInputBlock
            // if any of the sequence locked inputs depend on unconfirmed txs,
            // except in the special case where the relative lock time/height
            // is 0, which is equivalent to no sequence lock. Since we assume
            // input height of tip+1 for mempool txs and test the resulting
            // lockPair from CalculateSequenceLocks against tip+1.  We know
            // EvaluateSequenceLocks will fail if there was a non-zero sequence
            // lock on a mempool input, so we can use the return value of
            // CheckSequenceLocks to indicate the LockPoints validity
            int maxInputHeight = 0;
            for (const int height : prevheights) {
                // Can ignore mempool inputs since we'll fail if they had non-zero locks
                if (height != tip->nHeight+1) {
                    maxInputHeight = std::max(maxInputHeight, height);
                }
            }
            lp->maxInputBlock = tip->GetAncestor(maxInputHeight);
        }
    }
    return EvaluateSequenceLocks(index, lockPair);
}

// Returns the script flags which should be checked for a given block
static unsigned int GetBlockScriptFlags(const CBlockIndex* pindex, const Consensus::Params& chainparams);

static void LimitMempoolSize(CTxMemPool& pool, size_t limit, unsigned long age)
    EXCLUSIVE_LOCKS_REQUIRED(pool.cs, ::cs_main)
{
    int expired = pool.Expire(GetTime() - age);
    if (expired != 0) {
        LogPrint(BCLog::MEMPOOL, "Expired %i transactions from the memory pool\n", expired);
    }

    std::vector<COutPoint> vNoSpendsRemaining;
    pool.TrimToSize(limit, &vNoSpendsRemaining);
    for (const COutPoint& removed : vNoSpendsRemaining)
        ::ChainstateActive().CoinsTip().Uncache(removed);
}

static bool IsCurrentForFeeEstimation() EXCLUSIVE_LOCKS_REQUIRED(cs_main)
{
    AssertLockHeld(cs_main);
    if (::ChainstateActive().IsInitialBlockDownload())
        return false;
    if (::ChainActive().Tip()->GetBlockTime() < (GetTime() - MAX_FEE_ESTIMATION_TIP_AGE))
        return false;
    if (::ChainActive().Height() < pindexBestHeader->nHeight - 1)
        return false;
    return true;
}

/* Make mempool consistent after a reorg, by re-adding or recursively erasing
 * disconnected block transactions from the mempool, and also removing any
 * other transactions from the mempool that are no longer valid given the new
 * tip/height.
 *
 * Note: we assume that disconnectpool only contains transactions that are NOT
 * confirmed in the current chain nor already in the mempool (otherwise,
 * in-mempool descendants of such transactions would be removed).
 *
 * Passing fAddToMempool=false will skip trying to add the transactions back,
 * and instead just erase from the mempool as needed.
 */

static void UpdateMempoolForReorg(DisconnectedBlockTransactions& disconnectpool, bool fAddToMempool) EXCLUSIVE_LOCKS_REQUIRED(cs_main, ::mempool.cs)
{
    AssertLockHeld(cs_main);
    AssertLockHeld(::mempool.cs);
    std::vector<uint256> vHashUpdate;
    // disconnectpool's insertion_order index sorts the entries from
    // oldest to newest, but the oldest entry will be the last tx from the
    // latest mined block that was disconnected.
    // Iterate disconnectpool in reverse, so that we add transactions
    // back to the mempool starting with the earliest transaction that had
    // been previously seen in a block.
    bool possibleMintTokenAffected{false};
    auto it = disconnectpool.queuedTx.get<insertion_order>().rbegin();
    while (it != disconnectpool.queuedTx.get<insertion_order>().rend()) {
        TBytes dummy;
        if (GuessCustomTxType(**it, dummy) == CustomTxType::CreateToken) // regardless of fAddToMempool and prooven CreateTokenTx
            possibleMintTokenAffected = true;

        // ignore validation errors in resurrected transactions
        CValidationState stateDummy;
        if (!fAddToMempool || (*it)->IsCoinBase() ||
            !AcceptToMemoryPool(mempool, stateDummy, *it, nullptr /* pfMissingInputs */,
                                nullptr /* plTxnReplaced */, true /* bypass_limits */, 0 /* nAbsurdFee */)) {
            // If the transaction doesn't make it in to the mempool, remove any
            // transactions that depend on it (which would now be orphans).
            mempool.removeRecursive(**it, MemPoolRemovalReason::REORG);
        } else if (mempool.exists((*it)->GetHash())) {
            vHashUpdate.push_back((*it)->GetHash());
        }
        ++it;
    }
    disconnectpool.queuedTx.clear();

    // remove affected MintTokenTxs
    /// @todo tokens: refactor to mempool method?
    if (possibleMintTokenAffected) {
        std::vector<uint256> mintTokensToRemove; // not sure about tx refs safety while recursive deletion, so hashes
        for (const CTxMemPoolEntry& e : mempool.mapTx) {
            auto tx = e.GetTx();
            if (IsMintTokenTx(tx)) {
                auto values = tx.GetValuesOut();
                for (auto const & pair : values) {
                    if (pair.first == DCT_ID{0})
                        continue;
                    // remove only if token does not exist any more
                    if (!pcustomcsview->GetToken(pair.first)) {
                        mintTokensToRemove.push_back(tx.GetHash());
                    }
                }
            }
        }
        for (uint256 const & hash : mintTokensToRemove) {
            CTransactionRef tx = mempool.get(hash);
            if (tx)
                mempool.removeRecursive(*tx, MemPoolRemovalReason::REORG);
        }
    }

    // AcceptToMemoryPool/addUnchecked all assume that new mempool entries have
    // no in-mempool children, which is generally not true when adding
    // previously-confirmed transactions back to the mempool.
    // UpdateTransactionsFromBlock finds descendants of any transactions in
    // the disconnectpool that were added back and cleans up the mempool state.
    mempool.UpdateTransactionsFromBlock(vHashUpdate);

    // We also need to remove any now-immature transactions
    mempool.removeForReorg(&::ChainstateActive().CoinsTip(), ::ChainActive().Tip()->nHeight + 1, STANDARD_LOCKTIME_VERIFY_FLAGS);
    // Re-limit mempool size, in case we added any transactions
    LimitMempoolSize(mempool, gArgs.GetArg("-maxmempool", DEFAULT_MAX_MEMPOOL_SIZE) * 1000000, gArgs.GetArg("-mempoolexpiry", DEFAULT_MEMPOOL_EXPIRY) * 60 * 60);
}

// Used to avoid mempool polluting consensus critical paths if CCoinsViewMempool
// were somehow broken and returning the wrong scriptPubKeys
static bool CheckInputsFromMempoolAndCache(const CTransaction& tx, CValidationState& state, const CCoinsViewCache& view, const CTxMemPool& pool,
                 unsigned int flags, bool cacheSigStore, PrecomputedTransactionData& txdata) EXCLUSIVE_LOCKS_REQUIRED(cs_main) {
    AssertLockHeld(cs_main);

    // pool.cs should be locked already, but go ahead and re-take the lock here
    // to enforce that mempool doesn't change between when we check the view
    // and when we actually call through to CheckInputs
    LOCK(pool.cs);

    assert(!tx.IsCoinBase());
    for (const CTxIn& txin : tx.vin) {
        const Coin& coin = view.AccessCoin(txin.prevout);

        // At this point we haven't actually checked if the coins are all
        // available (or shouldn't assume we have, since CheckInputs does).
        // So we just return failure if the inputs are not available here,
        // and then only have to check equivalence for available inputs.
        if (coin.IsSpent()) return false;

        const CTransactionRef& txFrom = pool.get(txin.prevout.hash);
        if (txFrom) {
            assert(txFrom->GetHash() == txin.prevout.hash);
            assert(txFrom->vout.size() > txin.prevout.n);
            assert(txFrom->vout[txin.prevout.n] == coin.out);
        } else {
            const Coin& coinFromDisk = ::ChainstateActive().CoinsTip().AccessCoin(txin.prevout);
            assert(!coinFromDisk.IsSpent());
            assert(coinFromDisk.out == coin.out);
        }
    }

    return CheckInputs(tx, state, view, true, flags, cacheSigStore, true, txdata);
}

/**
 * @param[out] coins_to_uncache   Return any outpoints which were not previously present in the
 *                                coins cache, but were added as a result of validating the tx
 *                                for mempool acceptance. This allows the caller to optionally
 *                                remove the cache additions if the associated transaction ends
 *                                up being rejected by the mempool.
 */
static bool AcceptToMemoryPoolWorker(const CChainParams& chainparams, CTxMemPool& pool, CValidationState& state, const CTransactionRef& ptx,
                              bool* pfMissingInputs, int64_t nAcceptTime, std::list<CTransactionRef>* plTxnReplaced,
                              bool bypass_limits, const CAmount& nAbsurdFee, std::vector<COutPoint>& coins_to_uncache, bool test_accept) EXCLUSIVE_LOCKS_REQUIRED(cs_main)
{
    const CTransaction& tx = *ptx;
    const uint256 hash = tx.GetHash();
    AssertLockHeld(cs_main);
    LOCK(pool.cs); // mempool "read lock" (held through GetMainSignals().TransactionAddedToMempool())
    if (pfMissingInputs) {
        *pfMissingInputs = false;
    }

    if (!CheckTransaction(tx, state))
        return false; // state filled in by CheckTransaction

    // Coinbase is only valid in a block, not as a loose transaction
    if (tx.IsCoinBase())
        return state.Invalid(ValidationInvalidReason::CONSENSUS, false, REJECT_INVALID, "coinbase");

    // Rather not work on nonstandard transactions (unless -testnet/-regtest)
    std::string reason;
    if (fRequireStandard && !IsStandardTx(tx, reason))
        return state.Invalid(ValidationInvalidReason::TX_NOT_STANDARD, false, REJECT_NONSTANDARD, reason);

    // Do not work on transactions that are too small.
    // A transaction with 1 segwit input and 1 P2WPHK output has non-witness size of 82 bytes.
    // Transactions smaller than this are not relayed to reduce unnecessary malloc overhead.
    if (::GetSerializeSize(tx, PROTOCOL_VERSION | SERIALIZE_TRANSACTION_NO_WITNESS) < MIN_STANDARD_TX_NONWITNESS_SIZE)
        return state.Invalid(ValidationInvalidReason::TX_NOT_STANDARD, false, REJECT_NONSTANDARD, "tx-size-small");

    // Only accept nLockTime-using transactions that can be mined in the next
    // block; we don't want our mempool filled up with transactions that can't
    // be mined yet.
    if (!CheckFinalTx(tx, STANDARD_LOCKTIME_VERIFY_FLAGS))
        return state.Invalid(ValidationInvalidReason::TX_PREMATURE_SPEND, false, REJECT_NONSTANDARD, "non-final");

    // is it already in the memory pool?
    if (pool.exists(hash)) {
        return state.Invalid(ValidationInvalidReason::TX_CONFLICT, false, REJECT_DUPLICATE, "txn-already-in-mempool");
    }

    // Check for conflicts with in-memory transactions
    std::set<uint256> setConflicts;
    for (const CTxIn &txin : tx.vin)
    {
        const CTransaction* ptxConflicting = pool.GetConflictTx(txin.prevout);
        if (ptxConflicting) {
            if (!setConflicts.count(ptxConflicting->GetHash()))
            {
                // Allow opt-out of transaction replacement by setting
                // nSequence > MAX_BIP125_RBF_SEQUENCE (SEQUENCE_FINAL-2) on all inputs.
                //
                // SEQUENCE_FINAL-1 is picked to still allow use of nLockTime by
                // non-replaceable transactions. All inputs rather than just one
                // is for the sake of multi-party protocols, where we don't
                // want a single party to be able to disable replacement.
                //
                // The opt-out ignores descendants as anyone relying on
                // first-seen mempool behavior should be checking all
                // unconfirmed ancestors anyway; doing otherwise is hopelessly
                // insecure.
                bool fReplacementOptOut = true;
                for (const CTxIn &_txin : ptxConflicting->vin)
                {
                    if (_txin.nSequence <= MAX_BIP125_RBF_SEQUENCE)
                    {
                        fReplacementOptOut = false;
                        break;
                    }
                }
                if (fReplacementOptOut) {
                    return state.Invalid(ValidationInvalidReason::TX_MEMPOOL_POLICY, false, REJECT_DUPLICATE, "txn-mempool-conflict");
                }

                setConflicts.insert(ptxConflicting->GetHash());
            }
        }
    }

    {
        CCoinsView dummy;
        CCoinsViewCache view(&dummy);
        CCustomCSView mnview(pool.accountsView());

        LockPoints lp;
        CCoinsViewCache& coins_cache = ::ChainstateActive().CoinsTip();
        CCoinsViewMemPool viewMemPool(&coins_cache, pool);
        view.SetBackend(viewMemPool);

        // do all inputs exist?
        for (const CTxIn& txin : tx.vin) {
            if (!coins_cache.HaveCoinInCache(txin.prevout)) {
                coins_to_uncache.push_back(txin.prevout);
            }

            // Note: this call may add txin.prevout to the coins cache
            // (CoinsTip().cacheCoins) by way of FetchCoin(). It should be removed
            // later (via coins_to_uncache) if this tx turns out to be invalid.
            if (!view.HaveCoin(txin.prevout)) {
                // Are inputs missing because we already have the tx?
                for (size_t out = 0; out < tx.vout.size(); out++) {
                    // Optimistically just do efficient check of cache for outputs
                    if (coins_cache.HaveCoinInCache(COutPoint(hash, out))) {
                        return state.Invalid(ValidationInvalidReason::TX_CONFLICT, false, REJECT_DUPLICATE, "txn-already-known");
                    }
                }
                // Otherwise assume this might be an orphan tx for which we just haven't seen parents yet
                if (pfMissingInputs) {
                    *pfMissingInputs = true;
                }
                return false; // fMissingInputs and !state.IsInvalid() is used to detect this condition, don't set state.Invalid()
            }

            // Special check of collateral spending for _not_created_ mn or token (cheating?), those creation tx yet in mempool. CMasternode::CanSpend() (and CheckTxInputs()) will skip this situation
            if (txin.prevout.n == 1 && IsMempooledCustomTxCreate(pool, txin.prevout.hash)) {
                    return state.Invalid(ValidationInvalidReason::CONSENSUS, false, REJECT_INVALID, "collateral-locked-in-mempool",
                                         strprintf("tried to spend collateral of non-created mn or token %s, cheater?", txin.prevout.hash.ToString()));
            }
        }

        // Bring the best block into scope
        view.GetBestBlock();

        const auto height = GetSpendHeight(view);

        // rebuild accounts view if dirty
        pool.rebuildAccountsView(height, view);

        CAmount nFees = 0;
        if (!Consensus::CheckTxInputs(tx, state, view, &mnview, height, nFees, chainparams)) {
            return error("%s: Consensus::CheckTxInputs: %s, %s", __func__, tx.GetHash().ToString(), FormatStateMessage(state));
        }

        if (nAbsurdFee && nFees > nAbsurdFee) {
            return state.Invalid(ValidationInvalidReason::TX_NOT_STANDARD, false, REJECT_HIGHFEE, "absurdly-high-fee", strprintf("%d > %d", nFees, nAbsurdFee));
        }

        // let make sure we have needed coins
        if (view.GetValueIn(tx) < nFees) {
            return state.Invalid(ValidationInvalidReason::TX_MEMPOOL_POLICY, false, REJECT_INVALID, "bad-txns-inputs-below-tx-fee");
        }

        auto res = ApplyCustomTx(mnview, view, tx, chainparams.GetConsensus(), height, nAcceptTime);
        if (!res.ok || (res.code & CustomTxErrCodes::Fatal)) {
            return state.Invalid(ValidationInvalidReason::TX_MEMPOOL_POLICY, false, REJECT_INVALID, res.msg);
        }

        // we have all inputs cached now, so switch back to dummy, so we don't need to keep lock on mempool
        view.SetBackend(dummy);

        // Only accept BIP68 sequence locked transactions that can be mined in the next
        // block; we don't want our mempool filled up with transactions that can't
        // be mined yet.
        // Must keep pool.cs for this unless we change CheckSequenceLocks to take a
        // CoinsViewCache instead of create its own
        if (!CheckSequenceLocks(pool, tx, STANDARD_LOCKTIME_VERIFY_FLAGS, &lp))
            return state.Invalid(ValidationInvalidReason::TX_PREMATURE_SPEND, false, REJECT_NONSTANDARD, "non-BIP68-final");

        // Check for non-standard pay-to-script-hash in inputs
        if (fRequireStandard && !AreInputsStandard(tx, view))
            return state.Invalid(ValidationInvalidReason::TX_NOT_STANDARD, false, REJECT_NONSTANDARD, "bad-txns-nonstandard-inputs");

        // Check for non-standard witness in P2WSH
        if (tx.HasWitness() && fRequireStandard && !IsWitnessStandard(tx, view))
            return state.Invalid(ValidationInvalidReason::TX_WITNESS_MUTATED, false, REJECT_NONSTANDARD, "bad-witness-nonstandard");

        int64_t nSigOpsCost = GetTransactionSigOpCost(tx, view, STANDARD_SCRIPT_VERIFY_FLAGS);

        // nModifiedFees includes any fee deltas from PrioritiseTransaction
        CAmount nModifiedFees = nFees;
        pool.ApplyDelta(hash, nModifiedFees);

        // Keep track of transactions that spend a coinbase, which we re-scan
        // during reorgs to ensure COINBASE_MATURITY is still met.
        bool fSpendsCoinbase = false;
        for (const CTxIn &txin : tx.vin) {
            const Coin &coin = view.AccessCoin(txin.prevout);
            if (coin.IsCoinBase()) {
                fSpendsCoinbase = true;
                break;
            }
        }

        CTxMemPoolEntry entry(ptx, nFees, nAcceptTime, ::ChainActive().Height(),
                              fSpendsCoinbase, nSigOpsCost, lp);
        unsigned int nSize = entry.GetTxSize();

        if (nSigOpsCost > MAX_STANDARD_TX_SIGOPS_COST)
            return state.Invalid(ValidationInvalidReason::TX_NOT_STANDARD, false, REJECT_NONSTANDARD, "bad-txns-too-many-sigops",
                strprintf("%d", nSigOpsCost));

        CAmount mempoolRejectFee = pool.GetMinFee(gArgs.GetArg("-maxmempool", DEFAULT_MAX_MEMPOOL_SIZE) * 1000000).GetFee(nSize);
        if (!bypass_limits && mempoolRejectFee > 0 && nModifiedFees < mempoolRejectFee) {
            return state.Invalid(ValidationInvalidReason::TX_MEMPOOL_POLICY, false, REJECT_INSUFFICIENTFEE, "mempool min fee not met", strprintf("%d < %d", nModifiedFees, mempoolRejectFee));
        }

        // No transactions are allowed below minRelayTxFee except from disconnected blocks
        if (!bypass_limits && nModifiedFees < ::minRelayTxFee.GetFee(nSize)) {
            return state.Invalid(ValidationInvalidReason::TX_MEMPOOL_POLICY, false, REJECT_INSUFFICIENTFEE, "min relay fee not met", strprintf("%d < %d", nModifiedFees, ::minRelayTxFee.GetFee(nSize)));
        }

        // Calculate in-mempool ancestors, up to a limit.
        CTxMemPool::setEntries setAncestors;
        size_t nLimitAncestors = gArgs.GetArg("-limitancestorcount", DEFAULT_ANCESTOR_LIMIT);
        size_t nLimitAncestorSize = gArgs.GetArg("-limitancestorsize", DEFAULT_ANCESTOR_SIZE_LIMIT)*1000;
        size_t nLimitDescendants = gArgs.GetArg("-limitdescendantcount", DEFAULT_DESCENDANT_LIMIT);
        size_t nLimitDescendantSize = gArgs.GetArg("-limitdescendantsize", DEFAULT_DESCENDANT_SIZE_LIMIT)*1000;
        std::string errString;
        if (!pool.CalculateMemPoolAncestors(entry, setAncestors, nLimitAncestors, nLimitAncestorSize, nLimitDescendants, nLimitDescendantSize, errString)) {
            setAncestors.clear();
            // If CalculateMemPoolAncestors fails second time, we want the original error string.
            std::string dummy_err_string;
            // If the new transaction is relatively small (up to 40k weight)
            // and has at most one ancestor (ie ancestor limit of 2, including
            // the new transaction), allow it if its parent has exactly the
            // descendant limit descendants.
            //
            // This allows protocols which rely on distrusting counterparties
            // being able to broadcast descendants of an unconfirmed transaction
            // to be secure by simply only having two immediately-spendable
            // outputs - one for each counterparty. For more info on the uses for
            // this, see https://lists.linuxfoundation.org/pipermail/defi-dev/2018-November/016518.html
            if (nSize >  EXTRA_DESCENDANT_TX_SIZE_LIMIT ||
                    !pool.CalculateMemPoolAncestors(entry, setAncestors, 2, nLimitAncestorSize, nLimitDescendants + 1, nLimitDescendantSize + EXTRA_DESCENDANT_TX_SIZE_LIMIT, dummy_err_string)) {
                return state.Invalid(ValidationInvalidReason::TX_MEMPOOL_POLICY, false, REJECT_NONSTANDARD, "too-long-mempool-chain", errString);
            }
        }

        // A transaction that spends outputs that would be replaced by it is invalid. Now
        // that we have the set of all ancestors we can detect this
        // pathological case by making sure setConflicts and setAncestors don't
        // intersect.
        for (CTxMemPool::txiter ancestorIt : setAncestors)
        {
            const uint256 &hashAncestor = ancestorIt->GetTx().GetHash();
            if (setConflicts.count(hashAncestor))
            {
                return state.Invalid(ValidationInvalidReason::CONSENSUS, false, REJECT_INVALID, "bad-txns-spends-conflicting-tx",
                                 strprintf("%s spends conflicting transaction %s",
                                           hash.ToString(),
                                           hashAncestor.ToString()));
            }
        }

        // Check if it's economically rational to mine this transaction rather
        // than the ones it replaces.
        CAmount nConflictingFees = 0;
        size_t nConflictingSize = 0;
        uint64_t nConflictingCount = 0;
        CTxMemPool::setEntries allConflicting;

        // If we don't hold the lock allConflicting might be incomplete; the
        // subsequent RemoveStaged() and addUnchecked() calls don't guarantee
        // mempool consistency for us.
        const bool fReplacementTransaction = setConflicts.size();
        if (fReplacementTransaction)
        {
            CFeeRate newFeeRate(nModifiedFees, nSize);
            std::set<uint256> setConflictsParents;
            const int maxDescendantsToVisit = 100;
            const CTxMemPool::setEntries setIterConflicting = pool.GetIterSet(setConflicts);
            for (const auto& mi : setIterConflicting) {
                // Don't allow the replacement to reduce the feerate of the
                // mempool.
                //
                // We usually don't want to accept replacements with lower
                // feerates than what they replaced as that would lower the
                // feerate of the next block. Requiring that the feerate always
                // be increased is also an easy-to-reason about way to prevent
                // DoS attacks via replacements.
                //
                // We only consider the feerates of transactions being directly
                // replaced, not their indirect descendants. While that does
                // mean high feerate children are ignored when deciding whether
                // or not to replace, we do require the replacement to pay more
                // overall fees too, mitigating most cases.
                CFeeRate oldFeeRate(mi->GetModifiedFee(), mi->GetTxSize());
                if (newFeeRate <= oldFeeRate)
                {
                    return state.Invalid(ValidationInvalidReason::TX_MEMPOOL_POLICY, false, REJECT_INSUFFICIENTFEE, "insufficient fee",
                            strprintf("rejecting replacement %s; new feerate %s <= old feerate %s",
                                  hash.ToString(),
                                  newFeeRate.ToString(),
                                  oldFeeRate.ToString()));
                }

                for (const CTxIn &txin : mi->GetTx().vin)
                {
                    setConflictsParents.insert(txin.prevout.hash);
                }

                nConflictingCount += mi->GetCountWithDescendants();
            }
            // This potentially overestimates the number of actual descendants
            // but we just want to be conservative to avoid doing too much
            // work.
            if (nConflictingCount <= maxDescendantsToVisit) {
                // If not too many to replace, then calculate the set of
                // transactions that would have to be evicted
                for (CTxMemPool::txiter it : setIterConflicting) {
                    pool.CalculateDescendants(it, allConflicting);
                }
                for (CTxMemPool::txiter it : allConflicting) {
                    nConflictingFees += it->GetModifiedFee();
                    nConflictingSize += it->GetTxSize();
                }
            } else {
                return state.Invalid(ValidationInvalidReason::TX_MEMPOOL_POLICY, false, REJECT_NONSTANDARD, "too many potential replacements",
                        strprintf("rejecting replacement %s; too many potential replacements (%d > %d)\n",
                            hash.ToString(),
                            nConflictingCount,
                            maxDescendantsToVisit));
            }

            for (unsigned int j = 0; j < tx.vin.size(); j++)
            {
                // We don't want to accept replacements that require low
                // feerate junk to be mined first. Ideally we'd keep track of
                // the ancestor feerates and make the decision based on that,
                // but for now requiring all new inputs to be confirmed works.
                if (!setConflictsParents.count(tx.vin[j].prevout.hash))
                {
                    // Rather than check the UTXO set - potentially expensive -
                    // it's cheaper to just check if the new input refers to a
                    // tx that's in the mempool.
                    if (pool.exists(tx.vin[j].prevout.hash)) {
                        return state.Invalid(ValidationInvalidReason::TX_MEMPOOL_POLICY, false, REJECT_NONSTANDARD, "replacement-adds-unconfirmed",
                                         strprintf("replacement %s adds unconfirmed input, idx %d",
                                                  hash.ToString(), j));
                    }
                }
            }

            // The replacement must pay greater fees than the transactions it
            // replaces - if we did the bandwidth used by those conflicting
            // transactions would not be paid for.
            if (nModifiedFees < nConflictingFees)
            {
                return state.Invalid(ValidationInvalidReason::TX_MEMPOOL_POLICY, false, REJECT_INSUFFICIENTFEE, "insufficient fee",
                                 strprintf("rejecting replacement %s, less fees than conflicting txs; %s < %s",
                                          hash.ToString(), FormatMoney(nModifiedFees), FormatMoney(nConflictingFees)));
            }

            // Finally in addition to paying more fees than the conflicts the
            // new transaction must pay for its own bandwidth.
            CAmount nDeltaFees = nModifiedFees - nConflictingFees;
            if (nDeltaFees < ::incrementalRelayFee.GetFee(nSize))
            {
                return state.Invalid(ValidationInvalidReason::TX_MEMPOOL_POLICY, false, REJECT_INSUFFICIENTFEE, "insufficient fee",
                        strprintf("rejecting replacement %s, not enough additional fees to relay; %s < %s",
                              hash.ToString(),
                              FormatMoney(nDeltaFees),
                              FormatMoney(::incrementalRelayFee.GetFee(nSize))));
            }
        }

        constexpr unsigned int scriptVerifyFlags = STANDARD_SCRIPT_VERIFY_FLAGS;

        // Check against previous transactions
        // This is done last to help prevent CPU exhaustion denial-of-service attacks.
        PrecomputedTransactionData txdata(tx);
        if (!CheckInputs(tx, state, view, true, scriptVerifyFlags, true, false, txdata)) {
            // SCRIPT_VERIFY_CLEANSTACK requires SCRIPT_VERIFY_WITNESS, so we
            // need to turn both off, and compare against just turning off CLEANSTACK
            // to see if the failure is specifically due to witness validation.
            CValidationState stateDummy; // Want reported failures to be from first CheckInputs
            if (!tx.HasWitness() && CheckInputs(tx, stateDummy, view, true, scriptVerifyFlags & ~(SCRIPT_VERIFY_WITNESS | SCRIPT_VERIFY_CLEANSTACK), true, false, txdata) &&
                !CheckInputs(tx, stateDummy, view, true, scriptVerifyFlags & ~SCRIPT_VERIFY_CLEANSTACK, true, false, txdata)) {
                // Only the witness is missing, so the transaction itself may be fine.
                state.Invalid(ValidationInvalidReason::TX_WITNESS_MUTATED, false,
                        state.GetRejectCode(), state.GetRejectReason(), state.GetDebugMessage());
            }
            assert(IsTransactionReason(state.GetReason()));
            return false; // state filled in by CheckInputs
        }

        // Check again against the current block tip's script verification
        // flags to cache our script execution flags. This is, of course,
        // useless if the next block has different script flags from the
        // previous one, but because the cache tracks script flags for us it
        // will auto-invalidate and we'll just have a few blocks of extra
        // misses on soft-fork activation.
        //
        // This is also useful in case of bugs in the standard flags that cause
        // transactions to pass as valid when they're actually invalid. For
        // instance the STRICTENC flag was incorrectly allowing certain
        // CHECKSIG NOT scripts to pass, even though they were invalid.
        //
        // There is a similar check in CreateNewBlock() to prevent creating
        // invalid blocks (using TestBlockValidity), however allowing such
        // transactions into the mempool can be exploited as a DoS attack.
        unsigned int currentBlockScriptVerifyFlags = GetBlockScriptFlags(::ChainActive().Tip(), chainparams.GetConsensus());
        if (!CheckInputsFromMempoolAndCache(tx, state, view, pool, currentBlockScriptVerifyFlags, true, txdata)) {
            return error("%s: BUG! PLEASE REPORT THIS! CheckInputs failed against latest-block but not STANDARD flags %s, %s",
                    __func__, hash.ToString(), FormatStateMessage(state));
        }

        if (test_accept) {
            // Tx was accepted, but not added
            return true;
        }

        // Remove conflicting transactions from the mempool
        for (CTxMemPool::txiter it : allConflicting)
        {
            LogPrint(BCLog::MEMPOOL, "replacing tx %s with %s for %s DFI additional fees, %d delta bytes\n",
                    it->GetTx().GetHash().ToString(),
                    hash.ToString(),
                    FormatMoney(nModifiedFees - nConflictingFees),
                    (int)nSize - (int)nConflictingSize);
            if (plTxnReplaced)
                plTxnReplaced->push_back(it->GetSharedTx());
        }
        pool.RemoveStaged(allConflicting, false, MemPoolRemovalReason::REPLACED);

        // This transaction should only count for fee estimation if:
        // - it isn't a BIP 125 replacement transaction (may not be widely supported)
        // - it's not being re-added during a reorg which bypasses typical mempool fee limits
        // - the node is not behind
        // - the transaction is not dependent on any other transactions in the mempool
        bool validForFeeEstimation = !fReplacementTransaction && !bypass_limits && IsCurrentForFeeEstimation() && pool.HasNoInputsOf(tx);

        // Store transaction in memory
        pool.addUnchecked(entry, setAncestors, validForFeeEstimation);
        mnview.Flush();

        // trim mempool and check if tx was trimmed
        if (!bypass_limits) {
            LimitMempoolSize(pool, gArgs.GetArg("-maxmempool", DEFAULT_MAX_MEMPOOL_SIZE) * 1000000, gArgs.GetArg("-mempoolexpiry", DEFAULT_MEMPOOL_EXPIRY) * 60 * 60);
            if (!pool.exists(hash))
                return state.Invalid(ValidationInvalidReason::TX_MEMPOOL_POLICY, false, REJECT_INSUFFICIENTFEE, "mempool full");
        }
    }

    GetMainSignals().TransactionAddedToMempool(ptx);

    return true;
}

/** (try to) add transaction to memory pool with a specified acceptance time **/
static bool AcceptToMemoryPoolWithTime(const CChainParams& chainparams, CTxMemPool& pool, CValidationState &state, const CTransactionRef &tx,
                        bool* pfMissingInputs, int64_t nAcceptTime, std::list<CTransactionRef>* plTxnReplaced,
                        bool bypass_limits, const CAmount nAbsurdFee, bool test_accept) EXCLUSIVE_LOCKS_REQUIRED(cs_main)
{
    std::vector<COutPoint> coins_to_uncache;
    bool res = AcceptToMemoryPoolWorker(chainparams, pool, state, tx, pfMissingInputs, nAcceptTime, plTxnReplaced, bypass_limits, nAbsurdFee, coins_to_uncache, test_accept);
    if (!res) {
        // Remove coins that were not present in the coins cache before calling ATMPW;
        // this is to prevent memory DoS in case we receive a large number of
        // invalid transactions that attempt to overrun the in-memory coins cache
        // (`CCoinsViewCache::cacheCoins`).

        for (const COutPoint& hashTx : coins_to_uncache)
            ::ChainstateActive().CoinsTip().Uncache(hashTx);
    }
    // After we've (potentially) uncached entries, ensure our coins cache is still within its size limits
    CValidationState stateDummy;
    ::ChainstateActive().FlushStateToDisk(chainparams, stateDummy, FlushStateMode::PERIODIC);
    return res;
}

bool AcceptToMemoryPool(CTxMemPool& pool, CValidationState &state, const CTransactionRef &tx,
                        bool* pfMissingInputs, std::list<CTransactionRef>* plTxnReplaced,
                        bool bypass_limits, const CAmount nAbsurdFee, bool test_accept)
{
    const CChainParams& chainparams = Params();
    return AcceptToMemoryPoolWithTime(chainparams, pool, state, tx, pfMissingInputs, GetTime(), plTxnReplaced, bypass_limits, nAbsurdFee, test_accept);
}

/**
 * Return transaction in txOut, and if it was found inside a block, its hash is placed in hashBlock.
 * If blockIndex is provided, the transaction is fetched from the corresponding block.
 */
bool GetTransaction(const uint256& hash, CTransactionRef& txOut, const Consensus::Params& consensusParams, uint256& hashBlock, const CBlockIndex* const block_index)
{
    for (auto && genesisTx : Params().GenesisBlock().vtx) {
        if (genesisTx->GetHash() == hash) {
            // Return genesis tx
            hashBlock = consensusParams.hashGenesisBlock;
            txOut = genesisTx;
            return true;
        }
    }

    LOCK(cs_main);

    if (!block_index) {
        CTransactionRef ptx = mempool.get(hash);
        if (ptx) {
            txOut = ptx;
            return true;
        }

        if (g_txindex) {
            return g_txindex->FindTx(hash, hashBlock, txOut);
        }
    } else {
        CBlock block;
        if (ReadBlockFromDisk(block, block_index, consensusParams)) {
            for (const auto& tx : block.vtx) {
                if (tx->GetHash() == hash) {
                    txOut = tx;
                    hashBlock = block_index->GetBlockHash();
                    return true;
                }
            }
        }
    }

    return false;
}

//////////////////////////////////////////////////////////////////////////////
//
// CBlock and CBlockIndex
//

static bool WriteBlockToDisk(const CBlock& block, FlatFilePos& pos, const CMessageHeader::MessageStartChars& messageStart)
{
    // Open history file to append
    CAutoFile fileout(OpenBlockFile(pos), SER_DISK, CLIENT_VERSION);
    if (fileout.IsNull())
        return error("WriteBlockToDisk: OpenBlockFile failed");

    // Write index header
    unsigned int nSize = GetSerializeSize(block, fileout.GetVersion());
    fileout << messageStart << nSize;

    // Write block
    long fileOutPos = ftell(fileout.Get());
    if (fileOutPos < 0)
        return error("WriteBlockToDisk: ftell failed");
    pos.nPos = (unsigned int)fileOutPos;
    fileout << block;

    return true;
}

bool ReadBlockFromDisk(CBlock& block, const FlatFilePos& pos, const Consensus::Params& consensusParams)
{
    block.SetNull();

    // Open history file to read
    CAutoFile filein(OpenBlockFile(pos, true), SER_DISK, CLIENT_VERSION);
    if (filein.IsNull())
        return error("ReadBlockFromDisk: OpenBlockFile failed for %s", pos.ToString());

    // Read block
    try {
        filein >> block;
    }
    catch (const std::exception& e) {
        return error("%s: Deserialize or I/O error - %s at %s", __func__, e.what(), pos.ToString());
    }

    // Check the header
    if (!pos::CheckHeaderSignature(block))
        return error("ReadBlockFromDisk: Errors in block header at %s", pos.ToString());

    return true;
}

bool ReadBlockFromDisk(CBlock& block, const CBlockIndex* pindex, const Consensus::Params& consensusParams)
{
    if (pindex->GetBlockHash() == consensusParams.hashGenesisBlock) {
        // Return genesis block
        block = Params().GenesisBlock();
        return true;
    }

    FlatFilePos blockPos;
    {
        LOCK(cs_main);
        blockPos = pindex->GetBlockPos();
    }

    if (!ReadBlockFromDisk(block, blockPos, consensusParams))
        return false;
    if (block.GetHash() != pindex->GetBlockHash())
        return error("ReadBlockFromDisk(CBlock&, CBlockIndex*): GetHash() doesn't match index for %s at %s",
                pindex->ToString(), pindex->GetBlockPos().ToString());
    return true;
}

bool ReadRawBlockFromDisk(std::vector<uint8_t>& block, const FlatFilePos& pos, const CMessageHeader::MessageStartChars& message_start)
{
    FlatFilePos hpos = pos;
    hpos.nPos -= 8; // Seek back 8 bytes for meta header
    CAutoFile filein(OpenBlockFile(hpos, true), SER_DISK, CLIENT_VERSION);
    if (filein.IsNull()) {
        return error("%s: OpenBlockFile failed for %s", __func__, pos.ToString());
    }

    try {
        CMessageHeader::MessageStartChars blk_start;
        unsigned int blk_size;

        filein >> blk_start >> blk_size;

        if (memcmp(blk_start, message_start, CMessageHeader::MESSAGE_START_SIZE)) {
            return error("%s: Block magic mismatch for %s: %s versus expected %s", __func__, pos.ToString(),
                    HexStr(blk_start, blk_start + CMessageHeader::MESSAGE_START_SIZE),
                    HexStr(message_start, message_start + CMessageHeader::MESSAGE_START_SIZE));
        }

        if (blk_size > MAX_DESER_SIZE) {
            return error("%s: Block data is larger than maximum deserialization size for %s: %s versus %s", __func__, pos.ToString(),
                    blk_size, MAX_DESER_SIZE);
        }

        block.resize(blk_size); // Zeroing of memory is intentional here
        filein.read((char*)block.data(), blk_size);
    } catch(const std::exception& e) {
        return error("%s: Read from block file failed: %s for %s", __func__, e.what(), pos.ToString());
    }

    return true;
}

bool ReadRawBlockFromDisk(std::vector<uint8_t>& block, const CBlockIndex* pindex, const CMessageHeader::MessageStartChars& message_start)
{
    FlatFilePos block_pos;
    {
        LOCK(cs_main);
        block_pos = pindex->GetBlockPos();
    }

    return ReadRawBlockFromDisk(block, block_pos, message_start);
}

CAmount GetBlockSubsidy(int nHeight, const Consensus::Params& consensusParams)
{
    CAmount nSubsidy = consensusParams.baseBlockSubsidy;

    if (Params().NetworkIDString() != CBaseChainParams::REGTEST ||
            (Params().NetworkIDString() == CBaseChainParams::REGTEST && gArgs.GetBoolArg("-subsidytest", false)))
    {
        if (nHeight >= consensusParams.EunosHeight)
        {
            nSubsidy = consensusParams.newBaseBlockSubsidy;
            const size_t reductions = (nHeight - consensusParams.EunosHeight) / consensusParams.emissionReductionPeriod;

            // See if we already have this reduction calculated and return if found.
            if (subsidyReductions.find(reductions) != subsidyReductions.end())
            {
                return subsidyReductions[reductions];
            }

            CAmount reductionAmount;
            for (size_t i = reductions; i > 0; --i)
            {
                reductionAmount = (nSubsidy * consensusParams.emissionReductionAmount) / 100000;
                if (!reductionAmount) {
                    nSubsidy = 0;
                    break;
                }

                nSubsidy -= reductionAmount;
            }

            // Store subsidy.
            subsidyReductions[reductions] = nSubsidy;
        }

        return nSubsidy;
    }

    int halvings = nHeight / consensusParams.nSubsidyHalvingInterval;
    // Force block reward to zero when right shift is undefined.
    if (halvings >= 64)
        return 0;

    // Subsidy is cut in half every 210,000 blocks which will occur approximately every 4 years.
    nSubsidy >>= halvings;
    return nSubsidy;
}

CoinsViews::CoinsViews(
    std::string ldb_name,
    size_t cache_size_bytes,
    bool in_memory,
    bool should_wipe) : m_dbview(
                            GetDataDir() / ldb_name, cache_size_bytes, in_memory, should_wipe),
                        m_catcherview(&m_dbview) {}

void CoinsViews::InitCache()
{
    m_cacheview = std::make_unique<CCoinsViewCache>(&m_catcherview);
}

// NOTE: for now m_blockman is set to a global, but this will be changed
// in a future commit.
CChainState::CChainState() : m_blockman(g_blockman) {}


void CChainState::InitCoinsDB(
    size_t cache_size_bytes,
    bool in_memory,
    bool should_wipe,
    std::string leveldb_name)
{
    m_coins_views = std::make_unique<CoinsViews>(
        leveldb_name, cache_size_bytes, in_memory, should_wipe);
}

void CChainState::InitCoinsCache()
{
    assert(m_coins_views != nullptr);
    m_coins_views->InitCache();
}

// Note that though this is marked const, we may end up modifying `m_cached_finished_ibd`, which
// is a performance-related implementation detail. This function must be marked
// `const` so that `CValidationInterface` clients (which are given a `const CChainState*`)
// can call it.
//
bool CChainState::IsInitialBlockDownload() const
{
    // Optimization: pre-test latch before taking the lock.
    if (m_cached_finished_ibd.load(std::memory_order_relaxed))
        return false;

    LOCK(cs_main);
    if (m_cached_finished_ibd.load(std::memory_order_relaxed))
        return false;
    if (fImporting || fReindex)
        return true;
    if (m_chain.Tip() == nullptr)
        return true;
    if (m_chain.Tip()->nChainWork < nMinimumChainWork)
        return true;
    if (m_chain.Tip()->GetBlockTime() < (GetTime() - nMaxTipAge))
        return true;
    LogPrintf("Leaving InitialBlockDownload (latching to false)\n");
    m_cached_finished_ibd.store(true, std::memory_order_relaxed);
    return false;
}

bool CChainState::IsDisconnectingTip() const
{
    return m_disconnectTip;
}

static CBlockIndex *pindexBestForkTip = nullptr, *pindexBestForkBase = nullptr;

BlockMap& BlockIndex()
{
    return g_blockman.m_block_index;
}

static void AlertNotify(const std::string& strMessage)
{
    uiInterface.NotifyAlertChanged();
#if HAVE_SYSTEM
    std::string strCmd = gArgs.GetArg("-alertnotify", "");
    if (strCmd.empty()) return;

    // Alert text should be plain ascii coming from a trusted source, but to
    // be safe we first strip anything not in safeChars, then add single quotes around
    // the whole string before passing it to the shell:
    std::string singleQuote("'");
    std::string safeStatus = SanitizeString(strMessage);
    safeStatus = singleQuote+safeStatus+singleQuote;
    boost::replace_all(strCmd, "%s", safeStatus);

    std::thread t(runCommand, strCmd);
    t.detach(); // thread runs free
#endif
}

static void CheckForkWarningConditions() EXCLUSIVE_LOCKS_REQUIRED(cs_main)
{
    AssertLockHeld(cs_main);
    // Before we get past initial download, we cannot reliably alert about forks
    // (we assume we don't get stuck on a fork before finishing our initial sync)
    if (::ChainstateActive().IsInitialBlockDownload())
        return;

    // If our best fork is no longer within 1440 blocks (+/- 12 hours if no one mines it)
    // of our head, drop it
    if (pindexBestForkTip && ::ChainActive().Height() - pindexBestForkTip->nHeight >= 1440)
        pindexBestForkTip = nullptr;

    if (pindexBestForkTip || (pindexBestInvalid && pindexBestInvalid->nChainWork > ::ChainActive().Tip()->nChainWork + (GetBlockProof(*::ChainActive().Tip()) * 120)))
    {
        if (!GetfLargeWorkForkFound() && pindexBestForkBase)
        {
            std::string warning = std::string("'Warning: Large-work fork detected, forking after block ") +
                pindexBestForkBase->phashBlock->ToString() + std::string("'");
            AlertNotify(warning);
        }
        if (pindexBestForkTip && pindexBestForkBase)
        {
            LogPrintf("%s: Warning: Large valid fork found\n  forking the chain at height %d (%s)\n  lasting to height %d (%s).\nChain state database corruption likely.\n", __func__,
                   pindexBestForkBase->nHeight, pindexBestForkBase->phashBlock->ToString(),
                   pindexBestForkTip->nHeight, pindexBestForkTip->phashBlock->ToString());
            SetfLargeWorkForkFound(true);
        }
        else
        {
            LogPrintf("%s: Warning: Found invalid chain at least ~120 blocks longer than our best chain.\nChain state database corruption likely.\n", __func__);
            SetfLargeWorkInvalidChainFound(true);
        }
    }
    else
    {
        SetfLargeWorkForkFound(false);
        SetfLargeWorkInvalidChainFound(false);
    }
}

static void CheckForkWarningConditionsOnNewFork(CBlockIndex* pindexNewForkTip) EXCLUSIVE_LOCKS_REQUIRED(cs_main)
{
    AssertLockHeld(cs_main);
    // If we are on a fork that is sufficiently large, set a warning flag
    CBlockIndex* pfork = pindexNewForkTip;
    CBlockIndex* plonger = ::ChainActive().Tip();
    while (pfork && pfork != plonger)
    {
        while (plonger && plonger->nHeight > pfork->nHeight)
            plonger = plonger->pprev;
        if (pfork == plonger)
            break;
        pfork = pfork->pprev;
    }

    // We define a condition where we should warn the user about as a fork of at least 144 blocks
    // with a tip within 1440 blocks (+/- 12 hours if no one mines it) of ours
    // We use 144 blocks rather arbitrarily as it represents just under 10% of sustained network
    // hash rate operating on the fork.
    // or a chain that is entirely longer than ours and invalid (note that this should be detected by both)
    // We define it this way because it allows us to only store the highest fork tip (+ base) which meets
    // the 144-block condition and from this always have the most-likely-to-cause-warning fork
    if (pfork && (!pindexBestForkTip || pindexNewForkTip->nHeight > pindexBestForkTip->nHeight) &&
            pindexNewForkTip->nChainWork - pfork->nChainWork > (GetBlockProof(*pfork) * 144) &&
            ::ChainActive().Height() - pindexNewForkTip->nHeight < 1440)
    {
        pindexBestForkTip = pindexNewForkTip;
        pindexBestForkBase = pfork;
    }

    CheckForkWarningConditions();
}

void static InvalidChainFound(CBlockIndex* pindexNew) EXCLUSIVE_LOCKS_REQUIRED(cs_main)
{
    if (!pindexBestInvalid || pindexNew->nChainWork > pindexBestInvalid->nChainWork)
        pindexBestInvalid = pindexNew;

    LogPrintf("%s: invalid block=%s  height=%d  log2_work=%.8g  date=%s\n", __func__,
      pindexNew->GetBlockHash().ToString(), pindexNew->nHeight,
      log(pindexNew->nChainWork.getdouble())/log(2.0), FormatISO8601DateTime(pindexNew->GetBlockTime()));
    CBlockIndex *tip = ::ChainActive().Tip();
    assert (tip);
    LogPrintf("%s:  current best=%s  height=%d  log2_work=%.8g  date=%s\n", __func__,
      tip->GetBlockHash().ToString(), ::ChainActive().Height(), log(tip->nChainWork.getdouble())/log(2.0),
      FormatISO8601DateTime(tip->GetBlockTime()));
    CheckForkWarningConditions();
}

void CChainState::InvalidBlockFound(CBlockIndex *pindex, const CValidationState &state) {
    if (state.GetReason() != ValidationInvalidReason::BLOCK_MUTATED) {
        pindex->nStatus |= BLOCK_FAILED_VALID;
        m_blockman.m_failed_blocks.insert(pindex);
        setDirtyBlockIndex.insert(pindex);
        setBlockIndexCandidates.erase(pindex);
        InvalidChainFound(pindex);
    }
}

void UpdateCoins(const CTransaction& tx, CCoinsViewCache& inputs, CTxUndo &txundo, int nHeight)
{
    // mark inputs spent
    if (!tx.IsCoinBase()) {
        txundo.vprevout.reserve(tx.vin.size());
        for (const CTxIn &txin : tx.vin) {
            txundo.vprevout.emplace_back();
            bool is_spent = inputs.SpendCoin(txin.prevout, &txundo.vprevout.back());
            assert(is_spent);
        }
    }
    // add outputs
    AddCoins(inputs, tx, nHeight);
}

void UpdateCoins(const CTransaction& tx, CCoinsViewCache& inputs, int nHeight)
{
    CTxUndo txundo;
    UpdateCoins(tx, inputs, txundo, nHeight);
}

bool CScriptCheck::operator()() {
    const CScript &scriptSig = ptxTo->vin[nIn].scriptSig;
    const CScriptWitness *witness = &ptxTo->vin[nIn].scriptWitness;
    return VerifyScript(scriptSig, m_tx_out.scriptPubKey, witness, nFlags, CachingTransactionSignatureChecker(ptxTo, nIn, m_tx_out.nValue, cacheStore, *txdata), &error);
}

int GetSpendHeight(const CCoinsViewCache& inputs)
{
    LOCK(cs_main);
    CBlockIndex* pindexPrev = LookupBlockIndex(inputs.GetBestBlock());
    return pindexPrev->nHeight + 1;
}


static CuckooCache::cache<uint256, SignatureCacheHasher> scriptExecutionCache;
static uint256 scriptExecutionCacheNonce(GetRandHash());

void InitScriptExecutionCache() {
    // nMaxCacheSize is unsigned. If -maxsigcachesize is set to zero,
    // setup_bytes creates the minimum possible cache (2 elements).
    size_t nMaxCacheSize = std::min(std::max((int64_t)0, gArgs.GetArg("-maxsigcachesize", DEFAULT_MAX_SIG_CACHE_SIZE) / 2), MAX_MAX_SIG_CACHE_SIZE) * ((size_t) 1 << 20);
    size_t nElems = scriptExecutionCache.setup_bytes(nMaxCacheSize);
    LogPrintf("Using %zu MiB out of %zu/2 requested for script execution cache, able to store %zu elements\n",
            (nElems*sizeof(uint256)) >>20, (nMaxCacheSize*2)>>20, nElems);
}

bool CheckBurnSpend(const CTransaction &tx, const CCoinsViewCache &inputs)
{
    Coin coin;
    for(size_t i = 0; i < tx.vin.size(); ++i)
    {
        if (inputs.GetCoin(tx.vin[i].prevout, coin) && coin.out.scriptPubKey == Params().GetConsensus().burnAddress)
        {
            return false;
        }
    }

    return true;
}

/**
 * Check whether all inputs of this transaction are valid (no double spends, scripts & sigs, amounts)
 * This does not modify the UTXO set.
 *
 * If pvChecks is not nullptr, script checks are pushed onto it instead of being performed inline. Any
 * script checks which are not necessary (eg due to script execution cache hits) are, obviously,
 * not pushed onto pvChecks/run.
 *
 * Setting cacheSigStore/cacheFullScriptStore to false will remove elements from the corresponding cache
 * which are matched. This is useful for checking blocks where we will likely never need the cache
 * entry again.
 *
 * Note that we may set state.reason to NOT_STANDARD for extra soft-fork flags in flags, block-checking
 * callers should probably reset it to CONSENSUS in such cases.
 *
 * Non-static (and re-declared) in src/test/txvalidationcache_tests.cpp
 */
bool CheckInputs(const CTransaction& tx, CValidationState &state, const CCoinsViewCache &inputs, bool fScriptChecks, unsigned int flags, bool cacheSigStore, bool cacheFullScriptStore, PrecomputedTransactionData& txdata, std::vector<CScriptCheck> *pvChecks) EXCLUSIVE_LOCKS_REQUIRED(cs_main)
{
    if (!CheckBurnSpend(tx, inputs))
    {
        return(state.Invalid(ValidationInvalidReason::CONSENSUS, error("CheckBurnSpend: Trying to spend burnt outputs"), REJECT_INVALID, "burnt-output"));
    }

    if (!tx.IsCoinBase())
    {
        if (pvChecks)
            pvChecks->reserve(tx.vin.size());

        // The first loop above does all the inexpensive checks.
        // Only if ALL inputs pass do we perform expensive ECDSA signature checks.
        // Helps prevent CPU exhaustion attacks.

        // Skip script verification when connecting blocks under the
        // assumevalid block. Assuming the assumevalid block is valid this
        // is safe because block merkle hashes are still computed and checked,
        // Of course, if an assumed valid block is invalid due to false scriptSigs
        // this optimization would allow an invalid chain to be accepted.
        if (fScriptChecks) {
            // First check if script executions have been cached with the same
            // flags. Note that this assumes that the inputs provided are
            // correct (ie that the transaction hash which is in tx's prevouts
            // properly commits to the scriptPubKey in the inputs view of that
            // transaction).
            uint256 hashCacheEntry;
            // We only use the first 19 bytes of nonce to avoid a second SHA
            // round - giving us 19 + 32 + 4 = 55 bytes (+ 8 + 1 = 64)
            static_assert(55 - sizeof(flags) - 32 >= 128/8, "Want at least 128 bits of nonce for script execution cache");
            CSHA256().Write(scriptExecutionCacheNonce.begin(), 55 - sizeof(flags) - 32).Write(tx.GetWitnessHash().begin(), 32).Write((unsigned char*)&flags, sizeof(flags)).Finalize(hashCacheEntry.begin());
            AssertLockHeld(cs_main); //TODO: Remove this requirement by making CuckooCache not require external locks
            if (scriptExecutionCache.contains(hashCacheEntry, !cacheFullScriptStore)) {
                return true;
            }

            for (unsigned int i = 0; i < tx.vin.size(); i++) {
                const COutPoint &prevout = tx.vin[i].prevout;
                const Coin& coin = inputs.AccessCoin(prevout);
                assert(!coin.IsSpent());

                // We very carefully only pass in things to CScriptCheck which
                // are clearly committed to by tx' witness hash. This provides
                // a sanity check that our caching is not introducing consensus
                // failures through additional data in, eg, the coins being
                // spent being checked as a part of CScriptCheck.

                // Verify signature
                CScriptCheck check(coin.out, tx, i, flags, cacheSigStore, &txdata);
                if (pvChecks) {
                    pvChecks->push_back(CScriptCheck());
                    check.swap(pvChecks->back());
                } else if (!check()) {
                    if (flags & STANDARD_NOT_MANDATORY_VERIFY_FLAGS) {
                        // Check whether the failure was caused by a
                        // non-mandatory script verification check, such as
                        // non-standard DER encodings or non-null dummy
                        // arguments; if so, ensure we return NOT_STANDARD
                        // instead of CONSENSUS to avoid downstream users
                        // splitting the network between upgraded and
                        // non-upgraded nodes by banning CONSENSUS-failing
                        // data providers.
                        CScriptCheck check2(coin.out, tx, i,
                                flags & ~STANDARD_NOT_MANDATORY_VERIFY_FLAGS, cacheSigStore, &txdata);
                        if (check2())
                            return state.Invalid(ValidationInvalidReason::TX_NOT_STANDARD, false, REJECT_NONSTANDARD, strprintf("non-mandatory-script-verify-flag (%s)", ScriptErrorString(check.GetScriptError())));
                    }
                    // MANDATORY flag failures correspond to
                    // ValidationInvalidReason::CONSENSUS. Because CONSENSUS
                    // failures are the most serious case of validation
                    // failures, we may need to consider using
                    // RECENT_CONSENSUS_CHANGE for any script failure that
                    // could be due to non-upgraded nodes which we may want to
                    // support, to avoid splitting the network (but this
                    // depends on the details of how net_processing handles
                    // such errors).
                    return state.Invalid(ValidationInvalidReason::CONSENSUS, false, REJECT_INVALID, strprintf("mandatory-script-verify-flag-failed (%s)", ScriptErrorString(check.GetScriptError())));
                }
            }

            if (cacheFullScriptStore && !pvChecks) {
                // We executed all of the provided scripts, and were told to
                // cache the result. Do so now.
                scriptExecutionCache.insert(hashCacheEntry);
            }
        }
    }

    return true;
}

static bool UndoWriteToDisk(const CBlockUndo& blockundo, FlatFilePos& pos, const uint256& hashBlock, const CMessageHeader::MessageStartChars& messageStart)
{
    // Open history file to append
    CAutoFile fileout(OpenUndoFile(pos), SER_DISK, CLIENT_VERSION);
    if (fileout.IsNull())
        return error("%s: OpenUndoFile failed", __func__);

    // Write index header
    unsigned int nSize = GetSerializeSize(blockundo, fileout.GetVersion());
    fileout << messageStart << nSize;

    // Write undo data
    long fileOutPos = ftell(fileout.Get());
    if (fileOutPos < 0)
        return error("%s: ftell failed", __func__);
    pos.nPos = (unsigned int)fileOutPos;
    fileout << blockundo;

    // calculate & write checksum
    CHashWriter hasher(SER_GETHASH, PROTOCOL_VERSION);
    hasher << hashBlock;
    hasher << blockundo;
    fileout << hasher.GetHash();

    return true;
}

bool UndoReadFromDisk(CBlockUndo& blockundo, const CBlockIndex* pindex)
{
    FlatFilePos pos = pindex->GetUndoPos();
    if (pos.IsNull()) {
        return error("%s: no undo data available", __func__);
    }

    // Open history file to read
    CAutoFile filein(OpenUndoFile(pos, true), SER_DISK, CLIENT_VERSION);
    if (filein.IsNull())
        return error("%s: OpenUndoFile failed", __func__);

    // Read block
    uint256 hashChecksum;
    CHashVerifier<CAutoFile> verifier(&filein); // We need a CHashVerifier as reserializing may lose data
    try {
        verifier << pindex->pprev->GetBlockHash();
        verifier >> blockundo;
        filein >> hashChecksum;
    }
    catch (const std::exception& e) {
        return error("%s: Deserialize or I/O error - %s", __func__, e.what());
    }

    // Verify checksum
    if (hashChecksum != verifier.GetHash())
        return error("%s: Checksum mismatch", __func__);

    return true;
}

/** Abort with a message */
static bool AbortNode(const std::string& strMessage, const std::string& userMessage = "", unsigned int prefix = 0)
{
    SetMiscWarning(strMessage);
    LogPrintf("*** %s\n", strMessage);
    if (!userMessage.empty()) {
        uiInterface.ThreadSafeMessageBox(userMessage, "", CClientUIInterface::MSG_ERROR | prefix);
    } else {
        uiInterface.ThreadSafeMessageBox(_("Error: A fatal internal error occurred, see debug.log for details").translated, "", CClientUIInterface::MSG_ERROR | CClientUIInterface::MSG_NOPREFIX);
    }
    StartShutdown();
    return false;
}

static bool AbortNode(CValidationState& state, const std::string& strMessage, const std::string& userMessage = "", unsigned int prefix = 0)
{
    AbortNode(strMessage, userMessage, prefix);
    return state.Error(strMessage);
}

/**
 * Restore the UTXO in a Coin at a given COutPoint
 * @param undo The Coin to be restored.
 * @param view The coins view to which to apply the changes.
 * @param out The out point that corresponds to the tx input.
 * @return A DisconnectResult as an int
 */
int ApplyTxInUndo(Coin&& undo, CCoinsViewCache& view, const COutPoint& out)
{
    bool fClean = true;

    if (view.HaveCoin(out)) fClean = false; // overwriting transaction output

    if (undo.nHeight == 0) {
        // Missing undo metadata (height and coinbase). Older versions included this
        // information only in undo records for the last spend of a transactions'
        // outputs. This implies that it must be present for some other output of the same tx.
        const Coin& alternate = AccessByTxid(view, out.hash);
        if (!alternate.IsSpent()) {
            undo.nHeight = alternate.nHeight;
            undo.fCoinBase = alternate.fCoinBase;
        } else {
            return DISCONNECT_FAILED; // adding output for transaction without known metadata
        }
    }
    // The potential_overwrite parameter to AddCoin is only allowed to be false if we know for
    // sure that the coin did not already exist in the cache. As we have queried for that above
    // using HaveCoin, we don't need to guess. When fClean is false, a coin already existed and
    // it is an overwrite.
    view.AddCoin(out, std::move(undo), !fClean);

    return fClean ? DISCONNECT_OK : DISCONNECT_UNCLEAN;
}

static bool GetCreationTransactions(const CBlock& block, const uint32_t id, const int32_t multiplier, uint256& tokenCreationTx, std::vector<uint256>& poolCreationTx) {
    bool opcodes{false};
    std::vector<unsigned char> metadata;
    uint32_t type;
    uint32_t metaId;
    int32_t metaMultiplier;

    for (const auto& tx : block.vtx) {
        if (ParseScriptByMarker(tx->vout[0].scriptPubKey, DfTokenSplitMarker, metadata, opcodes)) {
            try {
                CDataStream ss(metadata, SER_NETWORK, PROTOCOL_VERSION);
                ss >> type;
                ss >> metaId;
                ss >> metaMultiplier;

                if (id == metaId && multiplier == metaMultiplier) {
                    if (type == 0) {
                        tokenCreationTx = tx->GetHash();
                    } else if (type > 0) {
                        poolCreationTx.push_back(tx->GetHash());
                    }
                }
            } catch (const std::ios_base::failure&) {
                LogPrintf("Failed to read ID and multiplier from token split coinbase TXs. TX: %s\n", tx->GetHash().ToString());
            }
        }
    }

    if (tokenCreationTx == uint256{}) {
        LogPrintf("%s: Token split failed. Coinbase TX for new token not found.\n", __func__);
        return false;
    }

    return true;
}

/** Undo the effects of this block (with given index) on the UTXO set represented by coins.
 *  When FAILED is returned, view is left in an indeterminate state. */
DisconnectResult CChainState::DisconnectBlock(const CBlock& block, const CBlockIndex* pindex, CCoinsViewCache& view, CCustomCSView& mnview, std::vector<CAnchorConfirmMessage> & disconnectedAnchorConfirms)
{
    bool fClean = true;

    CBlockUndo blockUndo;
    if (!UndoReadFromDisk(blockUndo, pindex)) {
        error("DisconnectBlock(): failure reading undo data");
        return DISCONNECT_FAILED;
    }

    if (blockUndo.vtxundo.size() + 1 != block.vtx.size()) {
        error("DisconnectBlock(): block and undo data inconsistent");
        return DISCONNECT_FAILED;
    }

    if (mnview.GetLastHeight() != pindex->nHeight) {
        error("DisconnectBlock(): mnview: wrong last processed block hash (view: %d, current: %d)", mnview.GetLastHeight(), pindex->nHeight);
        return DISCONNECT_FAILED;
    }

    // special case: possible undo (first) of custom 'complex changes' for the whole block (expired orders and/or prices)
    mnview.OnUndoTx(uint256(), (uint32_t) pindex->nHeight); // undo for "zero hash"

    pburnHistoryDB->EraseAccountHistoryHeight(pindex->nHeight);
    if (paccountHistoryDB) {
        paccountHistoryDB->EraseAccountHistoryHeight(pindex->nHeight);
    }

    if (pindex->nHeight >= Params().GetConsensus().FortCanningHeight) {
        // erase auction fee history
        if (paccountHistoryDB) {
            paccountHistoryDB->EraseAuctionHistoryHeight(pindex->nHeight);
        }
        if (pvaultHistoryDB) {
            pvaultHistoryDB->EraseVaultHistory(pindex->nHeight);
        }
    }

    // Undo community balance increments
    ReverseGeneralCoinbaseTx(mnview, pindex->nHeight);

    CKeyID minterKey;
    std::optional<uint256> nodeId;

    if (!fIsFakeNet) {
        minterKey = pindex->minterKey();

        // Get node id and node now from mnview before undo
        nodeId = mnview.GetMasternodeIdByOperator(minterKey);
        assert(nodeId);
    }

    std::vector<AccountHistoryKey> eraseBurnEntries;

    // undo transactions in reverse order
    for (int i = block.vtx.size() - 1; i >= 0; i--) {
        const CTransaction &tx = *(block.vtx[i]);
        uint256 hash = tx.GetHash();
        bool is_coinbase = tx.IsCoinBase();

        if (is_coinbase) {
            std::vector<unsigned char> metadata;
            if (IsAnchorRewardTxPlus(tx, metadata))
            {
                LogPrint(BCLog::ANCHORING, "%s: disconnecting finalization tx: %s block: %d\n", __func__, tx.GetHash().GetHex(), pindex->nHeight);
                CDataStream ss(metadata, SER_NETWORK, PROTOCOL_VERSION);
                CAnchorFinalizationMessagePlus finMsg;
                ss >> finMsg;

                LogPrint(BCLog::ANCHORING, "%s: Add community balance %d\n", __func__, tx.GetValueOut());
                mnview.AddCommunityBalance(CommunityAccountType::AnchorReward, tx.GetValueOut());
                mnview.RemoveRewardForAnchor(finMsg.btcTxHash);
                mnview.EraseAnchorConfirmData(finMsg.btcTxHash);

                CAnchorConfirmMessage message(static_cast<CAnchorConfirmDataPlus &>(finMsg));
                for (auto && sig : finMsg.sigs) {
                    message.signature = sig;
                    disconnectedAnchorConfirms.push_back(message);
                }

                LogPrint(BCLog::ANCHORING, "%s: disconnected finalization tx: %s block: %d\n", __func__, tx.GetHash().GetHex(), pindex->nHeight);
            }
            else if (IsAnchorRewardTx(tx, metadata))
            {
                LogPrint(BCLog::ANCHORING, "%s: disconnecting finalization tx: %s block: %d\n", __func__, tx.GetHash().GetHex(), pindex->nHeight);
                CDataStream ss(metadata, SER_NETWORK, PROTOCOL_VERSION);
                CAnchorFinalizationMessage finMsg;
                ss >> finMsg;

                mnview.SetTeam(finMsg.currentTeam);

                if (pindex->nHeight >= Params().GetConsensus().AMKHeight) {
                    mnview.AddCommunityBalance(CommunityAccountType::AnchorReward, tx.GetValueOut()); // or just 'Set..'
                    LogPrint(BCLog::ANCHORING, "%s: post AMK logic, add community balance %d\n", __func__, tx.GetValueOut());
                }
                else { // pre-AMK logic:
                    assert(mnview.GetFoundationsDebt() >= tx.GetValueOut());
                    mnview.SetFoundationsDebt(mnview.GetFoundationsDebt() - tx.GetValueOut());
                }
                mnview.RemoveRewardForAnchor(finMsg.btcTxHash);
                mnview.EraseAnchorConfirmData(finMsg.btcTxHash);

                LogPrint(BCLog::ANCHORING, "%s: disconnected finalization tx: %s block: %d\n", __func__, tx.GetHash().GetHex(), pindex->nHeight);
            }
        }

        // Check that all outputs are available and match the outputs in the block itself
        // exactly.
        for (size_t o = 0; o < tx.vout.size(); o++) {
            if (!tx.vout[o].scriptPubKey.IsUnspendable()) {
                COutPoint out(hash, o);
                Coin coin;
                bool is_spent = view.SpendCoin(out, &coin);
                if (!is_spent || tx.vout[o] != coin.out || pindex->nHeight != coin.nHeight || is_coinbase != coin.fCoinBase) {
                    fClean = false; // transaction output mismatch
                }

                // Check for burn outputs
                if (tx.vout[o].scriptPubKey == Params().GetConsensus().burnAddress)
                {
                    eraseBurnEntries.push_back({Params().GetConsensus().burnAddress, static_cast<uint32_t>(pindex->nHeight), static_cast<uint32_t>(i)});
                }
            }
        }

        // restore inputs
        TBytes dummy;
        if (i > 0 && !IsAnchorRewardTx(tx, dummy) && !IsAnchorRewardTxPlus(tx, dummy) && !IsTokenSplitTx(tx, dummy)) { // not coinbases
            CTxUndo &txundo = blockUndo.vtxundo[i-1];
            if (txundo.vprevout.size() != tx.vin.size()) {
                error("DisconnectBlock(): transaction and undo data inconsistent");
                return DISCONNECT_FAILED;
            }
            for (unsigned int j = tx.vin.size(); j-- > 0;) {
                const COutPoint &out = tx.vin[j].prevout;
                int res = ApplyTxInUndo(std::move(txundo.vprevout[j]), view, out);
                if (res == DISCONNECT_FAILED) return DISCONNECT_FAILED;
                fClean = fClean && res != DISCONNECT_UNCLEAN;
            }
            // At this point, all of txundo.vprevout should have been moved out.
        }

        // process transactions revert for masternodes
        mnview.OnUndoTx(tx.GetHash(), (uint32_t) pindex->nHeight);
    }

    // one time downgrade to revert CInterestRateV2 structure
    if (pindex->nHeight == Params().GetConsensus().FortCanningHillHeight) {
        auto time = GetTimeMillis();
        LogPrintf("Interest rate reverting ...\n");
        mnview.RevertInterestRateToV1();
        LogPrint(BCLog::BENCH, "    - Interest rate reverting took: %dms\n", GetTimeMillis() - time);
    }

    // Remove burn balance transfers
    if (pindex->nHeight == Params().GetConsensus().EunosHeight)
    {
        // Make sure to initialize lastTxOut, otherwise it never finds the block and
        // ends up looping through uninitialized garbage value.
        uint32_t lastTxOut = 0;
        auto shouldContinueToNextAccountHistory = [&lastTxOut, block](AccountHistoryKey const & key, AccountHistoryValue const &) -> bool
        {
            if (key.owner != Params().GetConsensus().burnAddress) {
                return false;
            }

            if (key.blockHeight != static_cast<uint32_t>(Params().GetConsensus().EunosHeight)) {
                return false;
            }

            lastTxOut = key.txn;

            return false;
        };

        AccountHistoryKey startKey({Params().GetConsensus().burnAddress, static_cast<uint32_t>(Params().GetConsensus().EunosHeight), std::numeric_limits<uint32_t>::max()});
        pburnHistoryDB->ForEachAccountHistory(shouldContinueToNextAccountHistory,
                                              Params().GetConsensus().burnAddress,
                                              Params().GetConsensus().EunosHeight);

        for (uint32_t i = block.vtx.size(); i <= lastTxOut; ++i) {
            pburnHistoryDB->EraseAccountHistory({Params().GetConsensus().burnAddress, static_cast<uint32_t>(Params().GetConsensus().EunosHeight), i});
        }
    }

    // Erase any UTXO burns
    for (const auto& entries : eraseBurnEntries)
    {
        pburnHistoryDB->EraseAccountHistory(entries);
    }

    // move best block pointer to prevout block
    view.SetBestBlock(pindex->pprev->GetBlockHash());

    if (!fIsFakeNet) {
        mnview.DecrementMintedBy(*nodeId);
        if (pindex->nHeight >= Params().GetConsensus().EunosPayaHeight) {
            mnview.EraseSubNodesLastBlockTime(*nodeId, static_cast<uint32_t>(pindex->nHeight));
        } else {
            mnview.EraseMasternodeLastBlockTime(*nodeId, static_cast<uint32_t>(pindex->nHeight));
        }
    }
    mnview.SetLastHeight(pindex->pprev->nHeight);

    return fClean ? DISCONNECT_OK : DISCONNECT_UNCLEAN;
}

void static FlushBlockFile(bool fFinalize = false)
{
    LOCK(cs_LastBlockFile);

    FlatFilePos block_pos_old(nLastBlockFile, vinfoBlockFile[nLastBlockFile].nSize);
    FlatFilePos undo_pos_old(nLastBlockFile, vinfoBlockFile[nLastBlockFile].nUndoSize);

    bool status = true;
    status &= BlockFileSeq().Flush(block_pos_old, fFinalize);
    status &= UndoFileSeq().Flush(undo_pos_old, fFinalize);
    if (!status) {
        AbortNode("Flushing block file to disk failed. This is likely the result of an I/O error.");
    }
}

static bool FindUndoPos(CValidationState &state, int nFile, FlatFilePos &pos, unsigned int nAddSize);

static bool WriteUndoDataForBlock(const CBlockUndo& blockundo, CValidationState& state, CBlockIndex* pindex, const CChainParams& chainparams)
{
    // Write undo information to disk
    if (pindex->GetUndoPos().IsNull()) {
        FlatFilePos _pos;
        if (!FindUndoPos(state, pindex->nFile, _pos, ::GetSerializeSize(blockundo, CLIENT_VERSION) + 40))
            return error("ConnectBlock(): FindUndoPos failed");
        if (!UndoWriteToDisk(blockundo, _pos, pindex->pprev->GetBlockHash(), chainparams.MessageStart()))
            return AbortNode(state, "Failed to write undo data");

        // update nUndoPos in block index
        pindex->nUndoPos = _pos.nPos;
        pindex->nStatus |= BLOCK_HAVE_UNDO;
        setDirtyBlockIndex.insert(pindex);
    }

    return true;
}

static CCheckQueue<CScriptCheck> scriptcheckqueue(128);

void ThreadScriptCheck(int worker_num) {
    util::ThreadRename(strprintf("scriptch.%i", worker_num));
    scriptcheckqueue.Thread();
}

VersionBitsCache versionbitscache GUARDED_BY(cs_main);

int32_t ComputeBlockVersion(const CBlockIndex* pindexPrev, const Consensus::Params& params)
{
    LOCK(cs_main);
    int32_t nVersion = VERSIONBITS_TOP_BITS;

    for (int i = 0; i < (int)Consensus::MAX_VERSION_BITS_DEPLOYMENTS; i++) {
        ThresholdState state = VersionBitsState(pindexPrev, params, static_cast<Consensus::DeploymentPos>(i), versionbitscache);
        if (state == ThresholdState::LOCKED_IN || state == ThresholdState::STARTED) {
            nVersion |= VersionBitsMask(params, static_cast<Consensus::DeploymentPos>(i));
        }
    }

    return nVersion;
}

/**
 * Threshold condition checker that triggers when unknown versionbits are seen on the network.
 */
class WarningBitsConditionChecker : public AbstractThresholdConditionChecker
{
private:
    int bit;

public:
    explicit WarningBitsConditionChecker(int bitIn) : bit(bitIn) {}

    int64_t BeginTime(const Consensus::Params& params) const override { return 0; }
    int64_t EndTime(const Consensus::Params& params) const override { return std::numeric_limits<int64_t>::max(); }
    int Period(const Consensus::Params& params) const override { return params.nMinerConfirmationWindow; }
    int Threshold(const Consensus::Params& params) const override { return params.nRuleChangeActivationThreshold; }

    bool Condition(const CBlockIndex* pindex, const Consensus::Params& params) const override
    {
        return ((pindex->nVersion & VERSIONBITS_TOP_MASK) == VERSIONBITS_TOP_BITS) &&
               ((pindex->nVersion >> bit) & 1) != 0 &&
               ((ComputeBlockVersion(pindex->pprev, params) >> bit) & 1) == 0;
    }
};

static ThresholdConditionCache warningcache[VERSIONBITS_NUM_BITS] GUARDED_BY(cs_main);

// 0.13.0 was shipped with a segwit deployment defined for testnet, but not for
// mainnet. We no longer need to support disabling the segwit deployment
// except for testing purposes, due to limitations of the functional test
// environment. See test/functional/p2p-segwit.py.
static bool IsScriptWitnessEnabled(const Consensus::Params& params)
{
    return params.SegwitHeight != std::numeric_limits<int>::max();
}

static unsigned int GetBlockScriptFlags(const CBlockIndex* pindex, const Consensus::Params& consensusparams) EXCLUSIVE_LOCKS_REQUIRED(cs_main) {
    AssertLockHeld(cs_main);

    unsigned int flags = SCRIPT_VERIFY_NONE;

    // BIP16 didn't become active until Apr 1 2012 (on mainnet, and
    // retroactively applied to testnet)
    // However, only one historical block violated the P2SH rules (on both
    // mainnet and testnet), so for simplicity, always leave P2SH
    // on except for the one violating block.
    if (consensusparams.BIP16Exception.IsNull() || // no bip16 exception on this chain
        pindex->phashBlock == nullptr || // this is a new candidate block, eg from TestBlockValidity()
        *pindex->phashBlock != consensusparams.BIP16Exception) // this block isn't the historical exception
    {
        flags |= SCRIPT_VERIFY_P2SH;
    }

    // Enforce WITNESS rules whenever P2SH is in effect (and the segwit
    // deployment is defined).
    if (flags & SCRIPT_VERIFY_P2SH && IsScriptWitnessEnabled(consensusparams)) {
        flags |= SCRIPT_VERIFY_WITNESS;
    }

    // Start enforcing the DERSIG (BIP66) rule
    if (pindex->nHeight >= consensusparams.BIP66Height) {
        flags |= SCRIPT_VERIFY_DERSIG;
    }

    // Start enforcing CHECKLOCKTIMEVERIFY (BIP65) rule
    if (pindex->nHeight >= consensusparams.BIP65Height) {
        flags |= SCRIPT_VERIFY_CHECKLOCKTIMEVERIFY;
    }

    // Start enforcing BIP112 (CHECKSEQUENCEVERIFY)
    if (pindex->nHeight >= consensusparams.CSVHeight) {
        flags |= SCRIPT_VERIFY_CHECKSEQUENCEVERIFY;
    }

    // Start enforcing BIP147 NULLDUMMY (activated simultaneously with segwit)
    if (IsWitnessEnabled(pindex->pprev, consensusparams)) {
        flags |= SCRIPT_VERIFY_NULLDUMMY;
    }

    return flags;
}

Res ApplyGeneralCoinbaseTx(CCustomCSView & mnview, CTransaction const & tx, int height, CAmount nFees, const Consensus::Params& consensus)
{
    TAmounts const cbValues = tx.GetValuesOut();
    CAmount blockReward = GetBlockSubsidy(height, consensus);
    if (cbValues.size() != 1 || cbValues.begin()->first != DCT_ID{0})
        return Res::ErrDbg("bad-cb-wrong-tokens", "coinbase should pay only Defi coins");


    if (height >= consensus.AMKHeight)
    {
        CAmount foundationReward{0};
        if (height >= consensus.EunosHeight)
        {
            foundationReward = CalculateCoinbaseReward(blockReward, consensus.dist.community);
        }
        else if (!consensus.foundationShareScript.empty() && consensus.foundationShareDFIP1)
        {
            foundationReward = blockReward * consensus.foundationShareDFIP1 / COIN;
        }

        if (foundationReward)
        {
            bool foundationsRewardfound = false;
            for (auto& txout : tx.vout)
            {
                if (txout.scriptPubKey == consensus.foundationShareScript)
                {
                    if (txout.nValue < foundationReward)
                    {
                        return Res::ErrDbg("bad-cb-foundation-reward", "coinbase doesn't pay proper foundation reward! (actual=%d vs expected=%d", txout.nValue, foundationReward);
                    }

                    foundationsRewardfound = true;
                    break;
                }
            }

            if (!foundationsRewardfound)
            {
                return Res::ErrDbg("bad-cb-foundation-reward", "coinbase doesn't pay foundation reward!");
            }
        }

        // count and subtract for non-UTXO community rewards
        CAmount nonUtxoTotal = 0;
        if (height >= consensus.EunosHeight)
        {
            CAmount subsidy;
            for (const auto& kv : consensus.newNonUTXOSubsidies)
            {
                subsidy = CalculateCoinbaseReward(blockReward, kv.second);

                Res res = Res::Ok();

                // Loan below FC and Options are unused and all go to Unallocated (burnt) pot.
                if ((height < consensus.FortCanningHeight && kv.first == CommunityAccountType::Loan) ||
                    kv.first == CommunityAccountType::Options)
                {
                    res = mnview.AddCommunityBalance(CommunityAccountType::Unallocated, subsidy);
                    if (res)
                        LogPrint(BCLog::ACCOUNTCHANGE, "AccountChange: txid=%s fund=%s change=%s\n", tx.GetHash().ToString(), GetCommunityAccountName(CommunityAccountType::Unallocated), (CBalances{{{{0}, subsidy}}}.ToString()));
                }
                else
                {
                    res = mnview.AddCommunityBalance(kv.first, subsidy);
                    if (res)
                        LogPrint(BCLog::ACCOUNTCHANGE, "AccountChange: txid=%s fund=%s change=%s\n", tx.GetHash().ToString(), GetCommunityAccountName(kv.first), (CBalances{{{{0}, subsidy}}}.ToString()));
                }

                if (!res.ok)
                {
                    return Res::ErrDbg("bad-cb-community-rewards", "Cannot take non-UTXO community share from coinbase");
                }

                nonUtxoTotal += subsidy;
            }
        }
        else
        {
            for (const auto& kv : consensus.nonUtxoBlockSubsidies) {
                CAmount subsidy = blockReward * kv.second / COIN;
                Res res = mnview.AddCommunityBalance(kv.first, subsidy);
                if (!res.ok) {
                    return Res::ErrDbg("bad-cb-community-rewards", "can't take non-UTXO community share from coinbase");
                } else {
                    LogPrint(BCLog::ACCOUNTCHANGE, "AccountChange: txid=%s fund=%s change=%s\n", tx.GetHash().ToString(), GetCommunityAccountName(kv.first), (CBalances{{{{0}, subsidy}}}.ToString()));
                }
                nonUtxoTotal += subsidy;
            }
        }

        blockReward -= nonUtxoTotal;
    }

    // pre-AMK logic, compatible after prev blockReward mod:
    if (cbValues.at(DCT_ID{0}) > blockReward + nFees)
        return Res::ErrDbg("bad-cb-amount", "coinbase pays too much (actual=%d vs limit=%d)", cbValues.at(DCT_ID{0}), blockReward + nFees);

    return Res::Ok();
}


void ReverseGeneralCoinbaseTx(CCustomCSView & mnview, int height)
{
    CAmount blockReward = GetBlockSubsidy(height, Params().GetConsensus());

    if (height >= Params().GetConsensus().AMKHeight)
    {
        if (height >= Params().GetConsensus().EunosHeight)
        {
            for (const auto& kv : Params().GetConsensus().newNonUTXOSubsidies)
            {
                CAmount subsidy = CalculateCoinbaseReward(blockReward, kv.second);

                // Remove Loan and Options balances from Unallocated
                if ((height < Params().GetConsensus().FortCanningHeight && kv.first == CommunityAccountType::Loan) ||
                    kv.first == CommunityAccountType::Options)
                {
                    mnview.SubCommunityBalance(CommunityAccountType::Unallocated, subsidy);
                }
                else
                {
                    mnview.SubCommunityBalance(kv.first, subsidy);
                }
            }
        }
        else
        {
            for (const auto& kv : Params().GetConsensus().nonUtxoBlockSubsidies)
            {
                CAmount subsidy = blockReward * kv.second / COIN;
                mnview.SubCommunityBalance(kv.first, subsidy);
            }
        }
    }
}



static int64_t nTimeCheck = 0;
static int64_t nTimeForks = 0;
static int64_t nTimeVerify = 0;
static int64_t nTimeConnect = 0;
static int64_t nTimeIndex = 0;
static int64_t nTimeCallbacks = 0;
static int64_t nTimeTotal = 0;
static int64_t nBlocksTotal = 0;

// Holds position for burn TXs appended to block in burn history
static std::vector<CTransactionRef>::size_type nPhantomBurnTx{0};
static uint32_t nPhantomAccTx{};

static std::map<CScript, CBalances> mapBurnAmounts;

static uint32_t GetNextBurnPosition() {
    return nPhantomBurnTx++;
}

uint32_t GetNextAccPosition() {
    return nPhantomAccTx--;
}

// Burn non-transaction amounts, that is burns that are not sent directly to the burn address
// in a account or UTXO transaction. When parsing TXs via ConnectBlock that result in a burn
// from an account in this way call the function below. This will add the burn to the map to
// be added to the burn index as a phantom TX appended to the end of the connecting block.
Res AddNonTxToBurnIndex(const CScript& from, const CBalances& amounts)
{
    return mapBurnAmounts[from].AddBalances(amounts.balances);
}

void CChainState::ProcessEunosEvents(const CBlockIndex* pindex, CCustomCSView& cache, const CChainParams& chainparams) {
    if (pindex->nHeight != chainparams.GetConsensus().EunosHeight) {
        return;
    }

    // Move funds from old burn address to new one
    CBalances burnAmounts;
    cache.ForEachBalance([&burnAmounts](CScript const & owner, CTokenAmount balance) {
        if (owner != Params().GetConsensus().retiredBurnAddress) {
            return false;
        }

        burnAmounts.Add({balance.nTokenId, balance.nValue});

        return true;
    }, BalanceKey{chainparams.GetConsensus().retiredBurnAddress, DCT_ID{}});

    AddNonTxToBurnIndex(chainparams.GetConsensus().retiredBurnAddress, burnAmounts);

    // Zero foundation balances
    for (const auto& script : chainparams.GetConsensus().accountDestruction)
    {
        CBalances zeroAmounts;
        cache.ForEachBalance([&zeroAmounts, script](CScript const & owner, CTokenAmount balance) {
            if (owner != script) {
                return false;
            }

            zeroAmounts.Add({balance.nTokenId, balance.nValue});

            return true;
        }, BalanceKey{script, DCT_ID{}});

        cache.SubBalances(script, zeroAmounts);
    }

    // Add any non-Tx burns to index as phantom Txs
    for (const auto& item : mapBurnAmounts)
    {
        for (const auto& subItem : item.second.balances)
        {
            // If amount cannot be deducted then burn skipped.
            auto result = cache.SubBalance(item.first, {subItem.first, subItem.second});
            if (result.ok)
            {
                cache.AddBalance(chainparams.GetConsensus().burnAddress, {subItem.first, subItem.second});

                // Add transfer as additional TX in block
                pburnHistoryDB->WriteAccountHistory({Params().GetConsensus().burnAddress, static_cast<uint32_t>(pindex->nHeight), GetNextBurnPosition()},
                                                    {uint256{}, static_cast<uint8_t>(CustomTxType::AccountToAccount), {{subItem.first, subItem.second}}});
            }
            else // Log burn failure
            {
                CTxDestination dest;
                ExtractDestination(item.first, dest);
                LogPrintf("Burn failed: %s Address: %s Token: %d Amount: %d\n", result.msg, EncodeDestination(dest), subItem.first.v, subItem.second);
            }
        }
    }

    mapBurnAmounts.clear();
}

template<typename GovVar>
static void UpdateDailyGovVariables(const std::map<CommunityAccountType, uint32_t>::const_iterator& incentivePair, CCustomCSView& cache, int nHeight) {
    if (incentivePair != Params().GetConsensus().newNonUTXOSubsidies.end())
    {
        CAmount subsidy = CalculateCoinbaseReward(GetBlockSubsidy(nHeight, Params().GetConsensus()), incentivePair->second);
        subsidy *= Params().GetConsensus().blocksPerDay();
        // Change daily LP reward if it has changed
        auto var = cache.GetVariable(GovVar::TypeName());
        if (var) {
            // Cast to avoid UniValue in GovVariable Export/ImportserliazedSplits.emplace(it.first.v, it.second);
            auto lpVar = dynamic_cast<GovVar*>(var.get());
            if (lpVar && lpVar->dailyReward != subsidy) {
                lpVar->dailyReward = subsidy;
                lpVar->Apply(cache, nHeight);
                cache.SetVariable(*lpVar);
            }
        }
    }
}

void CChainState::ProcessRewardEvents(const CBlockIndex* pindex, CCustomCSView& cache, const CChainParams& chainparams) {

    // Hard coded LP_DAILY_DFI_REWARD change
    if (pindex->nHeight >= chainparams.GetConsensus().EunosHeight)
    {
        const auto& incentivePair = chainparams.GetConsensus().newNonUTXOSubsidies.find(CommunityAccountType::IncentiveFunding);
        UpdateDailyGovVariables<LP_DAILY_DFI_REWARD>(incentivePair, cache, pindex->nHeight);
    }

    // Hard coded LP_DAILY_LOAN_TOKEN_REWARD change
    if (pindex->nHeight >= chainparams.GetConsensus().FortCanningHeight)
    {
        const auto& incentivePair = chainparams.GetConsensus().newNonUTXOSubsidies.find(CommunityAccountType::Loan);
        UpdateDailyGovVariables<LP_DAILY_LOAN_TOKEN_REWARD>(incentivePair, cache, pindex->nHeight);
    }

    // hardfork commissions update
    const auto distributed = cache.UpdatePoolRewards(
            [&](CScript const & owner, DCT_ID tokenID) {
                cache.CalculateOwnerRewards(owner, pindex->nHeight);
                return cache.GetBalance(owner, tokenID);
            },
            [&](CScript const & from, CScript const & to, CTokenAmount amount) {
                if (!from.empty()) {
                    auto res = cache.SubBalance(from, amount);
                    if (!res) {
                        LogPrintf("Custom pool rewards: can't subtract balance of %s: %s, height %ld\n", from.GetHex(), res.msg, pindex->nHeight);
                        return res;
                    }
                }
                if (!to.empty()) {
                    auto res = cache.AddBalance(to, amount);
                    if (!res) {
                        LogPrintf("Can't apply reward to %s: %s, %ld\n", to.GetHex(), res.msg, pindex->nHeight);
                        return res;
                    }
                    cache.UpdateBalancesHeight(to, pindex->nHeight + 1);
                }
                return Res::Ok();
            },
            pindex->nHeight
    );

    auto res = cache.SubCommunityBalance(CommunityAccountType::IncentiveFunding, distributed.first);
    if (!res.ok) {
        LogPrintf("Pool rewards: can't update community balance: %s. Block %ld (%s)\n", res.msg, pindex->nHeight, pindex->phashBlock->GetHex());
    } else {
        if (distributed.first != 0)
            LogPrint(BCLog::ACCOUNTCHANGE, "AccountChange: event=ProcessRewardEvents fund=%s change=%s\n", GetCommunityAccountName(CommunityAccountType::IncentiveFunding), (CBalances{{{{0}, -distributed.first}}}.ToString()));
    }

    if (pindex->nHeight >= chainparams.GetConsensus().FortCanningHeight) {
        res = cache.SubCommunityBalance(CommunityAccountType::Loan, distributed.second);
        if (!res.ok) {
            LogPrintf("Pool rewards: can't update community balance: %s. Block %ld (%s)\n", res.msg, pindex->nHeight, pindex->phashBlock->GetHex());
        } else {
            if (distributed.second != 0)
                LogPrint(BCLog::ACCOUNTCHANGE, "AccountChange: event=ProcessRewardEvents fund=%s change=%s\n", GetCommunityAccountName(CommunityAccountType::Loan), (CBalances{{{{0}, -distributed.second}}}.ToString()));
        }
    }
}

std::vector<CAuctionBatch> CollectAuctionBatches(const CCollateralLoans& collLoan, const TAmounts& collBalances, const TAmounts& loanBalances)
{
    constexpr const uint64_t batchThreshold = 10000 * COIN; // 10k USD
    auto totalCollateralsValue = collLoan.totalCollaterals;
    auto totalLoansValue = collLoan.totalLoans;

    auto maxCollateralsValue = totalCollateralsValue;
    auto maxLoansValue = totalLoansValue;
    auto maxCollBalances = collBalances;

    auto CreateAuctionBatch = [&maxCollBalances, &collBalances](CTokenAmount loanAmount, CAmount chunk) {
        CAuctionBatch batch{};
        batch.loanAmount = loanAmount;
        for (const auto& tAmount : collBalances) {
            auto& maxCollBalance = maxCollBalances[tAmount.first];
            auto collValue = std::min(MultiplyAmounts(tAmount.second, chunk), maxCollBalance);
            batch.collaterals.Add({tAmount.first, collValue});
            maxCollBalance -= collValue;
        }
        return batch;
    };

    std::vector<CAuctionBatch> batches;
    for (const auto& loan : collLoan.loans) {
        auto maxLoanAmount = loanBalances.at(loan.nTokenId);
        auto loanChunk = std::min(uint64_t(DivideAmounts(loan.nValue, totalLoansValue)), maxLoansValue);
        auto collateralChunkValue = std::min(uint64_t(MultiplyAmounts(loanChunk, totalCollateralsValue)), maxCollateralsValue);
        if (collateralChunkValue > batchThreshold) {
            auto chunk = DivideAmounts(batchThreshold, collateralChunkValue);
            auto loanAmount = MultiplyAmounts(maxLoanAmount, chunk);
            for (auto chunks = COIN; chunks > 0; chunks -= chunk) {
                chunk = std::min(chunk, chunks);
                loanAmount = std::min(loanAmount, maxLoanAmount);
                auto collateralChunk = MultiplyAmounts(chunk, loanChunk);
                batches.push_back(CreateAuctionBatch({loan.nTokenId, loanAmount}, collateralChunk));
                maxLoanAmount -= loanAmount;
            }
        } else {
            auto loanAmount = CTokenAmount{loan.nTokenId, maxLoanAmount};
            batches.push_back(CreateAuctionBatch(loanAmount, loanChunk));
        }
        maxLoansValue -= loan.nValue;
        maxCollateralsValue -= collateralChunkValue;
    }
    // return precision loss balanced
    for (auto& collateral : maxCollBalances) {
        auto it = batches.begin();
        auto lastValue = collateral.second;
        while (collateral.second > 0) {
            if (it == batches.end()) {
                it = batches.begin();
                if (lastValue == collateral.second) {
                    // we fail to update any batch
                    // extreme small collateral going to first batch
                    it->collaterals.Add({collateral.first, collateral.second});
                    break;
                }
                lastValue = collateral.second;
            }
            if (it->collaterals.balances.count(collateral.first) > 0) {
                it->collaterals.Add({collateral.first, 1});
                --collateral.second;
            }
            ++it;
        }
    }
    return batches;
}

bool ApplyGovVars(CCustomCSView& cache, const CBlockIndex& pindex, const std::map<std::string, std::string>& attrs){
    if (auto govVar = cache.GetVariable("ATTRIBUTES")) {
        if (auto var = dynamic_cast<ATTRIBUTES*>(govVar.get())) {
            var->time = pindex.nTime;

            UniValue obj(UniValue::VOBJ);
            for (const auto& [key, value] : attrs) {
                obj.pushKV(key, value);
            }

            if (var->Import(obj) && var->Validate(cache) && var->Apply(cache, pindex.nHeight) && cache.SetVariable(*var)) {
                return true;
            }
        }
    }

    return false;
}

bool StopOrInterruptConnect(const CBlockIndex *pIndex, CValidationState& state) {
    if (!fStopOrInterrupt)
        return false;

    const auto checkMatch = [](const CBlockIndex *index, const int height, const std::string& hash) {
        return height == index->nHeight || (!hash.empty() && hash == index->phashBlock->ToString());
    };

    // Stop is processed first. So, if a block has both stop and interrupt
    // stop will take priority.
    if (checkMatch(pIndex, fStopBlockHeight, fStopBlockHash) || checkMatch(pIndex, fInterruptBlockHeight, fInterruptBlockHash)) {
        if (pIndex->nHeight == fStopBlockHeight) {
            StartShutdown();
        }
        state.Invalid(
            ValidationInvalidReason::CONSENSUS,
            error("ConnectBlock(): user interrupt"),
            REJECT_INVALID,
            "user-interrupt-request");
        return true;
    }

    return false;
}

/** Apply the effects of this block (with given index) on the UTXO set represented by coins.
 *  Validity checks that depend on the UTXO set are also done; ConnectBlock()
 *  can fail if those validity checks fail (among other reasons). */
bool CChainState::ConnectBlock(const CBlock& block, CValidationState& state, CBlockIndex* pindex,
                  CCoinsViewCache& view, CCustomCSView& mnview, const CChainParams& chainparams, std::vector<uint256> & rewardedAnchors, bool fJustCheck)
{
    AssertLockHeld(cs_main);
    assert(pindex);
    assert(*pindex->phashBlock == block.GetHash());
    int64_t nTimeStart = GetTimeMicros();

    // Interrupt on hash or height requested. Invalidate the block.
    if (StopOrInterruptConnect(pindex, state))
        return false;

    // Reset phanton TX to block TX count
    nPhantomBurnTx = block.vtx.size();

    // Reset phantom TX to end of block TX count
    nPhantomAccTx = std::numeric_limits<uint32_t>::max();

    // Wipe burn map, we only want TXs added during ConnectBlock
    mapBurnAmounts.clear();

    // Check it again in case a previous version let a bad block in
    // NOTE: We don't currently (re-)invoke ContextualCheckBlock() or
    // ContextualCheckBlockHeader() here. This means that if we add a new
    // consensus rule that is enforced in one of those two functions, then we
    // may have let in a block that violates the rule prior to updating the
    // software, and we would NOT be enforcing the rule here. Fully solving
    // upgrade from one software version to the next after a consensus rule
    // change is potentially tricky and issue-specific (see RewindBlockIndex()
    // for one general approach that was used for BIP 141 deployment).
    // Also, currently the rule against blocks more than 2 hours in the future
    // is enforced in ContextualCheckBlockHeader(); we wouldn't want to
    // re-enforce that rule here (at least until we make it impossible for
    // GetAdjustedTime() to go backward).

    CheckContextState ctxState;

    if (!CheckBlock(block, state, chainparams.GetConsensus(), ctxState, !fJustCheck, pindex->nHeight, !fJustCheck)) {
        if (state.GetReason() == ValidationInvalidReason::BLOCK_MUTATED) {
            // We don't write down blocks to disk if they may have been
            // corrupted, so this should be impossible unless we're having hardware
            // problems.
            return AbortNode(state, "Corrupt block found indicating potential hardware failure; shutting down");
        }

        // Add sleep here to avoid hot looping over failed but not invalidated block.
        std::this_thread::sleep_for(std::chrono::milliseconds(100));
        return error("%s: Consensus::CheckBlock: %s", __func__, FormatStateMessage(state));
    }

    // verify that the view's current state corresponds to the previous block
    uint256 hashPrevBlock = pindex->pprev == nullptr ? uint256() : pindex->pprev->GetBlockHash();
    assert(hashPrevBlock == view.GetBestBlock());

    // verify that the mn view's current state corresponds to the previous block
    if (pindex->nHeight != 0) {
        if (mnview.GetLastHeight() != pindex->nHeight-1)
            return AbortNode(state, "Masternodes database is corrupted (height mismatch)! DB prev block = " + std::to_string(mnview.GetLastHeight()) +
                             ", current block = " + std::to_string(pindex->nHeight) + ". Please restart with -reindex to recover.");
    }

    // Special case for the genesis block
    if (block.GetHash() == chainparams.GetConsensus().hashGenesisBlock) {
        if (!fJustCheck) {
            view.SetBestBlock(pindex->GetBlockHash());
            pcustomcsview->CreateDFIToken();
            // init view|db with genesis here
            for (size_t i = 0; i < block.vtx.size(); ++i) {
                CHistoryWriters writers{paccountHistoryDB.get(), nullptr, nullptr};
                const auto res = ApplyCustomTx(mnview, view, *block.vtx[i], chainparams.GetConsensus(), pindex->nHeight, pindex->GetBlockTime(), i, &writers);
                if (!res.ok) {
                    return error("%s: Genesis block ApplyCustomTx failed. TX: %s Error: %s",
                                 __func__, block.vtx[i]->GetHash().ToString(), res.msg);
                }
                AddCoins(view, *block.vtx[i], 0);
            }
        }
        return true;
    }

    // one time upgrade to convert the old CInterestRate data structure
    // we don't neeed it in undos
    if (pindex->nHeight == chainparams.GetConsensus().FortCanningHillHeight) {
        auto time = GetTimeMillis();
        LogPrintf("Interest rate migration ...\n");
        mnview.MigrateInterestRateToV2(mnview,(uint32_t)pindex->nHeight);
        LogPrint(BCLog::BENCH, "    - Interest rate migration took: %dms\n", GetTimeMillis() - time);
    }

    CKeyID minterKey;
    std::optional<uint256> nodeId;
    std::optional<CMasternode> nodePtr;

    // We are forced not to check this due to the block wasn't signed yet if called by TestBlockValidity()
    if (!fJustCheck && !fIsFakeNet) {
        // Check only that mintedBlocks counter is correct (MN existence and activation was partially checked before in checkblock()->contextualcheckproofofstake(), but not in the case of fJustCheck)
        minterKey = pindex->minterKey();
        nodeId = mnview.GetMasternodeIdByOperator(minterKey);
        assert(nodeId);
        nodePtr = mnview.GetMasternode(*nodeId);
        assert(nodePtr);

        if (nodePtr->mintedBlocks + 1 != block.mintedBlocks)
        {
            return state.Invalid(ValidationInvalidReason::CONSENSUS, error("ConnectBlock(): masternode's %s mintedBlocks should be %d, got %d!",
                                                                           nodeId->ToString(), nodePtr->mintedBlocks + 1, block.mintedBlocks), REJECT_INVALID, "bad-minted-blocks");
        }
        uint256 stakeModifierPrevBlock = pindex->pprev == nullptr ? uint256() : pindex->pprev->stakeModifier;
        if (block.stakeModifier != pos::ComputeStakeModifier(stakeModifierPrevBlock, nodePtr->operatorAuthAddress)) {
            return state.Invalid(
                    ValidationInvalidReason::CONSENSUS,
                    error("ConnectBlock(): block's stake Modifier should be %d, got %d!",
                            block.stakeModifier.ToString(), pos::ComputeStakeModifier(stakeModifierPrevBlock, nodePtr->operatorAuthAddress).ToString()),
                    REJECT_INVALID,
                    "bad-minted-blocks");
        }
    }

    nBlocksTotal++;

    bool fScriptChecks = true;
    if (!hashAssumeValid.IsNull()) {
        // We've been configured with the hash of a block which has been externally verified to have a valid history.
        // A suitable default value is included with the software and updated from time to time.  Because validity
        //  relative to a piece of software is an objective fact these defaults can be easily reviewed.
        // This setting doesn't force the selection of any particular chain but makes validating some faster by
        //  effectively caching the result of part of the verification.
        BlockMap::const_iterator  it = m_blockman.m_block_index.find(hashAssumeValid);
        if (it != m_blockman.m_block_index.end()) {
            if (it->second->GetAncestor(pindex->nHeight) == pindex &&
                pindexBestHeader->GetAncestor(pindex->nHeight) == pindex &&
                pindexBestHeader->nChainWork >= nMinimumChainWork) {
                // This block is a member of the assumed verified chain and an ancestor of the best header.
                // The equivalent time check discourages hash power from extorting the network via DOS attack
                //  into accepting an invalid block through telling users they must manually set assumevalid.
                //  Requiring a software change or burying the invalid block, regardless of the setting, makes
                //  it hard to hide the implication of the demand.  This also avoids having release candidates
                //  that are hardly doing any signature verification at all in testing without having to
                //  artificially set the default assumed verified block further back.
                // The test against nMinimumChainWork prevents the skipping when denied access to any chain at
                //  least as good as the expected chain.
                fScriptChecks = (GetBlockProofEquivalentTime(*pindexBestHeader, *pindex, *pindexBestHeader, chainparams.GetConsensus()) <= 60 * 60 * 24 * 7 * 2);
            }
        }
    }

    int64_t nTime1 = GetTimeMicros(); nTimeCheck += nTime1 - nTimeStart;
    LogPrint(BCLog::BENCH, "    - Sanity checks: %.2fms [%.2fs (%.2fms/blk)]\n", MILLI * (nTime1 - nTimeStart), nTimeCheck * MICRO, nTimeCheck * MILLI / nBlocksTotal);

    // Do not allow blocks that contain transactions which 'overwrite' older transactions,
    // unless those are already completely spent.
    // If such overwrites are allowed, coinbases and transactions depending upon those
    // can be duplicated to remove the ability to spend the first instance -- even after
    // being sent to another address.
    // See BIP30 and http://r6.ca/blog/20120206T005236Z.html for more information.
    // This logic is not necessary for memory pool transactions, as AcceptToMemoryPool
    // already refuses previously-known transaction ids entirely.
    // This rule was originally applied to all blocks with a timestamp after March 15, 2012, 0:00 UTC.
    // Now that the whole chain is irreversibly beyond that time it is applied to all blocks except the
    // two in the chain that violate it. This prevents exploiting the issue against nodes during their
    // initial block download.
    bool fEnforceBIP30 = !((pindex->nHeight==91842 && pindex->GetBlockHash() == uint256S("0x00000000000a4d0a398161ffc163c503763b1f4360639393e0e4c8e300e0caec")) ||
                           (pindex->nHeight==91880 && pindex->GetBlockHash() == uint256S("0x00000000000743f190a18c5577a3c2d2a1f610ae9601ac046a38084ccb7cd721")));

    // Once BIP34 activated it was not possible to create new duplicate coinbases and thus other than starting
    // with the 2 existing duplicate coinbase pairs, not possible to create overwriting txs.  But by the
    // time BIP34 activated, in each of the existing pairs the duplicate coinbase had overwritten the first
    // before the first had been spent.  Since those coinbases are sufficiently buried it's no longer possible to create further
    // duplicate transactions descending from the known pairs either.
    // If we're on the known chain at height greater than where BIP34 activated, we can save the db accesses needed for the BIP30 check.

    // BIP34 requires that a block at height X (block X) has its coinbase
    // scriptSig start with a CScriptNum of X (indicated height X).  The above
    // logic of no longer requiring BIP30 once BIP34 activates is flawed in the
    // case that there is a block X before the BIP34 height of 227,931 which has
    // an indicated height Y where Y is greater than X.  The coinbase for block
    // X would also be a valid coinbase for block Y, which could be a BIP30
    // violation.  An exhaustive search of all mainnet coinbases before the
    // BIP34 height which have an indicated height greater than the block height
    // reveals many occurrences. The 3 lowest indicated heights found are
    // 209,921, 490,897, and 1,983,702 and thus coinbases for blocks at these 3
    // heights would be the first opportunity for BIP30 to be violated.

    // The search reveals a great many blocks which have an indicated height
    // greater than 1,983,702, so we simply remove the optimization to skip
    // BIP30 checking for blocks at height 1,983,702 or higher.  Before we reach
    // that block in another 25 years or so, we should take advantage of a
    // future consensus change to do a new and improved version of BIP34 that
    // will actually prevent ever creating any duplicate coinbases in the
    // future.
    static constexpr int BIP34_IMPLIES_BIP30_LIMIT = 1983702;

    // There is no potential to create a duplicate coinbase at block 209,921
    // because this is still before the BIP34 height and so explicit BIP30
    // checking is still active.

    // The final case is block 176,684 which has an indicated height of
    // 490,897. Unfortunately, this issue was not discovered until about 2 weeks
    // before block 490,897 so there was not much opportunity to address this
    // case other than to carefully analyze it and determine it would not be a
    // problem. Block 490,897 was, in fact, mined with a different coinbase than
    // block 176,684, but it is important to note that even if it hadn't been or
    // is remined on an alternate fork with a duplicate coinbase, we would still
    // not run into a BIP30 violation.  This is because the coinbase for 176,684
    // is spent in block 185,956 in transaction
    // d4f7fbbf92f4a3014a230b2dc70b8058d02eb36ac06b4a0736d9d60eaa9e8781.  This
    // spending transaction can't be duplicated because it also spends coinbase
    // 0328dd85c331237f18e781d692c92de57649529bd5edf1d01036daea32ffde29.  This
    // coinbase has an indicated height of over 4.2 billion, and wouldn't be
    // duplicatable until that height, and it's currently impossible to create a
    // chain that long. Nevertheless we may wish to consider a future soft fork
    // which retroactively prevents block 490,897 from creating a duplicate
    // coinbase. The two historical BIP30 violations often provide a confusing
    // edge case when manipulating the UTXO and it would be simpler not to have
    // another edge case to deal with.

    // testnet3 has no blocks before the BIP34 height with indicated heights
    // post BIP34 before approximately height 486,000,000 and presumably will
    // be reset before it reaches block 1,983,702 and starts doing unnecessary
    // BIP30 checking again.
    assert(pindex->pprev);
    CBlockIndex *pindexBIP34height = pindex->pprev->GetAncestor(chainparams.GetConsensus().BIP34Height);
    //Only continue to enforce if we're below BIP34 activation height or the block hash at that height doesn't correspond.
    fEnforceBIP30 = fEnforceBIP30 && (!pindexBIP34height || !(pindexBIP34height->GetBlockHash() == chainparams.GetConsensus().BIP34Hash));

    // TODO: Remove BIP30 checking from block height 1,983,702 on, once we have a
    // consensus change that ensures coinbases at those heights can not
    // duplicate earlier coinbases.
    if (fEnforceBIP30 || pindex->nHeight >= BIP34_IMPLIES_BIP30_LIMIT) {
        for (const auto& tx : block.vtx) {
            for (size_t o = 0; o < tx->vout.size(); o++) {
                if (view.HaveCoin(COutPoint(tx->GetHash(), o))) {
                    return state.Invalid(ValidationInvalidReason::CONSENSUS, error("ConnectBlock(): tried to overwrite transaction"), REJECT_INVALID, "bad-txns-BIP30");
                }
            }
        }
    }

    // Start enforcing BIP68 (sequence locks)
    int nLockTimeFlags = 0;
    if (pindex->nHeight >= chainparams.GetConsensus().CSVHeight) {
        nLockTimeFlags |= LOCKTIME_VERIFY_SEQUENCE;
    }

    // Get the script flags for this block
    unsigned int flags = GetBlockScriptFlags(pindex, chainparams.GetConsensus());

    int64_t nTime2 = GetTimeMicros(); nTimeForks += nTime2 - nTime1;
    LogPrint(BCLog::BENCH, "    - Fork checks: %.2fms [%.2fs (%.2fms/blk)]\n", MILLI * (nTime2 - nTime1), nTimeForks * MICRO, nTimeForks * MILLI / nBlocksTotal);

    CBlockUndo blockundo;

    CCheckQueueControl<CScriptCheck> control(fScriptChecks && nScriptCheckThreads ? &scriptcheckqueue : nullptr);

    std::vector<std::pair<AccountHistoryKey, AccountHistoryValue>> writeBurnEntries;
    std::vector<int> prevheights;
    CAmount nFees = 0;
    int nInputs = 0;
    int64_t nSigOpsCost = 0;
    // it's used for account changes by the block
    // to calculate their merkle root in isolation
    CCustomCSView accountsView(mnview);
    blockundo.vtxundo.reserve(block.vtx.size() - 1);
    std::vector<PrecomputedTransactionData> txdata;

    txdata.reserve(block.vtx.size()); // Required so that pointers to individual PrecomputedTransactionData don't get invalidated

    // Execute TXs
    for (unsigned int i = 0; i < block.vtx.size(); i++)
    {
        const CTransaction &tx = *(block.vtx[i]);
        nInputs += tx.vin.size();

        if (!tx.IsCoinBase())
        {
            CAmount txfee = 0;
            if (!Consensus::CheckTxInputs(tx, state, view, &accountsView, pindex->nHeight, txfee, chainparams)) {
                if (!IsBlockReason(state.GetReason())) {
                    // CheckTxInputs may return MISSING_INPUTS or
                    // PREMATURE_SPEND but we can't return that, as it's not
                    // defined for a block, so we reset the reason flag to
                    // CONSENSUS here.
                    state.Invalid(ValidationInvalidReason::CONSENSUS, false,
                            state.GetRejectCode(), state.GetRejectReason(), state.GetDebugMessage());
                }
                return error("%s: Consensus::CheckTxInputs: %s, %s", __func__, tx.GetHash().ToString(), FormatStateMessage(state));
            }
            nFees += txfee;
            if (!MoneyRange(nFees)) {
                return state.Invalid(ValidationInvalidReason::CONSENSUS, error("%s: accumulated fee in the block out of range.", __func__),
                                 REJECT_INVALID, "bad-txns-accumulated-fee-outofrange");
            }

            // Check that transaction is BIP68 final
            // BIP68 lock checks (as opposed to nLockTime checks) must
            // be in ConnectBlock because they require the UTXO set
            prevheights.resize(tx.vin.size());
            for (size_t j = 0; j < tx.vin.size(); j++) {
                prevheights[j] = view.AccessCoin(tx.vin[j].prevout).nHeight;
            }

            if (!SequenceLocks(tx, nLockTimeFlags, &prevheights, *pindex)) {
                return state.Invalid(ValidationInvalidReason::CONSENSUS, error("%s: contains a non-BIP68-final transaction", __func__),
                                 REJECT_INVALID, "bad-txns-nonfinal");
            }
        }

        // GetTransactionSigOpCost counts 3 types of sigops:
        // * legacy (always)
        // * p2sh (when P2SH enabled in flags and excludes coinbase)
        // * witness (when witness enabled in flags and excludes coinbase)
        nSigOpsCost += GetTransactionSigOpCost(tx, view, flags);
        if (nSigOpsCost > MAX_BLOCK_SIGOPS_COST)
            return state.Invalid(ValidationInvalidReason::CONSENSUS, error("ConnectBlock(): too many sigops"),
                             REJECT_INVALID, "bad-blk-sigops");

        txdata.emplace_back(tx);
        if (!tx.IsCoinBase())
        {
            std::vector<CScriptCheck> vChecks;
            bool fCacheResults = fJustCheck; /* Don't cache results if we're actually connecting blocks (still consult the cache, though) */
            if (!CheckInputs(tx, state, view, fScriptChecks, flags, fCacheResults, fCacheResults, txdata[i], nScriptCheckThreads ? &vChecks : nullptr)) {
                if (state.GetReason() == ValidationInvalidReason::TX_NOT_STANDARD) {
                    // CheckInputs may return NOT_STANDARD for extra flags we passed,
                    // but we can't return that, as it's not defined for a block, so
                    // we reset the reason flag to CONSENSUS here.
                    // In the event of a future soft-fork, we may need to
                    // consider whether rewriting to CONSENSUS or
                    // RECENT_CONSENSUS_CHANGE would be more appropriate.
                    state.Invalid(ValidationInvalidReason::CONSENSUS, false,
                              state.GetRejectCode(), state.GetRejectReason(), state.GetDebugMessage());
                }
                return error("ConnectBlock(): CheckInputs on %s failed with %s",
                    tx.GetHash().ToString(), FormatStateMessage(state));
            }

            CHistoryWriters writers{paccountHistoryDB.get(), pburnHistoryDB.get(), pvaultHistoryDB.get()};
            const auto res = ApplyCustomTx(accountsView, view, tx, chainparams.GetConsensus(), pindex->nHeight, pindex->GetBlockTime(), i, &writers);
            if (!res.ok && (res.code & CustomTxErrCodes::Fatal)) {
                if (pindex->nHeight >= chainparams.GetConsensus().EunosHeight) {
                    return state.Invalid(ValidationInvalidReason::CONSENSUS,
                                         error("ConnectBlock(): ApplyCustomTx on %s failed with %s",
                                               tx.GetHash().ToString(), res.msg), REJECT_CUSTOMTX, "bad-custom-tx");
                } else {
                    // we will never fail, but skip, unless transaction mints UTXOs
                    return error("ConnectBlock(): ApplyCustomTx on %s failed with %s",
                                tx.GetHash().ToString(), res.msg);
                }
            }
            // log
            if (!fJustCheck && !res.msg.empty()) {
                if (res.ok) {
                    LogPrintf("applied tx %s: %s\n", block.vtx[i]->GetHash().GetHex(), res.msg);
                } else {
                    LogPrintf("skipped tx %s: %s\n", block.vtx[i]->GetHash().GetHex(), res.msg);
                }
            }

            control.Add(vChecks);
        } else {
            std::vector<unsigned char> metadata;
            if (IsAnchorRewardTxPlus(tx, metadata)) {
                if (!fJustCheck) {
                    LogPrint(BCLog::ANCHORING, "%s: connecting finalization tx: %s block: %d\n", __func__, tx.GetHash().GetHex(), pindex->nHeight);
                }
                ResVal<uint256> res = ApplyAnchorRewardTxPlus(mnview, tx, pindex->nHeight, metadata, chainparams.GetConsensus());
                if (!res.ok) {
                    return state.Invalid(ValidationInvalidReason::CONSENSUS,
                                         error("ConnectBlock(): %s", res.msg),
                                         REJECT_INVALID, res.dbgMsg);
                }
                rewardedAnchors.push_back(*res.val);
                if (!fJustCheck) {
                    LogPrint(BCLog::ANCHORING, "%s: connected finalization tx: %s block: %d\n", __func__, tx.GetHash().GetHex(), pindex->nHeight);
                }
            } else if (IsAnchorRewardTx(tx, metadata)) {
                if (!fJustCheck) {
                    LogPrint(BCLog::ANCHORING, "%s: connecting finalization tx: %s block: %d\n", __func__, tx.GetHash().GetHex(), pindex->nHeight);
                }
                ResVal<uint256> res = ApplyAnchorRewardTx(mnview, tx, pindex->nHeight, pindex->pprev ? pindex->pprev->stakeModifier : uint256(), metadata, chainparams.GetConsensus());
                if (!res.ok) {
                    return state.Invalid(ValidationInvalidReason::CONSENSUS,
                                         error("ConnectBlock(): %s", res.msg),
                                         REJECT_INVALID, res.dbgMsg);
                }
                rewardedAnchors.push_back(*res.val);
                if (!fJustCheck) {
                    LogPrint(BCLog::ANCHORING, "%s: connected finalization tx: %s block: %d\n", __func__, tx.GetHash().GetHex(), pindex->nHeight);
                }
            }
        }

        // Search for burn outputs
        for (uint32_t j = 0; j < tx.vout.size(); ++j)
        {
            if (tx.vout[j].scriptPubKey == Params().GetConsensus().burnAddress)
            {
                writeBurnEntries.push_back({{Params().GetConsensus().burnAddress, static_cast<uint32_t>(pindex->nHeight), i},
                                            {block.vtx[i]->GetHash(), static_cast<uint8_t>(CustomTxType::None), {{DCT_ID{0}, tx.vout[j].nValue}}}});
            }
        }

        CTxUndo undoDummy;
        if (i > 0) {
            blockundo.vtxundo.push_back(CTxUndo());
        }
        UpdateCoins(tx, view, i == 0 ? undoDummy : blockundo.vtxundo.back(), pindex->nHeight);
    }

    int64_t nTime3 = GetTimeMicros(); nTimeConnect += nTime3 - nTime2;
    LogPrint(BCLog::BENCH, "      - Connect %u transactions: %.2fms (%.3fms/tx, %.3fms/txin) [%.2fs (%.2fms/blk)]\n", (unsigned)block.vtx.size(), MILLI * (nTime3 - nTime2), MILLI * (nTime3 - nTime2) / block.vtx.size(), nInputs <= 1 ? 0 : MILLI * (nTime3 - nTime2) / (nInputs-1), nTimeConnect * MICRO, nTimeConnect * MILLI / nBlocksTotal);

    // chek main coinbase
    Res res = ApplyGeneralCoinbaseTx(accountsView, *block.vtx[0], pindex->nHeight, nFees, chainparams.GetConsensus());
    if (!res.ok) {
        return state.Invalid(ValidationInvalidReason::CONSENSUS,
                             error("ConnectBlock(): %s", res.msg),
                             REJECT_INVALID, res.dbgMsg);
    }

    if (!control.Wait())
        return state.Invalid(ValidationInvalidReason::CONSENSUS, error("%s: CheckQueue failed", __func__), REJECT_INVALID, "block-validation-failed");

    int64_t nTime4 = GetTimeMicros(); nTimeVerify += nTime4 - nTime2;
    LogPrint(BCLog::BENCH, "    - Verify %u txins: %.2fms (%.3fms/txin) [%.2fs (%.2fms/blk)]\n", nInputs - 1, MILLI * (nTime4 - nTime2), nInputs <= 1 ? 0 : MILLI * (nTime4 - nTime2) / (nInputs-1), nTimeVerify * MICRO, nTimeVerify * MILLI / nBlocksTotal);

    // Reject block without token split coinbase TX outputs.
    const auto attributes = accountsView.GetAttributes();
    assert(attributes);

    CDataStructureV0 splitKey{AttributeTypes::Oracles, OracleIDs::Splits, static_cast<uint32_t>(pindex->nHeight)};
    const auto splits = attributes->GetValue(splitKey, OracleSplits{});

    const auto isSplitsBlock = splits.size() > 0;

    CreationTxs creationTxs;
    auto counter_n = 1;
    for (const auto& [id, multiplier] : splits) {
        LogPrintf("Preparing for token split (id=%d, mul=%d, n=%d/%d, height: %d)\n",
        id, multiplier, counter_n++, splits.size(), pindex->nHeight);
        uint256 tokenCreationTx{};
        std::vector<uint256> poolCreationTx;
        if (!GetCreationTransactions(block, id, multiplier, tokenCreationTx, poolCreationTx)) {
            return state.Invalid(ValidationInvalidReason::CONSENSUS, error("%s: coinbase missing split token creation TX", __func__), REJECT_INVALID, "bad-cb-token-split");
        }

        std::vector<DCT_ID> poolsToMigrate;
        accountsView.ForEachPoolPair([&, id = id](DCT_ID const & poolId, const CPoolPair& pool){
            if (pool.idTokenA.v == id || pool.idTokenB.v == id) {
                const auto tokenA = accountsView.GetToken(pool.idTokenA);
                const auto tokenB = accountsView.GetToken(pool.idTokenB);
                assert(tokenA);
                assert(tokenB);
                if ((tokenA->destructionHeight == -1 && tokenA->destructionTx == uint256{}) &&
                    (tokenB->destructionHeight == -1 && tokenB->destructionTx == uint256{})) {
                    poolsToMigrate.push_back(poolId);
                }
            }
            return true;
        });

        std::stringstream poolIdStr;
        for (size_t i{0}; i < poolsToMigrate.size(); i++) {
            if  (i != 0) poolIdStr << ", ";
            poolIdStr << poolsToMigrate[i].ToString();
        }

        LogPrintf("Pools to migrate for token %d: (count: %d, ids: %s)\n", id, poolsToMigrate.size(), poolIdStr.str());

        if (poolsToMigrate.size() != poolCreationTx.size()) {
            return state.Invalid(ValidationInvalidReason::CONSENSUS, error("%s: coinbase missing split pool creation TX", __func__), REJECT_INVALID, "bad-cb-pool-split");
        }

        std::vector<std::pair<DCT_ID, uint256>> poolPairs;
        poolPairs.reserve(poolsToMigrate.size());
        std::transform(poolsToMigrate.begin(), poolsToMigrate.end(),
            poolCreationTx.begin(), std::back_inserter(poolPairs),
            [](DCT_ID a, uint256 b) { return std::make_pair(a, b); });

        creationTxs.emplace(id, std::make_pair(tokenCreationTx, poolPairs));
    }

    if (fJustCheck)
        return accountsView.Flush(); // keeps compatibility

    // validates account changes as well
    if (pindex->nHeight >= chainparams.GetConsensus().EunosHeight
    && pindex->nHeight < chainparams.GetConsensus().EunosKampungHeight) {
        bool mutated;
        uint256 hashMerkleRoot2 = BlockMerkleRoot(block, &mutated);
        if (block.hashMerkleRoot != Hash2(hashMerkleRoot2, accountsView.MerkleRoot())) {
            return state.Invalid(ValidationInvalidReason::BLOCK_MUTATED, false, REJECT_INVALID, "bad-txnmrklroot", "hashMerkleRoot mismatch");
        }

        // Check for merkle tree malleability (CVE-2012-2459): repeating sequences
        // of transactions in a block without affecting the merkle root of a block,
        // while still invalidating it.
        if (mutated)
            return state.Invalid(ValidationInvalidReason::BLOCK_MUTATED, false, REJECT_INVALID, "bad-txns-duplicate", "duplicate transaction");
    }

    // account changes are validated
    accountsView.Flush();

    if (!WriteUndoDataForBlock(blockundo, state, pindex, chainparams))
        return false;

    if (!pindex->IsValid(BLOCK_VALID_SCRIPTS)) {
        pindex->RaiseValidity(BLOCK_VALID_SCRIPTS);
        setDirtyBlockIndex.insert(pindex);
    }

    assert(pindex->phashBlock);
    // add this block to the view's block chain
    view.SetBestBlock(pindex->GetBlockHash());

    { // old data pruning and other (some processing made for the whole block)
        // make all changes to the new cache/snapshot to make it possible to take a diff later:
        CCustomCSView cache(mnview);

        // calculate rewards to current block
        ProcessRewardEvents(pindex, cache, chainparams);

        // close expired orders, refund all expired DFC HTLCs at this block height
        ProcessICXEvents(pindex, cache, chainparams);

        // Remove `Finalized` and/or `LPS` flags _possibly_set_ by bytecoded (cheated) txs before bayfront fork
        if (pindex->nHeight == chainparams.GetConsensus().BayfrontHeight - 1) { // call at block _before_ fork
            cache.BayfrontFlagsCleanup();
        }

        // burn DFI on Eunos height
        ProcessEunosEvents(pindex, cache, chainparams);

        // set oracle prices
        ProcessOracleEvents(pindex, cache, chainparams);

        // loan scheme, collateral ratio, liquidations
        ProcessLoanEvents(pindex, cache, chainparams);

        // Must be before set gov by height to clear futures in case there's a disabling of loan token in v3+
        ProcessFutures(pindex, cache, chainparams);

        // update governance variables
        ProcessGovEvents(pindex, cache, chainparams);

        // Migrate loan and collateral tokens to Gov vars.
        ProcessTokenToGovVar(pindex, cache, chainparams);

        // Loan splits
        ProcessTokenSplits(block, pindex, cache, creationTxs, chainparams);

        // Set height for live dex data
        if (cache.GetDexStatsEnabled().value_or(false))
            cache.SetDexStatsLastHeight(pindex->nHeight);

        // construct undo
        auto& flushable = cache.GetStorage();
        auto undo = CUndo::Construct(mnview.GetStorage(), flushable.GetRaw());
        // flush changes to underlying view
        cache.Flush();
        // write undo
        if (!undo.before.empty()) {
            mnview.SetUndo(UndoKey{static_cast<uint32_t>(pindex->nHeight), uint256() }, undo); // "zero hash"
        }
    }

    // Write any UTXO burns
    for (const auto& entries : writeBurnEntries)
    {
        pburnHistoryDB->WriteAccountHistory(entries.first, entries.second);
    }

    if (!fIsFakeNet) {
        mnview.IncrementMintedBy(*nodeId);

        // Store block staker height for use in coinage
        if (pindex->nHeight >= Params().GetConsensus().EunosPayaHeight) {
            mnview.SetSubNodesBlockTime(minterKey, static_cast<uint32_t>(pindex->nHeight), ctxState.subNode, pindex->GetBlockTime());
        } else if (pindex->nHeight >= Params().GetConsensus().DakotaCrescentHeight) {
            mnview.SetMasternodeLastBlockTime(minterKey, static_cast<uint32_t>(pindex->nHeight), pindex->GetBlockTime());
        }
    }
    mnview.SetLastHeight(pindex->nHeight);

    auto &checkpoints = chainparams.Checkpoints().mapCheckpoints;
    auto it = checkpoints.lower_bound(pindex->nHeight);
    if (it != checkpoints.begin()) {
        --it;
        bool pruneStarted = false;
        auto time = GetTimeMillis();
        CCustomCSView pruned(mnview);
        mnview.ForEachUndo([&](UndoKey const & key, CLazySerialize<CUndo>) {
            if (key.height >= static_cast<uint32_t>(it->first)) { // don't erase checkpoint height
                return false;
            }
            if (!pruneStarted) {
                pruneStarted = true;
                LogPrintf("Pruning undo data prior %d, it can take a while...\n", it->first);
            }
            return pruned.DelUndo(key).ok;
        });
        if (pruneStarted) {
            auto& map = pruned.GetStorage().GetRaw();
            compactBegin = map.begin()->first;
            compactEnd = map.rbegin()->first;
            pruned.Flush();
            LogPrintf("Pruning undo data finished.\n");
            LogPrint(BCLog::BENCH, "    - Pruning undo data takes: %dms\n", GetTimeMillis() - time);
        }
        // we can safety delete old interest keys
        if (it->first > chainparams.GetConsensus().FortCanningHillHeight) {
            CCustomCSView view(mnview);
            mnview.ForEachVaultInterest([&](const CVaultId& vaultId, DCT_ID tokenId, CInterestRate) {
                view.EraseBy<CLoanView::LoanInterestByVault>(std::make_pair(vaultId, tokenId));
                return true;
            });
            view.Flush();
        }
    }

    if (isSplitsBlock) {
        LogPrintf("Token split block validation time: %.2fms\n", MILLI * (GetTimeMicros() - nTime1));
    }

    int64_t nTime5 = GetTimeMicros(); nTimeIndex += nTime5 - nTime4;
    LogPrint(BCLog::BENCH, "    - Index writing: %.2fms [%.2fs (%.2fms/blk)]\n", MILLI * (nTime5 - nTime4), nTimeIndex * MICRO, nTimeIndex * MILLI / nBlocksTotal);

    int64_t nTime6 = GetTimeMicros(); nTimeCallbacks += nTime6 - nTime5;
    LogPrint(BCLog::BENCH, "    - Callbacks: %.2fms [%.2fs (%.2fms/blk)]\n", MILLI * (nTime6 - nTime5), nTimeCallbacks * MICRO, nTimeCallbacks * MILLI / nBlocksTotal);

    return true;
}

void CChainState::ProcessICXEvents(const CBlockIndex* pindex, CCustomCSView& cache, const CChainParams& chainparams) {
    if (pindex->nHeight < chainparams.GetConsensus().EunosHeight) {
        return;
    }

    bool isPreEunosPaya = pindex->nHeight < chainparams.GetConsensus().EunosPayaHeight;

    cache.ForEachICXOrderExpire([&](CICXOrderView::StatusKey const& key, uint8_t status) {
        if (static_cast<int>(key.first) != pindex->nHeight)
            return false;

        auto order = cache.GetICXOrderByCreationTx(key.second);
        if (!order)
            return true;

        if (order->orderType == CICXOrder::TYPE_INTERNAL) {
            CTokenAmount amount{order->idToken, order->amountToFill};
            CScript txidaddr(order->creationTx.begin(), order->creationTx.end());
            auto res = cache.SubBalance(txidaddr, amount);
            if (!res)
                LogPrintf("Can't subtract balance from order (%s) txidaddr: %s\n", order->creationTx.GetHex(), res.msg);
            else {
                cache.CalculateOwnerRewards(order->ownerAddress, pindex->nHeight);
                cache.AddBalance(order->ownerAddress, amount);
            }
        }

        cache.ICXCloseOrderTx(*order, status);

        return true;
    }, pindex->nHeight);

    cache.ForEachICXMakeOfferExpire([&](CICXOrderView::StatusKey const& key, uint8_t status) {
        if (static_cast<int>(key.first) != pindex->nHeight)
            return false;

        auto offer = cache.GetICXMakeOfferByCreationTx(key.second);
        if (!offer)
            return true;

        auto order = cache.GetICXOrderByCreationTx(offer->orderTx);
        if (!order)
            return true;

        CScript txidAddr(offer->creationTx.begin(), offer->creationTx.end());
        CTokenAmount takerFee{DCT_ID{0}, offer->takerFee};

        if ((order->orderType == CICXOrder::TYPE_INTERNAL && !cache.ExistedICXSubmitDFCHTLC(offer->creationTx, isPreEunosPaya)) ||
            (order->orderType == CICXOrder::TYPE_EXTERNAL && !cache.ExistedICXSubmitEXTHTLC(offer->creationTx, isPreEunosPaya))) {
            auto res = cache.SubBalance(txidAddr, takerFee);
            if (!res)
                LogPrintf("Can't subtract takerFee from offer (%s) txidAddr: %s\n", offer->creationTx.GetHex(), res.msg);
            else {
                cache.CalculateOwnerRewards(offer->ownerAddress, pindex->nHeight);
                cache.AddBalance(offer->ownerAddress, takerFee);
            }
        }

        cache.ICXCloseMakeOfferTx(*offer, status);

        return true;
    }, pindex->nHeight);

    cache.ForEachICXSubmitDFCHTLCExpire([&](CICXOrderView::StatusKey const& key, uint8_t status) {
        if (static_cast<int>(key.first) != pindex->nHeight)
            return false;

        auto dfchtlc = cache.GetICXSubmitDFCHTLCByCreationTx(key.second);
        if (!dfchtlc)
            return true;

        auto offer = cache.GetICXMakeOfferByCreationTx(dfchtlc->offerTx);
        if (!offer)
            return true;

        auto order = cache.GetICXOrderByCreationTx(offer->orderTx);
        if (!order)
            return true;

        bool refund = false;

        if (status == CICXSubmitDFCHTLC::STATUS_EXPIRED && order->orderType == CICXOrder::TYPE_INTERNAL) {
            if (!cache.ExistedICXSubmitEXTHTLC(dfchtlc->offerTx, isPreEunosPaya)) {
                CTokenAmount makerDeposit{DCT_ID{0}, offer->takerFee};
                cache.CalculateOwnerRewards(order->ownerAddress, pindex->nHeight);
                cache.AddBalance(order->ownerAddress, makerDeposit);
                refund = true;
            }
        } else if (status == CICXSubmitDFCHTLC::STATUS_REFUNDED)
            refund = true;

        if (refund) {
            CScript ownerAddress;
            if (order->orderType == CICXOrder::TYPE_INTERNAL)
                ownerAddress = CScript(order->creationTx.begin(), order->creationTx.end());
            else if (order->orderType == CICXOrder::TYPE_EXTERNAL)
                ownerAddress = offer->ownerAddress;

            CTokenAmount amount{order->idToken, dfchtlc->amount};
            CScript txidaddr = CScript(dfchtlc->creationTx.begin(), dfchtlc->creationTx.end());
            auto res = cache.SubBalance(txidaddr, amount);
            if (!res)
                LogPrintf("Can't subtract balance from dfc htlc (%s) txidaddr: %s\n", dfchtlc->creationTx.GetHex(), res.msg);
            else {
                cache.CalculateOwnerRewards(ownerAddress, pindex->nHeight);
                cache.AddBalance(ownerAddress, amount);
            }

            cache.ICXCloseDFCHTLC(*dfchtlc, status);
        }

        return true;
    }, pindex->nHeight);

    cache.ForEachICXSubmitEXTHTLCExpire([&](CICXOrderView::StatusKey const& key, uint8_t status) {
        if (static_cast<int>(key.first) != pindex->nHeight)
            return false;

        auto exthtlc = cache.GetICXSubmitEXTHTLCByCreationTx(key.second);
        if (!exthtlc)
            return true;

        auto offer = cache.GetICXMakeOfferByCreationTx(exthtlc->offerTx);
        if (!offer)
            return true;

        auto order = cache.GetICXOrderByCreationTx(offer->orderTx);
        if (!order)
            return true;

        if (status == CICXSubmitEXTHTLC::STATUS_EXPIRED && order->orderType == CICXOrder::TYPE_EXTERNAL) {
            if (!cache.ExistedICXSubmitDFCHTLC(exthtlc->offerTx, isPreEunosPaya)) {
                CTokenAmount makerDeposit{DCT_ID{0}, offer->takerFee};
                cache.CalculateOwnerRewards(order->ownerAddress, pindex->nHeight);
                cache.AddBalance(order->ownerAddress, makerDeposit);
                cache.ICXCloseEXTHTLC(*exthtlc, status);
            }
        }

        return true;
    },  pindex->nHeight);
}

void CChainState::ProcessLoanEvents(const CBlockIndex* pindex, CCustomCSView& cache, const CChainParams& chainparams)
{
    if (pindex->nHeight < chainparams.GetConsensus().FortCanningHeight) {
        return;
    }

    std::vector<CLoanSchemeMessage> loanUpdates;
    cache.ForEachDelayedLoanScheme([&pindex, &loanUpdates](const std::pair<std::string, uint64_t>& key, const CLoanSchemeMessage& loanScheme) {
        if (key.second == static_cast<uint64_t>(pindex->nHeight)) {
            loanUpdates.push_back(loanScheme);
        }
        return true;
    });

    for (const auto& loanScheme : loanUpdates) {
        // Make sure loan still exist, that it has not been destroyed in the mean time.
        if (cache.GetLoanScheme(loanScheme.identifier)) {
            cache.StoreLoanScheme(loanScheme);
        }
        cache.EraseDelayedLoanScheme(loanScheme.identifier, pindex->nHeight);
    }

    std::vector<std::string> loanDestruction;
    cache.ForEachDelayedDestroyScheme([&pindex, &loanDestruction](const std::string& key, const uint64_t& height) {
        if (height == static_cast<uint64_t>(pindex->nHeight)) {
            loanDestruction.push_back(key);
        }
        return true;
    });

    for (const auto& loanDestroy : loanDestruction) {
        cache.EraseLoanScheme(loanDestroy);
        cache.EraseDelayedDestroyScheme(loanDestroy);
    }

    if (!loanDestruction.empty()) {
        CCustomCSView viewCache(cache);
        auto defaultLoanScheme = cache.GetDefaultLoanScheme();
        cache.ForEachVault([&](const CVaultId& vaultId, CVaultData vault) {
            if (!cache.GetLoanScheme(vault.schemeId)) {
                vault.schemeId = *defaultLoanScheme;
                viewCache.UpdateVault(vaultId, vault);
            }
            return true;
        });
        viewCache.Flush();
    }

    if (pindex->nHeight % chainparams.GetConsensus().blocksCollateralizationRatioCalculation() == 0) {
        bool useNextPrice = false, requireLivePrice = true;
        LogPrint(BCLog::LOAN,"ProcessLoanEvents()->ForEachVaultCollateral():\n"); /* Continued */

        cache.ForEachVaultCollateral([&](const CVaultId& vaultId, const CBalances& collaterals) {
            auto collateral = cache.GetLoanCollaterals(vaultId, collaterals, pindex->nHeight, pindex->nTime, useNextPrice, requireLivePrice);
            if (!collateral) {
                return true;
            }

            auto vault = cache.GetVault(vaultId);
            assert(vault);
            auto scheme = cache.GetLoanScheme(vault->schemeId);
            assert(scheme);
            if (scheme->ratio <= collateral.val->ratio()) {
                // All good, within ratio, nothing more to do.
                return true;
            }

            // Time to liquidate vault.
            vault->isUnderLiquidation = true;
            cache.StoreVault(vaultId, *vault);
            auto loanTokens = cache.GetLoanTokens(vaultId);
            assert(loanTokens);

            // Get the interest rate for each loan token in the vault, find
            // the interest value and move it to the totals, removing it from the
            // vault, while also stopping the vault from accumulating interest
            // further. Note, however, it's added back so that it's accurate
            // for auction calculations.
            CBalances totalInterest;
            for (auto& loan : loanTokens->balances) {
                auto tokenId = loan.first;
                auto tokenValue = loan.second;
                auto rate = cache.GetInterestRate(vaultId, tokenId, pindex->nHeight);
                assert(rate);
                LogPrint(BCLog::LOAN,"\t\t"); /* Continued */
                auto subInterest = TotalInterest(*rate, pindex->nHeight);
                totalInterest.Add({tokenId, subInterest});

                // Remove the interests from the vault and the storage respectively
                cache.SubLoanToken(vaultId, {tokenId, tokenValue});
                LogPrint(BCLog::LOAN,"\t\t"); /* Continued */
                cache.EraseInterest(pindex->nHeight, vaultId, vault->schemeId, tokenId, tokenValue, subInterest);
                // Putting this back in now for auction calculations.
                loan.second += subInterest;
            }

            // Remove the collaterals out of the vault.
            // (Prep to get the auction batches instead)
            for (const auto& col : collaterals.balances) {
                auto tokenId = col.first;
                auto tokenValue = col.second;
                cache.SubVaultCollateral(vaultId, {tokenId, tokenValue});
            }

            auto batches = CollectAuctionBatches(*collateral.val, collaterals.balances, loanTokens->balances);

            // Now, let's add the remaining amounts and store the batch.
            for (auto i = 0u; i < batches.size(); i++) {
                auto& batch = batches[i];
                auto tokenId = batch.loanAmount.nTokenId;
                auto interest = totalInterest.balances[tokenId];
                if (interest > 0) {
                    auto balance = loanTokens->balances[tokenId];
                    auto interestPart = DivideAmounts(batch.loanAmount.nValue, balance);
                    batch.loanInterest = MultiplyAmounts(interestPart, interest);
                }
                cache.StoreAuctionBatch({vaultId, i}, batch);
            }

            // All done. Ready to save the overall auction.
            cache.StoreAuction(vaultId, CAuctionData{
                                            uint32_t(batches.size()),
                                            pindex->nHeight + chainparams.GetConsensus().blocksCollateralAuction(),
                                            cache.GetLoanLiquidationPenalty()
            });

            // Store state in vault DB
            if (pvaultHistoryDB) {
                pvaultHistoryDB->WriteVaultState(cache, *pindex, vaultId, collateral.val->ratio());
            }

            return true;
        });
    }

    CHistoryWriters writers{nullptr, pburnHistoryDB.get(), pvaultHistoryDB.get()};
    CAccountsHistoryWriter view(cache, pindex->nHeight, ~0u, {}, uint8_t(CustomTxType::AuctionBid), &writers);

    view.ForEachVaultAuction([&](const CVaultId& vaultId, const CAuctionData& data) {
        if (data.liquidationHeight != uint32_t(pindex->nHeight)) {
            return false;
        }
        auto vault = view.GetVault(vaultId);
        assert(vault);

        for (uint32_t i = 0; i < data.batchCount; i++) {
            auto batch = view.GetAuctionBatch({vaultId, i});
            assert(batch);

            if (auto bid = view.GetAuctionBid({vaultId, i})) {
                auto bidOwner = bid->first;
                auto bidTokenAmount = bid->second;

                auto penaltyAmount = MultiplyAmounts(batch->loanAmount.nValue, COIN + data.liquidationPenalty);
                if (bidTokenAmount.nValue < penaltyAmount) {
                    LogPrintf("WARNING: bidTokenAmount.nValue(%d) < penaltyAmount(%d)\n",
                        bidTokenAmount.nValue, penaltyAmount);
                }
                // penaltyAmount includes interest, batch as well, so we should put interest back
                // in result we have 5% penalty + interest via DEX to DFI and burn
                auto amountToBurn = penaltyAmount - batch->loanAmount.nValue + batch->loanInterest;
                if (amountToBurn > 0) {
                    CScript tmpAddress(vaultId.begin(), vaultId.end());
                    view.AddBalance(tmpAddress, {bidTokenAmount.nTokenId, amountToBurn});
<<<<<<< HEAD
                    SwapToDFIOverUSD(view, bidTokenAmount.nTokenId, amountToBurn, tmpAddress,
=======
                    SwapToDFIorDUSD(view, bidTokenAmount.nTokenId, amountToBurn, tmpAddress,
>>>>>>> a5508635
                        chainparams.GetConsensus().burnAddress, pindex->nHeight);
                }

                view.CalculateOwnerRewards(bidOwner, pindex->nHeight);

                for (const auto& col : batch->collaterals.balances) {
                    auto tokenId = col.first;
                    auto tokenAmount = col.second;
                    view.AddBalance(bidOwner, {tokenId, tokenAmount});
                }

                auto amountToFill = bidTokenAmount.nValue - penaltyAmount;
                if (amountToFill > 0) {
                    // return the rest as collateral to vault via DEX to DFI
                    CScript tmpAddress(vaultId.begin(), vaultId.end());
                    view.AddBalance(tmpAddress, {bidTokenAmount.nTokenId, amountToFill});

                    SwapToDFIorDUSD(view, bidTokenAmount.nTokenId, amountToFill, tmpAddress, tmpAddress, pindex->nHeight);
                    auto amount = view.GetBalance(tmpAddress, DCT_ID{0});
                    view.SubBalance(tmpAddress, amount);
                    view.AddVaultCollateral(vaultId, amount);
                }

                auto res = view.SubMintedTokens(batch->loanAmount.nTokenId, batch->loanAmount.nValue - batch->loanInterest);
                if (!res) {
                    LogPrintf("AuctionBid: SubMintedTokens failed: %s\n", res.msg);
                }

                if (paccountHistoryDB) {
                    AuctionHistoryKey key{data.liquidationHeight, bidOwner, vaultId, i};
                    AuctionHistoryValue value{bidTokenAmount, batch->collaterals.balances};
                    paccountHistoryDB->WriteAuctionHistory(key, value);
                }

            } else {
                // we should return loan including interest
                view.AddLoanToken(vaultId, batch->loanAmount);
                view.StoreInterest(pindex->nHeight, vaultId, vault->schemeId, batch->loanAmount.nTokenId, batch->loanAmount.nValue);
                for (const auto& col : batch->collaterals.balances) {
                    auto tokenId = col.first;
                    auto tokenAmount = col.second;
                    view.AddVaultCollateral(vaultId, {tokenId, tokenAmount});
                }
            }
        }

        vault->isUnderLiquidation = false;
        view.StoreVault(vaultId, *vault);
        view.EraseAuction(vaultId, pindex->nHeight);

        // Store state in vault DB
        if (pvaultHistoryDB) {
            pvaultHistoryDB->WriteVaultState(view, *pindex, vaultId);
        }

        return true;
    }, pindex->nHeight);

    view.Flush();
    pburnHistoryDB->Flush();
    if (paccountHistoryDB) {
        paccountHistoryDB->Flush();
    }
}

void CChainState::ProcessFutures(const CBlockIndex* pindex, CCustomCSView& cache, const CChainParams& chainparams)
{
    if (pindex->nHeight < chainparams.GetConsensus().FortCanningRoadHeight) {
        return;
    }

    auto attributes = cache.GetAttributes();
    if (!attributes) {
        return;
    }

    CDataStructureV0 activeKey{AttributeTypes::Param, ParamIDs::DFIP2203, DFIPKeys::Active};
    const auto active = attributes->GetValue(activeKey, false);
    if (!active) {
        return;
    }

    CDataStructureV0 blockKey{AttributeTypes::Param, ParamIDs::DFIP2203, DFIPKeys::BlockPeriod};
    CDataStructureV0 rewardKey{AttributeTypes::Param, ParamIDs::DFIP2203, DFIPKeys::RewardPct};
    if (!attributes->CheckKey(blockKey) || !attributes->CheckKey(rewardKey)) {
        return;
    }

    const auto blockPeriod = attributes->GetValue(blockKey, CAmount{});
    if (pindex->nHeight % blockPeriod != 0) {
        return;
    }

    auto time = GetTimeMillis();
    LogPrintf("Future swap settlement in progress.. (height: %d)\n", pindex->nHeight);

    const auto rewardPct = attributes->GetValue(rewardKey, CAmount{});
    const auto discount{COIN - rewardPct};
    const auto premium{COIN + rewardPct};

    std::map<DCT_ID, CFuturesPrice> futuresPrices;
    CDataStructureV0 tokenKey{AttributeTypes::Token, 0, TokenKeys::DFIP2203Enabled};

    std::vector<std::pair<DCT_ID, CLoanView::CLoanSetLoanTokenImpl>> loanTokens;

    cache.ForEachLoanToken([&](const DCT_ID& id, const CLoanView::CLoanSetLoanTokenImpl& loanToken) {
        tokenKey.typeId = id.v;
        const auto enabled = attributes->GetValue(tokenKey, true);
        if (!enabled) {
            return true;
        }

        loanTokens.emplace_back(id, loanToken);

        return true;
    });

    if (loanTokens.empty()) {
        attributes->ForEach([&](const CDataStructureV0& attr, const CAttributeValue&) {
            if (attr.type != AttributeTypes::Token) {
                return false;
            }

            tokenKey.typeId = attr.typeId;
            const auto enabled = attributes->GetValue(tokenKey, true);
            if (!enabled) {
                return true;
            }

            if (attr.key == TokenKeys::LoanMintingEnabled) {
                auto tokenId = DCT_ID{attr.typeId};
                if (auto loanToken = cache.GetLoanTokenFromAttributes(tokenId)) {
                    loanTokens.emplace_back(tokenId, *loanToken);
                }
            }

            return true;
        }, CDataStructureV0{AttributeTypes::Token});
    }

    for (const auto& [id, loanToken] : loanTokens) {

        const auto useNextPrice{false}, requireLivePrice{true};
        const auto discountPrice = cache.GetAmountInCurrency(discount, loanToken.fixedIntervalPriceId, useNextPrice, requireLivePrice);
        const auto premiumPrice = cache.GetAmountInCurrency(premium, loanToken.fixedIntervalPriceId, useNextPrice, requireLivePrice);
        if (!discountPrice || !premiumPrice) {
            continue;
        }

        futuresPrices.emplace(id, CFuturesPrice{*discountPrice, *premiumPrice});
    }

    CDataStructureV0 burnKey{AttributeTypes::Live, ParamIDs::Economy, EconomyKeys::DFIP2203Burned};
    CDataStructureV0 mintedKey{AttributeTypes::Live, ParamIDs::Economy, EconomyKeys::DFIP2203Minted};

    auto burned = attributes->GetValue(burnKey, CBalances{});
    auto minted = attributes->GetValue(mintedKey, CBalances{});

    std::map<CFuturesUserKey, CFuturesUserValue> unpaidContracts;
    std::set<CFuturesUserKey> deletionPending;

    auto dUsdToTokenSwapsCounter = 0;
    auto tokenTodUsdSwapsCounter = 0;

    cache.ForEachFuturesUserValues([&](const CFuturesUserKey& key, const CFuturesUserValue& futuresValues){

        CHistoryWriters writers{paccountHistoryDB.get(), nullptr, nullptr};
        CAccountsHistoryWriter view(cache, pindex->nHeight, GetNextAccPosition(), {}, uint8_t(CustomTxType::FutureSwapExecution), &writers);

        deletionPending.insert(key);

        const auto source = view.GetLoanTokenByID(futuresValues.source.nTokenId);
        assert(source);

        if (source->symbol == "DUSD") {
            const DCT_ID destId{futuresValues.destination};
            const auto destToken = view.GetLoanTokenByID(destId);
            assert(destToken);
            try {
                const auto& premiumPrice = futuresPrices.at(destId).premium;
                if (premiumPrice > 0) {
                    const auto total = DivideAmounts(futuresValues.source.nValue, premiumPrice);
                    view.AddMintedTokens(destId, total);
                    CTokenAmount destination{destId, total};
                    view.AddBalance(key.owner, destination);
                    burned.Add(futuresValues.source);
                    minted.Add(destination);
                    dUsdToTokenSwapsCounter++;
                    LogPrint(BCLog::FUTURESWAP, "ProcessFutures(): Owner %s source %s destination %s\n",
                        key.owner.GetHex(), futuresValues.source.ToString(), destination.ToString());
                }
            } catch (const std::out_of_range&) {
                unpaidContracts.emplace(key, futuresValues);
            }

        } else {
            const auto tokenDUSD = view.GetToken("DUSD");
            assert(tokenDUSD);

            try {
                const auto& discountPrice = futuresPrices.at(futuresValues.source.nTokenId).discount;
                const auto total = MultiplyAmounts(futuresValues.source.nValue, discountPrice);
                view.AddMintedTokens(tokenDUSD->first, total);
                CTokenAmount destination{tokenDUSD->first, total};
                view.AddBalance(key.owner, destination);
                burned.Add(futuresValues.source);
                minted.Add(destination);
                tokenTodUsdSwapsCounter++;
                LogPrint(BCLog::FUTURESWAP, "ProcessFutures(): Payment Owner %s source %s destination %s\n",
                    key.owner.GetHex(), futuresValues.source.ToString(), destination.ToString());
            } catch (const std::out_of_range&) {
                unpaidContracts.emplace(key, futuresValues);
            }
        }

        view.Flush();

        return true;
    }, {static_cast<uint32_t>(pindex->nHeight), {}, std::numeric_limits<uint32_t>::max()});

    const auto contractAddressValue = GetFutureSwapContractAddress();
    assert(contractAddressValue);

    CDataStructureV0 liveKey{AttributeTypes::Live, ParamIDs::Economy, EconomyKeys::DFIP2203Current};

    auto balances = attributes->GetValue(liveKey, CBalances{});

    auto failedContractsCounter = unpaidContracts.size();

    // Refund unpaid contracts
    for (const auto& [key, value] : unpaidContracts) {

        CHistoryWriters subWriters{paccountHistoryDB.get(), nullptr, nullptr};
        CAccountsHistoryWriter subView(cache, pindex->nHeight, GetNextAccPosition(), {}, uint8_t(CustomTxType::FutureSwapRefund), &subWriters);
        subView.SubBalance(*contractAddressValue, value.source);
        subView.Flush();

        CHistoryWriters addWriters{paccountHistoryDB.get(), nullptr, nullptr};
        CAccountsHistoryWriter addView(cache, pindex->nHeight, GetNextAccPosition(), {}, uint8_t(CustomTxType::FutureSwapRefund), &addWriters);
        addView.AddBalance(key.owner, value.source);
        addView.Flush();

        LogPrint(BCLog::FUTURESWAP, "ProcessFutures(): Refund Owner %s source %s destination %s\n",
                 key.owner.GetHex(), value.source.ToString(), value.source.ToString());
        balances.Sub(value.source);
    }

    for (const auto& key : deletionPending) {
        cache.EraseFuturesUserValues(key);
    }

    attributes->SetValue(burnKey, std::move(burned));
    attributes->SetValue(mintedKey, std::move(minted));

    if (!unpaidContracts.empty()) {
        attributes->SetValue(liveKey, std::move(balances));
    }

    LogPrintf("Future swap settlement completed: (%d DUSD->Token swaps," /* Continued */
    " %d Token->DUSD swaps, %d refunds (height: %d, time: %dms)\n",
    dUsdToTokenSwapsCounter, tokenTodUsdSwapsCounter, failedContractsCounter,
    pindex->nHeight, GetTimeMillis() - time);

    cache.SetVariable(*attributes);
}

void CChainState::ProcessOracleEvents(const CBlockIndex* pindex, CCustomCSView& cache, const CChainParams& chainparams){
    if (pindex->nHeight < chainparams.GetConsensus().FortCanningHeight) {
        return;
    }
    auto blockInterval = cache.GetIntervalBlock();
    if (pindex->nHeight % blockInterval != 0) {
        return;
    }
    cache.ForEachFixedIntervalPrice([&](const CTokenCurrencyPair&, CFixedIntervalPrice fixedIntervalPrice){
        // Ensure that we update active and next regardless of state of things
        // And SetFixedIntervalPrice on each evaluation of this block.

        // As long as nextPrice exists, move the buffers.
        // If nextPrice doesn't exist, active price is retained.
        // nextPrice starts off as empty. Will be replaced by the next
        // aggregate, as long as there's a new price available.
        // If there is no price, nextPrice will remain empty.
        // This guarantees that the last price will continue to exists,
        // while the overall validity check still fails.

        // Furthermore, the time stamp is always indicative of the
        // last price time.
        auto nextPrice = fixedIntervalPrice.priceRecord[1];
        if (nextPrice > 0) {
            fixedIntervalPrice.priceRecord[0] = fixedIntervalPrice.priceRecord[1];
        }
        // keep timestamp updated
        fixedIntervalPrice.timestamp = pindex->nTime;
        // Use -1 to indicate empty price
        fixedIntervalPrice.priceRecord[1] = -1;
        auto aggregatePrice = GetAggregatePrice(cache,
                                                fixedIntervalPrice.priceFeedId.first,
                                                fixedIntervalPrice.priceFeedId.second,
                                                pindex->nTime);
        if (aggregatePrice) {
            fixedIntervalPrice.priceRecord[1] = aggregatePrice;
        } else {
            LogPrint(BCLog::ORACLE,"ProcessOracleEvents(): No aggregate price available: %s\n", aggregatePrice.msg);
        }
        auto res = cache.SetFixedIntervalPrice(fixedIntervalPrice);
        if (!res) {
            LogPrintf("Error: SetFixedIntervalPrice failed: %s\n", res.msg);
        }
        return true;
    });
}

void CChainState::ProcessGovEvents(const CBlockIndex* pindex, CCustomCSView& cache, const CChainParams& chainparams) {
    if (pindex->nHeight < chainparams.GetConsensus().FortCanningHeight) {
        return;
    }

    // Apply any pending GovVariable changes. Will come into effect on the next block.
    auto storedGovVars = cache.GetStoredVariables(pindex->nHeight);
    for (const auto& var : storedGovVars) {
        if (var) {
            CCustomCSView govCache(cache);
            // Add to existing ATTRIBUTES instead of overwriting.
            if (var->GetName() == "ATTRIBUTES") {
                auto govVar = cache.GetAttributes();
                govVar->time = pindex->GetBlockTime();
                if (govVar->Import(var->Export()) && govVar->Validate(govCache) && govVar->Apply(govCache, pindex->nHeight) && govCache.SetVariable(*govVar)) {
                    govCache.Flush();
                }
            } else if (var->Validate(govCache) && var->Apply(govCache, pindex->nHeight) && govCache.SetVariable(*var)) {
                govCache.Flush();
            }
        }
    }
    cache.EraseStoredVariables(static_cast<uint32_t>(pindex->nHeight));
}

void CChainState::ProcessTokenToGovVar(const CBlockIndex* pindex, CCustomCSView& cache, const CChainParams& chainparams) {

    // Migrate at +1 height so that GetLastHeight() in Gov var
    // Validate() has a height equal to the GW fork.
    if (pindex->nHeight != chainparams.GetConsensus().FortCanningCrunchHeight + 1) {
        return;
    }

    auto time = GetTimeMillis();
    LogPrintf("Token attributes migration in progress.. (height: %d)\n", pindex->nHeight);

    std::map<DCT_ID, CLoanSetLoanToken> loanTokens;
    std::vector<CLoanSetCollateralTokenImplementation> collateralTokens;

    cache.ForEachLoanToken([&](const DCT_ID& key, const CLoanSetLoanToken& loanToken) {
        loanTokens[key] = loanToken;
        return true;
    });

    cache.ForEachLoanCollateralToken([&](const CollateralTokenKey& key, const uint256& collTokenTx) {
        auto collToken = cache.GetLoanCollateralToken(collTokenTx);
        if (collToken) {
            collateralTokens.push_back(*collToken);
        }
        return true;
    });

    // Apply fixed_interval_price_id first
    std::map<std::string, std::string> attrsFirst;
    std::map<std::string, std::string> attrsSecond;

    int loanCount = 0, collateralCount = 0;

    try {
        for (const auto& [id, token] : loanTokens) {
            std::string prefix = KeyBuilder(ATTRIBUTES::displayVersions().at(VersionTypes::v0), ATTRIBUTES::displayTypes().at(AttributeTypes::Token),id.v);
            attrsFirst[KeyBuilder(prefix, ATTRIBUTES::displayKeys().at(AttributeTypes::Token).at(TokenKeys::FixedIntervalPriceId))] = token.fixedIntervalPriceId.first + '/' + token.fixedIntervalPriceId.second;
            attrsSecond[KeyBuilder(prefix, ATTRIBUTES::displayKeys().at(AttributeTypes::Token).at(TokenKeys::LoanMintingEnabled))] = token.mintable ? "true" : "false";
            attrsSecond[KeyBuilder(prefix, ATTRIBUTES::displayKeys().at(AttributeTypes::Token).at(TokenKeys::LoanMintingInterest))] = KeyBuilder(ValueFromAmount(token.interest).get_real());
            ++loanCount;
        }

        for (const auto& token : collateralTokens) {
            std::string prefix = KeyBuilder(ATTRIBUTES::displayVersions().at(VersionTypes::v0), ATTRIBUTES::displayTypes().at(AttributeTypes::Token), token.idToken.v);
            attrsFirst[KeyBuilder(prefix, ATTRIBUTES::displayKeys().at(AttributeTypes::Token).at(TokenKeys::FixedIntervalPriceId))] = token.fixedIntervalPriceId.first + '/' + token.fixedIntervalPriceId.second;
            attrsSecond[KeyBuilder(prefix, ATTRIBUTES::displayKeys().at(AttributeTypes::Token).at(TokenKeys::LoanCollateralEnabled))] = "true";
            attrsSecond[KeyBuilder(prefix, ATTRIBUTES::displayKeys().at(AttributeTypes::Token).at(TokenKeys::LoanCollateralFactor))] = KeyBuilder(ValueFromAmount(token.factor).get_real());
            ++collateralCount;
        }

        CCustomCSView govCache(cache);
        if (ApplyGovVars(govCache, *pindex, attrsFirst) && ApplyGovVars(govCache, *pindex, attrsSecond)) {
            govCache.Flush();

            // Erase old tokens afterwards to avoid invalid state during transition
            for (const auto& item : loanTokens) {
                cache.EraseLoanToken(item.first);
            }

            for (const auto& token : collateralTokens) {
                cache.EraseLoanCollateralToken(token);
            }
        }

        LogPrintf("Token attributes migration complete: " /* Continued */
                  "(%d loan tokens, %d collateral tokens, height: %d, time: %dms)\n",
                  loanCount, collateralCount, pindex->nHeight, GetTimeMillis() - time);

    } catch(std::out_of_range&) {
        LogPrintf("Non-existant map entry referenced in loan/collateral token to Gov var migration\n");
    }
}

static Res GetTokenSuffix(const CCustomCSView& view, const ATTRIBUTES& attributes, const uint32_t id, std::string& newSuffix) {
    CDataStructureV0 ascendantKey{AttributeTypes::Token, id, TokenKeys::Ascendant};
    if (attributes.CheckKey(ascendantKey)) {
        const auto& [previousID, str] = attributes.GetValue(ascendantKey, AscendantValue{std::numeric_limits<uint32_t>::max(), ""});
        auto previousToken = view.GetToken(DCT_ID{previousID});
        if (!previousToken) {
            return Res::Err("Previous token %d not found\n", id);
        }
        const auto found = previousToken->symbol.find(newSuffix);
        if (found == std::string::npos) {
            return Res::Err("Previous token name not valid: %s\n", previousToken->symbol);
        }

        const auto versionNumber  = previousToken->symbol.substr(found + newSuffix.size());
        uint32_t previousVersion{};
        try {
            previousVersion = std::stoi(versionNumber);
        } catch (...) {
            return Res::Err("Previous token name not valid.");
        }

        newSuffix += std::to_string(++previousVersion);
    } else {
        newSuffix += '1';
    }

    return Res::Ok();
}

template<typename GovVar>
static Res UpdateLiquiditySplits(CCustomCSView& view, const DCT_ID oldPoolId, const DCT_ID newPoolId, const uint32_t height) {
    if (auto var = view.GetVariable(GovVar::TypeName())) {
        if (auto lpVar = std::dynamic_pointer_cast<GovVar>(var)) {
            if (lpVar->splits.count(oldPoolId) > 0) {
                const auto value = lpVar->splits[oldPoolId];
                lpVar->splits.erase(oldPoolId);
                lpVar->splits[newPoolId] = value;
                lpVar->Apply(view, height);
                view.SetVariable(*lpVar);
            }
        }
    } else {
        return Res::Err("Failed to get %s", LP_SPLITS::TypeName());
    }

    return Res::Ok();
}

template<typename T>
static inline T CalculateNewAmount(const int multiplier, const T amount) {
    return multiplier < 0 ? amount / std::abs(multiplier) : amount * multiplier;
}

size_t RewardConsolidationWorkersCount() {
    const size_t workersMax = GetNumCores() - 1;
    return workersMax > 2 ? workersMax : 3;
}

// Note: Be careful with lambda captures and default args. GCC 11.2.0, appears the if the captures are
// unused in the function directly, but inside the lambda, it completely disassociates them from the fn
// possibly when the lambda is lifted up and with default args, ends up inling the default arg
// completely. TODO: verify with smaller test case.
// But scenario: If `interruptOnShutdown` is set as default arg to false, it will never be set true
// on the below as it's inlined by gcc 11.2.0 on Ubuntu 22.04 incorrectly. Behavior is correct
// in lower versions of gcc or across clang.
void ConsolidateRewards(CCustomCSView &view, int height,
        const std::vector<std::pair<CScript, CAmount>> &items, bool interruptOnShutdown, int numWorkers) {
    int nWorkers = numWorkers < 1 ? RewardConsolidationWorkersCount() : numWorkers;
    auto rewardsTime = GetTimeMicros();
    boost::asio::thread_pool workerPool(nWorkers);
    boost::asio::thread_pool mergeWorker(1);
    std::atomic<uint64_t> tasksCompleted{0};
    std::atomic<uint64_t> reportedTs{0};

    for (auto& [owner, amount] : items) {
        // See https://github.com/DeFiCh/ain/pull/1291
        // https://github.com/DeFiCh/ain/pull/1291#issuecomment-1137638060
        // Technically not fully synchronized, but avoid races
        // due to the segregated areas of operation.
        boost::asio::post(workerPool, [&, &account = owner]() {
            if (interruptOnShutdown && ShutdownRequested()) return;
            auto tempView = std::make_unique<CCustomCSView>(view);
            tempView->CalculateOwnerRewards(account, height);

            boost::asio::post(mergeWorker, [&, tempView = std::move(tempView)]() {
                if (interruptOnShutdown && ShutdownRequested()) return;
                tempView->Flush();

                // This entire block is already serialized with single merge worker.
                // So, relaxed ordering is more than sufficient - don't even need
                // atomics really.
                auto itemsCompleted = tasksCompleted.fetch_add(1,
                    std::memory_order::memory_order_relaxed);
                const auto logTimeIntervalMillis = 3 * 1000;
                if (GetTimeMillis() - reportedTs > logTimeIntervalMillis) {
                    LogPrintf("Reward consolidation: %.2f%% completed (%d/%d)\n",
                        (itemsCompleted * 1.f / items.size()) * 100.0,
                        itemsCompleted, items.size());
                    reportedTs.store(GetTimeMillis(),
                        std::memory_order::memory_order_relaxed);
                }
            });
        });
    }
    workerPool.join();
    mergeWorker.join();

    auto itemsCompleted = tasksCompleted.load();
    LogPrintf("Reward consolidation: 100%% completed (%d/%d, time: %dms)\n",
        itemsCompleted, itemsCompleted, MILLI * (GetTimeMicros() - rewardsTime));
}

static Res PoolSplits(CCustomCSView& view, CAmount& totalBalance, ATTRIBUTES& attributes, const DCT_ID oldTokenId, const DCT_ID newTokenId,
                      const CBlockIndex* pindex, const CreationTxs& creationTxs, const int32_t multiplier) {

    LogPrintf("Pool migration in progress.. (token %d -> %d, height: %d)\n",
            oldTokenId.v, newTokenId.v, pindex->nHeight);

    try {
        assert(creationTxs.count(oldTokenId.v));
        for (const auto& [oldPoolId, creationTx] : creationTxs.at(oldTokenId.v).second) {
            auto loopTime = GetTimeMillis();
            auto oldPoolToken = view.GetToken(oldPoolId);
            if (!oldPoolToken) {
                throw std::runtime_error(strprintf("Failed to get related pool token: %d", oldPoolId.v));
            }

            CTokenImplementation newPoolToken{*oldPoolToken};
            newPoolToken.creationHeight = pindex->nHeight;
            newPoolToken.creationTx = creationTx;
            newPoolToken.minted = 0;

            size_t suffixCount{1};
            view.ForEachPoolPair([&](DCT_ID const & poolId, const CPoolPair& pool){
                const auto tokenA = view.GetToken(pool.idTokenA);
                const auto tokenB = view.GetToken(pool.idTokenB);
                assert(tokenA);
                assert(tokenB);
                if ((tokenA->destructionHeight != -1 && tokenA->destructionTx != uint256{}) ||
                    (tokenB->destructionHeight != -1 && tokenB->destructionTx != uint256{})) {
                    const auto poolToken = view.GetToken(poolId);
                    assert(poolToken);
                    if (poolToken->symbol.find(oldPoolToken->symbol + "/v") != std::string::npos) {
                        ++suffixCount;
                    }
                }
                return true;
            });

            oldPoolToken->symbol += "/v" + std::to_string(suffixCount);
            oldPoolToken->flags |= static_cast<uint8_t>(CToken::TokenFlags::Tradeable);
            oldPoolToken->destructionHeight = pindex->nHeight;
            oldPoolToken->destructionTx = pindex->GetBlockHash();

            auto res = view.UpdateToken(*oldPoolToken, true, true);
            if (!res) {
                throw std::runtime_error(res.msg);
            }

            auto resVal = view.CreateToken(newPoolToken);
            if (!resVal) {
                throw std::runtime_error(resVal.msg);
            }

            const DCT_ID newPoolId{resVal.val->v};

            auto oldPoolPair = view.GetPoolPair(oldPoolId);
            if (!oldPoolPair) {
                throw std::runtime_error(strprintf("Failed to get related pool: %d", oldPoolId.v));
            }

            LogPrintf("Pool migration: Old pair (id: %d, token a: %d, b: %d, reserve a: %d, b: %d, liquidity: %d)\n",
                oldPoolId.v, oldPoolPair->idTokenA.v, oldPoolPair->idTokenB.v,
                oldPoolPair->reserveA, oldPoolPair->reserveB, oldPoolPair->totalLiquidity);

            CPoolPair newPoolPair{*oldPoolPair};
            if (oldPoolPair->idTokenA == oldTokenId) {
                newPoolPair.idTokenA = newTokenId;
            } else {
                newPoolPair.idTokenB = newTokenId;
            }
            newPoolPair.creationTx = newPoolToken.creationTx;
            newPoolPair.creationHeight = pindex->nHeight;
            newPoolPair.reserveA = 0;
            newPoolPair.reserveB = 0;
            newPoolPair.totalLiquidity = 0;

            res = view.SetPoolPair(newPoolId, pindex->nHeight, newPoolPair);
            if (!res) {
                throw std::runtime_error(strprintf("SetPoolPair on new pool pair: %s", res.msg));
            }

            std::vector<std::pair<CScript, CAmount>> balancesToMigrate;
            uint64_t totalAccounts = 0;
            view.ForEachBalance([&, oldPoolId = oldPoolId](CScript const& owner, CTokenAmount balance) {
                if (oldPoolId.v == balance.nTokenId.v && balance.nValue > 0) {
                    balancesToMigrate.emplace_back(owner, balance.nValue);
                }
                totalAccounts++;
                return true;
            });

            auto nWorkers = RewardConsolidationWorkersCount();
            LogPrintf("Pool migration: Consolidating rewards (count: %d, total: %d, concurrency: %d)..\n",
                balancesToMigrate.size(), totalAccounts, nWorkers);

            // Largest first to make sure we are over MINIMUM_LIQUIDITY on first call to AddLiquidity
            std::sort(balancesToMigrate.begin(), balancesToMigrate.end(),
                [](const std::pair<CScript, CAmount>&a, const std::pair<CScript, CAmount>& b){
                return a.second > b.second;
            });

            ConsolidateRewards(view, pindex->nHeight, balancesToMigrate, false, nWorkers);

            // Special case. No liquidity providers in a previously used pool.
            if (balancesToMigrate.empty() && oldPoolPair->totalLiquidity == CPoolPair::MINIMUM_LIQUIDITY) {
                balancesToMigrate.emplace_back(Params().GetConsensus().burnAddress, CAmount{CPoolPair::MINIMUM_LIQUIDITY});
            }

            for (auto& [owner, amount] : balancesToMigrate) {
                if (owner != Params().GetConsensus().burnAddress) {
                    CHistoryWriters subWriters{view.GetAccountHistoryStore(), nullptr, nullptr};
                    CAccountsHistoryWriter subView(view, pindex->nHeight, GetNextAccPosition(), {}, uint8_t(CustomTxType::TokenSplit), &subWriters);

                    res = subView.SubBalance(owner, CTokenAmount{oldPoolId, amount});
                    if (!res.ok) {
                        throw std::runtime_error(strprintf("SubBalance failed: %s", res.msg));
                    }
                    subView.Flush();
                }

                if (oldPoolPair->totalLiquidity < CPoolPair::MINIMUM_LIQUIDITY) {
                    throw std::runtime_error("totalLiquidity less than minimum.");
                }

                // First deposit to the pool has MINIMUM_LIQUIDITY removed and does not
                // belong to anyone. Give this to the last person leaving the pool.
                if (oldPoolPair->totalLiquidity - amount == CPoolPair::MINIMUM_LIQUIDITY) {
                    amount += CPoolPair::MINIMUM_LIQUIDITY;
                }

                CAmount resAmountA = (arith_uint256(amount) * oldPoolPair->reserveA / oldPoolPair->totalLiquidity).GetLow64();
                CAmount resAmountB = (arith_uint256(amount) * oldPoolPair->reserveB / oldPoolPair->totalLiquidity).GetLow64();
                oldPoolPair->reserveA -= resAmountA;
                oldPoolPair->reserveB -= resAmountB;
                oldPoolPair->totalLiquidity -= amount;

                CAmount amountA{0}, amountB{0};
                if (oldPoolPair->idTokenA == oldTokenId) {
                    amountA = CalculateNewAmount(multiplier, resAmountA);
                    totalBalance += amountA;
                    amountB = resAmountB;
                } else {
                    amountA = resAmountA;
                    amountB = CalculateNewAmount(multiplier, resAmountB);
                    totalBalance += amountB;
                }

                CHistoryWriters addWriters{view.GetAccountHistoryStore(), nullptr, nullptr};
                CAccountsHistoryWriter addView(view, pindex->nHeight, GetNextAccPosition(), {}, uint8_t(CustomTxType::TokenSplit), &addWriters);

                auto refundBalances = [&, owner = owner]() {
                    addView.AddBalance(owner, {newPoolPair.idTokenA, amountA});
                    addView.AddBalance(owner, {newPoolPair.idTokenB, amountB});
                    addView.Flush();
                };

                if (amountA <= 0 || amountB <= 0 || owner == Params().GetConsensus().burnAddress) {
                    refundBalances();
                    continue;
                }

                CAmount liquidity{0};
                if (newPoolPair.totalLiquidity == 0) {
                    liquidity = (arith_uint256(amountA) * amountB).sqrt().GetLow64();
                    liquidity -= CPoolPair::MINIMUM_LIQUIDITY;
                    newPoolPair.totalLiquidity = CPoolPair::MINIMUM_LIQUIDITY;
                } else {
                    CAmount liqA = (arith_uint256(amountA) * newPoolPair.totalLiquidity / newPoolPair.reserveA).GetLow64();
                    CAmount liqB = (arith_uint256(amountB) * newPoolPair.totalLiquidity / newPoolPair.reserveB).GetLow64();
                    liquidity = std::min(liqA, liqB);

                    if (liquidity == 0) {
                        refundBalances();
                        continue;
                    }
                }

                auto resTotal = SafeAdd(newPoolPair.totalLiquidity, liquidity);
                if (!resTotal) {
                    refundBalances();
                    continue;
                }
                newPoolPair.totalLiquidity = resTotal;

                auto resA = SafeAdd(newPoolPair.reserveA, amountA);
                auto resB = SafeAdd(newPoolPair.reserveB, amountB);
                if (resA && resB) {
                    newPoolPair.reserveA = resA;
                    newPoolPair.reserveB = resB;
                } else {
                    refundBalances();
                    continue;
                }

                res = addView.AddBalance(owner, {newPoolId, liquidity});
                if (!res) {
                    addView.Discard();
                    refundBalances();
                    continue;
                }
                addView.Flush();

                auto oldPoolLogStr = CTokenAmount{oldPoolId, amount}.ToString();
                auto newPoolLogStr = CTokenAmount{newPoolId, liquidity}.ToString();
                LogPrint(BCLog::TOKENSPLIT, "TokenSplit: LP (%s: %s => %s)\n",
                    ScriptToString(owner), oldPoolLogStr, newPoolLogStr);

                view.SetShare(newPoolId, owner, pindex->nHeight);
            }

            DCT_ID maxToken{std::numeric_limits<uint32_t>::max()};
            if (oldPoolPair->idTokenA == oldTokenId) {
                view.EraseDexFeePct(oldPoolPair->idTokenA, maxToken);
                view.EraseDexFeePct(maxToken, oldPoolPair->idTokenA);
            } else {
                view.EraseDexFeePct(oldPoolPair->idTokenB, maxToken);
                view.EraseDexFeePct(maxToken, oldPoolPair->idTokenB);
            }

            view.EraseDexFeePct(oldPoolId, oldPoolPair->idTokenA);
            view.EraseDexFeePct(oldPoolId, oldPoolPair->idTokenB);

            if (oldPoolPair->totalLiquidity != 0) {
                throw std::runtime_error(strprintf("totalLiquidity should be zero. Remainder: %d", oldPoolPair->totalLiquidity));
            }

            LogPrintf("Pool migration: New pair (id: %d, token a: %d, b: %d, reserve a: %d, b: %d, liquidity: %d)\n",
                newPoolId.v,
                newPoolPair.idTokenA.v, newPoolPair.idTokenB.v,
                newPoolPair.reserveA, newPoolPair.reserveB, newPoolPair.totalLiquidity);

            res = view.SetPoolPair(newPoolId, pindex->nHeight, newPoolPair);
            if (!res) {
                throw std::runtime_error(strprintf("SetPoolPair on new pool pair: %s", res.msg));
            }

            res = view.SetPoolPair(oldPoolId, pindex->nHeight, *oldPoolPair);
            if (!res) {
                throw std::runtime_error(strprintf("SetPoolPair on old pool pair: %s", res.msg));
            }

            res = view.UpdatePoolPair(oldPoolId, pindex->nHeight, false, -1, CScript{}, CBalances{});
            if (!res) {
                throw std::runtime_error(strprintf("UpdatePoolPair on old pool pair: %s", res.msg));
            }

            std::vector<CDataStructureV0> eraseKeys;
            for (const auto& [key, value] : attributes.GetAttributesMap()) {
                if (const auto v0Key = std::get_if<CDataStructureV0>(&key); v0Key->type == AttributeTypes::Poolpairs && v0Key->typeId == oldPoolId.v) {
                    CDataStructureV0 newKey{AttributeTypes::Poolpairs, newPoolId.v, v0Key->key, v0Key->keyId};
                    attributes.SetValue(newKey, value);
                    eraseKeys.push_back(*v0Key);
                }
            }

            for (const auto& key : eraseKeys) {
                attributes.EraseKey(key);
            }

            res = UpdateLiquiditySplits<LP_SPLITS>(view, oldPoolId, newPoolId, pindex->nHeight);
            if (!res) {
                throw std::runtime_error(res.msg);
            }

            res = UpdateLiquiditySplits<LP_LOAN_TOKEN_SPLITS>(view, oldPoolId, newPoolId, pindex->nHeight);
            if (!res) {
                throw std::runtime_error(res.msg);
            }
            LogPrintf("Pool migration complete: (%d -> %d, height: %d, time: %dms)\n",
                  oldPoolId.v, newPoolId.v, pindex->nHeight, GetTimeMillis() - loopTime);
        }

    } catch (const std::runtime_error& e) {
        return Res::Err(e.what());
    }
    return Res::Ok();
}

static Res VaultSplits(CCustomCSView& view, ATTRIBUTES& attributes, const DCT_ID oldTokenId, const DCT_ID newTokenId, const int height, const int multiplier) {
    auto time = GetTimeMillis();
    LogPrintf("Vaults rebalance in progress.. (token %d -> %d, height: %d)\n",
              oldTokenId.v, newTokenId.v, height);

    std::vector<std::pair<CVaultId, CAmount>> loanTokenAmounts;
    view.ForEachLoanTokenAmount([&](const CVaultId& vaultId,  const CBalances& balances){
        for (const auto& [tokenId, amount] : balances.balances) {
            if (tokenId == oldTokenId) {
                loanTokenAmounts.emplace_back(vaultId, amount);
            }
        }
        return true;
    });

    for (auto& [vaultId, amount] : loanTokenAmounts) {
        const auto res = view.SubLoanToken(vaultId, {oldTokenId, amount});
        if (!res) {
            return res;
        }
    }

    CVaultId failedVault;
    std::vector<std::tuple<CVaultId, CInterestRateV2, std::string>> loanInterestRates;
    view.ForEachVaultInterestV2([&](const CVaultId& vaultId, DCT_ID tokenId, const CInterestRateV2& rate) {
        if (tokenId == oldTokenId) {
            const auto vaultData = view.GetVault(vaultId);
            if (!vaultData) {
                failedVault = vaultId;
                return false;
            }
            loanInterestRates.emplace_back(vaultId, rate, vaultData->schemeId);
        }
        return true;
    });

    if (failedVault != CVaultId{}) {
        return Res::Err("Failed to get vault data for: %s", failedVault.ToString());
    }

    attributes.EraseKey(CDataStructureV0{AttributeTypes::Locks, ParamIDs::TokenID, oldTokenId.v});
    attributes.SetValue(CDataStructureV0{AttributeTypes::Locks, ParamIDs::TokenID, newTokenId.v}, true);

    auto res = attributes.Apply(view, height);
    if (!res) {
        return res;
    }
    view.SetVariable(attributes);

    for (const auto& [vaultId, amount] : loanTokenAmounts) {
        auto newAmount = CalculateNewAmount(multiplier, amount);

        auto oldTokenAmount = CTokenAmount{oldTokenId, amount};
        auto newTokenAmount = CTokenAmount{newTokenId, newAmount};

        LogPrint(BCLog::TOKENSPLIT, "TokenSplit: V Loan (%s: %s => %s)\n",
            vaultId.ToString(), oldTokenAmount.ToString(), newTokenAmount.ToString());

        res = view.AddLoanToken(vaultId, newTokenAmount);
        if (!res) {
            return res;
        }

        if (view.GetVaultHistoryStore()) {
            if (const auto vault = view.GetVault(vaultId)) {
                VaultHistoryKey subKey{static_cast<uint32_t>(height), vaultId, GetNextAccPosition(), vault->ownerAddress};
                VaultHistoryValue subValue{uint256{}, static_cast<uint8_t>(CustomTxType::TokenSplit), {{oldTokenId, -amount}}};
                view.GetVaultHistoryStore()->WriteVaultHistory(subKey, subValue);

                VaultHistoryKey addKey{static_cast<uint32_t>(height), vaultId, GetNextAccPosition(), vault->ownerAddress};
                VaultHistoryValue addValue{uint256{}, static_cast<uint8_t>(CustomTxType::TokenSplit), {{newTokenId, newAmount}}};
                view.GetVaultHistoryStore()->WriteVaultHistory(addKey, addValue);
            }
        }
    }

    const auto loanToken = view.GetLoanTokenByID(newTokenId);
    if (!loanToken) {
        return Res::Err("Failed to get loan token.");
    }

    // Pre-populate to save repeated calls to get loan scheme
    std::map<std::string, CAmount> loanSchemes;
    view.ForEachLoanScheme([&](const std::string& key, const CLoanSchemeData& data) {
        loanSchemes.emplace(key, data.rate);
        return true;
    });

    for (auto& [vaultId, rate, schemeId] : loanInterestRates) {
        CAmount loanSchemeRate{0};
        try {
            loanSchemeRate = loanSchemes.at(schemeId);
        } catch (const std::out_of_range&) {
            return Res::Err("Failed to get loan scheme.");
        }

        view.EraseInterestDirect(vaultId, oldTokenId);
        auto oldRateToHeight = rate.interestToHeight;
        auto newRateToHeight = CalculateNewAmount(multiplier, rate.interestToHeight);

        rate.interestToHeight = newRateToHeight;

        auto oldInterestPerBlock = rate.interestPerBlock;
        auto newInterestRatePerBlock = base_uint<128>(0);

        auto amounts = view.GetLoanTokens(vaultId);
        if (amounts) {
            newInterestRatePerBlock = InterestPerBlockCalculationV2(amounts->balances[newTokenId], loanToken->interest, loanSchemeRate);
            rate.interestPerBlock = newInterestRatePerBlock;
        }

        if (LogAcceptCategory(BCLog::TOKENSPLIT)) {
            LogPrint(BCLog::TOKENSPLIT, "TokenSplit: V Interest (%s: %s => %s, %s => %s)\n",
                vaultId.ToString(),
                GetInterestPerBlockHighPrecisionString(oldRateToHeight),
                GetInterestPerBlockHighPrecisionString(newRateToHeight),
                GetInterestPerBlockHighPrecisionString(oldInterestPerBlock),
                GetInterestPerBlockHighPrecisionString(newInterestRatePerBlock));
        }

        view.WriteInterestRate(std::make_pair(vaultId, newTokenId), rate, rate.height);
    }

    std::vector<std::pair<CVaultView::AuctionStoreKey, CAuctionBatch>> auctionBatches;
    view.ForEachAuctionBatch([&](const CVaultView::AuctionStoreKey& key, const CAuctionBatch& value) {
        if (value.loanAmount.nTokenId == oldTokenId || value.collaterals.balances.count(oldTokenId)) {
            auctionBatches.emplace_back(key, value);
        }
        return true;
    });

    for (auto& [key, value] : auctionBatches) {
        view.EraseAuctionBatch(key);

        if (value.loanAmount.nTokenId == oldTokenId) {
            auto oldLoanAmount = value.loanAmount;
            auto oldInterest = value.loanInterest;

            auto newLoanAmount = CTokenAmount{newTokenId, CalculateNewAmount(multiplier, value.loanAmount.nValue)};
            value.loanAmount.nTokenId = newLoanAmount.nTokenId;
            value.loanAmount.nValue = newLoanAmount.nValue;

            auto newLoanInterest = CalculateNewAmount(multiplier, value.loanInterest);
            value.loanInterest = newLoanInterest;

            LogPrint(BCLog::TOKENSPLIT, "TokenSplit: V AuctionL (%s,%d: %s => %s, %d => %d)\n",
                key.first.ToString(), key.second, oldLoanAmount.ToString(),
                newLoanAmount.ToString(), oldInterest, newLoanInterest);
        }

        if (value.collaterals.balances.count(oldTokenId)) {
            auto oldAmount = CTokenAmount { oldTokenId, value.collaterals.balances[oldTokenId] };
            auto newAmount = CTokenAmount { newTokenId, CalculateNewAmount(multiplier, oldAmount.nValue) };

            value.collaterals.balances[newAmount.nTokenId] = newAmount.nValue;
            value.collaterals.balances.erase(oldAmount.nTokenId);

            LogPrint(BCLog::TOKENSPLIT, "TokenSplit: V AuctionC (%s,%d: %s => %s)\n",
                key.first.ToString(), key.second, oldAmount.ToString(),
                newAmount.ToString());
        }

        view.StoreAuctionBatch(key, value);
    }

    std::vector<std::pair<CVaultView::AuctionStoreKey, CVaultView::COwnerTokenAmount>> auctionBids;
    view.ForEachAuctionBid([&](const CVaultView::AuctionStoreKey& key, const CVaultView::COwnerTokenAmount& value) {
        if (value.second.nTokenId == oldTokenId) {
            auctionBids.emplace_back(key, value);
        }
        return true;
    });

    for (auto& [key, value] : auctionBids) {
        view.EraseAuctionBid(key);

        auto oldTokenAmount = value.second;
        auto newTokenAmount = CTokenAmount{newTokenId, CalculateNewAmount(multiplier, oldTokenAmount.nValue)};

        value.second = newTokenAmount;

        view.StoreAuctionBid(key, value);

        LogPrint(BCLog::TOKENSPLIT, "TokenSplit: V Bid (%s,%d: %s => %s)\n",
            key.first.ToString(), key.second, oldTokenAmount.ToString(),
            newTokenAmount.ToString());
    }

    LogPrintf("Vaults rebalance completed: (token %d -> %d, height: %d, time: %dms)\n",
              oldTokenId.v, newTokenId.v, height, GetTimeMillis() - time);

    return Res::Ok();
}

void CChainState::ProcessTokenSplits(const CBlock& block, const CBlockIndex* pindex, CCustomCSView& cache, const CreationTxs& creationTxs, const CChainParams& chainparams) {
    if (pindex->nHeight < chainparams.GetConsensus().FortCanningCrunchHeight) {
        return;
    }
    const auto attributes = cache.GetAttributes();
    if (!attributes) {
        return;
    }

    CDataStructureV0 splitKey{AttributeTypes::Oracles, OracleIDs::Splits, static_cast<uint32_t>(pindex->nHeight)};
    const auto splits = attributes->GetValue(splitKey, OracleSplits{});

    if (!splits.empty()) {
        attributes->EraseKey(splitKey);
        cache.SetVariable(*attributes);
    }

    for (const auto& [id, multiplier] : splits) {
        auto time = GetTimeMillis();
        LogPrintf("Token split in progress.. (id: %d, mul: %d, height: %d)\n", id, multiplier, pindex->nHeight);

        if (!cache.AreTokensLocked({id})) {
            LogPrintf("Token split failed. No locks.\n");
            continue;
        }

        auto view{cache};
        view.SetAccountHistoryStore();
        view.SetVaultHistoryStore();

        // Refund affected future swaps
        auto res = attributes->RefundFuturesContracts(view, std::numeric_limits<uint32_t>::max(), id);
        if (!res) {
            LogPrintf("Token split failed on refunding futures: %s\n", res.msg);
            continue;
        }

        const DCT_ID oldTokenId{id};

        auto token = view.GetToken(oldTokenId);
        if (!token) {
            LogPrintf("Token split failed. Token %d not found\n", oldTokenId.v);
            continue;
        }

        std::string newTokenSuffix = "/v";
        res = GetTokenSuffix(cache, *attributes, oldTokenId.v, newTokenSuffix);
        if (!res) {
            LogPrintf("Token split failed on GetTokenSuffix %s\n", res.msg);
            continue;
        }

        CTokenImplementation newToken{*token};
        newToken.creationHeight = pindex->nHeight;
        assert(creationTxs.count(id));
        newToken.creationTx = creationTxs.at(id).first;
        newToken.minted = 0;

        token->symbol += newTokenSuffix;
        token->destructionHeight = pindex->nHeight;
        token->destructionTx = pindex->GetBlockHash();
        token->flags &= ~(static_cast<uint8_t>(CToken::TokenFlags::Default) | static_cast<uint8_t>(CToken::TokenFlags::LoanToken));
        token->flags |= static_cast<uint8_t>(CToken::TokenFlags::Finalized);

        res = view.SubMintedTokens(oldTokenId, token->minted);
        if (!res) {
            LogPrintf("Token split failed on SubMintedTokens %s\n", res.msg);
            continue;
        }

        res = view.UpdateToken(*token, false, true);
        if (!res) {
            LogPrintf("Token split failed on UpdateToken %s\n", res.msg);
            continue;
        }

        auto resVal = view.CreateToken(newToken);
        if (!resVal) {
            LogPrintf("Token split failed on CreateToken %s\n", resVal.msg);
            continue;
        }

        const DCT_ID newTokenId{resVal.val->v};
        LogPrintf("Token split info: (symbol: %s, id: %d -> %d)\n", newToken.symbol, oldTokenId.v, newTokenId.v);

        std::vector<CDataStructureV0> eraseKeys;
        for (const auto& [key, value] : attributes->GetAttributesMap()) {
            if (const auto v0Key = std::get_if<CDataStructureV0>(&key); v0Key->type == AttributeTypes::Token) {
                if (v0Key->typeId == oldTokenId.v && v0Key->keyId == oldTokenId.v) {
                    CDataStructureV0 newKey{AttributeTypes::Token, newTokenId.v, v0Key->key, newTokenId.v};
                    attributes->SetValue(newKey, value);
                    eraseKeys.push_back(*v0Key);
                } else if (v0Key->typeId == oldTokenId.v) {
                    CDataStructureV0 newKey{AttributeTypes::Token, newTokenId.v, v0Key->key, v0Key->keyId};
                    attributes->SetValue(newKey, value);
                    eraseKeys.push_back(*v0Key);
                } else if (v0Key->keyId == oldTokenId.v) {
                    CDataStructureV0 newKey{AttributeTypes::Token, v0Key->typeId, v0Key->key, newTokenId.v};
                    attributes->SetValue(newKey, value);
                    eraseKeys.push_back(*v0Key);
                }
            }
        }

        for (const auto& key : eraseKeys) {
            attributes->EraseKey(key);
        }

        CDataStructureV0 newAscendantKey{AttributeTypes::Token, newTokenId.v, TokenKeys::Ascendant};
        attributes->SetValue(newAscendantKey, AscendantValue{oldTokenId.v, "split"});

        CDataStructureV0 descendantKey{AttributeTypes::Token, oldTokenId.v, TokenKeys::Descendant};
        attributes->SetValue(descendantKey, DescendantValue{newTokenId.v, static_cast<int32_t>(pindex->nHeight)});

        CAmount totalBalance{0};

        res = PoolSplits(view, totalBalance, *attributes, oldTokenId, newTokenId, pindex, creationTxs, multiplier);
        if (!res) {
            LogPrintf("Pool splits failed %s\n", res.msg);
            continue;
        }

        std::map<CScript, std::pair<CTokenAmount, CTokenAmount>> balanceUpdates;

        view.ForEachBalance([&, multiplier = multiplier](CScript const& owner, const CTokenAmount& balance) {
            if (oldTokenId.v == balance.nTokenId.v) {
                const auto newBalance = CalculateNewAmount(multiplier, balance.nValue);
                balanceUpdates.emplace(owner, std::pair<CTokenAmount, CTokenAmount>{{newTokenId, newBalance}, balance});
                totalBalance += newBalance;

                auto newBalanceStr = CTokenAmount{newTokenId, newBalance}.ToString();
                LogPrint(BCLog::TOKENSPLIT, "TokenSplit: T (%s: %s => %s)\n",
                    ScriptToString(owner), balance.ToString(),
                    newBalanceStr);
            }
            return true;
        });

        LogPrintf("Token split info: rebalance "  /* Continued */
        "(id: %d, symbol: %s, accounts: %d, val: %d)\n",
        id, newToken.symbol, balanceUpdates.size(), totalBalance);

        res = view.AddMintedTokens(newTokenId, totalBalance);
        if (!res) {
            LogPrintf("Token split failed on AddMintedTokens %s\n", res.msg);
            continue;
        }

        try {

            for (const auto& [owner, balances] : balanceUpdates) {

                CHistoryWriters subWriters{view.GetAccountHistoryStore(), nullptr, nullptr};
                CAccountsHistoryWriter subView(view, pindex->nHeight, GetNextAccPosition(), {}, uint8_t(CustomTxType::TokenSplit), &subWriters);

                res = subView.SubBalance(owner, balances.second);
                if (!res) {
                    throw std::runtime_error(res.msg);
                }
                subView.Flush();

                CHistoryWriters addWriters{view.GetAccountHistoryStore(), nullptr, nullptr};
                CAccountsHistoryWriter addView(view, pindex->nHeight, GetNextAccPosition(), {}, uint8_t(CustomTxType::TokenSplit), &addWriters);

                res = addView.AddBalance(owner, balances.first);
                if (!res) {
                    throw std::runtime_error(res.msg);
                }
                addView.Flush();
            }
        } catch (const std::runtime_error& e) {
            LogPrintf("Token split failed. %s\n", res.msg);
            continue;
        }

        res = VaultSplits(view, *attributes, oldTokenId, newTokenId, pindex->nHeight, multiplier);
        if (!res) {
            LogPrintf("Token splits failed: %s\n", res.msg);
            continue;
        }

        std::vector<std::pair<CDataStructureV0, OracleSplits>> updateAttributesKeys;
        for (const auto& [key, value] : attributes->GetAttributesMap()) {
            if (const auto v0Key = std::get_if<CDataStructureV0>(&key);
                v0Key->type == AttributeTypes::Oracles && v0Key->typeId == OracleIDs::Splits) {
                if (const auto splitMap = std::get_if<OracleSplits>(&value)) {
                    for (auto [splitMapKey, splitMapValue] : *splitMap) {
                        if (splitMapKey == oldTokenId.v) {
                            auto copyMap{*splitMap};
                            copyMap.erase(splitMapKey);
                            updateAttributesKeys.emplace_back(*v0Key, copyMap);
                            break;
                        }
                    }
                }
            }
        }

        for (const auto& [key, value] : updateAttributesKeys) {
            if (value.empty()) {
                attributes->EraseKey(key);
            } else {
                attributes->SetValue(key, value);
            }
        }
        view.SetVariable(*attributes);
        view.Flush();
        if (auto accountHistory = view.GetAccountHistoryStore()) {
            accountHistory->Flush();
        }
        if (auto vaultHistory = view.GetVaultHistoryStore()) {
            vaultHistory->Flush();
        }
        LogPrintf("Token split completed: (id: %d, mul: %d, time: %dms)\n", id, multiplier, GetTimeMillis() - time);
    }
}

bool CChainState::FlushStateToDisk(
    const CChainParams& chainparams,
    CValidationState &state,
    FlushStateMode mode,
    int nManualPruneHeight)
{
    int64_t nMempoolUsage = mempool.DynamicMemoryUsage();
    LOCK2(cs_main, cs_LastBlockFile);
    assert(this->CanFlushToDisk());
    static int64_t nLastWrite = 0;
    static int64_t nLastFlush = 0;
    std::set<int> setFilesToPrune;
    bool full_flush_completed = false;
    try {
    {
        bool fFlushForPrune = false;
        bool fDoFullFlush = false;
        if (fPruneMode && (fCheckForPruning || nManualPruneHeight > 0) && !fReindex) {
            if (nManualPruneHeight > 0) {
                FindFilesToPruneManual(setFilesToPrune, nManualPruneHeight);
            } else {
                FindFilesToPrune(setFilesToPrune, chainparams.PruneAfterHeight());
                fCheckForPruning = false;
            }
            if (!setFilesToPrune.empty()) {
                fFlushForPrune = true;
                if (!fHavePruned) {
                    pblocktree->WriteFlag("prunedblockfiles", true);
                    fHavePruned = true;
                }
            }
        }
        int64_t nNow = GetTimeMicros();
        // Avoid writing/flushing immediately after startup.
        if (nLastWrite == 0) {
            nLastWrite = nNow;
        }
        if (nLastFlush == 0) {
            nLastFlush = nNow;
        }
        int64_t nMempoolSizeMax = gArgs.GetArg("-maxmempool", DEFAULT_MAX_MEMPOOL_SIZE) * 1000000;
        int64_t cacheSize = CoinsTip().DynamicMemoryUsage();
        int64_t nTotalSpace = nCoinCacheUsage + std::max<int64_t>(nMempoolSizeMax - nMempoolUsage, 0);
        // The cache is large and we're within 10% and 10 MiB of the limit, but we have time now (not in the middle of a block processing).
        bool fCacheLarge = mode == FlushStateMode::PERIODIC && cacheSize > std::max((9 * nTotalSpace) / 10, nTotalSpace - MAX_BLOCK_COINSDB_USAGE * 1024 * 1024);
        // The cache is over the limit, we have to write now.
        bool fCacheCritical = mode == FlushStateMode::IF_NEEDED && cacheSize > nTotalSpace;
        // It's been a while since we wrote the block index to disk. Do this frequently, so we don't need to redownload after a crash.
        bool fPeriodicWrite = mode == FlushStateMode::PERIODIC && nNow > nLastWrite + (int64_t)DATABASE_WRITE_INTERVAL * 1000000;
        // It's been very long since we flushed the cache. Do this infrequently, to optimize cache usage.
        bool fPeriodicFlush = mode == FlushStateMode::PERIODIC && nNow > nLastFlush + (int64_t)DATABASE_FLUSH_INTERVAL * 1000000;
        // Combine all conditions that result in a full cache flush.
        fDoFullFlush = (mode == FlushStateMode::ALWAYS) || fCacheLarge || fCacheCritical || fPeriodicFlush || fFlushForPrune;
        // Write blocks and block index to disk.
        if (fDoFullFlush || fPeriodicWrite) {
            // Depend on nMinDiskSpace to ensure we can write block index
            if (!CheckDiskSpace(GetBlocksDir())) {
                return AbortNode(state, "Disk space is too low!", _("Error: Disk space is too low!").translated, CClientUIInterface::MSG_NOPREFIX);
            }
            // First make sure all block and undo data is flushed to disk.
            FlushBlockFile();
            // Then update all block file information (which may refer to block and undo files).
            {
                std::vector<std::pair<int, const CBlockFileInfo*> > vFiles;
                vFiles.reserve(setDirtyFileInfo.size());
                for (std::set<int>::iterator it = setDirtyFileInfo.begin(); it != setDirtyFileInfo.end(); ) {
                    vFiles.push_back(std::make_pair(*it, &vinfoBlockFile[*it]));
                    setDirtyFileInfo.erase(it++);
                }
                std::vector<const CBlockIndex*> vBlocks;
                vBlocks.reserve(setDirtyBlockIndex.size());
                for (std::set<CBlockIndex*>::iterator it = setDirtyBlockIndex.begin(); it != setDirtyBlockIndex.end(); ) {
                    vBlocks.push_back(*it);
                    setDirtyBlockIndex.erase(it++);
                }
                if (!pblocktree->WriteBatchSync(vFiles, nLastBlockFile, vBlocks)) {
                    return AbortNode(state, "Failed to write to block index database");
                }
            }
            // Finally remove any pruned files
            if (fFlushForPrune)
                UnlinkPrunedFiles(setFilesToPrune);
            nLastWrite = nNow;
        }
        // use a bit more memory in normal usage
        const size_t memoryCacheSizeMax = IsInitialBlockDownload() ? nCustomMemUsage : (nCustomMemUsage << 1);
        bool fMemoryCacheLarge = fDoFullFlush || (mode == FlushStateMode::IF_NEEDED && pcustomcsview->SizeEstimate() > memoryCacheSizeMax);
        // Flush best chain related state. This can only be done if the blocks / block index write was also done.
        if (fMemoryCacheLarge && !CoinsTip().GetBestBlock().IsNull()) {
            // Flush view first to estimate size on disk later
            if (!pcustomcsview->Flush()) {
                return AbortNode(state, "Failed to write db batch");
            }
            // Typical Coin structures on disk are around 48 bytes in size.
            // Pushing a new one to the database can cause it to be written
            // twice (once in the log, and once in the tables). This is already
            // an overestimation, as most will delete an existing entry or
            // overwrite one. Still, use a conservative safety factor of 2.
            if (!CheckDiskSpace(GetDataDir(), 48 * 2 * 2 * CoinsTip().GetCacheSize() + pcustomcsDB->SizeEstimate())) {
                return AbortNode(state, "Disk space is too low!", _("Error: Disk space is too low!").translated, CClientUIInterface::MSG_NOPREFIX);
            }
            // Flush the chainstate (which may refer to block index entries).
            if (!CoinsTip().Flush() || !pcustomcsDB->Flush()) {
                return AbortNode(state, "Failed to write to coin or masternode db to disk");
            }
            if (!compactBegin.empty() && !compactEnd.empty()) {
                auto time = GetTimeMillis();
                pcustomcsDB->Compact(compactBegin, compactEnd);
                compactBegin.clear();
                compactEnd.clear();
                LogPrint(BCLog::BENCH, "    - DB compacting takes: %dms\n", GetTimeMillis() - time);
            }
            nLastFlush = nNow;
            full_flush_completed = true;
        }
    }
    if (full_flush_completed) {
        // Update best block in wallet (so we can detect restored wallets).
        GetMainSignals().ChainStateFlushed(m_chain.GetLocator());
    }
    } catch (const std::runtime_error& e) {
        return AbortNode(state, std::string("System error while flushing: ") + e.what());
    }
    return true;
}

void CChainState::ForceFlushStateToDisk() {
    CValidationState state;
    const CChainParams& chainparams = Params();
    if (!this->FlushStateToDisk(chainparams, state, FlushStateMode::ALWAYS)) {
        LogPrintf("%s: failed to flush state (%s)\n", __func__, FormatStateMessage(state));
    }
}

void CChainState::PruneAndFlush() {
    CValidationState state;
    fCheckForPruning = true;
    const CChainParams& chainparams = Params();

    if (!this->FlushStateToDisk(chainparams, state, FlushStateMode::NONE)) {
        LogPrintf("%s: failed to flush state (%s)\n", __func__, FormatStateMessage(state));
    }
}

static void DoWarning(const std::string& strWarning)
{
    static bool fWarned = false;
    SetMiscWarning(strWarning);
    if (!fWarned) {
        AlertNotify(strWarning);
        fWarned = true;
    }
}

/** Private helper function that concatenates warning messages. */
static void AppendWarning(std::string& res, const std::string& warn)
{
    if (!res.empty()) res += ", ";
    res += warn;
}

/** Check warning conditions and do some notifications on new chain tip set. */
void static UpdateTip(const CBlockIndex* pindexNew, const CChainParams& chainParams)
    EXCLUSIVE_LOCKS_REQUIRED(::cs_main)
{
    // New best block
    mempool.AddTransactionsUpdated(1);

    {
        LOCK(g_best_block_mutex);
        g_best_block = pindexNew->GetBlockHash();
        g_best_block_cv.notify_all();
    }

    std::string warningMessages;
    if (!::ChainstateActive().IsInitialBlockDownload())
    {
        int nUpgraded = 0;
        const CBlockIndex* pindex = pindexNew;
        for (int bit = 0; bit < VERSIONBITS_NUM_BITS; bit++) {
            WarningBitsConditionChecker checker(bit);
            ThresholdState state = checker.GetStateFor(pindex, chainParams.GetConsensus(), warningcache[bit]);
            if (state == ThresholdState::ACTIVE || state == ThresholdState::LOCKED_IN) {
                const std::string strWarning = strprintf(_("Warning: unknown new rules activated (versionbit %i)").translated, bit);
                if (state == ThresholdState::ACTIVE) {
                    DoWarning(strWarning);
                } else {
                    AppendWarning(warningMessages, strWarning);
                }
            }
        }
        // Check the version of the last 100 blocks to see if we need to upgrade:
        for (int i = 0; i < 100 && pindex != nullptr; i++)
        {
            int32_t nExpectedVersion = ComputeBlockVersion(pindex->pprev, chainParams.GetConsensus());
            if (pindex->nVersion > VERSIONBITS_LAST_OLD_BLOCK_VERSION && (pindex->nVersion & ~nExpectedVersion) != 0)
                ++nUpgraded;
            pindex = pindex->pprev;
        }
        if (nUpgraded > 0)
            AppendWarning(warningMessages, strprintf(_("%d of last 100 blocks have unexpected version").translated, nUpgraded));
    }

    static int64_t lastTipTime = 0;
    auto currentTime = GetSystemTimeInSeconds();
    if (!warningMessages.empty() || !::ChainstateActive().IsInitialBlockDownload() || lastTipTime < currentTime - 20) {
        lastTipTime = currentTime;
        LogPrintf("%s: new best=%s height=%d version=0x%08x log2_work=%.8g tx=%lu date='%s' progress=%f cache=%.1fMiB(%utxo)", __func__, /* Continued */
            pindexNew->GetBlockHash().ToString(), pindexNew->nHeight, pindexNew->nVersion,
            log(pindexNew->nChainWork.getdouble())/log(2.0), (unsigned long)pindexNew->nChainTx,
            FormatISO8601DateTime(pindexNew->GetBlockTime()),
            GuessVerificationProgress(chainParams.TxData(), pindexNew), ::ChainstateActive().CoinsTip().DynamicMemoryUsage() * (1.0 / (1<<20)), ::ChainstateActive().CoinsTip().GetCacheSize());
        if (!warningMessages.empty())
            LogPrintf(" warning='%s'", warningMessages); /* Continued */
        LogPrintf("\n");
    }
}

/** Disconnect m_chain's tip.
  * After calling, the mempool will be in an inconsistent state, with
  * transactions from disconnected blocks being added to disconnectpool.  You
  * should make the mempool consistent again by calling UpdateMempoolForReorg.
  * with cs_main held.
  *
  * If disconnectpool is nullptr, then no disconnected transactions are added to
  * disconnectpool (note that the caller is responsible for mempool consistency
  * in any case).
  */
bool CChainState::DisconnectTip(CValidationState& state, const CChainParams& chainparams, DisconnectedBlockTransactions *disconnectpool)
{
    m_disconnectTip = true;
    CBlockIndex *pindexDelete = m_chain.Tip();
    assert(pindexDelete);
    // Read block from disk.
    std::shared_ptr<CBlock> pblock = std::make_shared<CBlock>();
    CBlock& block = *pblock;
    if (!ReadBlockFromDisk(block, pindexDelete, chainparams.GetConsensus())) {
        m_disconnectTip = false;
        return error("DisconnectTip(): Failed to read block");
    }
    // Apply the block atomically to the chain state.
    int64_t nStart = GetTimeMicros();
    {
        CCoinsViewCache view(&CoinsTip());
        CCustomCSView mnview(*pcustomcsview.get());
        assert(view.GetBestBlock() == pindexDelete->GetBlockHash());
        std::vector<CAnchorConfirmMessage> disconnectedConfirms;
        if (DisconnectBlock(block, pindexDelete, view, mnview, disconnectedConfirms) != DISCONNECT_OK) {
            // no usable history
            if (paccountHistoryDB) {
                paccountHistoryDB->Discard();
            }
            if (pburnHistoryDB) {
                pburnHistoryDB->Discard();
            }
            if (pvaultHistoryDB) {
                pvaultHistoryDB->Discard();
            }
            m_disconnectTip = false;
            return error("DisconnectTip(): DisconnectBlock %s failed", pindexDelete->GetBlockHash().ToString());
        }
        bool flushed = view.Flush() && mnview.Flush();
        assert(flushed);

        // flush history
        if (paccountHistoryDB) {
            paccountHistoryDB->Flush();
        }
        if (pburnHistoryDB) {
            pburnHistoryDB->Flush();
        }
        if (pvaultHistoryDB) {
            pvaultHistoryDB->Flush();
        }

        if (!disconnectedConfirms.empty()) {
            for (auto const & confirm : disconnectedConfirms) {
                panchorAwaitingConfirms->Add(confirm);
            }
            // we do not clear ALL votes (even they are stale) for the case of rapid tip changing. At least, they'll be deleted after their rewards
            if (!IsInitialBlockDownload()) {
                panchorAwaitingConfirms->ReVote();
            }
        }
    }
    LogPrint(BCLog::BENCH, "- Disconnect block: %.2fms\n", (GetTimeMicros() - nStart) * MILLI);
    // Write the chain state to disk, if necessary.
    if (!FlushStateToDisk(chainparams, state, FlushStateMode::IF_NEEDED)) {
        m_disconnectTip = false;
        return false;
    }

    if (disconnectpool) {
        // Save transactions to re-add to mempool at end of reorg
        for (auto it = block.vtx.rbegin(); it != block.vtx.rend(); ++it) {
            disconnectpool->addTransaction(*it);
        }
        while (disconnectpool->DynamicMemoryUsage() > MAX_DISCONNECTED_TX_POOL_SIZE * 1000) {
            // Drop the earliest entry, and remove its children from the mempool.
            auto it = disconnectpool->queuedTx.get<insertion_order>().begin();
            mempool.removeRecursive(**it, MemPoolRemovalReason::REORG);
            disconnectpool->removeEntry(it);
        }
    }

    m_chain.SetTip(pindexDelete->pprev);

    UpdateTip(pindexDelete->pprev, chainparams);
    // Let wallets know transactions went from 1-confirmed to
    // 0-confirmed or conflicted:
    GetMainSignals().BlockDisconnected(pblock);
    m_disconnectTip = false;
    return true;
}

static int64_t nTimeReadFromDisk = 0;
static int64_t nTimeConnectTotal = 0;
static int64_t nTimeFlush = 0;
static int64_t nTimeChainState = 0;
static int64_t nTimePostConnect = 0;

struct PerBlockConnectTrace {
    CBlockIndex* pindex = nullptr;
    std::shared_ptr<const CBlock> pblock;
    std::shared_ptr<std::vector<CTransactionRef>> conflictedTxs;
    PerBlockConnectTrace() : conflictedTxs(std::make_shared<std::vector<CTransactionRef>>()) {}
};
/**
 * Used to track blocks whose transactions were applied to the UTXO state as a
 * part of a single ActivateBestChainStep call.
 *
 * This class also tracks transactions that are removed from the mempool as
 * conflicts (per block) and can be used to pass all those transactions
 * through SyncTransaction.
 *
 * This class assumes (and asserts) that the conflicted transactions for a given
 * block are added via mempool callbacks prior to the BlockConnected() associated
 * with those transactions. If any transactions are marked conflicted, it is
 * assumed that an associated block will always be added.
 *
 * This class is single-use, once you call GetBlocksConnected() you have to throw
 * it away and make a new one.
 */
class ConnectTrace {
private:
    std::vector<PerBlockConnectTrace> blocksConnected;
    CTxMemPool &pool;
    boost::signals2::scoped_connection m_connNotifyEntryRemoved;

public:
    explicit ConnectTrace(CTxMemPool &_pool) : blocksConnected(1), pool(_pool) {
        m_connNotifyEntryRemoved = pool.NotifyEntryRemoved.connect(std::bind(&ConnectTrace::NotifyEntryRemoved, this, std::placeholders::_1, std::placeholders::_2));
    }

    void BlockConnected(CBlockIndex* pindex, std::shared_ptr<const CBlock> pblock) {
        assert(!blocksConnected.back().pindex);
        assert(pindex);
        assert(pblock);
        blocksConnected.back().pindex = pindex;
        blocksConnected.back().pblock = std::move(pblock);
        blocksConnected.emplace_back();
    }

    std::vector<PerBlockConnectTrace>& GetBlocksConnected() {
        // We always keep one extra block at the end of our list because
        // blocks are added after all the conflicted transactions have
        // been filled in. Thus, the last entry should always be an empty
        // one waiting for the transactions from the next block. We pop
        // the last entry here to make sure the list we return is sane.
        assert(!blocksConnected.back().pindex);
        assert(blocksConnected.back().conflictedTxs->empty());
        blocksConnected.pop_back();
        return blocksConnected;
    }

    void NotifyEntryRemoved(CTransactionRef txRemoved, MemPoolRemovalReason reason) {
        assert(!blocksConnected.back().pindex);
        if (reason == MemPoolRemovalReason::CONFLICT) {
            blocksConnected.back().conflictedTxs->emplace_back(std::move(txRemoved));
        }
    }
};

/**
 * Connect a new block to m_chain. pblock is either nullptr or a pointer to a CBlock
 * corresponding to pindexNew, to bypass loading it again from disk.
 *
 * The block is added to connectTrace if connection succeeds.
 */
bool CChainState::ConnectTip(CValidationState& state, const CChainParams& chainparams, CBlockIndex* pindexNew, const std::shared_ptr<const CBlock>& pblock, ConnectTrace& connectTrace, DisconnectedBlockTransactions &disconnectpool)
{
    assert(pindexNew->pprev == m_chain.Tip());
    // Read block from disk.
    int64_t nTime1 = GetTimeMicros();
    std::shared_ptr<const CBlock> pthisBlock;
    if (!pblock) {
        std::shared_ptr<CBlock> pblockNew = std::make_shared<CBlock>();
        if (!ReadBlockFromDisk(*pblockNew, pindexNew, chainparams.GetConsensus()))
            return AbortNode(state, "Failed to read block");
        pthisBlock = pblockNew;
    } else {
        pthisBlock = pblock;
    }
    const CBlock& blockConnecting = *pthisBlock;
    // Apply the block atomically to the chain state.
    int64_t nTime2 = GetTimeMicros(); nTimeReadFromDisk += nTime2 - nTime1;
    int64_t nTime3;
    LogPrint(BCLog::BENCH, "  - Load block from disk: %.2fms [%.2fs]\n", (nTime2 - nTime1) * MILLI, nTimeReadFromDisk * MICRO);
    {
        CCoinsViewCache view(&CoinsTip());
        CCustomCSView mnview(*pcustomcsview.get());
        std::vector<uint256> rewardedAnchors;
        bool rv = ConnectBlock(blockConnecting, state, pindexNew, view, mnview, chainparams, rewardedAnchors);
        GetMainSignals().BlockChecked(blockConnecting, state);
        if (!rv) {
            if (state.IsInvalid()) {
                InvalidBlockFound(pindexNew, state);
            }
            // no usable history
            if (paccountHistoryDB) {
                paccountHistoryDB->Discard();
            }
            if (pburnHistoryDB) {
                pburnHistoryDB->Discard();
            }
            if (pvaultHistoryDB) {
                pvaultHistoryDB->Discard();
            }
            return error("%s: ConnectBlock %s failed, %s", __func__, pindexNew->GetBlockHash().ToString(), FormatStateMessage(state));
        }
        nTime3 = GetTimeMicros(); nTimeConnectTotal += nTime3 - nTime2;
        LogPrint(BCLog::BENCH, "  - Connect total: %.2fms [%.2fs (%.2fms/blk)]\n", (nTime3 - nTime2) * MILLI, nTimeConnectTotal * MICRO, nTimeConnectTotal * MILLI / nBlocksTotal);
        bool flushed = view.Flush() && mnview.Flush();
        assert(flushed);

        // flush history
        if (paccountHistoryDB) {
            paccountHistoryDB->Flush();
        }
        if (pburnHistoryDB) {
            pburnHistoryDB->Flush();
        }
        if (pvaultHistoryDB) {
            pvaultHistoryDB->Flush();
        }

        // anchor rewards re-voting etc...
        if (!rewardedAnchors.empty()) {
            // we do not clear ALL votes (even they are stale) for the case of rapid tip changing. At least, they'll be deleted after their rewards
            for (auto const & btcTxHash : rewardedAnchors) {
                panchorAwaitingConfirms->EraseAnchor(btcTxHash);
            }
        }
    }
    int64_t nTime4 = GetTimeMicros(); nTimeFlush += nTime4 - nTime3;
    LogPrint(BCLog::BENCH, "  - Flush: %.2fms [%.2fs (%.2fms/blk)]\n", (nTime4 - nTime3) * MILLI, nTimeFlush * MICRO, nTimeFlush * MILLI / nBlocksTotal);
    // Write the chain state to disk, if necessary.
    if (!FlushStateToDisk(chainparams, state, FlushStateMode::IF_NEEDED))
        return false;
    int64_t nTime5 = GetTimeMicros(); nTimeChainState += nTime5 - nTime4;
    LogPrint(BCLog::BENCH, "  - Writing chainstate: %.2fms [%.2fs (%.2fms/blk)]\n", (nTime5 - nTime4) * MILLI, nTimeChainState * MICRO, nTimeChainState * MILLI / nBlocksTotal);
    // Remove conflicting transactions from the mempool.;
    mempool.removeForBlock(blockConnecting.vtx, pindexNew->nHeight);
    disconnectpool.removeForBlock(blockConnecting.vtx);
    // Update m_chain & related variables.
    m_chain.SetTip(pindexNew);
    UpdateTip(pindexNew, chainparams);

    // Update teams every anchoringTeamChange number of blocks
    if (pindexNew->nHeight >= Params().GetConsensus().DakotaHeight &&
            pindexNew->nHeight % Params().GetConsensus().mn.anchoringTeamChange == 0) {
        pcustomcsview->CalcAnchoringTeams(blockConnecting.stakeModifier, pindexNew);

        // Delete old and now invalid anchor confirms
        panchorAwaitingConfirms->Clear();

        // Revote to pay any unrewarded anchor confirms
        if (!IsInitialBlockDownload()) {
            panchorAwaitingConfirms->ReVote();
        }
    }

    int64_t nTime6 = GetTimeMicros(); nTimePostConnect += nTime6 - nTime5; nTimeTotal += nTime6 - nTime1;
    LogPrint(BCLog::BENCH, "  - Connect postprocess: %.2fms [%.2fs (%.2fms/blk)]\n", (nTime6 - nTime5) * MILLI, nTimePostConnect * MICRO, nTimePostConnect * MILLI / nBlocksTotal);
    LogPrint(BCLog::BENCH, "- Connect block: %.2fms [%.2fs (%.2fms/blk)]\n", (nTime6 - nTime1) * MILLI, nTimeTotal * MICRO, nTimeTotal * MILLI / nBlocksTotal);

    connectTrace.BlockConnected(pindexNew, std::move(pthisBlock));
    return true;
}

/**
 * Return the tip of the chain with the most work in it, that isn't
 * known to be invalid (it's however far from certain to be valid).
 */
CBlockIndex* CChainState::FindMostWorkChain() {
    do {
        CBlockIndex *pindexNew = nullptr;

        // Find the best candidate header.
        {
            std::set<CBlockIndex*, CBlockIndexWorkComparator>::reverse_iterator it = setBlockIndexCandidates.rbegin();
            if (it == setBlockIndexCandidates.rend())
                return nullptr;
            pindexNew = *it;
        }

        // Check whether all blocks on the path between the currently active chain and the candidate are valid.
        // Just going until the active chain is an optimization, as we know all blocks in it are valid already.
        CBlockIndex *pindexTest = pindexNew;
        bool fInvalidAncestor = false;
        while (pindexTest && !m_chain.Contains(pindexTest)) {
            assert(pindexTest->HaveTxsDownloaded() || pindexTest->nHeight == 0);

            // Pruned nodes may have entries in setBlockIndexCandidates for
            // which block files have been deleted.  Remove those as candidates
            // for the most work chain if we come across them; we can't switch
            // to a chain unless we have all the non-active-chain parent blocks.
            bool fFailedChain = pindexTest->nStatus & BLOCK_FAILED_MASK;
            bool fMissingData = !(pindexTest->nStatus & BLOCK_HAVE_DATA);
            if (fFailedChain || fMissingData) {
                // Candidate chain is not usable (either invalid or missing data)
                if (fFailedChain && (pindexBestInvalid == nullptr || pindexNew->nChainWork > pindexBestInvalid->nChainWork))
                    pindexBestInvalid = pindexNew;
                CBlockIndex *pindexFailed = pindexNew;
                // Remove the entire chain from the set.
                while (pindexTest != pindexFailed) {
                    if (fFailedChain) {
                        pindexFailed->nStatus |= BLOCK_FAILED_CHILD;
                    } else if (fMissingData) {
                        // If we're missing data, then add back to m_blocks_unlinked,
                        // so that if the block arrives in the future we can try adding
                        // to setBlockIndexCandidates again.
                        m_blockman.m_blocks_unlinked.insert(
                            std::make_pair(pindexFailed->pprev, pindexFailed));
                    }
                    setBlockIndexCandidates.erase(pindexFailed);
                    pindexFailed = pindexFailed->pprev;
                }
                setBlockIndexCandidates.erase(pindexTest);
                fInvalidAncestor = true;
                break;
            }
            pindexTest = pindexTest->pprev;
        }
        if (!fInvalidAncestor)
            return pindexNew;
    } while(true);
}

/** Delete all entries in setBlockIndexCandidates that are worse than the current tip. */
void CChainState::PruneBlockIndexCandidates() {
    // Note that we can't delete the current block itself, as we may need to return to it later in case a
    // reorganization to a better block fails.
    std::set<CBlockIndex*, CBlockIndexWorkComparator>::iterator it = setBlockIndexCandidates.begin();
    while (it != setBlockIndexCandidates.end() && setBlockIndexCandidates.value_comp()(*it, m_chain.Tip())) {
        setBlockIndexCandidates.erase(it++);
    }
    // Either the current tip or a successor of it we're working towards is left in setBlockIndexCandidates.
    assert(!setBlockIndexCandidates.empty());
//    LogPrintf("TRACE PruneBlockIndexCandidates() after: setBlockIndexCandidates: %i\n", setBlockIndexCandidates.size());
}

//! Returns last CBlockIndex* that is a checkpoint
static CBlockIndex* GetLastCheckpoint(const CCheckpointData& data) EXCLUSIVE_LOCKS_REQUIRED(cs_main)
{
    const MapCheckpoints& checkpoints = data.mapCheckpoints;

    for (const MapCheckpoints::value_type& i : reverse_iterate(checkpoints))
    {
        const uint256& hash = i.second;
        CBlockIndex* pindex = LookupBlockIndex(hash);
        if (pindex) {
            return pindex;
        }
    }
    return nullptr;
}

/**
 * Try to make some progress towards making pindexMostWork the active block.
 * pblock is either nullptr or a pointer to a CBlock corresponding to pindexMostWork.
 */
bool CChainState::ActivateBestChainStep(CValidationState& state, const CChainParams& chainparams, CBlockIndex* pindexMostWork, const std::shared_ptr<const CBlock>& pblock, bool& fInvalidFound, ConnectTrace& connectTrace)
{
    AssertLockHeld(cs_main);

    const CBlockIndex *pindexOldTip = m_chain.Tip();
    const CBlockIndex *pindexFork = m_chain.FindFork(pindexMostWork);

    // Disconnect active blocks which are no longer in the best chain.
    bool fBlocksDisconnected = false;
    DisconnectedBlockTransactions disconnectpool;
    auto disconnectBlocksTo = [&](const CBlockIndex *pindex) -> bool {
        while (m_chain.Tip() && m_chain.Tip() != pindex) {
            boost::this_thread::interruption_point();

            if (!DisconnectTip(state, chainparams, &disconnectpool)) {
                // This is likely a fatal error, but keep the mempool consistent,
                // just in case. Only remove from the mempool in this case.
                UpdateMempoolForReorg(disconnectpool, false);

                // If we're unable to disconnect a block during normal operation,
                // then that is a failure of our local system -- we should abort
                // rather than stay on a less work chain.
                return AbortNode(state, "Failed to disconnect block; see debug.log for details");
            }
            fBlocksDisconnected = true;

            if (ShutdownRequested())
                break;
        }
        return true;
    };

    if (!disconnectBlocksTo(pindexFork))
        return false;

    // Build list of new blocks to connect.
    std::vector<CBlockIndex*> vpindexToConnect;
    bool fContinue = true;
    int nHeight = pindexFork ? pindexFork->nHeight : -1;
    while (fContinue && nHeight != pindexMostWork->nHeight) {
        // Don't iterate the entire list of potential improvements toward the best tip, as we likely only need
        // a few blocks along the way.
        int nTargetHeight = std::min(nHeight + 32, pindexMostWork->nHeight);
        vpindexToConnect.clear();
        vpindexToConnect.reserve(nTargetHeight - nHeight);
        CBlockIndex *pindexIter = pindexMostWork->GetAncestor(nTargetHeight);
        while (pindexIter && pindexIter->nHeight != nHeight) {
            vpindexToConnect.push_back(pindexIter);
            pindexIter = pindexIter->pprev;
        }
        nHeight = nTargetHeight;

        // Connect new blocks.
        for (CBlockIndex *pindexConnect : reverse_iterate(vpindexToConnect)) {
            state = CValidationState();
            if (!ConnectTip(state, chainparams, pindexConnect, pindexConnect == pindexMostWork ? pblock : std::shared_ptr<const CBlock>(), connectTrace, disconnectpool)) {
                if (state.IsInvalid()) {
                    fContinue = false;
                    if (state.GetRejectReason() == "high-hash"
                    || (pindexConnect == pindexMostWork
                    && pindexConnect->nHeight >= chainparams.GetConsensus().FortCanningParkHeight
                    && state.GetRejectCode() == REJECT_CUSTOMTX)) {
                        UpdateMempoolForReorg(disconnectpool, false);
                        return false;
                    }
                    fInvalidFound = true;
                    InvalidChainFound(vpindexToConnect.front());
                    if (state.GetReason() == ValidationInvalidReason::BLOCK_MUTATED) {
                        // prior EunosHeight we shoutdown node on mutated block
                        if (ShutdownRequested()) {
                            return false;
                        }
                        // now block cannot be part of blockchain either
                        // but it can be produced by outdated/malicious masternode
                        // so we should not shutdown entire network
                        if (auto blockIndex = ChainActive()[vpindexToConnect.front()->nHeight]) {
                            auto checkPoint = GetLastCheckpoint(chainparams.Checkpoints());
                            if (checkPoint && blockIndex->nHeight > checkPoint->nHeight) {
                                disconnectBlocksTo(blockIndex);
                            }
                        }
                    }
                    if (pindexConnect == pindexMostWork
                    && (pindexConnect->nHeight < chainparams.GetConsensus().EunosHeight
                    || state.GetRejectCode() == REJECT_CUSTOMTX)) {
                        // NOTE: Invalidate blocks back to last checkpoint
                        auto &checkpoints = chainparams.Checkpoints().mapCheckpoints;
                        //calculate the latest suitable checkpoint block height
                        auto checkpointIt = checkpoints.lower_bound(pindexConnect->nHeight);
                        auto fallbackCheckpointBlockHeight = (checkpointIt != checkpoints.begin()) ? (--checkpointIt)->first : 0;

                        CBlockIndex *blockIndex = nullptr;
                        //check spv and anchors are available and try it first
                        if (spv::pspv && panchors) {
                            auto fallbackAnchor = panchors->GetLatestAnchorUpToDeFiHeight(pindexConnect->nHeight);
                            if (fallbackAnchor && (fallbackAnchor->anchor.height > static_cast<THeight>(fallbackCheckpointBlockHeight))) {
                                blockIndex = LookupBlockIndex(fallbackAnchor->anchor.blockHash);
                            }
                        }
                        if (!blockIndex && fallbackCheckpointBlockHeight > 0) {// it doesn't makes sense backward to genesis
                            blockIndex = LookupBlockIndex(checkpointIt->second);
                        }
                        //fallback
                        if (blockIndex) {
                            if (!disconnectBlocksTo(blockIndex))
                                return false;
                        }
                    }
                    break;
                } else {
                    // A system error occurred (disk space, database error, ...).
                    // Make the mempool consistent with the current tip, just in case
                    // any observers try to use it before shutdown.
                    UpdateMempoolForReorg(disconnectpool, false);
                    return false;
                }
            } else {
                PruneBlockIndexCandidates();
                if (!pindexOldTip || m_chain.Tip()->nChainWork > pindexOldTip->nChainWork) {
                    // We're in a better position than we were. Return temporarily to release the lock.
                    fContinue = false;
                    break;
                }
            }
        }
    }

    if (fBlocksDisconnected) {
        // If any blocks were disconnected, disconnectpool may be non empty.  Add
        // any disconnected transactions back to the mempool.
        UpdateMempoolForReorg(disconnectpool, true);
    }
    mempool.xcheck(&CoinsTip(), pcustomcsview.get(), chainparams);

    // Callbacks/notifications for a new best chain.
    if (fInvalidFound)
        CheckForkWarningConditionsOnNewFork(vpindexToConnect.back());
    else
        CheckForkWarningConditions();

    return true;
}

static bool NotifyHeaderTip() LOCKS_EXCLUDED(cs_main) {
    bool fNotify = false;
    bool fInitialBlockDownload = false;
    static CBlockIndex* pindexHeaderOld = nullptr;
    CBlockIndex* pindexHeader = nullptr;
    {
        LOCK(cs_main);
        pindexHeader = pindexBestHeader;

        if (pindexHeader != pindexHeaderOld) {
            fNotify = true;
            fInitialBlockDownload = ::ChainstateActive().IsInitialBlockDownload();
            pindexHeaderOld = pindexHeader;
        }
    }
    // Send block tip changed notifications without cs_main
    if (fNotify) {
        uiInterface.NotifyHeaderTip(fInitialBlockDownload, pindexHeader);
    }
    return fNotify;
}

static void LimitValidationInterfaceQueue() LOCKS_EXCLUDED(cs_main) {
    AssertLockNotHeld(cs_main);

    if (GetMainSignals().CallbacksPending() > 10) {
        SyncWithValidationInterfaceQueue();
    }
}

/**
 * Make the best chain active, in multiple steps. The result is either failure
 * or an activated best chain. pblock is either nullptr or a pointer to a block
 * that is already loaded (to avoid loading it again from disk).
 *
 * ActivateBestChain is split into steps (see ActivateBestChainStep) so that
 * we avoid holding cs_main for an extended period of time; the length of this
 * call may be quite long during reindexing or a substantial reorg.
 */
bool CChainState::ActivateBestChain(CValidationState &state, const CChainParams& chainparams, std::shared_ptr<const CBlock> pblock) {
    // Note that while we're often called here from ProcessNewBlock, this is
    // far from a guarantee. Things in the P2P/RPC will often end up calling
    // us in the middle of ProcessNewBlock - do not assume pblock is set
    // sanely for performance or correctness!
    AssertLockNotHeld(cs_main);

    // ABC maintains a fair degree of expensive-to-calculate internal state
    // because this function periodically releases cs_main so that it does not lock up other threads for too long
    // during large connects - and to allow for e.g. the callback queue to drain
    // we use m_cs_chainstate to enforce mutual exclusion so that only one caller may execute this function at a time
    LOCK(m_cs_chainstate);

    CBlockIndex *pindexMostWork = nullptr;
    CBlockIndex *pindexNewTip = nullptr;
    int nStopAtHeight = gArgs.GetArg("-stopatheight", DEFAULT_STOPATHEIGHT);
    do {
        boost::this_thread::interruption_point();

        // Block until the validation queue drains. This should largely
        // never happen in normal operation, however may happen during
        // reindex, causing memory blowup if we run too far ahead.
        // Note that if a validationinterface callback ends up calling
        // ActivateBestChain this may lead to a deadlock! We should
        // probably have a DEBUG_LOCKORDER test for this in the future.
        LimitValidationInterfaceQueue();
        {
            LOCK2(cs_main, ::mempool.cs); // Lock transaction pool for at least as long as it takes for connectTrace to be consumed
            CBlockIndex* starting_tip = m_chain.Tip();
            bool blocks_connected = false;
            do {
                // We absolutely may not unlock cs_main until we've made forward progress
                // (with the exception of shutdown due to hardware issues, low disk space, etc).
                ConnectTrace connectTrace(mempool); // Destructed before cs_main is unlocked

                if (pindexMostWork == nullptr) {
                    pindexMostWork = FindMostWorkChain();
                }

                // Whether we have anything to do at all.
                if (pindexMostWork == nullptr || pindexMostWork == m_chain.Tip()) {
                    break;
                }

                bool fInvalidFound = false;
                std::shared_ptr<const CBlock> nullBlockPtr;
                if (!ActivateBestChainStep(state, chainparams, pindexMostWork, pblock && pblock->GetHash() == pindexMostWork->GetBlockHash() ? pblock : nullBlockPtr, fInvalidFound, connectTrace))
                    return false;
                blocks_connected = true;

                if (fInvalidFound) {
                    // Wipe cache, we may need another branch now.
                    pindexMostWork = nullptr;
                }

                pindexNewTip = m_chain.Tip();

                for (const PerBlockConnectTrace& trace : connectTrace.GetBlocksConnected()) {
                    assert(trace.pblock && trace.pindex);
                    GetMainSignals().BlockConnected(trace.pblock, trace.pindex, trace.conflictedTxs);
                }
            } while (!m_chain.Tip() || (starting_tip && CBlockIndexWorkComparator()(m_chain.Tip(), starting_tip)));
            if (!blocks_connected) return true;

            const CBlockIndex* pindexFork = m_chain.FindFork(starting_tip);
            bool fInitialDownload = IsInitialBlockDownload();

            // Notify external listeners about the new tip.
            // Enqueue while holding cs_main to ensure that UpdatedBlockTip is called in the order in which blocks are connected
            if (pindexFork != pindexNewTip) {
                // Notify ValidationInterface subscribers
                GetMainSignals().UpdatedBlockTip(pindexNewTip, pindexFork, fInitialDownload);

                // Always notify the UI if a new block tip was connected
                uiInterface.NotifyBlockTip(fInitialDownload, pindexNewTip);
            }
        }
        // When we reach this point, we switched to a new tip (stored in pindexNewTip).

        if (nStopAtHeight && pindexNewTip && pindexNewTip->nHeight >= nStopAtHeight) StartShutdown();

        // We check shutdown only after giving ActivateBestChainStep a chance to run once so that we
        // never shutdown before connecting the genesis block during LoadChainTip(). Previously this
        // caused an assert() failure during shutdown in such cases as the UTXO DB flushing checks
        // that the best block hash is non-null.
        if (ShutdownRequested())
            break;
    } while (pindexNewTip != pindexMostWork);
    CheckBlockIndex(chainparams.GetConsensus());

    // Write changes periodically to disk, after relay.
    if (!FlushStateToDisk(chainparams, state, FlushStateMode::PERIODIC)) {
        return false;
    }

    return true;
}

bool ActivateBestChain(CValidationState &state, const CChainParams& chainparams, std::shared_ptr<const CBlock> pblock) {
    return ::ChainstateActive().ActivateBestChain(state, chainparams, std::move(pblock));
}

bool CChainState::PreciousBlock(CValidationState& state, const CChainParams& params, CBlockIndex *pindex)
{
    {
        LOCK(cs_main);
        if (pindex->nChainWork < m_chain.Tip()->nChainWork) {
            // Nothing to do, this block is not at the tip.
            return true;
        }
        if (m_chain.Tip()->nChainWork > nLastPreciousChainwork) {
            // The chain has been extended since the last call, reset the counter.
            nBlockReverseSequenceId = -1;
        }
        nLastPreciousChainwork = m_chain.Tip()->nChainWork;
        setBlockIndexCandidates.erase(pindex);
        pindex->nSequenceId = nBlockReverseSequenceId;
        if (nBlockReverseSequenceId > std::numeric_limits<int32_t>::min()) {
            // We can't keep reducing the counter if somebody really wants to
            // call preciousblock 2**31-1 times on the same set of tips...
            nBlockReverseSequenceId--;
        }
        if (pindex->IsValid(BLOCK_VALID_TRANSACTIONS) && pindex->HaveTxsDownloaded()) {
            setBlockIndexCandidates.insert(pindex);
            PruneBlockIndexCandidates();
        }
    }

    return ActivateBestChain(state, params, std::shared_ptr<const CBlock>());
}
bool PreciousBlock(CValidationState& state, const CChainParams& params, CBlockIndex *pindex) {
    return ::ChainstateActive().PreciousBlock(state, params, pindex);
}

bool CChainState::InvalidateBlock(CValidationState& state, const CChainParams& chainparams, CBlockIndex *pindex)
{
    CBlockIndex* to_mark_failed = pindex;
    bool pindex_was_in_chain = false;
    int disconnected = 0;

    // We do not allow ActivateBestChain() to run while InvalidateBlock() is
    // running, as that could cause the tip to change while we disconnect
    // blocks.
    LOCK(m_cs_chainstate);

    // We'll be acquiring and releasing cs_main below, to allow the validation
    // callbacks to run. However, we should keep the block index in a
    // consistent state as we disconnect blocks -- in particular we need to
    // add equal-work blocks to setBlockIndexCandidates as we disconnect.
    // To avoid walking the block index repeatedly in search of candidates,
    // build a map once so that we can look up candidate blocks by chain
    // work as we go.
    std::multimap<const arith_uint256, CBlockIndex *> candidate_blocks_by_work;

    {
        LOCK(cs_main);
        CBlockIndex* pcheckpoint = GetLastCheckpoint(chainparams.Checkpoints());
        if (pcheckpoint && pindex->nHeight <= pcheckpoint->nHeight)
            return state.Invalid(ValidationInvalidReason::BLOCK_CHECKPOINT, error("Cannot invalidate block prior last checkpoint height %d", pcheckpoint->nHeight), REJECT_CHECKPOINT, "");

        for (const auto& entry : m_blockman.m_block_index) {
            CBlockIndex *candidate = entry.second;
            // We don't need to put anything in our active chain into the
            // multimap, because those candidates will be found and considered
            // as we disconnect.
            // Instead, consider only non-active-chain blocks that have at
            // least as much work as where we expect the new tip to end up.
            if (!m_chain.Contains(candidate) &&
                    !CBlockIndexWorkComparator()(candidate, pindex->pprev) &&
                    candidate->IsValid(BLOCK_VALID_TRANSACTIONS) &&
                    candidate->HaveTxsDownloaded()) {
                candidate_blocks_by_work.insert(std::make_pair(candidate->nChainWork, candidate));
            }
        }
    }

    // Disconnect (descendants of) pindex, and mark them invalid.
    while (true) {
        if (ShutdownRequested()) break;

        // Make sure the queue of validation callbacks doesn't grow unboundedly.
        LimitValidationInterfaceQueue();

        LOCK2(cs_main, ::mempool.cs); // Lock for as long as disconnectpool is in scope to make sure UpdateMempoolForReorg is called after DisconnectTip without unlocking in between
        if (!m_chain.Contains(pindex)) break;
        pindex_was_in_chain = true;
        CBlockIndex *invalid_walk_tip = m_chain.Tip();

        // ActivateBestChain considers blocks already in m_chain
        // unconditionally valid already, so force disconnect away from it.
        DisconnectedBlockTransactions disconnectpool;
        bool ret = DisconnectTip(state, chainparams, &disconnectpool);
        // DisconnectTip will add transactions to disconnectpool.
        // Adjust the mempool to be consistent with the new tip, adding
        // transactions back to the mempool if disconnecting was successful,
        // and we're not doing a very deep invalidation (in which case
        // keeping the mempool up to date is probably futile anyway).
        UpdateMempoolForReorg(disconnectpool, /* fAddToMempool = */ (++disconnected <= 10) && ret);
        if (!ret) return false;
        assert(invalid_walk_tip->pprev == m_chain.Tip());

        // We immediately mark the disconnected blocks as invalid.
        // This prevents a case where pruned nodes may fail to invalidateblock
        // and be left unable to start as they have no tip candidates (as there
        // are no blocks that meet the "have data and are not invalid per
        // nStatus" criteria for inclusion in setBlockIndexCandidates).
        invalid_walk_tip->nStatus |= BLOCK_FAILED_VALID;
        setDirtyBlockIndex.insert(invalid_walk_tip);
        setBlockIndexCandidates.erase(invalid_walk_tip);
        setBlockIndexCandidates.insert(invalid_walk_tip->pprev);
        if (invalid_walk_tip->pprev == to_mark_failed && (to_mark_failed->nStatus & BLOCK_FAILED_VALID)) {
            // We only want to mark the last disconnected block as BLOCK_FAILED_VALID; its children
            // need to be BLOCK_FAILED_CHILD instead.
            to_mark_failed->nStatus = (to_mark_failed->nStatus ^ BLOCK_FAILED_VALID) | BLOCK_FAILED_CHILD;
            setDirtyBlockIndex.insert(to_mark_failed);
        }

        // Add any equal or more work headers to setBlockIndexCandidates
        auto candidate_it = candidate_blocks_by_work.lower_bound(invalid_walk_tip->pprev->nChainWork);
        while (candidate_it != candidate_blocks_by_work.end()) {
            if (!CBlockIndexWorkComparator()(candidate_it->second, invalid_walk_tip->pprev)) {
                setBlockIndexCandidates.insert(candidate_it->second);
                candidate_it = candidate_blocks_by_work.erase(candidate_it);
            } else {
                ++candidate_it;
            }
        }

        // Track the last disconnected block, so we can correct its BLOCK_FAILED_CHILD status in future
        // iterations, or, if it's the last one, call InvalidChainFound on it.
        to_mark_failed = invalid_walk_tip;
    }

    {
        LOCK(cs_main);
        if (m_chain.Contains(to_mark_failed)) {
            // If the to-be-marked invalid block is in the active chain, something is interfering and we can't proceed.
            return false;
        }

        // Mark pindex (or the last disconnected block) as invalid, even when it never was in the main chain
        to_mark_failed->nStatus |= BLOCK_FAILED_VALID;
        setDirtyBlockIndex.insert(to_mark_failed);
        setBlockIndexCandidates.erase(to_mark_failed);
        m_blockman.m_failed_blocks.insert(to_mark_failed);

        // The resulting new best tip may not be in setBlockIndexCandidates anymore, so
        // add it again.
        BlockMap::iterator it = m_blockman.m_block_index.begin();
        while (it != m_blockman.m_block_index.end()) {
            if (it->second->IsValid(BLOCK_VALID_TRANSACTIONS) && it->second->HaveTxsDownloaded() && !setBlockIndexCandidates.value_comp()(it->second, m_chain.Tip())) {
                setBlockIndexCandidates.insert(it->second);
            }
            it++;
        }

        InvalidChainFound(to_mark_failed);
    }

    // Only notify about a new block tip if the active chain was modified.
    if (pindex_was_in_chain) {
        uiInterface.NotifyBlockTip(IsInitialBlockDownload(), to_mark_failed->pprev);
    }
    return true;
}

bool InvalidateBlock(CValidationState& state, const CChainParams& chainparams, CBlockIndex *pindex) {
    return ::ChainstateActive().InvalidateBlock(state, chainparams, pindex);
}

void CChainState::ResetBlockFailureFlags(CBlockIndex *pindex) {
    AssertLockHeld(cs_main);

    int nHeight = pindex->nHeight;

    // Remove the invalidity flag from this block and all its descendants.
    BlockMap::iterator it = m_blockman.m_block_index.begin();
    while (it != m_blockman.m_block_index.end()) {
        if (!it->second->IsValid() && it->second->GetAncestor(nHeight) == pindex) {
            it->second->nStatus &= ~BLOCK_FAILED_MASK;
            setDirtyBlockIndex.insert(it->second);
            if (it->second->IsValid(BLOCK_VALID_TRANSACTIONS) && it->second->HaveTxsDownloaded() && setBlockIndexCandidates.value_comp()(m_chain.Tip(), it->second)) {
                setBlockIndexCandidates.insert(it->second);
            }
            if (it->second == pindexBestInvalid) {
                // Reset invalid block marker if it was pointing to one of those.
                pindexBestInvalid = nullptr;
            }
            m_blockman.m_failed_blocks.erase(it->second);
        }
        it++;
    }

    // Remove the invalidity flag from all ancestors too.
    while (pindex != nullptr) {
        if (pindex->nStatus & BLOCK_FAILED_MASK) {
            pindex->nStatus &= ~BLOCK_FAILED_MASK;
            setDirtyBlockIndex.insert(pindex);
            m_blockman.m_failed_blocks.erase(pindex);
        }
        pindex = pindex->pprev;
    }
}

void ResetBlockFailureFlags(CBlockIndex *pindex) {
    return ::ChainstateActive().ResetBlockFailureFlags(pindex);
}

CBlockIndex* BlockManager::AddToBlockIndex(const CBlockHeader& block)
{
    AssertLockHeld(cs_main);

    // Check for duplicate
    uint256 hash = block.GetHash();
    BlockMap::iterator it = m_block_index.find(hash);
    if (it != m_block_index.end())
        return it->second;

    // Construct new block index object
    CBlockIndex* pindexNew = new CBlockIndex(block);
    // We assign the sequence id to blocks only when the full data is available,
    // to avoid miners withholding blocks but broadcasting headers, to get a
    // competitive advantage.
    pindexNew->nSequenceId = 0;
    BlockMap::iterator mi = m_block_index.insert(std::make_pair(hash, pindexNew)).first;
    pindexNew->phashBlock = &((*mi).first);
    BlockMap::iterator miPrev = m_block_index.find(block.hashPrevBlock);
    if (miPrev != m_block_index.end())
    {
        pindexNew->pprev = (*miPrev).second;
        pindexNew->nHeight = pindexNew->pprev->nHeight + 1;
        pindexNew->BuildSkip();
    }
    pindexNew->nTimeMax = (pindexNew->pprev ? std::max(pindexNew->pprev->nTimeMax, pindexNew->nTime) : pindexNew->nTime);
    pindexNew->nChainWork = (pindexNew->pprev ? pindexNew->pprev->nChainWork : 0) + GetBlockProof(*pindexNew);
    pindexNew->RaiseValidity(BLOCK_VALID_TREE);
    if (pindexBestHeader == nullptr || pindexBestHeader->nChainWork < pindexNew->nChainWork)
        pindexBestHeader = pindexNew;

    setDirtyBlockIndex.insert(pindexNew);

    return pindexNew;
}

/** Mark a block as having its data received and checked (up to BLOCK_VALID_TRANSACTIONS). */
void CChainState::ReceivedBlockTransactions(const CBlock& block, CBlockIndex* pindexNew, const FlatFilePos& pos, const Consensus::Params& consensusParams)
{
    pindexNew->nTx = block.vtx.size();
    pindexNew->nChainTx = 0;
    pindexNew->nFile = pos.nFile;
    pindexNew->nDataPos = pos.nPos;
    pindexNew->nUndoPos = 0;
    pindexNew->nStatus |= BLOCK_HAVE_DATA;
    if (IsWitnessEnabled(pindexNew->pprev, consensusParams)) {
        pindexNew->nStatus |= BLOCK_OPT_WITNESS;
    }
    pindexNew->RaiseValidity(BLOCK_VALID_TRANSACTIONS);
    setDirtyBlockIndex.insert(pindexNew);

    if (pindexNew->pprev == nullptr || pindexNew->pprev->HaveTxsDownloaded()) {
        // If pindexNew is the genesis block or all parents are BLOCK_VALID_TRANSACTIONS.
        std::deque<CBlockIndex*> queue;
        queue.push_back(pindexNew);

        // Recursively process any descendant blocks that now may be eligible to be connected.
        while (!queue.empty()) {
            CBlockIndex *pindex = queue.front();
            queue.pop_front();
            pindex->nChainTx = (pindex->pprev ? pindex->pprev->nChainTx : 0) + pindex->nTx;
            {
                LOCK(cs_nBlockSequenceId);
                pindex->nSequenceId = nBlockSequenceId++;
            }
            if (m_chain.Tip() == nullptr || !setBlockIndexCandidates.value_comp()(pindex, m_chain.Tip())) {
                setBlockIndexCandidates.insert(pindex);
//                LogPrintf("TRACE ReceivedBlockTransactions() after: setBlockIndexCandidates: %i\n", setBlockIndexCandidates.size());
            }
            std::pair<std::multimap<CBlockIndex*, CBlockIndex*>::iterator, std::multimap<CBlockIndex*, CBlockIndex*>::iterator> range = m_blockman.m_blocks_unlinked.equal_range(pindex);
            while (range.first != range.second) {
                std::multimap<CBlockIndex*, CBlockIndex*>::iterator it = range.first;
                queue.push_back(it->second);
                range.first++;
                m_blockman.m_blocks_unlinked.erase(it);
            }
        }
    } else {
        if (pindexNew->pprev && pindexNew->pprev->IsValid(BLOCK_VALID_TREE)) {
            m_blockman.m_blocks_unlinked.insert(std::make_pair(pindexNew->pprev, pindexNew));
        }
    }
}

static bool FindBlockPos(FlatFilePos &pos, unsigned int nAddSize, unsigned int nHeight, uint64_t nTime, bool fKnown = false)
{
    LOCK(cs_LastBlockFile);

    unsigned int nFile = fKnown ? pos.nFile : nLastBlockFile;
    if (vinfoBlockFile.size() <= nFile) {
        vinfoBlockFile.resize(nFile + 1);
    }

    if (!fKnown) {
        while (vinfoBlockFile[nFile].nSize + nAddSize >= MAX_BLOCKFILE_SIZE) {
            nFile++;
            if (vinfoBlockFile.size() <= nFile) {
                vinfoBlockFile.resize(nFile + 1);
            }
        }
        pos.nFile = nFile;
        pos.nPos = vinfoBlockFile[nFile].nSize;
    }

    if ((int)nFile != nLastBlockFile) {
        if (!fKnown) {
            LogPrintf("Leaving block file %i: %s\n", nLastBlockFile, vinfoBlockFile[nLastBlockFile].ToString());
        }
        FlushBlockFile(!fKnown);
        nLastBlockFile = nFile;
    }

    vinfoBlockFile[nFile].AddBlock(nHeight, nTime);
    if (fKnown)
        vinfoBlockFile[nFile].nSize = std::max(pos.nPos + nAddSize, vinfoBlockFile[nFile].nSize);
    else
        vinfoBlockFile[nFile].nSize += nAddSize;

    if (!fKnown) {
        bool out_of_space;
        size_t bytes_allocated = BlockFileSeq().Allocate(pos, nAddSize, out_of_space);
        if (out_of_space) {
            return AbortNode("Disk space is too low!", _("Error: Disk space is too low!").translated, CClientUIInterface::MSG_NOPREFIX);
        }
        if (bytes_allocated != 0 && fPruneMode) {
            fCheckForPruning = true;
        }
    }

    setDirtyFileInfo.insert(nFile);
    return true;
}

static bool FindUndoPos(CValidationState &state, int nFile, FlatFilePos &pos, unsigned int nAddSize)
{
    pos.nFile = nFile;

    LOCK(cs_LastBlockFile);

    pos.nPos = vinfoBlockFile[nFile].nUndoSize;
    vinfoBlockFile[nFile].nUndoSize += nAddSize;
    setDirtyFileInfo.insert(nFile);

    bool out_of_space;
    size_t bytes_allocated = UndoFileSeq().Allocate(pos, nAddSize, out_of_space);
    if (out_of_space) {
        return AbortNode(state, "Disk space is too low!", _("Error: Disk space is too low!").translated, CClientUIInterface::MSG_NOPREFIX);
    }
    if (bytes_allocated != 0 && fPruneMode) {
        fCheckForPruning = true;
    }

    return true;
}

bool CheckBlock(const CBlock& block, CValidationState& state, const Consensus::Params& consensusParams, CheckContextState& ctxState, bool fCheckPOS, const int height, bool fCheckMerkleRoot)
{
    // These are checks that are independent of context.

    if (block.fChecked)
        return true;

    // Check that the header is valid (particularly PoW).  This is mostly
    // redundant with the call in AcceptBlockHeader.
    if (!fIsFakeNet && fCheckPOS && !pos::ContextualCheckProofOfStake(block, consensusParams, pcustomcsview.get(), ctxState, height))
        return state.Invalid(ValidationInvalidReason::BLOCK_INVALID_HEADER, false, REJECT_INVALID, "high-hash", "proof of stake failed");

    // Check the merkle root.
    // block merkle root is delayed to ConnectBlock to ensure account changes
    if (fCheckMerkleRoot && (height < consensusParams.EunosHeight
    || height >= consensusParams.EunosKampungHeight)) {
        bool mutated;
        uint256 hashMerkleRoot2 = BlockMerkleRoot(block, &mutated);
        if (block.hashMerkleRoot != hashMerkleRoot2)
            return state.Invalid(ValidationInvalidReason::BLOCK_MUTATED, false, REJECT_INVALID, "bad-txnmrklroot", "hashMerkleRoot mismatch");

        // Check for merkle tree malleability (CVE-2012-2459): repeating sequences
        // of transactions in a block without affecting the merkle root of a block,
        // while still invalidating it.
        if (mutated)
            return state.Invalid(ValidationInvalidReason::BLOCK_MUTATED, false, REJECT_INVALID, "bad-txns-duplicate", "duplicate transaction");
    }

    // All potential-corruption validation must be done before we do any
    // transaction validation, as otherwise we may mark the header as invalid
    // because we receive the wrong transactions for it.
    // Note that witness malleability is checked in ContextualCheckBlock, so no
    // checks that use witness data may be performed here.

    // Size limits
    if (block.vtx.empty() || block.vtx.size() * WITNESS_SCALE_FACTOR > MAX_BLOCK_WEIGHT || ::GetSerializeSize(block, PROTOCOL_VERSION | SERIALIZE_TRANSACTION_NO_WITNESS) * WITNESS_SCALE_FACTOR > MAX_BLOCK_WEIGHT)
        return state.Invalid(ValidationInvalidReason::CONSENSUS, false, REJECT_INVALID, "bad-blk-length", "size limits failed");

    // First transaction must be coinbase, the rest must not be
    if (block.vtx.empty() || !block.vtx[0]->IsCoinBase())
        return state.Invalid(ValidationInvalidReason::CONSENSUS, false, REJECT_INVALID, "bad-cb-missing", "first tx is not coinbase");

    // skip this validation if it is Genesis (due to mn creation txs)
    if (block.GetHash() != consensusParams.hashGenesisBlock) {
        TBytes dummy;
        for (unsigned int i = 1; i < block.vtx.size(); i++) {
            if (block.vtx[i]->IsCoinBase() &&
                !IsAnchorRewardTx(*block.vtx[i], dummy, height >= consensusParams.FortCanningHeight) &&
                !IsAnchorRewardTxPlus(*block.vtx[i], dummy, height >= consensusParams.FortCanningHeight) &&
                !IsTokenSplitTx(*block.vtx[i], dummy, height >= consensusParams.FortCanningCrunchHeight))
                return state.Invalid(ValidationInvalidReason::CONSENSUS, false, REJECT_INVALID, "bad-cb-multiple", "more than one coinbase");
        }
    }

    // Check transactions
    // skip this validation if it is Genesis (due to mn creation txs)
    if (block.GetHash() != consensusParams.hashGenesisBlock) {
        for (const auto& tx : block.vtx)
            if (!CheckTransaction(*tx, state, true))
                return state.Invalid(state.GetReason(), false, state.GetRejectCode(), state.GetRejectReason(),
                                     strprintf("Transaction check failed (tx hash %s) %s", tx->GetHash().ToString(), state.GetDebugMessage()));
    }

    if (!fIsFakeNet && fCheckPOS && height >= consensusParams.FortCanningHeight) {
        CKeyID minter;
        // this is safe cause pos::ContextualCheckProofOfStake checked
        block.ExtractMinterKey(minter);
        auto nodeId = pcustomcsview->GetMasternodeIdByOperator(minter);
        auto node = pcustomcsview->GetMasternode(*nodeId);
        if (node->rewardAddressType != 0) {
            CScript rewardScriptPubKey = GetScriptForDestination(node->rewardAddressType == PKHashType ?
                CTxDestination(PKHash(node->rewardAddress)) :
                CTxDestination(WitnessV0KeyHash(node->rewardAddress))
            );
            if (block.vtx[0]->vout[0].scriptPubKey != rewardScriptPubKey) {
                return state.Invalid(ValidationInvalidReason::BLOCK_INVALID_HEADER, false, REJECT_INVALID, "bad-rewardaddress", "proof of stake failed");
            }
        }
    }

    unsigned int nSigOps = 0;
    for (const auto& tx : block.vtx)
    {
        nSigOps += GetLegacySigOpCount(*tx);
    }
    if (nSigOps * WITNESS_SCALE_FACTOR > MAX_BLOCK_SIGOPS_COST)
        return state.Invalid(ValidationInvalidReason::CONSENSUS, false, REJECT_INVALID, "bad-blk-sigops", "out-of-bounds SigOpCount");

    if (fCheckPOS && fCheckMerkleRoot)
        block.fChecked = true;

    return true;
}

bool IsWitnessEnabled(const CBlockIndex* pindexPrev, const Consensus::Params& params)
{
    int height = pindexPrev == nullptr ? 0 : pindexPrev->nHeight + 1;
    return (height >= params.SegwitHeight);
}

// Compute at which vout of the block's coinbase transaction the witness
// commitment occurs, or -1 if not found.
static int GetWitnessCommitmentIndex(const CBlock& block)
{
    int commitpos = -1;
    if (!block.vtx.empty()) {
        for (size_t o = 0; o < block.vtx[0]->vout.size(); o++) {
            if (block.vtx[0]->vout[o].scriptPubKey.size() >= 38 && block.vtx[0]->vout[o].scriptPubKey[0] == OP_RETURN && block.vtx[0]->vout[o].scriptPubKey[1] == 0x24 && block.vtx[0]->vout[o].scriptPubKey[2] == 0xaa && block.vtx[0]->vout[o].scriptPubKey[3] == 0x21 && block.vtx[0]->vout[o].scriptPubKey[4] == 0xa9 && block.vtx[0]->vout[o].scriptPubKey[5] == 0xed) {
                commitpos = o;
            }
        }
    }
    return commitpos;
}

void UpdateUncommittedBlockStructures(CBlock& block, const CBlockIndex* pindexPrev, const Consensus::Params& consensusParams)
{
    int commitpos = GetWitnessCommitmentIndex(block);
    static const std::vector<unsigned char> nonce(32, 0x00);
    if (commitpos != -1 && IsWitnessEnabled(pindexPrev, consensusParams) && !block.vtx[0]->HasWitness()) {
        CMutableTransaction tx(*block.vtx[0]);
        tx.vin[0].scriptWitness.stack.resize(1);
        tx.vin[0].scriptWitness.stack[0] = nonce;
        block.vtx[0] = MakeTransactionRef(std::move(tx));
    }
}

std::vector<unsigned char> GenerateCoinbaseCommitment(CBlock& block, const CBlockIndex* pindexPrev, const Consensus::Params& consensusParams)
{
    std::vector<unsigned char> commitment;
    int commitpos = GetWitnessCommitmentIndex(block);
    std::vector<unsigned char> ret(32, 0x00);
    if (consensusParams.SegwitHeight != std::numeric_limits<int>::max()) {
        if (commitpos == -1) {
            uint256 witnessroot = BlockWitnessMerkleRoot(block, nullptr);
            CHash256().Write(witnessroot.begin(), 32).Write(ret.data(), 32).Finalize(witnessroot.begin());
            CTxOut out;
            out.nValue = 0;
            out.scriptPubKey.resize(38);
            out.scriptPubKey[0] = OP_RETURN;
            out.scriptPubKey[1] = 0x24;
            out.scriptPubKey[2] = 0xaa;
            out.scriptPubKey[3] = 0x21;
            out.scriptPubKey[4] = 0xa9;
            out.scriptPubKey[5] = 0xed;
            memcpy(&out.scriptPubKey[6], witnessroot.begin(), 32);
            commitment = std::vector<unsigned char>(out.scriptPubKey.begin(), out.scriptPubKey.end());
            CMutableTransaction tx(*block.vtx[0]);
            tx.vout.push_back(out);
            block.vtx[0] = MakeTransactionRef(std::move(tx));
        }
    }
    UpdateUncommittedBlockStructures(block, pindexPrev, consensusParams);
    return commitment;
}

/** Context-dependent validity checks.
 *  By "context", we mean only the previous block headers, but not the UTXO
 *  set; UTXO-related validity checks are done in ConnectBlock().
 *  NOTE: This function is not currently invoked by ConnectBlock(), so we
 *  should consider upgrade issues if we change which consensus rules are
 *  enforced in this function (eg by adding a new consensus rule). See comment
 *  in ConnectBlock().
 *  Note that -reindex-chainstate skips the validation that happens here!
 */
static bool ContextualCheckBlockHeader(const CBlockHeader& block, CValidationState& state, const CChainParams& params, const CBlockIndex* pindexPrev, int64_t nAdjustedTime) EXCLUSIVE_LOCKS_REQUIRED(cs_main)
{
    assert(pindexPrev != nullptr);
    const int nHeight = pindexPrev->nHeight + 1;

    if (nHeight >= params.GetConsensus().FortCanningMuseumHeight && static_cast<uint64_t>(nHeight) != block.deprecatedHeight) {
        return state.Invalid(ValidationInvalidReason::BLOCK_INVALID_HEADER, false, REJECT_INVALID, "incorrect-height", "incorrect height set in block header");
    }

    // Check proof of work
    const Consensus::Params& consensusParams = params.GetConsensus();
    if (block.nBits != pos::GetNextWorkRequired(pindexPrev, block.nTime, consensusParams))
        return state.Invalid(ValidationInvalidReason::BLOCK_INVALID_HEADER, false, REJECT_INVALID, "bad-diffbits", "incorrect proof of work");

    // Check against checkpoints
    // Don't accept any forks from the main chain prior to last checkpoint.
    // GetLastCheckpoint finds the last checkpoint in MapCheckpoints that's in our
    // g_blockman.m_block_index.
    CBlockIndex* pcheckpoint = GetLastCheckpoint(params.Checkpoints());
    if (pcheckpoint && nHeight <= pcheckpoint->nHeight)
        return state.Invalid(ValidationInvalidReason::BLOCK_CHECKPOINT, error("%s: forked chain older than last checkpoint (height %d)", __func__, nHeight), REJECT_CHECKPOINT, "bad-fork-prior-to-checkpoint");

    // Check timestamp against prev
    if (block.GetBlockTime() <= pindexPrev->GetMedianTimePast())
        return state.Invalid(ValidationInvalidReason::BLOCK_INVALID_HEADER, false, REJECT_INVALID, "time-too-old", strprintf("block's timestamp is too early. Block time: %d Min time: %d", block.GetBlockTime(), pindexPrev->GetMedianTimePast()));

    // Check timestamp
    if (Params().NetworkIDString() != CBaseChainParams::REGTEST && nHeight >= consensusParams.EunosPayaHeight) {
        if (block.GetBlockTime() > GetTime() + MAX_FUTURE_BLOCK_TIME_EUNOSPAYA)
            return state.Invalid(ValidationInvalidReason::BLOCK_TIME_FUTURE, false, REJECT_INVALID, "time-too-new", strprintf("block timestamp too far in the future. Block time: %d Max time: %d", block.GetBlockTime(), GetTime() + MAX_FUTURE_BLOCK_TIME_EUNOSPAYA));
    }

    if (block.GetBlockTime() > nAdjustedTime + MAX_FUTURE_BLOCK_TIME)
        return state.Invalid(ValidationInvalidReason::BLOCK_TIME_FUTURE, false, REJECT_INVALID, "time-too-new", "block timestamp too far in the future");

    if (nHeight >= consensusParams.DakotaCrescentHeight) {
        if (block.GetBlockTime() > GetTime() + MAX_FUTURE_BLOCK_TIME_DAKOTACRESCENT)
            return state.Invalid(ValidationInvalidReason::BLOCK_TIME_FUTURE, false, REJECT_INVALID, "time-too-new", strprintf("block timestamp too far in the future. Block time: %d Max time: %d", block.GetBlockTime(), GetTime() + MAX_FUTURE_BLOCK_TIME_DAKOTACRESCENT));
    }

    // Reject outdated version blocks when 95% (75% on testnet) of the network has upgraded:
    // check for version 2, 3 and 4 upgrades
    if((block.nVersion < 2 && nHeight >= consensusParams.BIP34Height) ||
       (block.nVersion < 3 && nHeight >= consensusParams.BIP66Height) ||
       (block.nVersion < 4 && nHeight >= consensusParams.BIP65Height))
            return state.Invalid(ValidationInvalidReason::BLOCK_INVALID_HEADER, false, REJECT_OBSOLETE, strprintf("bad-version(0x%08x)", block.nVersion),
                                 strprintf("rejected nVersion=0x%08x block", block.nVersion));

    return true;
}

/** NOTE: This function is not currently invoked by ConnectBlock(), so we
 *  should consider upgrade issues if we change which consensus rules are
 *  enforced in this function (eg by adding a new consensus rule). See comment
 *  in ConnectBlock().
 *  Note that -reindex-chainstate skips the validation that happens here!
 */
static bool ContextualCheckBlock(const CBlock& block, CValidationState& state, const Consensus::Params& consensusParams, const CBlockIndex* pindexPrev)
{
    const int nHeight = pindexPrev == nullptr ? 0 : pindexPrev->nHeight + 1;
    //std::cout << "!!!ContextualCheckBlock  : " << nHeight << std::endl;
    // Start enforcing BIP113 (Median Time Past).
    int nLockTimeFlags = 0;
    if (nHeight >= consensusParams.CSVHeight) {
        assert(pindexPrev != nullptr);
        nLockTimeFlags |= LOCKTIME_MEDIAN_TIME_PAST;
    }

    int64_t nLockTimeCutoff = (nLockTimeFlags & LOCKTIME_MEDIAN_TIME_PAST)
                              ? pindexPrev->GetMedianTimePast()
                              : block.GetBlockTime();

    // Check that all transactions are finalized
    for (const auto& tx : block.vtx) {
        if (!IsFinalTx(*tx, nHeight, nLockTimeCutoff)) {
            return state.Invalid(ValidationInvalidReason::CONSENSUS, false, REJECT_INVALID, "bad-txns-nonfinal", "non-final transaction");
        }
    }

    // Enforce rule that the coinbase starts with serialized block height
    if (nHeight >= consensusParams.BIP34Height)
    {
        CScript expect = CScript() << nHeight;
        if (block.vtx[0]->vin[0].scriptSig.size() < expect.size() ||
            !std::equal(expect.begin(), expect.end(), block.vtx[0]->vin[0].scriptSig.begin())) {
            return state.Invalid(ValidationInvalidReason::CONSENSUS, false, REJECT_INVALID, "bad-cb-height", "block height mismatch in coinbase");
        }
    }

    // Validation for witness commitments.
    // * We compute the witness hash (which is the hash including witnesses) of all the block's transactions, except the
    //   coinbase (where 0x0000....0000 is used instead).
    // * The coinbase scriptWitness is a stack of a single 32-byte vector, containing a witness reserved value (unconstrained).
    // * We build a merkle tree with all those witness hashes as leaves (similar to the hashMerkleRoot in the block header).
    // * There must be at least one output whose scriptPubKey is a single 36-byte push, the first 4 bytes of which are
    //   {0xaa, 0x21, 0xa9, 0xed}, and the following 32 bytes are SHA256^2(witness root, witness reserved value). In case there are
    //   multiple, the last one is used.
    bool fHaveWitness = false;
    if (nHeight >= consensusParams.SegwitHeight) {
        int commitpos = GetWitnessCommitmentIndex(block);
        if (commitpos != -1) {
            bool malleated = false;
            uint256 hashWitness = BlockWitnessMerkleRoot(block, &malleated);
            // The malleation check is ignored; as the transaction tree itself
            // already does not permit it, it is impossible to trigger in the
            // witness tree.
            if (block.vtx[0]->vin[0].scriptWitness.stack.size() != 1 || block.vtx[0]->vin[0].scriptWitness.stack[0].size() != 32) {
                return state.Invalid(ValidationInvalidReason::BLOCK_MUTATED, false, REJECT_INVALID, "bad-witness-nonce-size", strprintf("%s : invalid witness reserved value size", __func__));
            }
            CHash256().Write(hashWitness.begin(), 32).Write(&block.vtx[0]->vin[0].scriptWitness.stack[0][0], 32).Finalize(hashWitness.begin());
            if (memcmp(hashWitness.begin(), &block.vtx[0]->vout[commitpos].scriptPubKey[6], 32)) {
                return state.Invalid(ValidationInvalidReason::BLOCK_MUTATED, false, REJECT_INVALID, "bad-witness-merkle-match", strprintf("%s : witness merkle commitment mismatch", __func__));
            }
            fHaveWitness = true;
        }
    }

    // No witness data is allowed in blocks that don't commit to witness data, as this would otherwise leave room for spam
    if (!fHaveWitness) {
      for (const auto& tx : block.vtx) {
            if (tx->HasWitness()) {
                return state.Invalid(ValidationInvalidReason::BLOCK_MUTATED, false, REJECT_INVALID, "unexpected-witness", strprintf("%s : unexpected witness data found", __func__));
            }
        }
    }

    // After the coinbase witness reserved value and commitment are verified,
    // we can check if the block weight passes (before we've checked the
    // coinbase witness, it would be possible for the weight to be too
    // large by filling up the coinbase witness, which doesn't change
    // the block hash, so we couldn't mark the block as permanently
    // failed).
    if (GetBlockWeight(block) > MAX_BLOCK_WEIGHT) {
        return state.Invalid(ValidationInvalidReason::CONSENSUS, false, REJECT_INVALID, "bad-blk-weight", strprintf("%s : weight limit failed", __func__));
    }

    return true;
}

bool BlockManager::AcceptBlockHeader(const CBlockHeader& block, CValidationState& state, const CChainParams& chainparams, CBlockIndex** ppindex)
{
    AssertLockHeld(cs_main);
    // Check for duplicate
    uint256 hash = block.GetHash();
    BlockMap::iterator miSelf = m_block_index.find(hash);
    CBlockIndex *pindex = nullptr;
    if (hash != chainparams.GetConsensus().hashGenesisBlock) {
        if (miSelf != m_block_index.end()) {
            // Block header is already known.
            pindex = miSelf->second;
            if (ppindex)
                *ppindex = pindex;
            if (pindex->nStatus & BLOCK_FAILED_MASK) {
                return state.Invalid(ValidationInvalidReason::CACHED_INVALID, error("%s: block %s is marked invalid", __func__, hash.ToString()), 0, "duplicate");
            }
            return true;
        }

        if (!fIsFakeNet && !pos::CheckHeaderSignature(block)) {
            return state.Invalid(ValidationInvalidReason::BLOCK_INVALID_HEADER, error("%s: Consensus::CheckHeaderSignature: block %s: bad-pos-header-signature", __func__, hash.ToString()), REJECT_INVALID, "bad-pos-header-signature");
        }

        // Get prev block index
        CBlockIndex* pindexPrev = nullptr;
        BlockMap::iterator mi = m_block_index.find(block.hashPrevBlock);
        if (mi == m_block_index.end())
            return state.Invalid(ValidationInvalidReason::BLOCK_MISSING_PREV, error("%s: prev block not found", __func__), 0, "prev-blk-not-found");
        pindexPrev = (*mi).second;
        if (pindexPrev->nStatus & BLOCK_FAILED_MASK)
            return state.Invalid(ValidationInvalidReason::BLOCK_INVALID_PREV, error("%s: prev block invalid", __func__), REJECT_INVALID, "bad-prevblk");
        if (!ContextualCheckBlockHeader(block, state, chainparams, pindexPrev, GetAdjustedTime()))
            return error("%s: Consensus::ContextualCheckBlockHeader: %s, %s", __func__, hash.ToString(), FormatStateMessage(state));

        // Now with pindexPrev we can check stake modifier
        if (!fIsFakeNet && !pos::CheckStakeModifier(pindexPrev, block)) {
            return state.Invalid(ValidationInvalidReason::BLOCK_INVALID_HEADER, error("%s: block %s: bad PoS stake modifier", __func__, hash.ToString()), REJECT_INVALID, "bad-stakemodifier");
        }

        /* Determine if this block descends from any block which has been found
         * invalid (m_failed_blocks), then mark pindexPrev and any blocks between
         * them as failed. For example:
         *
         *                D3
         *              /
         *      B2 - C2
         *    /         \
         *  A             D2 - E2 - F2
         *    \
         *      B1 - C1 - D1 - E1
         *
         * In the case that we attempted to reorg from E1 to F2, only to find
         * C2 to be invalid, we would mark D2, E2, and F2 as BLOCK_FAILED_CHILD
         * but NOT D3 (it was not in any of our candidate sets at the time).
         *
         * In any case D3 will also be marked as BLOCK_FAILED_CHILD at restart
         * in LoadBlockIndex.
         */
        if (!pindexPrev->IsValid(BLOCK_VALID_SCRIPTS)) {
            // The above does not mean "invalid": it checks if the previous block
            // hasn't been validated up to BLOCK_VALID_SCRIPTS. This is a performance
            // optimization, in the common case of adding a new block to the tip,
            // we don't need to iterate over the failed blocks list.
            for (const CBlockIndex* failedit : m_failed_blocks) {
                if (pindexPrev->GetAncestor(failedit->nHeight) == failedit) {
                    assert(failedit->nStatus & BLOCK_FAILED_VALID);
                    CBlockIndex* invalid_walk = pindexPrev;
                    while (invalid_walk != failedit) {
                        invalid_walk->nStatus |= BLOCK_FAILED_CHILD;
                        setDirtyBlockIndex.insert(invalid_walk);
                        invalid_walk = invalid_walk->pprev;
                    }
                    return state.Invalid(ValidationInvalidReason::BLOCK_INVALID_PREV, error("%s: prev block invalid", __func__), REJECT_INVALID, "bad-prevblk");
                }
            }
        }
    }
    if (pindex == nullptr)
        pindex = AddToBlockIndex(block);

    if (ppindex)
        *ppindex = pindex;

    return true;
}

// Exposed wrapper for AcceptBlockHeader
bool ProcessNewBlockHeaders(const std::vector<CBlockHeader>& headers, CValidationState& state, const CChainParams& chainparams, const CBlockIndex** ppindex, CBlockHeader *first_invalid)
{
    if (first_invalid != nullptr) first_invalid->SetNull();
    {
        LOCK(cs_main);

        for (const CBlockHeader& header : headers) {
            CBlockIndex *pindex = nullptr; // Use a temp pindex instead of ppindex to avoid a const_cast
            bool accepted = g_blockman.AcceptBlockHeader(header, state, chainparams, &pindex);
            ::ChainstateActive().CheckBlockIndex(chainparams.GetConsensus());

            if (!accepted) {
                if (first_invalid) *first_invalid = header;
                return false;
            }
            if (ppindex) {
                *ppindex = pindex;
            }
        }
    }
    if (NotifyHeaderTip())
    {
        LOCK(cs_main);
        if (::ChainstateActive().IsInitialBlockDownload() && ppindex && *ppindex) {
            LogPrintf("Synchronizing blockheaders, height: %d (~%.2f%%)\n", (*ppindex)->nHeight, 100.0/((*ppindex)->nHeight+(GetAdjustedTime() - (*ppindex)->GetBlockTime()) / Params().GetConsensus().pos.nTargetSpacing) * (*ppindex)->nHeight);
        }
    }
    return true;
}

/** Store block on disk. If dbp is non-nullptr, the file is known to already reside on disk */
static FlatFilePos SaveBlockToDisk(const CBlock& block, int nHeight, const CChainParams& chainparams, const FlatFilePos* dbp) {
    unsigned int nBlockSize = ::GetSerializeSize(block, CLIENT_VERSION);
    FlatFilePos blockPos;
    if (dbp != nullptr)
        blockPos = *dbp;
    if (!FindBlockPos(blockPos, nBlockSize+8, nHeight, block.GetBlockTime(), dbp != nullptr)) {
        error("%s: FindBlockPos failed", __func__);
        return FlatFilePos();
    }
    if (dbp == nullptr) {
        if (!WriteBlockToDisk(block, blockPos, chainparams.MessageStart())) {
            AbortNode("Failed to write block");
            return FlatFilePos();
        }
    }
    return blockPos;
}

/** Store block on disk. If dbp is non-nullptr, the file is known to already reside on disk */
bool CChainState::AcceptBlock(const std::shared_ptr<const CBlock>& pblock, CValidationState& state, const CChainParams& chainparams, CBlockIndex** ppindex, bool fRequested, const FlatFilePos* dbp, bool* fNewBlock)
{
    const CBlock& block = *pblock;

    if (fNewBlock) *fNewBlock = false;
    AssertLockHeld(cs_main);

    CBlockIndex *pindexDummy = nullptr;
    CBlockIndex *&pindex = ppindex ? *ppindex : pindexDummy;

    bool accepted_header = m_blockman.AcceptBlockHeader(block, state, chainparams, &pindex);
    CheckBlockIndex(chainparams.GetConsensus());

    if (!accepted_header)
        return false;

    // Try to process all requested blocks that we don't have, but only
    // process an unrequested block if it's new and has enough work to
    // advance our tip, and isn't too many blocks ahead.
    bool fAlreadyHave = pindex->nStatus & BLOCK_HAVE_DATA;
    bool fHasMoreOrSameWork = (m_chain.Tip() ? pindex->nChainWork >= m_chain.Tip()->nChainWork : true);
    // Blocks that are too out-of-order needlessly limit the effectiveness of
    // pruning, because pruning will not delete block files that contain any
    // blocks which are too close in height to the tip.  Apply this test
    // regardless of whether pruning is enabled; it should generally be safe to
    // not process unrequested blocks.
    bool fTooFarAhead = (pindex->nHeight > int(m_chain.Height() + MIN_BLOCKS_TO_KEEP));

    // TODO: Decouple this function from the block download logic by removing fRequested
    // This requires some new chain data structure to efficiently look up if a
    // block is in a chain leading to a candidate for best tip, despite not
    // being such a candidate itself.

    // TODO: deal better with return value and error conditions for duplicate
    // and unrequested blocks.
    if (fAlreadyHave) return true;
    if (!fRequested) {  // If we didn't ask for it:
        if (pindex->nTx != 0) return true;    // This is a previously-processed block that was pruned
        if (!fHasMoreOrSameWork) return true; // Don't process less-work chains
        if (fTooFarAhead) return true;        // Block height is too high

        // Protect against DoS attacks from low-work chains.
        // If our tip is behind, a peer could try to send us
        // low-work blocks on a fake chain that we would never
        // request; don't process these.
        if (pindex->nChainWork < nMinimumChainWork) return true;
    }

    CheckContextState ctxState;
    if (!CheckBlock(block, state, chainparams.GetConsensus(), ctxState, false, pindex->nHeight) || // false cause we can check pos context only on ConnectBlock
        !ContextualCheckBlock(block, state, chainparams.GetConsensus(), pindex->pprev)) {
        assert(IsBlockReason(state.GetReason()));
        if (state.IsInvalid() && state.GetReason() != ValidationInvalidReason::BLOCK_MUTATED) {
            pindex->nStatus |= BLOCK_FAILED_VALID;
            setDirtyBlockIndex.insert(pindex);
        }
        return error("%s: %s", __func__, FormatStateMessage(state));
    }

    // Header is valid/has work, merkle tree and segwit merkle tree are good...RELAY NOW
    // (but if it does not build on our best tip, let the SendMessages loop relay it)
    if (!IsInitialBlockDownload() && m_chain.Tip() == pindex->pprev)
        GetMainSignals().NewPoWValidBlock(pindex, pblock);

    // Write block to history file
    if (fNewBlock) *fNewBlock = true;
    try {
        FlatFilePos blockPos = SaveBlockToDisk(block, pindex->nHeight, chainparams, dbp);
        if (blockPos.IsNull()) {
            state.Error(strprintf("%s: Failed to find position to write new block to disk", __func__));
            return false;
        }
        ReceivedBlockTransactions(block, pindex, blockPos, chainparams.GetConsensus());
    } catch (const std::runtime_error& e) {
        return AbortNode(state, std::string("System error: ") + e.what());
    }

    FlushStateToDisk(chainparams, state, FlushStateMode::NONE);

    CheckBlockIndex(chainparams.GetConsensus());

    return true;
}

void ProcessAuthsIfTipChanged(CBlockIndex const * oldTip, CBlockIndex const * tip, Consensus::Params const & consensus)
{
    AssertLockNotHeld(cs_main);
    assert(oldTip);
    assert(tip);
    assert(tip != oldTip);

    LOCK(cs_main);

    auto topAnchor = panchors->GetActiveAnchor();
    CTeamView::CTeam team;
    int teamChange = tip->nHeight;
    auto const teamDakota = pcustomcsview->GetAuthTeam(tip->nHeight);
    if (!teamDakota || teamDakota->empty()) {
        return;
    }
    team = *teamDakota;

    // Calc how far back team changes, do not generate auths below that height.
    teamChange = teamChange % Params().GetConsensus().mn.anchoringTeamChange;

    int topAnchorHeight = topAnchor ? static_cast<uint64_t>(topAnchor->anchor.height) : 0;
    // we have no need to ask for auths at all if we have topAnchor higher than current chain
    if (tip->nHeight <= topAnchorHeight) {
        return;
    }

    CBlockIndex const * pindexFork = ::ChainActive().FindFork(oldTip);
    auto forkHeight = pindexFork && pindexFork->nHeight >= consensus.mn.anchoringFrequency ? pindexFork->nHeight - consensus.mn.anchoringFrequency : 0;
    // limit fork height - trim it by the top anchor, if any
    forkHeight = std::max(forkHeight, topAnchorHeight);
    pindexFork = ::ChainActive()[forkHeight];

    if (tip->pprev != oldTip) {
        // asking all auths that may be skipped (rather we have switch the chain or not)
        LogPrint(BCLog::ANCHORING, "request getauths from %d to %d\n", pindexFork->nHeight, tip->nHeight);
        RelayGetAnchorAuths(pindexFork->GetBlockHash(), tip->GetBlockHash(), *g_connman);
    }

    // masternode key and operator auth address
    auto operatorDetails = AmISignerNow(tip->nHeight, team);

    if (operatorDetails.empty()) {
        return;
    }

    // trying to create auths between pindexFork and new tip (descending)
    std::vector<CInv> vInv;
    for (CBlockIndex const * pindex = tip; pindex && pindex != pindexFork && teamChange >= 0; pindex = pindex->pprev, --teamChange) {

        // Only anchor by specified frequency
        if (pindex->nHeight % consensus.mn.anchoringFrequency != 0) {
            continue;
        }

        // Get start anchor height
        int anchorHeight = static_cast<int>(pindex->nHeight) - consensus.mn.anchoringFrequency;

        // Get anchor block from specified time depth
        int64_t timeDepth = consensus.mn.anchoringTimeDepth;
        while (anchorHeight > 0 && ::ChainActive()[anchorHeight]->nTime + timeDepth > pindex->nTime) {
            --anchorHeight;
        }

        // Select a block further back to avoid Anchor too new error.
        if (pindex->nHeight >= consensus.FortCanningHeight) {
            timeDepth += consensus.mn.anchoringAdditionalTimeDepth;
            while (anchorHeight > 0 && ::ChainActive()[anchorHeight]->nTime + timeDepth > pindex->nTime) {
                --anchorHeight;
            }
        }

        // Rollback to height consistent with anchoringFrequency
        while (anchorHeight > 0 && anchorHeight % consensus.mn.anchoringFrequency != 0) {
            --anchorHeight;
        }

        if (anchorHeight <= 0 || (topAnchor && topAnchor->anchor.height >= (THeight)anchorHeight)) { // important to check prev anchor height!
            break;
        }

        auto const anchorBlock = ::ChainActive()[anchorHeight];

        // Create team data
        CTeamView::CTeam team;
        std::vector<unsigned char> teamDetailsVector;

        // Embed height and partial hash into CKeyID to find team later and validate chain
        size_t prefixLength{CKeyID().size() - spv::BtcAnchorMarker.size() - sizeof(uint64_t)};
        std::vector<unsigned char> hashPrefix{pindex->GetBlockHash().begin(), pindex->GetBlockHash().begin() + prefixLength};
        teamDetailsVector.insert(teamDetailsVector.end(), spv::BtcAnchorMarker.begin(), spv::BtcAnchorMarker.end()); // 3 Bytes
        uint64_t anchorCreationHeight = pindex->nHeight;
        teamDetailsVector.insert(teamDetailsVector.end(), reinterpret_cast<unsigned char*>(&anchorCreationHeight),
                                 reinterpret_cast<unsigned char*>(&anchorCreationHeight) + sizeof(uint64_t)); // 8 Bytes
        teamDetailsVector.insert(teamDetailsVector.end(), hashPrefix.begin(), hashPrefix.end()); // 9 Bytes

        CKeyID teamDetails{uint160{teamDetailsVector}};
        team.insert(teamDetails);

        // trying to create and sign new auth
        CAnchorAuthMessage auth({topAnchor ? topAnchor->txHash : uint256(), static_cast<THeight>(anchorHeight), anchorBlock->GetBlockHash(), team});

        for (const auto& keys : operatorDetails) {
            if (!panchorauths->GetVote(auth.GetSignHash(), keys.first))
            {
                auth.SignWithKey(keys.second);
                LogPrint(BCLog::ANCHORING, "Anchor auth message signed, hash: %s, height: %d, prev: %s, teamSize: %ld, signHash: %s\n",
                          auth.GetHash().ToString(),
                          auth.height,
                          auth.previousAnchor.ToString(),
                          auth.nextTeam.size(),
                          auth.GetSignHash().ToString()
                          );

                panchorauths->AddAuth(auth);
                vInv.push_back(CInv(MSG_ANCHOR_AUTH, auth.GetHash()));
            }
        }
    }
    if (vInv.size() > 0) {
        RelayAnchorAuths(vInv, *g_connman);
    }
}


bool ProcessNewBlock(const CChainParams& chainparams, const std::shared_ptr<const CBlock> pblock, bool fForceProcessing, bool *fNewBlock)
{
    AssertLockNotHeld(cs_main);

    {
        CBlockIndex *pindex = nullptr;
        if (fNewBlock) *fNewBlock = false;
        CValidationState state;

        // CheckBlock() does not support multi-threaded block validation because CBlock::fChecked can cause data race.
        // Therefore, the following critical section must include the CheckBlock() call as well.
        LOCK(cs_main);

        // Get previous block index
        bool ret{true};
        const auto prevIndex = LookupBlockIndex(pblock->hashPrevBlock);
        if (!prevIndex) {
            ret = false;
            state.Invalid(ValidationInvalidReason::BLOCK_MISSING_PREV, error("%s: prev block not found", __func__), 0, "prev-blk-not-found");
        }

        // Ensure that CheckBlock() passes before calling AcceptBlock, as
        // belt-and-suspenders.
        // reverts a011b9db38ce6d3d5c1b67c1e3bad9365b86f2ce
        // we can end up in isolation banning all other nodes
        CheckContextState ctxState;
        if (ret) {
            ret = CheckBlock(*pblock, state, chainparams.GetConsensus(), ctxState, false, prevIndex->nHeight + 1); // false cause we can check pos context only on ConnectBlock
        }
        if (ret) {
            // Store to disk
            ret = ::ChainstateActive().AcceptBlock(pblock, state, chainparams, &pindex, fForceProcessing, nullptr, fNewBlock);
        }
        if (!ret) {
            GetMainSignals().BlockChecked(*pblock, state);
            return error("%s: AcceptBlock FAILED (%s)", __func__, FormatStateMessage(state));
        }
    }

    NotifyHeaderTip();

    // save old tip
    auto const oldTip = ::ChainActive().Tip();

    CValidationState state; // Only used to report errors, not invalidity - ignore it
    if (!::ChainstateActive().ActivateBestChain(state, chainparams, pblock))
        return error("%s: ActivateBestChain failed (%s)", __func__, FormatStateMessage(state));

    auto const tip = ::ChainActive().Tip();

    // special case for the first run after IBD
    static bool firstRunAfterIBD = true;
    if (!::ChainstateActive().IsInitialBlockDownload() && tip && firstRunAfterIBD && spv::pspv) // spv::pspv not necessary here, but for disabling in old tests
    {
        int sinceHeight = std::max(::ChainActive().Height() - chainparams.GetConsensus().mn.anchoringFrequency * 5, 0);
        LogPrint(BCLog::ANCHORING, "Trying to request some auths after IBD, since %i...\n", sinceHeight);
        RelayGetAnchorAuths(::ChainActive()[sinceHeight]->GetBlockHash(), tip->GetBlockHash(), *g_connman);
        firstRunAfterIBD = false;
    }
    // only if tip was changed
    if (!::ChainstateActive().IsInitialBlockDownload() && tip && tip != oldTip && spv::pspv) // spv::pspv not necessary here, but for disabling in old tests
    {
        ProcessAuthsIfTipChanged(oldTip, tip, chainparams.GetConsensus());

        if (tip->nHeight >= chainparams.GetConsensus().DakotaHeight) {
            panchors->CheckPendingAnchors();
        }
    }

    return true;
}

bool TestBlockValidity(CValidationState& state, const CChainParams& chainparams, const CBlock& block, CBlockIndex* pindexPrev, bool fCheckMerkleRoot)
{
    AssertLockHeld(cs_main);
    assert(pindexPrev && pindexPrev == ::ChainActive().Tip());
    CCoinsViewCache viewNew(&::ChainstateActive().CoinsTip());
    std::vector<uint256> dummyRewardedAnchors;
    CCustomCSView mnview(*pcustomcsview.get());
    uint256 block_hash(block.GetHash());
    CBlockIndex indexDummy(block);
    indexDummy.pprev = pindexPrev;
    indexDummy.nHeight = pindexPrev->nHeight + 1;
    indexDummy.phashBlock = &block_hash;
    CheckContextState ctxState;

    // NOTE: ContextualCheckProofOfStake is called by CheckBlock
    if (!ContextualCheckBlockHeader(block, state, chainparams, pindexPrev, GetAdjustedTime()))
        return error("%s: Consensus::ContextualCheckBlockHeader: %s", __func__, FormatStateMessage(state));
    if (!CheckBlock(block, state, chainparams.GetConsensus(), ctxState, false, indexDummy.nHeight, fCheckMerkleRoot))
        return error("%s: Consensus::CheckBlock: %s", __func__, FormatStateMessage(state));
    if (!ContextualCheckBlock(block, state, chainparams.GetConsensus(), pindexPrev))
        return error("%s: Consensus::ContextualCheckBlock: %s", __func__, FormatStateMessage(state));
    if (!::ChainstateActive().ConnectBlock(block, state, &indexDummy, viewNew, mnview, chainparams, dummyRewardedAnchors, true))
        return false;
    assert(state.IsValid());

    return true;
}

/**
 * BLOCK PRUNING CODE
 */

/* Calculate the amount of disk space the block & undo files currently use */
uint64_t CalculateCurrentUsage()
{
    LOCK(cs_LastBlockFile);

    uint64_t retval = 0;
    for (const CBlockFileInfo &file : vinfoBlockFile) {
        retval += file.nSize + file.nUndoSize;
    }
    return retval;
}

/* Prune a block file (modify associated database entries)*/
void PruneOneBlockFile(const int fileNumber)
{
    LOCK(cs_LastBlockFile);

    for (const auto& entry : g_blockman.m_block_index) {
        CBlockIndex* pindex = entry.second;
        if (pindex->nFile == fileNumber) {
            pindex->nStatus &= ~BLOCK_HAVE_DATA;
            pindex->nStatus &= ~BLOCK_HAVE_UNDO;
            pindex->nFile = 0;
            pindex->nDataPos = 0;
            pindex->nUndoPos = 0;
            setDirtyBlockIndex.insert(pindex);

            // Prune from m_blocks_unlinked -- any block we prune would have
            // to be downloaded again in order to consider its chain, at which
            // point it would be considered as a candidate for
            // m_blocks_unlinked or setBlockIndexCandidates.
            auto range = g_blockman.m_blocks_unlinked.equal_range(pindex->pprev);
            while (range.first != range.second) {
                std::multimap<CBlockIndex *, CBlockIndex *>::iterator _it = range.first;
                range.first++;
                if (_it->second == pindex) {
                    g_blockman.m_blocks_unlinked.erase(_it);
                }
            }
        }
    }

    vinfoBlockFile[fileNumber].SetNull();
    setDirtyFileInfo.insert(fileNumber);
}


void UnlinkPrunedFiles(const std::set<int>& setFilesToPrune)
{
    for (std::set<int>::iterator it = setFilesToPrune.begin(); it != setFilesToPrune.end(); ++it) {
        FlatFilePos pos(*it, 0);
        fs::remove(BlockFileSeq().FileName(pos));
        fs::remove(UndoFileSeq().FileName(pos));
        LogPrintf("Prune: %s deleted blk/rev (%05u)\n", __func__, *it);
    }
}

/* Calculate the block/rev files to delete based on height specified by user with RPC command pruneblockchain */
static void FindFilesToPruneManual(std::set<int>& setFilesToPrune, int nManualPruneHeight)
{
    assert(fPruneMode && nManualPruneHeight > 0);

    LOCK2(cs_main, cs_LastBlockFile);
    if (::ChainActive().Tip() == nullptr)
        return;

    // last block to prune is the lesser of (user-specified height, MIN_BLOCKS_TO_KEEP from the tip)
    unsigned int nLastBlockWeCanPrune = std::min((unsigned)nManualPruneHeight, ::ChainActive().Tip()->nHeight - MIN_BLOCKS_TO_KEEP);
    int count=0;
    for (int fileNumber = 0; fileNumber < nLastBlockFile; fileNumber++) {
        if (vinfoBlockFile[fileNumber].nSize == 0 || vinfoBlockFile[fileNumber].nHeightLast > nLastBlockWeCanPrune)
            continue;
        PruneOneBlockFile(fileNumber);
        setFilesToPrune.insert(fileNumber);
        count++;
    }
    LogPrintf("Prune (Manual): prune_height=%d removed %d blk/rev pairs\n", nLastBlockWeCanPrune, count);
}

/* This function is called from the RPC code for pruneblockchain */
void PruneBlockFilesManual(int nManualPruneHeight)
{
    CValidationState state;
    const CChainParams& chainparams = Params();
    if (!::ChainstateActive().FlushStateToDisk(
            chainparams, state, FlushStateMode::NONE, nManualPruneHeight)) {
        LogPrintf("%s: failed to flush state (%s)\n", __func__, FormatStateMessage(state));
    }
}

/**
 * Prune block and undo files (blk???.dat and undo???.dat) so that the disk space used is less than a user-defined target.
 * The user sets the target (in MB) on the command line or in config file.  This will be run on startup and whenever new
 * space is allocated in a block or undo file, staying below the target. Changing back to unpruned requires a reindex
 * (which in this case means the blockchain must be re-downloaded.)
 *
 * Pruning functions are called from FlushStateToDisk when the global fCheckForPruning flag has been set.
 * Block and undo files are deleted in lock-step (when blk00003.dat is deleted, so is rev00003.dat.)
 * Pruning cannot take place until the longest chain is at least a certain length (100000 on mainnet, 1000 on testnet, 1000 on regtest).
 * Pruning will never delete a block within a defined distance (currently 288) from the active chain's tip.
 * The block index is updated by unsetting HAVE_DATA and HAVE_UNDO for any blocks that were stored in the deleted files.
 * A db flag records the fact that at least some block files have been pruned.
 *
 * @param[out]   setFilesToPrune   The set of file indices that can be unlinked will be returned
 */
static void FindFilesToPrune(std::set<int>& setFilesToPrune, uint64_t nPruneAfterHeight)
{
    LOCK2(cs_main, cs_LastBlockFile);
    if (::ChainActive().Tip() == nullptr || nPruneTarget == 0) {
        return;
    }
    if ((uint64_t)::ChainActive().Tip()->nHeight <= nPruneAfterHeight) {
        return;
    }

    unsigned int nLastBlockWeCanPrune = ::ChainActive().Tip()->nHeight - MIN_BLOCKS_TO_KEEP;
    uint64_t nCurrentUsage = CalculateCurrentUsage();
    // We don't check to prune until after we've allocated new space for files
    // So we should leave a buffer under our target to account for another allocation
    // before the next pruning.
    uint64_t nBuffer = BLOCKFILE_CHUNK_SIZE + UNDOFILE_CHUNK_SIZE;
    uint64_t nBytesToPrune;
    int count=0;

    if (nCurrentUsage + nBuffer >= nPruneTarget) {
        // On a prune event, the chainstate DB is flushed.
        // To avoid excessive prune events negating the benefit of high dbcache
        // values, we should not prune too rapidly.
        // So when pruning in IBD, increase the buffer a bit to avoid a re-prune too soon.
        if (::ChainstateActive().IsInitialBlockDownload()) {
            // Since this is only relevant during IBD, we use a fixed 10%
            nBuffer += nPruneTarget / 10;
        }

        for (int fileNumber = 0; fileNumber < nLastBlockFile; fileNumber++) {
            nBytesToPrune = vinfoBlockFile[fileNumber].nSize + vinfoBlockFile[fileNumber].nUndoSize;

            if (vinfoBlockFile[fileNumber].nSize == 0)
                continue;

            if (nCurrentUsage + nBuffer < nPruneTarget)  // are we below our target?
                break;

            // don't prune files that could have a block within MIN_BLOCKS_TO_KEEP of the main chain's tip but keep scanning
            if (vinfoBlockFile[fileNumber].nHeightLast > nLastBlockWeCanPrune)
                continue;

            PruneOneBlockFile(fileNumber);
            // Queue up the files for removal
            setFilesToPrune.insert(fileNumber);
            nCurrentUsage -= nBytesToPrune;
            count++;
        }
    }

    LogPrint(BCLog::PRUNE, "Prune: target=%dMiB actual=%dMiB diff=%dMiB max_prune_height=%d removed %d blk/rev pairs\n",
           nPruneTarget/1024/1024, nCurrentUsage/1024/1024,
           ((int64_t)nPruneTarget - (int64_t)nCurrentUsage)/1024/1024,
           nLastBlockWeCanPrune, count);
}

static FlatFileSeq BlockFileSeq()
{
    return FlatFileSeq(GetBlocksDir(), "blk", BLOCKFILE_CHUNK_SIZE);
}

static FlatFileSeq UndoFileSeq()
{
    return FlatFileSeq(GetBlocksDir(), "rev", UNDOFILE_CHUNK_SIZE);
}

FILE* OpenBlockFile(const FlatFilePos &pos, bool fReadOnly) {
    return BlockFileSeq().Open(pos, fReadOnly);
}

/** Open an undo file (rev?????.dat) */
static FILE* OpenUndoFile(const FlatFilePos &pos, bool fReadOnly) {
    return UndoFileSeq().Open(pos, fReadOnly);
}

fs::path GetBlockPosFilename(const FlatFilePos &pos)
{
    return BlockFileSeq().FileName(pos);
}

CBlockIndex * BlockManager::InsertBlockIndex(const uint256& hash)
{
    AssertLockHeld(cs_main);

    if (hash.IsNull())
        return nullptr;

    // Return existing
    BlockMap::iterator mi = m_block_index.find(hash);
    if (mi != m_block_index.end())
        return (*mi).second;

    // Create new
    CBlockIndex* pindexNew = new CBlockIndex();
    mi = m_block_index.insert(std::make_pair(hash, pindexNew)).first;
    pindexNew->phashBlock = &((*mi).first);

    return pindexNew;
}

bool BlockManager::LoadBlockIndex(
    const Consensus::Params& consensus_params,
    CBlockTreeDB& blocktree,
    std::set<CBlockIndex*, CBlockIndexWorkComparator>& block_index_candidates)
{
    if (!blocktree.LoadBlockIndexGuts(consensus_params, [this](const uint256& hash) EXCLUSIVE_LOCKS_REQUIRED(cs_main) { return this->InsertBlockIndex(hash); }, fIsFakeNet))
         return false;

    // Calculate nChainWork
    std::vector<std::pair<int, CBlockIndex*> > vSortedByHeight;
    vSortedByHeight.reserve(m_block_index.size());
    for (const std::pair<const uint256, CBlockIndex*>& item : m_block_index)
    {
        CBlockIndex* pindex = item.second;
        vSortedByHeight.push_back(std::make_pair(pindex->nHeight, pindex));
    }
    sort(vSortedByHeight.begin(), vSortedByHeight.end());
    for (const std::pair<int, CBlockIndex*>& item : vSortedByHeight)
    {
        if (ShutdownRequested()) return false;
        CBlockIndex* pindex = item.second;
        pindex->nChainWork = (pindex->pprev ? pindex->pprev->nChainWork : 0) + GetBlockProof(*pindex);
        pindex->nTimeMax = (pindex->pprev ? std::max(pindex->pprev->nTimeMax, pindex->nTime) : pindex->nTime);
        // We can link the chain of blocks for which we've received transactions at some point.
        // Pruned nodes may have deleted the block.
        if (pindex->nTx > 0) {
            if (pindex->pprev) {
                if (pindex->pprev->HaveTxsDownloaded()) {
                    pindex->nChainTx = pindex->pprev->nChainTx + pindex->nTx;
                } else {
                    pindex->nChainTx = 0;
                    m_blocks_unlinked.insert(std::make_pair(pindex->pprev, pindex));
                }
            } else {
                pindex->nChainTx = pindex->nTx;
            }
        }
        if (!(pindex->nStatus & BLOCK_FAILED_MASK) && pindex->pprev && (pindex->pprev->nStatus & BLOCK_FAILED_MASK)) {
            pindex->nStatus |= BLOCK_FAILED_CHILD;
            setDirtyBlockIndex.insert(pindex);
        }
        if (pindex->IsValid(BLOCK_VALID_TRANSACTIONS) && (pindex->HaveTxsDownloaded() || pindex->pprev == nullptr)) {
            block_index_candidates.insert(pindex);
        }
        if (pindex->nStatus & BLOCK_FAILED_MASK && (!pindexBestInvalid || pindex->nChainWork > pindexBestInvalid->nChainWork))
            pindexBestInvalid = pindex;
        if (pindex->pprev)
            pindex->BuildSkip();
        if (pindex->IsValid(BLOCK_VALID_TREE) && (pindexBestHeader == nullptr || CBlockIndexWorkComparator()(pindexBestHeader, pindex)))
            pindexBestHeader = pindex;
    }

    return true;
}

void BlockManager::Unload() {
    m_failed_blocks.clear();
    m_blocks_unlinked.clear();

    for (const BlockMap::value_type& entry : m_block_index) {
        delete entry.second;
    }

    m_block_index.clear();
}

bool static LoadBlockIndexDB(const CChainParams& chainparams) EXCLUSIVE_LOCKS_REQUIRED(cs_main)
{
    if (!g_blockman.LoadBlockIndex(
            chainparams.GetConsensus(), *pblocktree, ::ChainstateActive().setBlockIndexCandidates))
        return false;

    // Load block file info
    pblocktree->ReadLastBlockFile(nLastBlockFile);
    vinfoBlockFile.resize(nLastBlockFile + 1);
    LogPrintf("%s: last block file = %i\n", __func__, nLastBlockFile);
    for (int nFile = 0; nFile <= nLastBlockFile; nFile++) {
        pblocktree->ReadBlockFileInfo(nFile, vinfoBlockFile[nFile]);
    }
    LogPrintf("%s: last block file info: %s\n", __func__, vinfoBlockFile[nLastBlockFile].ToString());
    for (int nFile = nLastBlockFile + 1; true; nFile++) {
        CBlockFileInfo info;
        if (pblocktree->ReadBlockFileInfo(nFile, info)) {
            vinfoBlockFile.push_back(info);
        } else {
            break;
        }
    }

    // Check presence of blk files
    LogPrintf("Checking all blk files are present...\n");
    std::set<int> setBlkDataFiles;
    for (const std::pair<const uint256, CBlockIndex*>& item : g_blockman.m_block_index)
    {
        CBlockIndex* pindex = item.second;
        if (pindex->nStatus & BLOCK_HAVE_DATA) {
            setBlkDataFiles.insert(pindex->nFile);
        }
    }
    for (std::set<int>::iterator it = setBlkDataFiles.begin(); it != setBlkDataFiles.end(); it++)
    {
        FlatFilePos pos(*it, 0);
        if (CAutoFile(OpenBlockFile(pos, true), SER_DISK, CLIENT_VERSION).IsNull()) {
            return false;
        }
    }

    // Check whether we have ever pruned block & undo files
    pblocktree->ReadFlag("prunedblockfiles", fHavePruned);
    if (fHavePruned)
        LogPrintf("LoadBlockIndexDB(): Block files have previously been pruned\n");

    // Check whether we need to continue reindexing
    bool fReindexing = false;
    pblocktree->ReadReindexing(fReindexing);
    if(fReindexing) fReindex = true;

    return true;
}

bool LoadChainTip(const CChainParams& chainparams)
{
    AssertLockHeld(cs_main);
    const CCoinsViewCache& coins_cache = ::ChainstateActive().CoinsTip();
    assert(!coins_cache.GetBestBlock().IsNull()); // Never called when the coins view is empty

    if (::ChainActive().Tip() &&
        ::ChainActive().Tip()->GetBlockHash() == coins_cache.GetBestBlock()) return true;

    // Load pointer to end of best chain
    CBlockIndex* pindex = LookupBlockIndex(coins_cache.GetBestBlock());
    if (!pindex) {
        return false;
    }
    ::ChainActive().SetTip(pindex);

    ::ChainstateActive().PruneBlockIndexCandidates();

    LogPrintf("Loaded best chain: hashBestChain=%s height=%d date=%s progress=%f\n",
        ::ChainActive().Tip()->GetBlockHash().ToString(), ::ChainActive().Height(),
        FormatISO8601DateTime(::ChainActive().Tip()->GetBlockTime()),
        GuessVerificationProgress(chainparams.TxData(), ::ChainActive().Tip()));
    return true;
}

CVerifyDB::CVerifyDB()
{
    uiInterface.ShowProgress(_("Verifying blocks...").translated, 0, false);
}

CVerifyDB::~CVerifyDB()
{
    uiInterface.ShowProgress("", 100, false);
}

bool CVerifyDB::VerifyDB(const CChainParams& chainparams, CCoinsView *coinsview, int nCheckLevel, int nCheckDepth)
{
    LOCK(cs_main);
    if (::ChainActive().Tip() == nullptr || ::ChainActive().Tip()->pprev == nullptr)
        return true;

    // Verify blocks in the best chain
    if (nCheckDepth <= 0 || nCheckDepth > ::ChainActive().Height())
        nCheckDepth = ::ChainActive().Height();
    nCheckLevel = std::max(0, std::min(4, nCheckLevel));
    LogPrintf("Verifying last %i blocks at level %i\n", nCheckDepth, nCheckLevel);
    CCoinsViewCache coins(coinsview);
    CCustomCSView mnview(*pcustomcsview.get());
    CBlockIndex* pindex;
    CBlockIndex* pindexFailure = nullptr;
    int nGoodTransactions = 0;
    CValidationState state;
    int reportDone = 0;
    LogPrintf("[0%%]..."); /* Continued */
    for (pindex = ::ChainActive().Tip(); pindex && pindex->pprev; pindex = pindex->pprev) {
        boost::this_thread::interruption_point();
        const int percentageDone = std::max(1, std::min(99, (int)(((double)(::ChainActive().Height() - pindex->nHeight)) / (double)nCheckDepth * (nCheckLevel >= 4 ? 50 : 100))));
        if (reportDone < percentageDone/10) {
            // report every 10% step
            LogPrintf("[%d%%]...", percentageDone); /* Continued */
            reportDone = percentageDone/10;
        }
        uiInterface.ShowProgress(_("Verifying blocks...").translated, percentageDone, false);
        if (pindex->nHeight <= ::ChainActive().Height()-nCheckDepth)
            break;
        if (fPruneMode && !(pindex->nStatus & BLOCK_HAVE_DATA)) {
            // If pruning, only go back as far as we have data.
            LogPrintf("VerifyDB(): block verification stopping at height %d (pruning, no data)\n", pindex->nHeight);
            break;
        }
        CBlock block;
        CheckContextState ctxState;

        // check level 0: read from disk
        if (!ReadBlockFromDisk(block, pindex, chainparams.GetConsensus()))
            return error("VerifyDB(): *** ReadBlockFromDisk failed at %d, hash=%s", pindex->nHeight, pindex->GetBlockHash().ToString());
        // check level 1: verify block validity
        if (nCheckLevel >= 1 && !CheckBlock(block, state, chainparams.GetConsensus(), ctxState, false, pindex->nHeight)) // false cause we can check pos context only on ConnectBlock
            return error("%s: *** found bad block at %d, hash=%s (%s)\n", __func__,
                         pindex->nHeight, pindex->GetBlockHash().ToString(), FormatStateMessage(state));
        // check level 2: verify undo validity
        if (nCheckLevel >= 2 && pindex) {
            CBlockUndo undo;
            if (!pindex->GetUndoPos().IsNull()) {
                if (!UndoReadFromDisk(undo, pindex)) {
                    return error("VerifyDB(): *** found bad undo data at %d, hash=%s\n", pindex->nHeight, pindex->GetBlockHash().ToString());
                }
            }
        }
        // check level 3: check for inconsistencies during memory-only disconnect of tip blocks
        if (nCheckLevel >= 3 && (coins.DynamicMemoryUsage() + ::ChainstateActive().CoinsTip().DynamicMemoryUsage()) <= nCoinCacheUsage) {
            assert(coins.GetBestBlock() == pindex->GetBlockHash());
            std::vector<CAnchorConfirmMessage> disconnectedConfirms; // dummy
            DisconnectResult res = ::ChainstateActive().DisconnectBlock(block, pindex, coins, mnview, disconnectedConfirms);
            if (res == DISCONNECT_FAILED) {
                return error("VerifyDB(): *** irrecoverable inconsistency in block data at %d, hash=%s", pindex->nHeight, pindex->GetBlockHash().ToString());
            }
            if (res == DISCONNECT_UNCLEAN) {
                nGoodTransactions = 0;
                pindexFailure = pindex;
            } else {
                nGoodTransactions += block.vtx.size();
            }
        }
        if (ShutdownRequested())
            return true;
    }
    if (pindexFailure)
        return error("VerifyDB(): *** coin database inconsistencies found (last %i blocks, %i good transactions before that)\n", ::ChainActive().Height() - pindexFailure->nHeight + 1, nGoodTransactions);

    // store block count as we move pindex at check level >= 4
    int block_count = ::ChainActive().Height() - pindex->nHeight;

    // check level 4: try reconnecting blocks
    if (nCheckLevel >= 4) {
        while (pindex != ::ChainActive().Tip()) {
            boost::this_thread::interruption_point();
            const int percentageDone = std::max(1, std::min(99, 100 - (int)(((double)(::ChainActive().Height() - pindex->nHeight)) / (double)nCheckDepth * 50)));
            if (reportDone < percentageDone/10) {
                // report every 10% step
                LogPrintf("[%d%%]...", percentageDone); /* Continued */
                reportDone = percentageDone/10;
            }
            uiInterface.ShowProgress(_("Verifying blocks...").translated, percentageDone, false);
            pindex = ::ChainActive().Next(pindex);
            CBlock block;
            if (!ReadBlockFromDisk(block, pindex, chainparams.GetConsensus()))
                return error("VerifyDB(): *** ReadBlockFromDisk failed at %d, hash=%s", pindex->nHeight, pindex->GetBlockHash().ToString());
            std::vector<uint256> dummyRewardedAnchors;
            if (!::ChainstateActive().ConnectBlock(block, state, pindex, coins, mnview, chainparams, dummyRewardedAnchors))
                return error("VerifyDB(): *** found unconnectable block at %d, hash=%s (%s)", pindex->nHeight, pindex->GetBlockHash().ToString(), FormatStateMessage(state));
        }
    }

    LogPrintf("[DONE].\n");
    LogPrintf("No coin database inconsistencies in last %i blocks (%i transactions)\n", block_count, nGoodTransactions);

    return true;
}

/** Apply the effects of a block on the utxo cache, ignoring that it may already have been applied. */
bool CChainState::RollforwardBlock(const CBlockIndex* pindex, CCoinsViewCache& inputs, CCustomCSView& mnview, const CChainParams& params)
{
    // TODO: merge with ConnectBlock
    CBlock block;
    if (!ReadBlockFromDisk(block, pindex, params.GetConsensus())) {
        return error("ReplayBlock(): ReadBlockFromDisk failed at %d, hash=%s", pindex->nHeight, pindex->GetBlockHash().ToString());
    }

    for (const CTransactionRef& tx : block.vtx) {
        if (!tx->IsCoinBase()) {
            for (const CTxIn &txin : tx->vin) {
                inputs.SpendCoin(txin.prevout);
            }
        }
        // Pass check = true as every addition may be an overwrite.
        AddCoins(inputs, *tx, pindex->nHeight, true);

        /// @todo turn it on when you are sure it is safe
//        CheckCustomTx(mnview, inputs, *tx, params.GetConsensus(), pindex->nHeight, i, false);
    }
    return true;
}

bool CChainState::ReplayBlocks(const CChainParams& params, CCoinsView* view, CCustomCSView* mnview)
{
    LOCK(cs_main);

    CCoinsViewCache cache(view);
    CCustomCSView mncache(*mnview);

    std::vector<uint256> hashHeads = view->GetHeadBlocks();
    if (hashHeads.empty()) return true; // We're already in a consistent state.
    if (hashHeads.size() != 2) return error("ReplayBlocks(): unknown inconsistent state");

    /// @todo may be it is possible to keep it run? how to safely connect blocks for mndb?
    return error("ReplayBlocks() turned off for safety reasons. Make reindex!");

    uiInterface.ShowProgress(_("Replaying blocks...").translated, 0, false);
    LogPrintf("Replaying blocks\n");

    const CBlockIndex* pindexOld = nullptr;  // Old tip during the interrupted flush.
    const CBlockIndex* pindexNew;            // New tip during the interrupted flush.
    const CBlockIndex* pindexFork = nullptr; // Latest block common to both the old and the new tip.

    if (m_blockman.m_block_index.count(hashHeads[0]) == 0) {
        return error("ReplayBlocks(): reorganization to unknown block requested");
    }
    pindexNew = m_blockman.m_block_index[hashHeads[0]];

    if (!hashHeads[1].IsNull()) { // The old tip is allowed to be 0, indicating it's the first flush.
        if (m_blockman.m_block_index.count(hashHeads[1]) == 0) {
            return error("ReplayBlocks(): reorganization from unknown block requested");
        }
        pindexOld = m_blockman.m_block_index[hashHeads[1]];
        pindexFork = LastCommonAncestor(pindexOld, pindexNew);
        assert(pindexFork != nullptr);
    }

    // Rollback along the old branch.
    while (pindexOld != pindexFork) {
        if (pindexOld->nHeight > 0) { // Never disconnect the genesis block.
            CBlock block;
            if (!ReadBlockFromDisk(block, pindexOld, params.GetConsensus())) {
                return error("RollbackBlock(): ReadBlockFromDisk() failed at %d, hash=%s", pindexOld->nHeight, pindexOld->GetBlockHash().ToString());
            }
            LogPrintf("Rolling back %s (%i)\n", pindexOld->GetBlockHash().ToString(), pindexOld->nHeight);
            std::vector<CAnchorConfirmMessage> disconnectedConfirms; // dummy
            DisconnectResult res = DisconnectBlock(block, pindexOld, cache, mncache, disconnectedConfirms);
            if (res == DISCONNECT_FAILED) {
                return error("RollbackBlock(): DisconnectBlock failed at %d, hash=%s", pindexOld->nHeight, pindexOld->GetBlockHash().ToString());
            }
            // If DISCONNECT_UNCLEAN is returned, it means a non-existing UTXO was deleted, or an existing UTXO was
            // overwritten. It corresponds to cases where the block-to-be-disconnect never had all its operations
            // applied to the UTXO set. However, as both writing a UTXO and deleting a UTXO are idempotent operations,
            // the result is still a version of the UTXO set with the effects of that block undone.
        }
        pindexOld = pindexOld->pprev;
    }

    // Roll forward from the forking point to the new tip.
    int nForkHeight = pindexFork ? pindexFork->nHeight : 0;
    for (int nHeight = nForkHeight + 1; nHeight <= pindexNew->nHeight; ++nHeight) {
        const CBlockIndex* pindex = pindexNew->GetAncestor(nHeight);
        LogPrintf("Rolling forward %s (%i)\n", pindex->GetBlockHash().ToString(), nHeight);
        uiInterface.ShowProgress(_("Replaying blocks...").translated, (int) ((nHeight - nForkHeight) * 100.0 / (pindexNew->nHeight - nForkHeight)) , false);
        if (!RollforwardBlock(pindex, cache, mncache, params)) return false;
    }

    cache.SetBestBlock(pindexNew->GetBlockHash());
    cache.Flush();
    mncache.Flush();
    uiInterface.ShowProgress("", 100, false);
    return true;
}

bool ReplayBlocks(const CChainParams& params, CCoinsView* view, CCustomCSView* mnview) {
    return ::ChainstateActive().ReplayBlocks(params, view, mnview);
}

//! Helper for CChainState::RewindBlockIndex
void CChainState::EraseBlockData(CBlockIndex* index)
{
    AssertLockHeld(cs_main);
    assert(!m_chain.Contains(index)); // Make sure this block isn't active

    // Reduce validity
    index->nStatus = std::min<unsigned int>(index->nStatus & BLOCK_VALID_MASK, BLOCK_VALID_TREE) | (index->nStatus & ~BLOCK_VALID_MASK);
    // Remove have-data flags.
    index->nStatus &= ~(BLOCK_HAVE_DATA | BLOCK_HAVE_UNDO);
    // Remove storage location.
    index->nFile = 0;
    index->nDataPos = 0;
    index->nUndoPos = 0;
    // Remove various other things
    index->nTx = 0;
    index->nChainTx = 0;
    index->nSequenceId = 0;
    // Make sure it gets written.
    setDirtyBlockIndex.insert(index);
    // Update indexes
    setBlockIndexCandidates.erase(index);
    auto ret = m_blockman.m_blocks_unlinked.equal_range(index->pprev);
    while (ret.first != ret.second) {
        if (ret.first->second == index) {
            m_blockman.m_blocks_unlinked.erase(ret.first++);
        } else {
            ++ret.first;
        }
    }
    // Mark parent as eligible for main chain again
    if (index->pprev && index->pprev->IsValid(BLOCK_VALID_TRANSACTIONS) && index->pprev->HaveTxsDownloaded()) {
        setBlockIndexCandidates.insert(index->pprev);
    }
}

bool CChainState::RewindBlockIndex(const CChainParams& params)
{
    // Note that during -reindex-chainstate we are called with an empty m_chain!

    // First erase all post-segwit blocks without witness not in the main chain,
    // as this can we done without costly DisconnectTip calls. Active
    // blocks will be dealt with below (releasing cs_main in between).
    {
        LOCK(cs_main);
        for (const auto& entry : m_blockman.m_block_index) {
            if (IsWitnessEnabled(entry.second->pprev, params.GetConsensus()) && !(entry.second->nStatus & BLOCK_OPT_WITNESS) && !m_chain.Contains(entry.second)) {
                EraseBlockData(entry.second);
            }
        }
    }

    // Find what height we need to reorganize to.
    CBlockIndex *tip;
    int nHeight = 1;
    {
        LOCK(cs_main);
        while (nHeight <= m_chain.Height()) {
            // Although SCRIPT_VERIFY_WITNESS is now generally enforced on all
            // blocks in ConnectBlock, we don't need to go back and
            // re-download/re-verify blocks from before segwit actually activated.
            if (IsWitnessEnabled(m_chain[nHeight - 1], params.GetConsensus()) && !(m_chain[nHeight]->nStatus & BLOCK_OPT_WITNESS)) {
                break;
            }
            nHeight++;
        }

        tip = m_chain.Tip();
    }
    // nHeight is now the height of the first insufficiently-validated block, or tipheight + 1

    CValidationState state;
    // Loop until the tip is below nHeight, or we reach a pruned block.
    while (!ShutdownRequested()) {
        {
            LOCK2(cs_main, ::mempool.cs);
            // Make sure nothing changed from under us (this won't happen because RewindBlockIndex runs before importing/network are active)
            assert(tip == m_chain.Tip());
            if (tip == nullptr || tip->nHeight < nHeight) break;
            if (fPruneMode && !(tip->nStatus & BLOCK_HAVE_DATA)) {
                // If pruning, don't try rewinding past the HAVE_DATA point;
                // since older blocks can't be served anyway, there's
                // no need to walk further, and trying to DisconnectTip()
                // will fail (and require a needless reindex/redownload
                // of the blockchain).
                break;
            }

            // Disconnect block
            if (!DisconnectTip(state, params, nullptr)) {
                return error("RewindBlockIndex: unable to disconnect block at height %i (%s)", tip->nHeight, FormatStateMessage(state));
            }

            // Reduce validity flag and have-data flags.
            // We do this after actual disconnecting, otherwise we'll end up writing the lack of data
            // to disk before writing the chainstate, resulting in a failure to continue if interrupted.
            // Note: If we encounter an insufficiently validated block that
            // is on m_chain, it must be because we are a pruning node, and
            // this block or some successor doesn't HAVE_DATA, so we were unable to
            // rewind all the way.  Blocks remaining on m_chain at this point
            // must not have their validity reduced.
            EraseBlockData(tip);

            tip = tip->pprev;
        }
        // Make sure the queue of validation callbacks doesn't grow unboundedly.
        LimitValidationInterfaceQueue();

        // Occasionally flush state to disk.
        if (!FlushStateToDisk(params, state, FlushStateMode::PERIODIC)) {
            LogPrintf("RewindBlockIndex: unable to flush state to disk (%s)\n", FormatStateMessage(state));
            return false;
        }
    }

    {
        LOCK(cs_main);
        if (m_chain.Tip() != nullptr) {
            // We can't prune block index candidates based on our tip if we have
            // no tip due to m_chain being empty!
            PruneBlockIndexCandidates();

            CheckBlockIndex(params.GetConsensus());
        }
    }

    return true;
}

bool RewindBlockIndex(const CChainParams& params) {
    if (!::ChainstateActive().RewindBlockIndex(params)) {
        return false;
    }

    LOCK(cs_main);
    if (::ChainActive().Tip() != nullptr) {
        // FlushStateToDisk can possibly read ::ChainActive(). Be conservative
        // and skip it here, we're about to -reindex-chainstate anyway, so
        // it'll get called a bunch real soon.
        CValidationState state;
        if (!::ChainstateActive().FlushStateToDisk(params, state, FlushStateMode::ALWAYS)) {
            LogPrintf("RewindBlockIndex: unable to flush state to disk (%s)\n", FormatStateMessage(state));
            return false;
        }
    }

    return true;
}

void CChainState::UnloadBlockIndex() {
    nBlockSequenceId = 1;
    setBlockIndexCandidates.clear();
}

// May NOT be used after any connections are up as much
// of the peer-processing logic assumes a consistent
// block index state
void UnloadBlockIndex()
{
    LOCK(cs_main);
    ::ChainActive().SetTip(nullptr);
    g_blockman.Unload();
    pindexBestInvalid = nullptr;
    pindexBestHeader = nullptr;
    mempool.clear();
    vinfoBlockFile.clear();
    nLastBlockFile = 0;
    setDirtyBlockIndex.clear();
    setDirtyFileInfo.clear();
    versionbitscache.Clear();
    for (int b = 0; b < VERSIONBITS_NUM_BITS; b++) {
        warningcache[b].clear();
    }
    fHavePruned = false;

    ::ChainstateActive().UnloadBlockIndex();
}

bool LoadBlockIndex(const CChainParams& chainparams)
{
    // Load block index from databases
    bool needs_init = fReindex;
    if (!fReindex) {
        bool ret = LoadBlockIndexDB(chainparams);
        if (!ret) return false;
        needs_init = g_blockman.m_block_index.empty();
    }

    if (needs_init) {
        // Everything here is for *new* reindex/DBs. Thus, though
        // LoadBlockIndexDB may have set fReindex if we shut down
        // mid-reindex previously, we don't check fReindex and
        // instead only check it prior to LoadBlockIndexDB to set
        // needs_init.

        LogPrintf("Initializing databases...\n");
    }
    return true;
}

bool CChainState::LoadGenesisBlock(const CChainParams& chainparams)
{
    LOCK(cs_main);

    // Check whether we're already initialized by checking for genesis in
    // m_blockman.m_block_index. Note that we can't use m_chain here, since it is
    // set based on the coins db, not the block index db, which is the only
    // thing loaded at this point.
    if (m_blockman.m_block_index.count(chainparams.GenesisBlock().GetHash()))
        return true;

    try {
        const CBlock& block = chainparams.GenesisBlock();
        FlatFilePos blockPos = SaveBlockToDisk(block, 0, chainparams, nullptr);
        if (blockPos.IsNull())
            return error("%s: writing genesis block to disk failed", __func__);
        CBlockIndex *pindex = m_blockman.AddToBlockIndex(block);
        ReceivedBlockTransactions(block, pindex, blockPos, chainparams.GetConsensus());
    } catch (const std::runtime_error& e) {
        return error("%s: failed to write genesis block: %s", __func__, e.what());
    }

    return true;
}

bool LoadGenesisBlock(const CChainParams& chainparams)
{
    return ::ChainstateActive().LoadGenesisBlock(chainparams);
}

bool LoadExternalBlockFile(const CChainParams& chainparams, FILE* fileIn, FlatFilePos *dbp)
{
    // Map of disk positions for blocks with unknown parent (only used for reindex)
    static std::multimap<uint256, FlatFilePos> mapBlocksUnknownParent;
    int64_t nStart = GetTimeMillis();

    int nLoaded = 0;
    try {
        // This takes over fileIn and calls fclose() on it in the CBufferedFile destructor
        CBufferedFile blkdat(fileIn, 2*MAX_BLOCK_SERIALIZED_SIZE, MAX_BLOCK_SERIALIZED_SIZE+8, SER_DISK, CLIENT_VERSION);
        uint64_t nRewind = blkdat.GetPos();
        while (!blkdat.eof()) {
            boost::this_thread::interruption_point();

            blkdat.SetPos(nRewind);
            nRewind++; // start one byte further next time, in case of failure
            blkdat.SetLimit(); // remove former limit
            unsigned int nSize = 0;
            try {
                // locate a header
                unsigned char buf[CMessageHeader::MESSAGE_START_SIZE];
                blkdat.FindByte(chainparams.MessageStart()[0]);
                nRewind = blkdat.GetPos()+1;
                blkdat >> buf;
                if (memcmp(buf, chainparams.MessageStart(), CMessageHeader::MESSAGE_START_SIZE))
                    continue;
                // read size
                blkdat >> nSize;
                if (nSize < 80 || nSize > MAX_BLOCK_SERIALIZED_SIZE)
                    continue;
            } catch (const std::exception&) {
                // no valid block header found; don't complain
                break;
            }
            try {
                // read block
                uint64_t nBlockPos = blkdat.GetPos();
                if (dbp)
                    dbp->nPos = nBlockPos;
                blkdat.SetLimit(nBlockPos + nSize);
                blkdat.SetPos(nBlockPos);
                std::shared_ptr<CBlock> pblock = std::make_shared<CBlock>();
                CBlock& block = *pblock;
                blkdat >> block;
                nRewind = blkdat.GetPos();

                uint256 hash = block.GetHash();
                {
                    LOCK(cs_main);
                    // detect out of order blocks, and store them for later
                    if (hash != chainparams.GetConsensus().hashGenesisBlock && !LookupBlockIndex(block.hashPrevBlock)) {
                        LogPrint(BCLog::REINDEX, "%s: Out of order block %s, parent %s not known\n", __func__, hash.ToString(),
                                block.hashPrevBlock.ToString());
                        if (dbp)
                            mapBlocksUnknownParent.insert(std::make_pair(block.hashPrevBlock, *dbp));
                        continue;
                    }

                    // process in case the block isn't known yet
                    CBlockIndex* pindex = LookupBlockIndex(hash);
                    if (!pindex || (pindex->nStatus & BLOCK_HAVE_DATA) == 0) {
                      CValidationState state;
                      if (::ChainstateActive().AcceptBlock(pblock, state, chainparams, nullptr, true, dbp, nullptr)) {
                          nLoaded++;
                      }
                      if (state.IsError()) {
                          break;
                      }
                    } else if (hash != chainparams.GetConsensus().hashGenesisBlock && pindex->nHeight % 1000 == 0) {
                      LogPrint(BCLog::REINDEX, "Block Import: already had block %s at height %d\n", hash.ToString(), pindex->nHeight);
                    }
                }

                // Activate the genesis block so normal node progress can continue
                if (hash == chainparams.GetConsensus().hashGenesisBlock) {
                    CValidationState state;
                    if (!ActivateBestChain(state, chainparams)) {
                        break;
                    }
                }

                NotifyHeaderTip();

                // Recursively process earlier encountered successors of this block
                std::deque<uint256> queue;
                queue.push_back(hash);
                while (!queue.empty()) {
                    uint256 head = queue.front();
                    queue.pop_front();
                    std::pair<std::multimap<uint256, FlatFilePos>::iterator, std::multimap<uint256, FlatFilePos>::iterator> range = mapBlocksUnknownParent.equal_range(head);
                    while (range.first != range.second) {
                        std::multimap<uint256, FlatFilePos>::iterator it = range.first;
                        std::shared_ptr<CBlock> pblockrecursive = std::make_shared<CBlock>();
                        if (ReadBlockFromDisk(*pblockrecursive, it->second, chainparams.GetConsensus()))
                        {
                            LogPrint(BCLog::REINDEX, "%s: Processing out of order child %s of %s\n", __func__, pblockrecursive->GetHash().ToString(),
                                    head.ToString());
                            LOCK(cs_main);
                            CValidationState dummy;
                            if (::ChainstateActive().AcceptBlock(pblockrecursive, dummy, chainparams, nullptr, true, &it->second, nullptr))
                            {
                                nLoaded++;
                                queue.push_back(pblockrecursive->GetHash());
                            }
                        }
                        range.first++;
                        mapBlocksUnknownParent.erase(it);
                        NotifyHeaderTip();
                    }
                }
            } catch (const std::exception& e) {
                LogPrintf("%s: Deserialize or I/O error - %s\n", __func__, e.what());
            }
        }
    } catch (const std::runtime_error& e) {
        AbortNode(std::string("System error: ") + e.what());
    }
    if (nLoaded > 0)
        LogPrintf("Loaded %i blocks from external file in %dms\n", nLoaded, GetTimeMillis() - nStart);
    return nLoaded > 0;
}

void CChainState::CheckBlockIndex(const Consensus::Params& consensusParams)
{
    if (!fCheckBlockIndex) {
        return;
    }

    LOCK(cs_main);

    // During a reindex, we read the genesis block and call CheckBlockIndex before ActivateBestChain,
    // so we have the genesis block in m_blockman.m_block_index but no active chain. (A few of the
    // tests when iterating the block tree require that m_chain has been initialized.)
    if (m_chain.Height() < 0) {
        assert(m_blockman.m_block_index.size() <= 1);
        return;
    }

    // Build forward-pointing map of the entire block tree.
    std::multimap<CBlockIndex*,CBlockIndex*> forward;
    for (const std::pair<const uint256, CBlockIndex*>& entry : m_blockman.m_block_index) {
        forward.insert(std::make_pair(entry.second->pprev, entry.second));
    }

    assert(forward.size() == m_blockman.m_block_index.size());

    std::pair<std::multimap<CBlockIndex*,CBlockIndex*>::iterator,std::multimap<CBlockIndex*,CBlockIndex*>::iterator> rangeGenesis = forward.equal_range(nullptr);
    CBlockIndex *pindex = rangeGenesis.first->second;
    rangeGenesis.first++;
    assert(rangeGenesis.first == rangeGenesis.second); // There is only one index entry with parent nullptr.

    // Iterate over the entire block tree, using depth-first search.
    // Along the way, remember whether there are blocks on the path from genesis
    // block being explored which are the first to have certain properties.
    size_t nNodes = 0;
    int nHeight = 0;
    CBlockIndex* pindexFirstInvalid = nullptr; // Oldest ancestor of pindex which is invalid.
    CBlockIndex* pindexFirstMissing = nullptr; // Oldest ancestor of pindex which does not have BLOCK_HAVE_DATA.
    CBlockIndex* pindexFirstNeverProcessed = nullptr; // Oldest ancestor of pindex for which nTx == 0.
    CBlockIndex* pindexFirstNotTreeValid = nullptr; // Oldest ancestor of pindex which does not have BLOCK_VALID_TREE (regardless of being valid or not).
    CBlockIndex* pindexFirstNotTransactionsValid = nullptr; // Oldest ancestor of pindex which does not have BLOCK_VALID_TRANSACTIONS (regardless of being valid or not).
    CBlockIndex* pindexFirstNotChainValid = nullptr; // Oldest ancestor of pindex which does not have BLOCK_VALID_CHAIN (regardless of being valid or not).
    CBlockIndex* pindexFirstNotScriptsValid = nullptr; // Oldest ancestor of pindex which does not have BLOCK_VALID_SCRIPTS (regardless of being valid or not).
    while (pindex != nullptr) {
        nNodes++;
        if (pindexFirstInvalid == nullptr && pindex->nStatus & BLOCK_FAILED_VALID) pindexFirstInvalid = pindex;
        if (pindexFirstMissing == nullptr && !(pindex->nStatus & BLOCK_HAVE_DATA)) pindexFirstMissing = pindex;
        if (pindexFirstNeverProcessed == nullptr && pindex->nTx == 0) pindexFirstNeverProcessed = pindex;
        if (pindex->pprev != nullptr && pindexFirstNotTreeValid == nullptr && (pindex->nStatus & BLOCK_VALID_MASK) < BLOCK_VALID_TREE) pindexFirstNotTreeValid = pindex;
        if (pindex->pprev != nullptr && pindexFirstNotTransactionsValid == nullptr && (pindex->nStatus & BLOCK_VALID_MASK) < BLOCK_VALID_TRANSACTIONS) pindexFirstNotTransactionsValid = pindex;
        if (pindex->pprev != nullptr && pindexFirstNotChainValid == nullptr && (pindex->nStatus & BLOCK_VALID_MASK) < BLOCK_VALID_CHAIN) pindexFirstNotChainValid = pindex;
        if (pindex->pprev != nullptr && pindexFirstNotScriptsValid == nullptr && (pindex->nStatus & BLOCK_VALID_MASK) < BLOCK_VALID_SCRIPTS) pindexFirstNotScriptsValid = pindex;

        // Begin: actual consistency checks.
        if (pindex->pprev == nullptr) {
            // Genesis block checks.
            assert(pindex->GetBlockHash() == consensusParams.hashGenesisBlock); // Genesis block's hash must match.
            assert(pindex == m_chain.Genesis()); // The current active chain's genesis block must be this block.
        }
        if (!pindex->HaveTxsDownloaded()) assert(pindex->nSequenceId <= 0); // nSequenceId can't be set positive for blocks that aren't linked (negative is used for preciousblock)
        // VALID_TRANSACTIONS is equivalent to nTx > 0 for all nodes (whether or not pruning has occurred).
        // HAVE_DATA is only equivalent to nTx > 0 (or VALID_TRANSACTIONS) if no pruning has occurred.
        if (!fHavePruned) {
            // If we've never pruned, then HAVE_DATA should be equivalent to nTx > 0
            assert(!(pindex->nStatus & BLOCK_HAVE_DATA) == (pindex->nTx == 0));
            assert(pindexFirstMissing == pindexFirstNeverProcessed);
        } else {
            // If we have pruned, then we can only say that HAVE_DATA implies nTx > 0
            if (pindex->nStatus & BLOCK_HAVE_DATA) assert(pindex->nTx > 0);
        }
        if (pindex->nStatus & BLOCK_HAVE_UNDO) assert(pindex->nStatus & BLOCK_HAVE_DATA);
        assert(((pindex->nStatus & BLOCK_VALID_MASK) >= BLOCK_VALID_TRANSACTIONS) == (pindex->nTx > 0)); // This is pruning-independent.
        // All parents having had data (at some point) is equivalent to all parents being VALID_TRANSACTIONS, which is equivalent to HaveTxsDownloaded().
        assert((pindexFirstNeverProcessed == nullptr) == pindex->HaveTxsDownloaded());
        assert((pindexFirstNotTransactionsValid == nullptr) == pindex->HaveTxsDownloaded());
        assert(pindex->nHeight == nHeight); // nHeight must be consistent.
        assert(pindex->pprev == nullptr || pindex->nChainWork >= pindex->pprev->nChainWork); // For every block except the genesis block, the chainwork must be larger than the parent's.
        assert(nHeight < 2 || (pindex->pskip && (pindex->pskip->nHeight < nHeight))); // The pskip pointer must point back for all but the first 2 blocks.
        assert(pindexFirstNotTreeValid == nullptr); // All m_blockman.m_block_index entries must at least be TREE valid
        if ((pindex->nStatus & BLOCK_VALID_MASK) >= BLOCK_VALID_TREE) assert(pindexFirstNotTreeValid == nullptr); // TREE valid implies all parents are TREE valid
        if ((pindex->nStatus & BLOCK_VALID_MASK) >= BLOCK_VALID_CHAIN) assert(pindexFirstNotChainValid == nullptr); // CHAIN valid implies all parents are CHAIN valid
        if ((pindex->nStatus & BLOCK_VALID_MASK) >= BLOCK_VALID_SCRIPTS) assert(pindexFirstNotScriptsValid == nullptr); // SCRIPTS valid implies all parents are SCRIPTS valid
        if (pindexFirstInvalid == nullptr) {
            // Checks for not-invalid blocks.
            assert((pindex->nStatus & BLOCK_FAILED_MASK) == 0); // The failed mask cannot be set for blocks without invalid parents.
        }
        if (!CBlockIndexWorkComparator()(pindex, m_chain.Tip()) && pindexFirstNeverProcessed == nullptr) {
            if (pindexFirstInvalid == nullptr) {
                // If this block sorts at least as good as the current tip and
                // is valid and we have all data for its parents, it must be in
                // setBlockIndexCandidates.  m_chain.Tip() must also be there
                // even if some data has been pruned.
                if (pindexFirstMissing == nullptr || pindex == m_chain.Tip()) {
                     assert(setBlockIndexCandidates.count(pindex));
                }
                // If some parent is missing, then it could be that this block was in
                // setBlockIndexCandidates but had to be removed because of the missing data.
                // In this case it must be in m_blocks_unlinked -- see test below.
            }
        } else { // If this block sorts worse than the current tip or some ancestor's block has never been seen, it cannot be in setBlockIndexCandidates.
            assert(setBlockIndexCandidates.count(pindex) == 0);
        }
        // Check whether this block is in m_blocks_unlinked.
        std::pair<std::multimap<CBlockIndex*,CBlockIndex*>::iterator,std::multimap<CBlockIndex*,CBlockIndex*>::iterator> rangeUnlinked = m_blockman.m_blocks_unlinked.equal_range(pindex->pprev);
        bool foundInUnlinked = false;
        while (rangeUnlinked.first != rangeUnlinked.second) {
            assert(rangeUnlinked.first->first == pindex->pprev);
            if (rangeUnlinked.first->second == pindex) {
                foundInUnlinked = true;
                break;
            }
            rangeUnlinked.first++;
        }
        if (pindex->pprev && (pindex->nStatus & BLOCK_HAVE_DATA) && pindexFirstNeverProcessed != nullptr && pindexFirstInvalid == nullptr) {
            // If this block has block data available, some parent was never received, and has no invalid parents, it must be in m_blocks_unlinked.
            assert(foundInUnlinked);
        }
        if (!(pindex->nStatus & BLOCK_HAVE_DATA)) assert(!foundInUnlinked); // Can't be in m_blocks_unlinked if we don't HAVE_DATA
        if (pindexFirstMissing == nullptr) assert(!foundInUnlinked); // We aren't missing data for any parent -- cannot be in m_blocks_unlinked.
        if (pindex->pprev && (pindex->nStatus & BLOCK_HAVE_DATA) && pindexFirstNeverProcessed == nullptr && pindexFirstMissing != nullptr) {
            // We HAVE_DATA for this block, have received data for all parents at some point, but we're currently missing data for some parent.
            assert(fHavePruned); // We must have pruned.
            // This block may have entered m_blocks_unlinked if:
            //  - it has a descendant that at some point had more work than the
            //    tip, and
            //  - we tried switching to that descendant but were missing
            //    data for some intermediate block between m_chain and the
            //    tip.
            // So if this block is itself better than m_chain.Tip() and it wasn't in
            // setBlockIndexCandidates, then it must be in m_blocks_unlinked.
            if (!CBlockIndexWorkComparator()(pindex, m_chain.Tip()) && setBlockIndexCandidates.count(pindex) == 0) {
                if (pindexFirstInvalid == nullptr) {
                    assert(foundInUnlinked);
                }
            }
        }
        // assert(pindex->GetBlockHash() == pindex->GetBlockHeader().GetHash()); // Perhaps too slow
        // End: actual consistency checks.

        // Try descending into the first subnode.
        std::pair<std::multimap<CBlockIndex*,CBlockIndex*>::iterator,std::multimap<CBlockIndex*,CBlockIndex*>::iterator> range = forward.equal_range(pindex);
        if (range.first != range.second) {
            // A subnode was found.
            pindex = range.first->second;
            nHeight++;
            continue;
        }
        // This is a leaf node.
        // Move upwards until we reach a node of which we have not yet visited the last child.
        while (pindex) {
            // We are going to either move to a parent or a sibling of pindex.
            // If pindex was the first with a certain property, unset the corresponding variable.
            if (pindex == pindexFirstInvalid) pindexFirstInvalid = nullptr;
            if (pindex == pindexFirstMissing) pindexFirstMissing = nullptr;
            if (pindex == pindexFirstNeverProcessed) pindexFirstNeverProcessed = nullptr;
            if (pindex == pindexFirstNotTreeValid) pindexFirstNotTreeValid = nullptr;
            if (pindex == pindexFirstNotTransactionsValid) pindexFirstNotTransactionsValid = nullptr;
            if (pindex == pindexFirstNotChainValid) pindexFirstNotChainValid = nullptr;
            if (pindex == pindexFirstNotScriptsValid) pindexFirstNotScriptsValid = nullptr;
            // Find our parent.
            CBlockIndex* pindexPar = pindex->pprev;
            // Find which child we just visited.
            std::pair<std::multimap<CBlockIndex*,CBlockIndex*>::iterator,std::multimap<CBlockIndex*,CBlockIndex*>::iterator> rangePar = forward.equal_range(pindexPar);
            while (rangePar.first->second != pindex) {
                assert(rangePar.first != rangePar.second); // Our parent must have at least the node we're coming from as child.
                rangePar.first++;
            }
            // Proceed to the next one.
            rangePar.first++;
            if (rangePar.first != rangePar.second) {
                // Move to the sibling.
                pindex = rangePar.first->second;
                break;
            } else {
                // Move up further.
                pindex = pindexPar;
                nHeight--;
                continue;
            }
        }
    }

    // Check that we actually traversed the entire map.
    assert(nNodes == forward.size());
}

std::string CBlockFileInfo::ToString() const
{
    return strprintf("CBlockFileInfo(blocks=%u, size=%u, heights=%u...%u, time=%s...%s)", nBlocks, nSize, nHeightFirst, nHeightLast, FormatISO8601Date(nTimeFirst), FormatISO8601Date(nTimeLast));
}

CBlockFileInfo* GetBlockFileInfo(size_t n)
{
    LOCK(cs_LastBlockFile);

    return &vinfoBlockFile.at(n);
}

ThresholdState VersionBitsTipState(const Consensus::Params& params, Consensus::DeploymentPos pos)
{
    LOCK(cs_main);
    return VersionBitsState(::ChainActive().Tip(), params, pos, versionbitscache);
}

BIP9Stats VersionBitsTipStatistics(const Consensus::Params& params, Consensus::DeploymentPos pos)
{
    LOCK(cs_main);
    return VersionBitsStatistics(::ChainActive().Tip(), params, pos);
}

int VersionBitsTipStateSinceHeight(const Consensus::Params& params, Consensus::DeploymentPos pos)
{
    LOCK(cs_main);
    return VersionBitsStateSinceHeight(::ChainActive().Tip(), params, pos, versionbitscache);
}

static const uint64_t MEMPOOL_DUMP_VERSION = 1;

bool LoadMempool(CTxMemPool& pool)
{
    const CChainParams& chainparams = Params();
    int64_t nExpiryTimeout = gArgs.GetArg("-mempoolexpiry", DEFAULT_MEMPOOL_EXPIRY) * 60 * 60;
    FILE* filestr = fsbridge::fopen(GetDataDir() / "mempool.dat", "rb");
    CAutoFile file(filestr, SER_DISK, CLIENT_VERSION);
    if (file.IsNull()) {
        LogPrintf("Failed to open mempool file from disk. Continuing anyway.\n");
        return false;
    }

    int64_t count = 0;
    int64_t expired = 0;
    int64_t failed = 0;
    int64_t already_there = 0;
    int64_t nNow = GetTime();

    try {
        uint64_t version;
        file >> version;
        if (version != MEMPOOL_DUMP_VERSION) {
            return false;
        }
        uint64_t num;
        file >> num;
        while (num--) {
            CTransactionRef tx;
            int64_t nTime;
            int64_t nFeeDelta;
            file >> tx;
            file >> nTime;
            file >> nFeeDelta;

            CAmount amountdelta = nFeeDelta;
            if (amountdelta) {
                pool.PrioritiseTransaction(tx->GetHash(), amountdelta);
            }
            CValidationState state;
            if (nTime + nExpiryTimeout > nNow) {
                LOCK(cs_main);
                AcceptToMemoryPoolWithTime(chainparams, pool, state, tx, nullptr /* pfMissingInputs */, nTime,
                                           nullptr /* plTxnReplaced */, false /* bypass_limits */, 0 /* nAbsurdFee */,
                                           false /* test_accept */);
                if (state.IsValid()) {
                    ++count;
                } else {
                    // mempool may contain the transaction already, e.g. from
                    // wallet(s) having loaded it while we were processing
                    // mempool transactions; consider these as valid, instead of
                    // failed, but mark them as 'already there'
                    if (pool.exists(tx->GetHash())) {
                        ++already_there;
                    } else {
                        ++failed;
                    }
                }
            } else {
                ++expired;
            }
            if (ShutdownRequested())
                return false;
        }
        std::map<uint256, CAmount> mapDeltas;
        file >> mapDeltas;

        for (const auto& i : mapDeltas) {
            pool.PrioritiseTransaction(i.first, i.second);
        }
    } catch (const std::exception& e) {
        LogPrintf("Failed to deserialize mempool data on disk: %s. Continuing anyway.\n", e.what());
        return false;
    }

    LogPrintf("Imported mempool transactions from disk: %i succeeded, %i failed, %i expired, %i already there\n", count, failed, expired, already_there);
    return true;
}

bool DumpMempool(const CTxMemPool& pool)
{
    int64_t start = GetTimeMicros();

    std::map<uint256, CAmount> mapDeltas;
    std::vector<TxMempoolInfo> vinfo;

    static Mutex dump_mutex;
    LOCK(dump_mutex);

    {
        LOCK(pool.cs);
        for (const auto &i : pool.mapDeltas) {
            mapDeltas[i.first] = i.second;
        }
        vinfo = pool.infoAll();
    }

    int64_t mid = GetTimeMicros();

    try {
        FILE* filestr = fsbridge::fopen(GetDataDir() / "mempool.dat.new", "wb");
        if (!filestr) {
            return false;
        }

        CAutoFile file(filestr, SER_DISK, CLIENT_VERSION);

        uint64_t version = MEMPOOL_DUMP_VERSION;
        file << version;

        file << (uint64_t)vinfo.size();
        for (const auto& i : vinfo) {
            file << *(i.tx);
            file << (int64_t)i.nTime;
            file << (int64_t)i.nFeeDelta;
            mapDeltas.erase(i.tx->GetHash());
        }

        file << mapDeltas;
        if (!FileCommit(file.Get()))
            throw std::runtime_error("FileCommit failed");
        file.fclose();
        RenameOver(GetDataDir() / "mempool.dat.new", GetDataDir() / "mempool.dat");
        int64_t last = GetTimeMicros();
        LogPrintf("Dumped mempool: %gs to copy, %gs to dump\n", (mid-start)*MICRO, (last-mid)*MICRO);
    } catch (const std::exception& e) {
        LogPrintf("Failed to dump mempool: %s. Continuing anyway.\n", e.what());
        return false;
    }
    return true;
}

//! Guess how far we are in the verification process at the given block index
//! require cs_main if pindex has not been validated yet (because nChainTx might be unset)
double GuessVerificationProgress(const ChainTxData& data, const CBlockIndex *pindex) {
    if (pindex == nullptr)
        return 0.0;

    int64_t nNow = time(nullptr);

    double fTxTotal;

    if (pindex->nChainTx <= data.nTxCount) {
        fTxTotal = data.nTxCount + (nNow - data.nTime) * data.dTxRate;
    } else {
        fTxTotal = pindex->nChainTx + (nNow - pindex->GetBlockTime()) * data.dTxRate;
    }

    return pindex->nChainTx / fTxTotal;
}

class CMainCleanup
{
public:
    CMainCleanup() {}
    ~CMainCleanup() {
        // block headers
        BlockMap::iterator it1 = g_blockman.m_block_index.begin();
        for (; it1 != g_blockman.m_block_index.end(); it1++)
            delete (*it1).second;
        g_blockman.m_block_index.clear();
    }
};
static CMainCleanup instance_of_cmaincleanup;<|MERGE_RESOLUTION|>--- conflicted
+++ resolved
@@ -3413,11 +3413,7 @@
                 if (amountToBurn > 0) {
                     CScript tmpAddress(vaultId.begin(), vaultId.end());
                     view.AddBalance(tmpAddress, {bidTokenAmount.nTokenId, amountToBurn});
-<<<<<<< HEAD
-                    SwapToDFIOverUSD(view, bidTokenAmount.nTokenId, amountToBurn, tmpAddress,
-=======
                     SwapToDFIorDUSD(view, bidTokenAmount.nTokenId, amountToBurn, tmpAddress,
->>>>>>> a5508635
                         chainparams.GetConsensus().burnAddress, pindex->nHeight);
                 }
 
