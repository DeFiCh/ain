--- conflicted
+++ resolved
@@ -2914,7 +2914,143 @@
 
         mapBurnAmounts.clear();
 
-<<<<<<< HEAD
+        if (pindex->nHeight >= chainparams.GetConsensus().FortCanningHeight)
+        {
+            std::vector<CLoanSchemeMessage> loanUpdates;
+            cache.ForEachDelayedLoanScheme([&pindex, &loanUpdates](const std::pair<std::string, uint64_t>& key, const CLoanSchemeMessage& loanScheme)
+            {
+                if (key.second == pindex->nHeight) {
+                    loanUpdates.push_back(loanScheme);
+                }
+                return true;
+            });
+
+            for (const auto& loanScheme : loanUpdates) {
+                // Make sure loan still exist, that it has not been destroyed in the mean time.
+                if (cache.GetLoanScheme(loanScheme.identifier)) {
+                    cache.StoreLoanScheme(loanScheme);
+                }
+                cache.EraseDelayedLoanScheme(loanScheme.identifier, pindex->nHeight);
+            }
+
+            std::vector<std::string> loanDestruction;
+            cache.ForEachDelayedDestroyScheme([&pindex, &loanDestruction](const std::string& key, const uint64_t& height)
+            {
+                if (height == pindex->nHeight) {
+                    loanDestruction.push_back(key);
+                }
+               return true;
+            });
+
+            std::vector<CVaultId> vaultsToUpdate;
+            cache.ForEachVault([&](const CVaultId& key, const CVaultMessage& vault)
+            {
+                if (!cache.GetLoanScheme(vault.schemeId)) {
+                    vaultsToUpdate.push_back(key);
+                }
+                if (std::find(loanDestruction.begin(), loanDestruction.end(), vault.schemeId) != loanDestruction.end()){
+                    vaultsToUpdate.push_back(key);
+                }
+                return true;
+            });
+
+            auto defaultLoanScheme = cache.GetDefaultLoanScheme();
+            for (const auto& vaultToDefault: vaultsToUpdate){
+                auto newVault = cache.GetVault(vaultToDefault).val;
+                newVault->schemeId = *defaultLoanScheme;
+                cache.UpdateVault(vaultToDefault, *newVault);
+                cache.TransferVaultInterest(vaultToDefault, pindex->nHeight, {}, newVault->schemeId);
+            }
+
+            for (const auto& loanDestroy : loanDestruction) {
+                cache.EraseLoanScheme(loanDestroy);
+                cache.EraseDelayedDestroyScheme(loanDestroy);
+            }
+
+            if (pindex->nHeight % chainparams.GetConsensus().blocksCollateralizationRatioCalculation() == 0) {
+                cache.ForEachVaultCollateral([&](const CVaultId& vaultId, const CBalances& collaterals) {
+                    auto collateral = cache.CalculateCollateralizationRatio(vaultId, collaterals, pindex->nHeight);
+                    if (!collateral) {
+                        return true;
+                    }
+                    auto vault = cache.GetVault(vaultId);
+                    assert(vault);
+                    auto scheme = cache.GetLoanScheme(vault.val->schemeId);
+                    assert(scheme);
+                    if (scheme->ratio <= collateral->ratio()) {
+                        return true;
+                    }
+                    vault.val->isUnderLiquidation = true;
+                    cache.StoreVault(vaultId, *vault.val);
+                    auto loanTokens = cache.GetLoanTokens(vaultId);
+                    assert(loanTokens);
+                    for (const auto& loan : loanTokens->balances) {
+                        cache.SubLoanToken(vaultId, {loan.first, loan.second});
+                    }
+                    for (const auto& col : collaterals.balances) {
+                        cache.SubVaultCollateral(vaultId, {col.first, col.second});
+                    }
+                    auto batches = CollectAuctionBatches(*collateral, collaterals.balances, loanTokens->balances);
+                    for (auto i = 0u; i < batches.size(); i++) {
+                        cache.StoreAuctionBatch(vaultId, i, batches[i]);
+                    }
+                    cache.StoreAuction(vaultId, pindex->nHeight, CAuctionData{
+                        uint32_t(batches.size()), cache.GetLoanLiquidationPenalty()
+                    });
+                    return true;
+                });
+            }
+            cache.ForEachVaultAuction([&](const CVaultId& vaultId, uint32_t height, const CAuctionData& data) {
+                if (int(height) != pindex->nHeight) {
+                    return false;
+                }
+                for (uint32_t i = 0; i < data.batchCount; i++) {
+                    auto batch = cache.GetAuctionBatch(vaultId, i);
+                    assert(batch);
+                    if (auto bid = cache.GetAuctionBid(vaultId, i)) {
+                        auto amountToFill = DivideAmounts(bid->second.nValue, COIN + data.liquidationPenalty);
+                        auto amountToBurn = bid->second.nValue - amountToFill;
+                        if (amountToBurn > 0) {
+                            cache.AddBalance(chainparams.GetConsensus().burnAddress, {bid->second.nTokenId, amountToBurn});
+                            CPoolSwapMessage obj;
+                            obj.from = chainparams.GetConsensus().burnAddress;
+                            obj.to = chainparams.GetConsensus().burnAddress;
+                            obj.idTokenFrom = bid->second.nTokenId;
+                            obj.idTokenTo = DCT_ID{0};
+                            obj.amountFrom = amountToBurn;
+                            obj.maxPrice = POOLPRICE_MAX;
+                            auto poolSwap = CPoolSwap(obj, pindex->nHeight);
+                            // swap tokenID -> USD -> DFI
+                            auto token = cache.GetToken("USD");
+                            assert(token);
+                            poolSwap.ExecuteSwap(cache, {bid->second.nTokenId, token->first, DCT_ID{0}});
+                        }
+                        cache.CalculateOwnerRewards(bid->first, pindex->nHeight);
+                        for (const auto& col : batch->collaterals.balances) {
+                            cache.AddBalance(bid->first, {col.first, col.second});
+                        }
+                        // return rest loan to vault if any
+                        amountToFill -= batch->loanAmount.nValue;
+                        if (amountToFill > 0) {
+                            cache.AddLoanToken(vaultId, {batch->loanAmount.nTokenId, amountToFill});
+                        }
+                    } else {
+                        cache.AddLoanToken(vaultId, batch->loanAmount);
+                        for (const auto& col : batch->collaterals.balances) {
+                            cache.AddVaultCollateral(vaultId, {col.first, col.second});
+                        }
+                    }
+                }
+                auto vault = cache.GetVault(vaultId);
+                assert(vault);
+                vault.val->isUnderLiquidation = false;
+                cache.StoreVault(vaultId, *vault.val);
+                cache.EraseAuction(vaultId, pindex->nHeight);
+                cache.TransferVaultInterest(vaultId, pindex->nHeight, vault.val->schemeId, {});
+                return true;
+            }, pindex->nHeight);
+        }
+
         if (pindex->nHeight == chainparams.GetConsensus().FortCanningHeight) {
             auto balance = cache.GetBalance(chainparams.GetConsensus().foundationShareScript, DCT_ID{0});
             if (balance.nValue > 0) {
@@ -2993,141 +3129,6 @@
                 } else {
                     cache.UpdatePropStatus(propId, pindex->nHeight, CPropStatusType::Rejected);
                 }
-=======
-        if (pindex->nHeight >= chainparams.GetConsensus().FortCanningHeight)
-        {
-            std::vector<CLoanSchemeMessage> loanUpdates;
-            cache.ForEachDelayedLoanScheme([&pindex, &loanUpdates](const std::pair<std::string, uint64_t>& key, const CLoanSchemeMessage& loanScheme)
-            {
-                if (key.second == pindex->nHeight) {
-                    loanUpdates.push_back(loanScheme);
-                }
-                return true;
-            });
-
-            for (const auto& loanScheme : loanUpdates) {
-                // Make sure loan still exist, that it has not been destroyed in the mean time.
-                if (cache.GetLoanScheme(loanScheme.identifier)) {
-                    cache.StoreLoanScheme(loanScheme);
-                }
-                cache.EraseDelayedLoanScheme(loanScheme.identifier, pindex->nHeight);
-            }
-
-            std::vector<std::string> loanDestruction;
-            cache.ForEachDelayedDestroyScheme([&pindex, &loanDestruction](const std::string& key, const uint64_t& height)
-            {
-                if (height == pindex->nHeight) {
-                    loanDestruction.push_back(key);
-                }
-               return true;
-            });
-
-            std::vector<CVaultId> vaultsToUpdate;
-            cache.ForEachVault([&](const CVaultId& key, const CVaultMessage& vault)
-            {
-                if (!cache.GetLoanScheme(vault.schemeId)) {
-                    vaultsToUpdate.push_back(key);
-                }
-                if (std::find(loanDestruction.begin(), loanDestruction.end(), vault.schemeId) != loanDestruction.end()){
-                    vaultsToUpdate.push_back(key);
-                }
-                return true;
-            });
-
-            auto defaultLoanScheme = cache.GetDefaultLoanScheme();
-            for (const auto& vaultToDefault: vaultsToUpdate){
-                auto newVault = cache.GetVault(vaultToDefault).val;
-                newVault->schemeId = *defaultLoanScheme;
-                cache.UpdateVault(vaultToDefault, *newVault);
-                cache.TransferVaultInterest(vaultToDefault, pindex->nHeight, {}, newVault->schemeId);
-            }
-
-            for (const auto& loanDestroy : loanDestruction) {
-                cache.EraseLoanScheme(loanDestroy);
-                cache.EraseDelayedDestroyScheme(loanDestroy);
-            }
-
-            if (pindex->nHeight % chainparams.GetConsensus().blocksCollateralizationRatioCalculation() == 0) {
-                cache.ForEachVaultCollateral([&](const CVaultId& vaultId, const CBalances& collaterals) {
-                    auto collateral = cache.CalculateCollateralizationRatio(vaultId, collaterals, pindex->nHeight);
-                    if (!collateral) {
-                        return true;
-                    }
-                    auto vault = cache.GetVault(vaultId);
-                    assert(vault);
-                    auto scheme = cache.GetLoanScheme(vault.val->schemeId);
-                    assert(scheme);
-                    if (scheme->ratio <= collateral->ratio()) {
-                        return true;
-                    }
-                    vault.val->isUnderLiquidation = true;
-                    cache.StoreVault(vaultId, *vault.val);
-                    auto loanTokens = cache.GetLoanTokens(vaultId);
-                    assert(loanTokens);
-                    for (const auto& loan : loanTokens->balances) {
-                        cache.SubLoanToken(vaultId, {loan.first, loan.second});
-                    }
-                    for (const auto& col : collaterals.balances) {
-                        cache.SubVaultCollateral(vaultId, {col.first, col.second});
-                    }
-                    auto batches = CollectAuctionBatches(*collateral, collaterals.balances, loanTokens->balances);
-                    for (auto i = 0u; i < batches.size(); i++) {
-                        cache.StoreAuctionBatch(vaultId, i, batches[i]);
-                    }
-                    cache.StoreAuction(vaultId, pindex->nHeight, CAuctionData{
-                        uint32_t(batches.size()), cache.GetLoanLiquidationPenalty()
-                    });
-                    return true;
-                });
-            }
-            cache.ForEachVaultAuction([&](const CVaultId& vaultId, uint32_t height, const CAuctionData& data) {
-                if (int(height) != pindex->nHeight) {
-                    return false;
-                }
-                for (uint32_t i = 0; i < data.batchCount; i++) {
-                    auto batch = cache.GetAuctionBatch(vaultId, i);
-                    assert(batch);
-                    if (auto bid = cache.GetAuctionBid(vaultId, i)) {
-                        auto amountToFill = DivideAmounts(bid->second.nValue, COIN + data.liquidationPenalty);
-                        auto amountToBurn = bid->second.nValue - amountToFill;
-                        if (amountToBurn > 0) {
-                            cache.AddBalance(chainparams.GetConsensus().burnAddress, {bid->second.nTokenId, amountToBurn});
-                            CPoolSwapMessage obj;
-                            obj.from = chainparams.GetConsensus().burnAddress;
-                            obj.to = chainparams.GetConsensus().burnAddress;
-                            obj.idTokenFrom = bid->second.nTokenId;
-                            obj.idTokenTo = DCT_ID{0};
-                            obj.amountFrom = amountToBurn;
-                            obj.maxPrice = POOLPRICE_MAX;
-                            auto poolSwap = CPoolSwap(obj, pindex->nHeight);
-                            // swap tokenID -> USD -> DFI
-                            auto token = cache.GetToken("USD");
-                            assert(token);
-                            poolSwap.ExecuteSwap(cache, {bid->second.nTokenId, token->first, DCT_ID{0}});
-                        }
-                        cache.CalculateOwnerRewards(bid->first, pindex->nHeight);
-                        for (const auto& col : batch->collaterals.balances) {
-                            cache.AddBalance(bid->first, {col.first, col.second});
-                        }
-                        // return rest loan to vault if any
-                        amountToFill -= batch->loanAmount.nValue;
-                        if (amountToFill > 0) {
-                            cache.AddLoanToken(vaultId, {batch->loanAmount.nTokenId, amountToFill});
-                        }
-                    } else {
-                        cache.AddLoanToken(vaultId, batch->loanAmount);
-                        for (const auto& col : batch->collaterals.balances) {
-                            cache.AddVaultCollateral(vaultId, {col.first, col.second});
-                        }
-                    }
-                }
-                auto vault = cache.GetVault(vaultId);
-                assert(vault);
-                vault.val->isUnderLiquidation = false;
-                cache.StoreVault(vaultId, *vault.val);
-                cache.EraseAuction(vaultId, pindex->nHeight);
-                cache.TransferVaultInterest(vaultId, pindex->nHeight, vault.val->schemeId, {});
->>>>>>> 13cc9108
                 return true;
             }, pindex->nHeight);
         }
