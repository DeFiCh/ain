--- conflicted
+++ resolved
@@ -652,19 +652,14 @@
         const auto& consensus = chainparams.GetConsensus();
         const auto isEvmEnabledForBlock = IsEVMEnabled(mnview, consensus);
 
-<<<<<<< HEAD
-        std::shared_ptr<CScopedQueueID> evmQueueId{};
+        std::shared_ptr<CScopedTemplateID> evmTemplateId{};
         auto blockCtx = BlockContext{
             isEvmEnabledForBlock,
-            evmQueueId,
+            evmTemplateId,
             true,
         };
 
         auto res = ApplyCustomTx(mnview, view, tx, consensus, height, nAcceptTime, nullptr, 0, blockCtx);
-=======
-        std::shared_ptr<CScopedTemplateID> evmTemplateId{};
-        auto res = ApplyCustomTx(mnview, view, tx, consensus, height, nAcceptTime, nullptr, 0, evmTemplateId, isEvmEnabledForBlock, true);
->>>>>>> 2cc17b7b
         if (!res.ok || (res.code & CustomTxErrCodes::Fatal)) {
             return state.Invalid(ValidationInvalidReason::TX_MEMPOOL_POLICY, false, REJECT_INVALID, res.msg);
         }
@@ -2455,13 +2450,8 @@
             // Do not track burns in genesis
             mnview.GetHistoryWriters().GetBurnView() = nullptr;
             for (size_t i = 0; i < block.vtx.size(); ++i) {
-<<<<<<< HEAD
                 BlockContext blockCtx;
                 const auto res = ApplyCustomTx(mnview, view, *block.vtx[i], chainparams.GetConsensus(), pindex->nHeight, pindex->GetBlockTime(), nullptr, i, blockCtx);
-=======
-                std::shared_ptr<CScopedTemplateID> evmTemplateId{};
-                const auto res = ApplyCustomTx(mnview, view, *block.vtx[i], chainparams.GetConsensus(), pindex->nHeight, pindex->GetBlockTime(), nullptr, i, evmTemplateId, false, false);
->>>>>>> 2cc17b7b
                 if (!res.ok) {
                     return error("%s: Genesis block ApplyCustomTx failed. TX: %s Error: %s",
                                  __func__, block.vtx[i]->GetHash().ToString(), res.msg);
@@ -2761,11 +2751,7 @@
             }
 
             const auto applyCustomTxTime = GetTimeMicros();
-<<<<<<< HEAD
             const auto res = ApplyCustomTx(accountsView, view, tx, consensus, pindex->nHeight, pindex->GetBlockTime(), nullptr, i, blockCtx);
-=======
-            const auto res = ApplyCustomTx(accountsView, view, tx, consensus, pindex->nHeight, pindex->GetBlockTime(), nullptr, i, evmTemplateId, isEvmEnabledForBlock, false);
->>>>>>> 2cc17b7b
 
             LogApplyCustomTx(tx, applyCustomTxTime);
             if (!res.ok && (res.code & CustomTxErrCodes::Fatal)) {
