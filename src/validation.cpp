// Copyright (c) 2009-2010 Satoshi Nakamoto
// Copyright (c) 2009-2018 The Bitcoin Core developers
// Distributed under the MIT software license, see the accompanying
// file LICENSE or http://www.opensource.org/licenses/mit-license.php.

#include <validation.h>

#include <arith_uint256.h>
#include <chain.h>
#include <chainparams.h>
#include <checkqueue.h>
#include <consensus/consensus.h>
#include <consensus/merkle.h>
#include <consensus/tx_check.h>
#include <consensus/tx_verify.h>
#include <consensus/validation.h>
#include <core_io.h> /// ValueFromAmount
#include <cuckoocache.h>
#include <flatfile.h>
#include <hash.h>
#include <index/txindex.h>
#include <masternodes/accountshistory.h>
#include <masternodes/anchors.h>
#include <masternodes/govvariables/attributes.h>
#include <masternodes/govvariables/loan_daily_reward.h>
#include <masternodes/govvariables/lp_daily_dfi_reward.h>
#include <masternodes/govvariables/lp_splits.h>
#include <masternodes/govvariables/loan_splits.h>
#include <masternodes/masternodes.h>
#include <masternodes/mn_checks.h>
#include <masternodes/vaulthistory.h>
#include <policy/fees.h>
#include <policy/policy.h>
#include <policy/settings.h>
#include <pos.h>
#include <pos_kernel.h>
#include <primitives/block.h>
#include <primitives/transaction.h>
#include <random.h>
#include <reverse_iterator.h>
#include <script/script.h>
#include <script/sigcache.h>
#include <script/standard.h>
#include <spv/spv_wrapper.h>
#include <shutdown.h>
#include <timedata.h>
#include <tinyformat.h>
#include <txdb.h>
#include <txmempool.h>
#include <ui_interface.h>
#include <uint256.h>
#include <undo.h>
#include <util/moneystr.h>
#include <util/rbf.h>
#include <util/strencodings.h>
#include <util/system.h>
#include <util/translation.h>
#include <util/validation.h>
#include <validationinterface.h>
#include <warnings.h>

#include <wallet/wallet.h>
#include <net_processing.h>

#include <future>
#include <string>

#include <boost/algorithm/string/replace.hpp>
#include <boost/asio.hpp>

#if defined(NDEBUG)
# error "Defi cannot be compiled without assertions."
#endif

#define MICRO 0.000001
#define MILLI 0.001

bool CBlockIndexWorkComparator::operator()(const CBlockIndex *pa, const CBlockIndex *pb) const {
    // First sort by most total work, ...
    if (pa->nChainWork > pb->nChainWork) return false;
    if (pa->nChainWork < pb->nChainWork) return true;

    // ... then by earliest time received, ...
    if (pa->nSequenceId < pb->nSequenceId) return false;
    if (pa->nSequenceId > pb->nSequenceId) return true;

    // Use pointer address as tie breaker (should only happen with blocks
    // loaded from disk, as those all have id 0).
    if (pa < pb) return false;
    if (pa > pb) return true;

    // Identical blocks.
    return false;
}

namespace {
BlockManager g_blockman;

// Store subsidy at each reduction
std::map<uint32_t, CAmount> subsidyReductions;
} // anon namespace

std::unique_ptr<CChainState> g_chainstate;

CChainState& ChainstateActive() {
    assert(g_chainstate);
    return *g_chainstate;
}

CChain& ChainActive() {
    assert(g_chainstate);
    return g_chainstate->m_chain;
}

/**
 * Mutex to guard access to validation specific variables, such as reading
 * or changing the chainstate.
 *
 * This may also need to be locked when updating the transaction pool, e.g. on
 * AcceptToMemoryPool. See CTxMemPool::cs comment for details.
 *
 * The transaction pool has a separate lock to allow reading from it and the
 * chainstate at the same time.
 */
RecursiveMutex cs_main;

CBlockIndex *pindexBestHeader = nullptr;
Mutex g_best_block_mutex;
std::condition_variable g_best_block_cv;
uint256 g_best_block;
bool g_parallel_script_checks{false};
std::atomic_bool fImporting(false);
std::atomic_bool fReindex(false);
bool fHavePruned = false;
bool fPruneMode = false;
bool fRequireStandard = true;
bool fCheckBlockIndex = false;

bool fStopOrInterrupt = false;
std::string fInterruptBlockHash = "";
int fInterruptBlockHeight = -1;
std::string fStopBlockHash = "";
int fStopBlockHeight = -1;

size_t nCoinCacheUsage = 5000 * 300;
size_t nCustomMemUsage = nDefaultDbCache << 10;
uint64_t nPruneTarget = 0;
bool fIsFakeNet = false;
int64_t nMaxTipAge = DEFAULT_MAX_TIP_AGE;

uint256 hashAssumeValid;
arith_uint256 nMinimumChainWork;

CFeeRate minRelayTxFee = CFeeRate(DEFAULT_MIN_RELAY_TX_FEE);

CBlockPolicyEstimator feeEstimator;
CTxMemPool mempool(&feeEstimator);

/** Constant stuff for coinbase transactions we create: */
CScript COINBASE_FLAGS;

// used for db compacting
TBytes compactBegin;
TBytes compactEnd;

// Internal stuff
namespace {
    CBlockIndex* pindexBestInvalid = nullptr;

    CCriticalSection cs_LastBlockFile;
    std::vector<CBlockFileInfo> vinfoBlockFile;
    int nLastBlockFile = 0;
    /** Global flag to indicate we should check to see if there are
     *  block/undo files that should be deleted.  Set on startup
     *  or if we allocate more file space when we're in prune mode
     */
    bool fCheckForPruning = false;

    /** Dirty block index entries. */
    std::set<CBlockIndex*> setDirtyBlockIndex;

    /** Dirty block file entries. */
    std::set<int> setDirtyFileInfo;
} // anon namespace

extern std::string ScriptToString(CScript const& script);

CBlockIndex* LookupBlockIndex(const uint256& hash)
{
    //std::cout << "!!!LookupBlockIndex : " << hash.ToString() << std::endl;
    AssertLockHeld(cs_main);
    BlockMap::const_iterator it = g_blockman.m_block_index.find(hash);
    return it == g_blockman.m_block_index.end() ? nullptr : it->second;
}

CBlockIndex* FindForkInGlobalIndex(const CChain& chain, const CBlockLocator& locator)
{
    AssertLockHeld(cs_main);

    // Find the latest block common to locator and chain - we expect that
    // locator.vHave is sorted descending by height.
    for (const uint256& hash : locator.vHave) {
        CBlockIndex* pindex = LookupBlockIndex(hash);
        if (pindex) {
            if (chain.Contains(pindex))
                return pindex;
            if (pindex->GetAncestor(chain.Height()) == chain.Tip()) {
                return chain.Tip();
            }
        }
    }
    return chain.Genesis();
}

std::unique_ptr<CBlockTreeDB> pblocktree;

// See definition for documentation
static void FindFilesToPruneManual(std::set<int>& setFilesToPrune, int nManualPruneHeight);
static void FindFilesToPrune(std::set<int>& setFilesToPrune, uint64_t nPruneAfterHeight);
bool CheckInputs(const CTransaction& tx, CValidationState &state, const CCoinsViewCache &inputs, bool fScriptChecks, unsigned int flags, bool cacheSigStore, bool cacheFullScriptStore, PrecomputedTransactionData& txdata, std::vector<CScriptCheck> *pvChecks = nullptr);
static FILE* OpenUndoFile(const FlatFilePos &pos, bool fReadOnly = false);
static FlatFileSeq BlockFileSeq();
static FlatFileSeq UndoFileSeq();

bool CheckFinalTx(const CTransaction &tx, int flags)
{
    AssertLockHeld(cs_main);

    // By convention a negative value for flags indicates that the
    // current network-enforced consensus rules should be used. In
    // a future soft-fork scenario that would mean checking which
    // rules would be enforced for the next block and setting the
    // appropriate flags. At the present time no soft-forks are
    // scheduled, so no flags are set.
    flags = std::max(flags, 0);

    // CheckFinalTx() uses ::ChainActive().Height()+1 to evaluate
    // nLockTime because when IsFinalTx() is called within
    // CBlock::AcceptBlock(), the height of the block *being*
    // evaluated is what is used. Thus if we want to know if a
    // transaction can be part of the *next* block, we need to call
    // IsFinalTx() with one more than ::ChainActive().Height().
    const int nBlockHeight = ::ChainActive().Height() + 1;

    // BIP113 requires that time-locked transactions have nLockTime set to
    // less than the median time of the previous block they're contained in.
    // When the next block is created its previous block will be the current
    // chain tip, so we use that to calculate the median time passed to
    // IsFinalTx() if LOCKTIME_MEDIAN_TIME_PAST is set.
    const int64_t nBlockTime = (flags & LOCKTIME_MEDIAN_TIME_PAST)
                             ? ::ChainActive().Tip()->GetMedianTimePast()
                             : GetAdjustedTime();

    return IsFinalTx(tx, nBlockHeight, nBlockTime);
}

bool TestLockPointValidity(const LockPoints* lp)
{
    AssertLockHeld(cs_main);
    assert(lp);
    // If there are relative lock times then the maxInputBlock will be set
    // If there are no relative lock times, the LockPoints don't depend on the chain
    if (lp->maxInputBlock) {
        // Check whether ::ChainActive() is an extension of the block at which the LockPoints
        // calculation was valid.  If not LockPoints are no longer valid
        if (!::ChainActive().Contains(lp->maxInputBlock)) {
            return false;
        }
    }

    // LockPoints still valid
    return true;
}

bool CheckSequenceLocks(const CTxMemPool& pool, const CTransaction& tx, int flags, LockPoints* lp, bool useExistingLockPoints)
{
    AssertLockHeld(cs_main);
    AssertLockHeld(pool.cs);

    CBlockIndex* tip = ::ChainActive().Tip();
    assert(tip != nullptr);

    CBlockIndex index;
    index.pprev = tip;
    // CheckSequenceLocks() uses ::ChainActive().Height()+1 to evaluate
    // height based locks because when SequenceLocks() is called within
    // ConnectBlock (), the height of the block *being*
    // evaluated is what is used.
    // Thus if we want to know if a transaction can be part of the
    // *next* block, we need to use one more than ::ChainActive().Height()
    index.nHeight = tip->nHeight + 1;

    std::pair<int, int64_t> lockPair;
    if (useExistingLockPoints) {
        assert(lp);
        lockPair.first = lp->height;
        lockPair.second = lp->time;
    }
    else {
        // CoinsTip() contains the UTXO set for ::ChainActive().Tip()
        CCoinsViewMemPool viewMemPool(&::ChainstateActive().CoinsTip(), pool);
        std::vector<int> prevheights;
        prevheights.resize(tx.vin.size());
        for (size_t txinIndex = 0; txinIndex < tx.vin.size(); txinIndex++) {
            const CTxIn& txin = tx.vin[txinIndex];
            Coin coin;
            if (!viewMemPool.GetCoin(txin.prevout, coin)) {
                return error("%s: Missing input", __func__);
            }
            if (coin.nHeight == MEMPOOL_HEIGHT) {
                // Assume all mempool transaction confirm in the next block
                prevheights[txinIndex] = tip->nHeight + 1;
            } else {
                prevheights[txinIndex] = coin.nHeight;
            }
        }
        lockPair = CalculateSequenceLocks(tx, flags, &prevheights, index);
        if (lp) {
            lp->height = lockPair.first;
            lp->time = lockPair.second;
            // Also store the hash of the block with the highest height of
            // all the blocks which have sequence locked prevouts.
            // This hash needs to still be on the chain
            // for these LockPoint calculations to be valid
            // Note: It is impossible to correctly calculate a maxInputBlock
            // if any of the sequence locked inputs depend on unconfirmed txs,
            // except in the special case where the relative lock time/height
            // is 0, which is equivalent to no sequence lock. Since we assume
            // input height of tip+1 for mempool txs and test the resulting
            // lockPair from CalculateSequenceLocks against tip+1.  We know
            // EvaluateSequenceLocks will fail if there was a non-zero sequence
            // lock on a mempool input, so we can use the return value of
            // CheckSequenceLocks to indicate the LockPoints validity
            int maxInputHeight = 0;
            for (const int height : prevheights) {
                // Can ignore mempool inputs since we'll fail if they had non-zero locks
                if (height != tip->nHeight+1) {
                    maxInputHeight = std::max(maxInputHeight, height);
                }
            }
            lp->maxInputBlock = tip->GetAncestor(maxInputHeight);
        }
    }
    return EvaluateSequenceLocks(index, lockPair);
}

// Returns the script flags which should be checked for a given block
static unsigned int GetBlockScriptFlags(const CBlockIndex* pindex, const Consensus::Params& chainparams);

static void LimitMempoolSize(CTxMemPool& pool, size_t limit, unsigned long age)
    EXCLUSIVE_LOCKS_REQUIRED(pool.cs, ::cs_main)
{
    int expired = pool.Expire(GetTime() - age);
    if (expired != 0) {
        LogPrint(BCLog::MEMPOOL, "Expired %i transactions from the memory pool\n", expired);
    }

    std::vector<COutPoint> vNoSpendsRemaining;
    pool.TrimToSize(limit, &vNoSpendsRemaining);
    for (const COutPoint& removed : vNoSpendsRemaining)
        ::ChainstateActive().CoinsTip().Uncache(removed);
}

static bool IsCurrentForFeeEstimation() EXCLUSIVE_LOCKS_REQUIRED(cs_main)
{
    AssertLockHeld(cs_main);
    if (::ChainstateActive().IsInitialBlockDownload())
        return false;
    if (::ChainActive().Tip()->GetBlockTime() < (GetTime() - MAX_FEE_ESTIMATION_TIP_AGE))
        return false;
    if (::ChainActive().Height() < pindexBestHeader->nHeight - 1)
        return false;
    return true;
}

/* Make mempool consistent after a reorg, by re-adding or recursively erasing
 * disconnected block transactions from the mempool, and also removing any
 * other transactions from the mempool that are no longer valid given the new
 * tip/height.
 *
 * Note: we assume that disconnectpool only contains transactions that are NOT
 * confirmed in the current chain nor already in the mempool (otherwise,
 * in-mempool descendants of such transactions would be removed).
 *
 * Passing fAddToMempool=false will skip trying to add the transactions back,
 * and instead just erase from the mempool as needed.
 */

static void UpdateMempoolForReorg(DisconnectedBlockTransactions& disconnectpool, bool fAddToMempool) EXCLUSIVE_LOCKS_REQUIRED(cs_main, ::mempool.cs)
{
    AssertLockHeld(cs_main);
    AssertLockHeld(::mempool.cs);
    std::vector<uint256> vHashUpdate;
    // disconnectpool's insertion_order index sorts the entries from
    // oldest to newest, but the oldest entry will be the last tx from the
    // latest mined block that was disconnected.
    // Iterate disconnectpool in reverse, so that we add transactions
    // back to the mempool starting with the earliest transaction that had
    // been previously seen in a block.
    bool possibleMintTokenAffected{false};
    auto it = disconnectpool.queuedTx.get<insertion_order>().rbegin();
    while (it != disconnectpool.queuedTx.get<insertion_order>().rend()) {
        TBytes dummy;
        if (GuessCustomTxType(**it, dummy) == CustomTxType::CreateToken) // regardless of fAddToMempool and prooven CreateTokenTx
            possibleMintTokenAffected = true;

        // ignore validation errors in resurrected transactions
        CValidationState stateDummy;
        if (!fAddToMempool || (*it)->IsCoinBase() ||
            !AcceptToMemoryPool(mempool, stateDummy, *it, nullptr /* pfMissingInputs */,
                                nullptr /* plTxnReplaced */, true /* bypass_limits */, 0 /* nAbsurdFee */)) {
            // If the transaction doesn't make it in to the mempool, remove any
            // transactions that depend on it (which would now be orphans).
            mempool.removeRecursive(**it, MemPoolRemovalReason::REORG);
        } else if (mempool.exists((*it)->GetHash())) {
            vHashUpdate.push_back((*it)->GetHash());
        }
        ++it;
    }
    disconnectpool.queuedTx.clear();

    // remove affected MintTokenTxs
    /// @todo tokens: refactor to mempool method?
    if (possibleMintTokenAffected) {
        std::vector<uint256> mintTokensToRemove; // not sure about tx refs safety while recursive deletion, so hashes
        for (const CTxMemPoolEntry& e : mempool.mapTx) {
            auto tx = e.GetTx();
            if (IsMintTokenTx(tx)) {
                auto values = tx.GetValuesOut();
                for (auto const & pair : values) {
                    if (pair.first == DCT_ID{0})
                        continue;
                    // remove only if token does not exist any more
                    if (!pcustomcsview->GetToken(pair.first)) {
                        mintTokensToRemove.push_back(tx.GetHash());
                    }
                }
            }
        }
        for (uint256 const & hash : mintTokensToRemove) {
            CTransactionRef tx = mempool.get(hash);
            if (tx)
                mempool.removeRecursive(*tx, MemPoolRemovalReason::REORG);
        }
    }

    // AcceptToMemoryPool/addUnchecked all assume that new mempool entries have
    // no in-mempool children, which is generally not true when adding
    // previously-confirmed transactions back to the mempool.
    // UpdateTransactionsFromBlock finds descendants of any transactions in
    // the disconnectpool that were added back and cleans up the mempool state.
    mempool.UpdateTransactionsFromBlock(vHashUpdate);

    // We also need to remove any now-immature transactions
    mempool.removeForReorg(&::ChainstateActive().CoinsTip(), ::ChainActive().Tip()->nHeight + 1, STANDARD_LOCKTIME_VERIFY_FLAGS);
    // Re-limit mempool size, in case we added any transactions
    LimitMempoolSize(mempool, gArgs.GetArg("-maxmempool", DEFAULT_MAX_MEMPOOL_SIZE) * 1000000, gArgs.GetArg("-mempoolexpiry", DEFAULT_MEMPOOL_EXPIRY) * 60 * 60);
}

// Used to avoid mempool polluting consensus critical paths if CCoinsViewMempool
// were somehow broken and returning the wrong scriptPubKeys
static bool CheckInputsFromMempoolAndCache(const CTransaction& tx, CValidationState& state, const CCoinsViewCache& view, const CTxMemPool& pool,
                 unsigned int flags, bool cacheSigStore, PrecomputedTransactionData& txdata) EXCLUSIVE_LOCKS_REQUIRED(cs_main) {
    AssertLockHeld(cs_main);

    // pool.cs should be locked already, but go ahead and re-take the lock here
    // to enforce that mempool doesn't change between when we check the view
    // and when we actually call through to CheckInputs
    LOCK(pool.cs);

    assert(!tx.IsCoinBase());
    for (const CTxIn& txin : tx.vin) {
        const Coin& coin = view.AccessCoin(txin.prevout);

        // At this point we haven't actually checked if the coins are all
        // available (or shouldn't assume we have, since CheckInputs does).
        // So we just return failure if the inputs are not available here,
        // and then only have to check equivalence for available inputs.
        if (coin.IsSpent()) return false;

        const CTransactionRef& txFrom = pool.get(txin.prevout.hash);
        if (txFrom) {
            assert(txFrom->GetHash() == txin.prevout.hash);
            assert(txFrom->vout.size() > txin.prevout.n);
            assert(txFrom->vout[txin.prevout.n] == coin.out);
        } else {
            const Coin& coinFromDisk = ::ChainstateActive().CoinsTip().AccessCoin(txin.prevout);
            assert(!coinFromDisk.IsSpent());
            assert(coinFromDisk.out == coin.out);
        }
    }

    return CheckInputs(tx, state, view, true, flags, cacheSigStore, true, txdata);
}

/**
 * @param[out] coins_to_uncache   Return any outpoints which were not previously present in the
 *                                coins cache, but were added as a result of validating the tx
 *                                for mempool acceptance. This allows the caller to optionally
 *                                remove the cache additions if the associated transaction ends
 *                                up being rejected by the mempool.
 */
static bool AcceptToMemoryPoolWorker(const CChainParams& chainparams, CTxMemPool& pool, CValidationState& state, const CTransactionRef& ptx,
                              bool* pfMissingInputs, int64_t nAcceptTime, std::list<CTransactionRef>* plTxnReplaced,
                              bool bypass_limits, const CAmount& nAbsurdFee, std::vector<COutPoint>& coins_to_uncache, bool test_accept) EXCLUSIVE_LOCKS_REQUIRED(cs_main)
{
    const CTransaction& tx = *ptx;
    const uint256 hash = tx.GetHash();
    AssertLockHeld(cs_main);
    LOCK(pool.cs); // mempool "read lock" (held through GetMainSignals().TransactionAddedToMempool())
    if (pfMissingInputs) {
        *pfMissingInputs = false;
    }

    if (!CheckTransaction(tx, state))
        return false; // state filled in by CheckTransaction

    // Coinbase is only valid in a block, not as a loose transaction
    if (tx.IsCoinBase())
        return state.Invalid(ValidationInvalidReason::CONSENSUS, false, REJECT_INVALID, "coinbase");

    // Rather not work on nonstandard transactions (unless -testnet/-regtest)
    std::string reason;
    if (fRequireStandard && !IsStandardTx(tx, reason))
        return state.Invalid(ValidationInvalidReason::TX_NOT_STANDARD, false, REJECT_NONSTANDARD, reason);

    // Do not work on transactions that are too small.
    // A transaction with 1 segwit input and 1 P2WPHK output has non-witness size of 82 bytes.
    // Transactions smaller than this are not relayed to reduce unnecessary malloc overhead.
    if (::GetSerializeSize(tx, PROTOCOL_VERSION | SERIALIZE_TRANSACTION_NO_WITNESS) < MIN_STANDARD_TX_NONWITNESS_SIZE)
        return state.Invalid(ValidationInvalidReason::TX_NOT_STANDARD, false, REJECT_NONSTANDARD, "tx-size-small");

    // Only accept nLockTime-using transactions that can be mined in the next
    // block; we don't want our mempool filled up with transactions that can't
    // be mined yet.
    if (!CheckFinalTx(tx, STANDARD_LOCKTIME_VERIFY_FLAGS))
        return state.Invalid(ValidationInvalidReason::TX_PREMATURE_SPEND, false, REJECT_NONSTANDARD, "non-final");

    // is it already in the memory pool?
    if (pool.exists(hash)) {
        return state.Invalid(ValidationInvalidReason::TX_CONFLICT, false, REJECT_DUPLICATE, "txn-already-in-mempool");
    }

    // Check for conflicts with in-memory transactions
    std::set<uint256> setConflicts;
    for (const CTxIn &txin : tx.vin)
    {
        const CTransaction* ptxConflicting = pool.GetConflictTx(txin.prevout);
        if (ptxConflicting) {
            if (!setConflicts.count(ptxConflicting->GetHash()))
            {
                // Allow opt-out of transaction replacement by setting
                // nSequence > MAX_BIP125_RBF_SEQUENCE (SEQUENCE_FINAL-2) on all inputs.
                //
                // SEQUENCE_FINAL-1 is picked to still allow use of nLockTime by
                // non-replaceable transactions. All inputs rather than just one
                // is for the sake of multi-party protocols, where we don't
                // want a single party to be able to disable replacement.
                //
                // The opt-out ignores descendants as anyone relying on
                // first-seen mempool behavior should be checking all
                // unconfirmed ancestors anyway; doing otherwise is hopelessly
                // insecure.
                bool fReplacementOptOut = true;
                for (const CTxIn &_txin : ptxConflicting->vin)
                {
                    if (_txin.nSequence <= MAX_BIP125_RBF_SEQUENCE)
                    {
                        fReplacementOptOut = false;
                        break;
                    }
                }
                if (fReplacementOptOut) {
                    return state.Invalid(ValidationInvalidReason::TX_MEMPOOL_POLICY, false, REJECT_DUPLICATE, "txn-mempool-conflict");
                }

                setConflicts.insert(ptxConflicting->GetHash());
            }
        }
    }

    {
        CCoinsView dummy;
        CCoinsViewCache view(&dummy);
        CCustomCSView mnview(pool.accountsView());

        LockPoints lp;
        CCoinsViewCache& coins_cache = ::ChainstateActive().CoinsTip();
        CCoinsViewMemPool viewMemPool(&coins_cache, pool);
        view.SetBackend(viewMemPool);

        // do all inputs exist?
        for (const CTxIn& txin : tx.vin) {
            if (!coins_cache.HaveCoinInCache(txin.prevout)) {
                coins_to_uncache.push_back(txin.prevout);
            }

            // Note: this call may add txin.prevout to the coins cache
            // (CoinsTip().cacheCoins) by way of FetchCoin(). It should be removed
            // later (via coins_to_uncache) if this tx turns out to be invalid.
            if (!view.HaveCoin(txin.prevout)) {
                // Are inputs missing because we already have the tx?
                for (size_t out = 0; out < tx.vout.size(); out++) {
                    // Optimistically just do efficient check of cache for outputs
                    if (coins_cache.HaveCoinInCache(COutPoint(hash, out))) {
                        return state.Invalid(ValidationInvalidReason::TX_CONFLICT, false, REJECT_DUPLICATE, "txn-already-known");
                    }
                }
                // Otherwise assume this might be an orphan tx for which we just haven't seen parents yet
                if (pfMissingInputs) {
                    *pfMissingInputs = true;
                }
                return false; // fMissingInputs and !state.IsInvalid() is used to detect this condition, don't set state.Invalid()
            }

            // Special check of collateral spending for _not_created_ mn or token (cheating?), those creation tx yet in mempool. CMasternode::CanSpend() (and CheckTxInputs()) will skip this situation
            if (txin.prevout.n == 1 && IsMempooledCustomTxCreate(pool, txin.prevout.hash)) {
                    return state.Invalid(ValidationInvalidReason::CONSENSUS, false, REJECT_INVALID, "collateral-locked-in-mempool",
                                         strprintf("tried to spend collateral of non-created mn or token %s, cheater?", txin.prevout.hash.ToString()));
            }
        }

        // Bring the best block into scope
        view.GetBestBlock();

        const auto height = GetSpendHeight(view);

        // rebuild accounts view if dirty
        pool.rebuildAccountsView(height, view);

        CAmount nFees = 0;
        if (!Consensus::CheckTxInputs(tx, state, view, mnview, height, nFees, chainparams)) {
            return error("%s: Consensus::CheckTxInputs: %s, %s", __func__, tx.GetHash().ToString(), FormatStateMessage(state));
        }

        if (nAbsurdFee && nFees > nAbsurdFee) {
            return state.Invalid(ValidationInvalidReason::TX_NOT_STANDARD, false, REJECT_HIGHFEE, "absurdly-high-fee", strprintf("%d > %d", nFees, nAbsurdFee));
        }

        // let make sure we have needed coins
        if (view.GetValueIn(tx) < nFees) {
            return state.Invalid(ValidationInvalidReason::TX_MEMPOOL_POLICY, false, REJECT_INVALID, "bad-txns-inputs-below-tx-fee");
        }

        auto res = ApplyCustomTx(mnview, view, tx, chainparams.GetConsensus(), height, nAcceptTime);
        if (!res.ok || (res.code & CustomTxErrCodes::Fatal)) {
            return state.Invalid(ValidationInvalidReason::TX_MEMPOOL_POLICY, false, REJECT_INVALID, res.msg);
        }

        // we have all inputs cached now, so switch back to dummy, so we don't need to keep lock on mempool
        view.SetBackend(dummy);

        // Only accept BIP68 sequence locked transactions that can be mined in the next
        // block; we don't want our mempool filled up with transactions that can't
        // be mined yet.
        // Must keep pool.cs for this unless we change CheckSequenceLocks to take a
        // CoinsViewCache instead of create its own
        if (!CheckSequenceLocks(pool, tx, STANDARD_LOCKTIME_VERIFY_FLAGS, &lp))
            return state.Invalid(ValidationInvalidReason::TX_PREMATURE_SPEND, false, REJECT_NONSTANDARD, "non-BIP68-final");

        // Check for non-standard pay-to-script-hash in inputs
        if (fRequireStandard && !AreInputsStandard(tx, view))
            return state.Invalid(ValidationInvalidReason::TX_NOT_STANDARD, false, REJECT_NONSTANDARD, "bad-txns-nonstandard-inputs");

        // Check for non-standard witness in P2WSH
        if (tx.HasWitness() && fRequireStandard && !IsWitnessStandard(tx, view))
            return state.Invalid(ValidationInvalidReason::TX_WITNESS_MUTATED, false, REJECT_NONSTANDARD, "bad-witness-nonstandard");

        int64_t nSigOpsCost = GetTransactionSigOpCost(tx, view, STANDARD_SCRIPT_VERIFY_FLAGS);

        // nModifiedFees includes any fee deltas from PrioritiseTransaction
        CAmount nModifiedFees = nFees;
        pool.ApplyDelta(hash, nModifiedFees);

        // Keep track of transactions that spend a coinbase, which we re-scan
        // during reorgs to ensure COINBASE_MATURITY is still met.
        bool fSpendsCoinbase = false;
        for (const CTxIn &txin : tx.vin) {
            const Coin &coin = view.AccessCoin(txin.prevout);
            if (coin.IsCoinBase()) {
                fSpendsCoinbase = true;
                break;
            }
        }

        CTxMemPoolEntry entry(ptx, nFees, nAcceptTime, ::ChainActive().Height(),
                              fSpendsCoinbase, nSigOpsCost, lp);
        unsigned int nSize = entry.GetTxSize();

        if (nSigOpsCost > MAX_STANDARD_TX_SIGOPS_COST)
            return state.Invalid(ValidationInvalidReason::TX_NOT_STANDARD, false, REJECT_NONSTANDARD, "bad-txns-too-many-sigops",
                strprintf("%d", nSigOpsCost));

        CAmount mempoolRejectFee = pool.GetMinFee(gArgs.GetArg("-maxmempool", DEFAULT_MAX_MEMPOOL_SIZE) * 1000000).GetFee(nSize);
        if (!bypass_limits && mempoolRejectFee > 0 && nModifiedFees < mempoolRejectFee) {
            return state.Invalid(ValidationInvalidReason::TX_MEMPOOL_POLICY, false, REJECT_INSUFFICIENTFEE, "mempool min fee not met", strprintf("%d < %d", nModifiedFees, mempoolRejectFee));
        }

        // No transactions are allowed below minRelayTxFee except from disconnected blocks
        if (!bypass_limits && nModifiedFees < ::minRelayTxFee.GetFee(nSize)) {
            return state.Invalid(ValidationInvalidReason::TX_MEMPOOL_POLICY, false, REJECT_INSUFFICIENTFEE, "min relay fee not met", strprintf("%d < %d", nModifiedFees, ::minRelayTxFee.GetFee(nSize)));
        }

        // Calculate in-mempool ancestors, up to a limit.
        CTxMemPool::setEntries setAncestors;
        size_t nLimitAncestors = gArgs.GetArg("-limitancestorcount", DEFAULT_ANCESTOR_LIMIT);
        size_t nLimitAncestorSize = gArgs.GetArg("-limitancestorsize", DEFAULT_ANCESTOR_SIZE_LIMIT)*1000;
        size_t nLimitDescendants = gArgs.GetArg("-limitdescendantcount", DEFAULT_DESCENDANT_LIMIT);
        size_t nLimitDescendantSize = gArgs.GetArg("-limitdescendantsize", DEFAULT_DESCENDANT_SIZE_LIMIT)*1000;
        std::string errString;
        if (!pool.CalculateMemPoolAncestors(entry, setAncestors, nLimitAncestors, nLimitAncestorSize, nLimitDescendants, nLimitDescendantSize, errString)) {
            setAncestors.clear();
            // If CalculateMemPoolAncestors fails second time, we want the original error string.
            std::string dummy_err_string;
            // If the new transaction is relatively small (up to 40k weight)
            // and has at most one ancestor (ie ancestor limit of 2, including
            // the new transaction), allow it if its parent has exactly the
            // descendant limit descendants.
            //
            // This allows protocols which rely on distrusting counterparties
            // being able to broadcast descendants of an unconfirmed transaction
            // to be secure by simply only having two immediately-spendable
            // outputs - one for each counterparty. For more info on the uses for
            // this, see https://lists.linuxfoundation.org/pipermail/defi-dev/2018-November/016518.html
            if (nSize >  EXTRA_DESCENDANT_TX_SIZE_LIMIT ||
                    !pool.CalculateMemPoolAncestors(entry, setAncestors, 2, nLimitAncestorSize, nLimitDescendants + 1, nLimitDescendantSize + EXTRA_DESCENDANT_TX_SIZE_LIMIT, dummy_err_string)) {
                return state.Invalid(ValidationInvalidReason::TX_MEMPOOL_POLICY, false, REJECT_NONSTANDARD, "too-long-mempool-chain", errString);
            }
        }

        // A transaction that spends outputs that would be replaced by it is invalid. Now
        // that we have the set of all ancestors we can detect this
        // pathological case by making sure setConflicts and setAncestors don't
        // intersect.
        for (CTxMemPool::txiter ancestorIt : setAncestors)
        {
            const uint256 &hashAncestor = ancestorIt->GetTx().GetHash();
            if (setConflicts.count(hashAncestor))
            {
                return state.Invalid(ValidationInvalidReason::CONSENSUS, false, REJECT_INVALID, "bad-txns-spends-conflicting-tx",
                                 strprintf("%s spends conflicting transaction %s",
                                           hash.ToString(),
                                           hashAncestor.ToString()));
            }
        }

        // Check if it's economically rational to mine this transaction rather
        // than the ones it replaces.
        CAmount nConflictingFees = 0;
        size_t nConflictingSize = 0;
        uint64_t nConflictingCount = 0;
        CTxMemPool::setEntries allConflicting;

        // If we don't hold the lock allConflicting might be incomplete; the
        // subsequent RemoveStaged() and addUnchecked() calls don't guarantee
        // mempool consistency for us.
        const bool fReplacementTransaction = setConflicts.size();
        if (fReplacementTransaction)
        {
            CFeeRate newFeeRate(nModifiedFees, nSize);
            std::set<uint256> setConflictsParents;
            const int maxDescendantsToVisit = 100;
            const CTxMemPool::setEntries setIterConflicting = pool.GetIterSet(setConflicts);
            for (const auto& mi : setIterConflicting) {
                // Don't allow the replacement to reduce the feerate of the
                // mempool.
                //
                // We usually don't want to accept replacements with lower
                // feerates than what they replaced as that would lower the
                // feerate of the next block. Requiring that the feerate always
                // be increased is also an easy-to-reason about way to prevent
                // DoS attacks via replacements.
                //
                // We only consider the feerates of transactions being directly
                // replaced, not their indirect descendants. While that does
                // mean high feerate children are ignored when deciding whether
                // or not to replace, we do require the replacement to pay more
                // overall fees too, mitigating most cases.
                CFeeRate oldFeeRate(mi->GetModifiedFee(), mi->GetTxSize());
                if (newFeeRate <= oldFeeRate)
                {
                    return state.Invalid(ValidationInvalidReason::TX_MEMPOOL_POLICY, false, REJECT_INSUFFICIENTFEE, "insufficient fee",
                            strprintf("rejecting replacement %s; new feerate %s <= old feerate %s",
                                  hash.ToString(),
                                  newFeeRate.ToString(),
                                  oldFeeRate.ToString()));
                }

                for (const CTxIn &txin : mi->GetTx().vin)
                {
                    setConflictsParents.insert(txin.prevout.hash);
                }

                nConflictingCount += mi->GetCountWithDescendants();
            }
            // This potentially overestimates the number of actual descendants
            // but we just want to be conservative to avoid doing too much
            // work.
            if (nConflictingCount <= maxDescendantsToVisit) {
                // If not too many to replace, then calculate the set of
                // transactions that would have to be evicted
                for (CTxMemPool::txiter it : setIterConflicting) {
                    pool.CalculateDescendants(it, allConflicting);
                }
                for (CTxMemPool::txiter it : allConflicting) {
                    nConflictingFees += it->GetModifiedFee();
                    nConflictingSize += it->GetTxSize();
                }
            } else {
                return state.Invalid(ValidationInvalidReason::TX_MEMPOOL_POLICY, false, REJECT_NONSTANDARD, "too many potential replacements",
                        strprintf("rejecting replacement %s; too many potential replacements (%d > %d)\n",
                            hash.ToString(),
                            nConflictingCount,
                            maxDescendantsToVisit));
            }

            for (unsigned int j = 0; j < tx.vin.size(); j++)
            {
                // We don't want to accept replacements that require low
                // feerate junk to be mined first. Ideally we'd keep track of
                // the ancestor feerates and make the decision based on that,
                // but for now requiring all new inputs to be confirmed works.
                if (!setConflictsParents.count(tx.vin[j].prevout.hash))
                {
                    // Rather than check the UTXO set - potentially expensive -
                    // it's cheaper to just check if the new input refers to a
                    // tx that's in the mempool.
                    if (pool.exists(tx.vin[j].prevout.hash)) {
                        return state.Invalid(ValidationInvalidReason::TX_MEMPOOL_POLICY, false, REJECT_NONSTANDARD, "replacement-adds-unconfirmed",
                                         strprintf("replacement %s adds unconfirmed input, idx %d",
                                                  hash.ToString(), j));
                    }
                }
            }

            // The replacement must pay greater fees than the transactions it
            // replaces - if we did the bandwidth used by those conflicting
            // transactions would not be paid for.
            if (nModifiedFees < nConflictingFees)
            {
                return state.Invalid(ValidationInvalidReason::TX_MEMPOOL_POLICY, false, REJECT_INSUFFICIENTFEE, "insufficient fee",
                                 strprintf("rejecting replacement %s, less fees than conflicting txs; %s < %s",
                                          hash.ToString(), FormatMoney(nModifiedFees), FormatMoney(nConflictingFees)));
            }

            // Finally in addition to paying more fees than the conflicts the
            // new transaction must pay for its own bandwidth.
            CAmount nDeltaFees = nModifiedFees - nConflictingFees;
            if (nDeltaFees < ::incrementalRelayFee.GetFee(nSize))
            {
                return state.Invalid(ValidationInvalidReason::TX_MEMPOOL_POLICY, false, REJECT_INSUFFICIENTFEE, "insufficient fee",
                        strprintf("rejecting replacement %s, not enough additional fees to relay; %s < %s",
                              hash.ToString(),
                              FormatMoney(nDeltaFees),
                              FormatMoney(::incrementalRelayFee.GetFee(nSize))));
            }
        }

        constexpr unsigned int scriptVerifyFlags = STANDARD_SCRIPT_VERIFY_FLAGS;

        // Check against previous transactions
        // This is done last to help prevent CPU exhaustion denial-of-service attacks.
        PrecomputedTransactionData txdata(tx);
        if (!CheckInputs(tx, state, view, true, scriptVerifyFlags, true, false, txdata)) {
            // SCRIPT_VERIFY_CLEANSTACK requires SCRIPT_VERIFY_WITNESS, so we
            // need to turn both off, and compare against just turning off CLEANSTACK
            // to see if the failure is specifically due to witness validation.
            CValidationState stateDummy; // Want reported failures to be from first CheckInputs
            if (!tx.HasWitness() && CheckInputs(tx, stateDummy, view, true, scriptVerifyFlags & ~(SCRIPT_VERIFY_WITNESS | SCRIPT_VERIFY_CLEANSTACK), true, false, txdata) &&
                !CheckInputs(tx, stateDummy, view, true, scriptVerifyFlags & ~SCRIPT_VERIFY_CLEANSTACK, true, false, txdata)) {
                // Only the witness is missing, so the transaction itself may be fine.
                state.Invalid(ValidationInvalidReason::TX_WITNESS_MUTATED, false,
                        state.GetRejectCode(), state.GetRejectReason(), state.GetDebugMessage());
            }
            assert(IsTransactionReason(state.GetReason()));
            return false; // state filled in by CheckInputs
        }

        // Check again against the current block tip's script verification
        // flags to cache our script execution flags. This is, of course,
        // useless if the next block has different script flags from the
        // previous one, but because the cache tracks script flags for us it
        // will auto-invalidate and we'll just have a few blocks of extra
        // misses on soft-fork activation.
        //
        // This is also useful in case of bugs in the standard flags that cause
        // transactions to pass as valid when they're actually invalid. For
        // instance the STRICTENC flag was incorrectly allowing certain
        // CHECKSIG NOT scripts to pass, even though they were invalid.
        //
        // There is a similar check in CreateNewBlock() to prevent creating
        // invalid blocks (using TestBlockValidity), however allowing such
        // transactions into the mempool can be exploited as a DoS attack.
        unsigned int currentBlockScriptVerifyFlags = GetBlockScriptFlags(::ChainActive().Tip(), chainparams.GetConsensus());
        if (!CheckInputsFromMempoolAndCache(tx, state, view, pool, currentBlockScriptVerifyFlags, true, txdata)) {
            return error("%s: BUG! PLEASE REPORT THIS! CheckInputs failed against latest-block but not STANDARD flags %s, %s",
                    __func__, hash.ToString(), FormatStateMessage(state));
        }

        if (test_accept) {
            // Tx was accepted, but not added
            return true;
        }

        // Remove conflicting transactions from the mempool
        for (CTxMemPool::txiter it : allConflicting)
        {
            LogPrint(BCLog::MEMPOOL, "replacing tx %s with %s for %s DFI additional fees, %d delta bytes\n",
                    it->GetTx().GetHash().ToString(),
                    hash.ToString(),
                    FormatMoney(nModifiedFees - nConflictingFees),
                    (int)nSize - (int)nConflictingSize);
            if (plTxnReplaced)
                plTxnReplaced->push_back(it->GetSharedTx());
        }
        pool.RemoveStaged(allConflicting, false, MemPoolRemovalReason::REPLACED);

        // This transaction should only count for fee estimation if:
        // - it isn't a BIP 125 replacement transaction (may not be widely supported)
        // - it's not being re-added during a reorg which bypasses typical mempool fee limits
        // - the node is not behind
        // - the transaction is not dependent on any other transactions in the mempool
        bool validForFeeEstimation = !fReplacementTransaction && !bypass_limits && IsCurrentForFeeEstimation() && pool.HasNoInputsOf(tx);

        // Store transaction in memory
        pool.addUnchecked(entry, setAncestors, validForFeeEstimation);
        mnview.Flush();

        // trim mempool and check if tx was trimmed
        if (!bypass_limits) {
            LimitMempoolSize(pool, gArgs.GetArg("-maxmempool", DEFAULT_MAX_MEMPOOL_SIZE) * 1000000, gArgs.GetArg("-mempoolexpiry", DEFAULT_MEMPOOL_EXPIRY) * 60 * 60);
            if (!pool.exists(hash))
                return state.Invalid(ValidationInvalidReason::TX_MEMPOOL_POLICY, false, REJECT_INSUFFICIENTFEE, "mempool full");
        }
    }

    GetMainSignals().TransactionAddedToMempool(ptx);

    return true;
}

/** (try to) add transaction to memory pool with a specified acceptance time **/
static bool AcceptToMemoryPoolWithTime(const CChainParams& chainparams, CTxMemPool& pool, CValidationState &state, const CTransactionRef &tx,
                        bool* pfMissingInputs, int64_t nAcceptTime, std::list<CTransactionRef>* plTxnReplaced,
                        bool bypass_limits, const CAmount nAbsurdFee, bool test_accept) EXCLUSIVE_LOCKS_REQUIRED(cs_main)
{
    std::vector<COutPoint> coins_to_uncache;
    bool res = AcceptToMemoryPoolWorker(chainparams, pool, state, tx, pfMissingInputs, nAcceptTime, plTxnReplaced, bypass_limits, nAbsurdFee, coins_to_uncache, test_accept);
    if (!res) {
        // Remove coins that were not present in the coins cache before calling ATMPW;
        // this is to prevent memory DoS in case we receive a large number of
        // invalid transactions that attempt to overrun the in-memory coins cache
        // (`CCoinsViewCache::cacheCoins`).

        for (const COutPoint& hashTx : coins_to_uncache)
            ::ChainstateActive().CoinsTip().Uncache(hashTx);
    }
    // After we've (potentially) uncached entries, ensure our coins cache is still within its size limits
    CValidationState stateDummy;
    ::ChainstateActive().FlushStateToDisk(chainparams, stateDummy, FlushStateMode::PERIODIC);
    return res;
}

bool AcceptToMemoryPool(CTxMemPool& pool, CValidationState &state, const CTransactionRef &tx,
                        bool* pfMissingInputs, std::list<CTransactionRef>* plTxnReplaced,
                        bool bypass_limits, const CAmount nAbsurdFee, bool test_accept)
{
    const CChainParams& chainparams = Params();
    return AcceptToMemoryPoolWithTime(chainparams, pool, state, tx, pfMissingInputs, GetTime(), plTxnReplaced, bypass_limits, nAbsurdFee, test_accept);
}

/**
 * Return transaction in txOut, and if it was found inside a block, its hash is placed in hashBlock.
 * If blockIndex is provided, the transaction is fetched from the corresponding block.
 */
bool GetTransaction(const uint256& hash, CTransactionRef& txOut, const Consensus::Params& consensusParams, uint256& hashBlock, const CBlockIndex* const block_index)
{
    for (auto && genesisTx : Params().GenesisBlock().vtx) {
        if (genesisTx->GetHash() == hash) {
            // Return genesis tx
            hashBlock = consensusParams.hashGenesisBlock;
            txOut = genesisTx;
            return true;
        }
    }

    LOCK(cs_main);

    if (!block_index) {
        CTransactionRef ptx = mempool.get(hash);
        if (ptx) {
            txOut = ptx;
            return true;
        }

        if (g_txindex) {
            return g_txindex->FindTx(hash, hashBlock, txOut);
        }
    } else {
        CBlock block;
        if (ReadBlockFromDisk(block, block_index, consensusParams)) {
            for (const auto& tx : block.vtx) {
                if (tx->GetHash() == hash) {
                    txOut = tx;
                    hashBlock = block_index->GetBlockHash();
                    return true;
                }
            }
        }
    }

    return false;
}

//////////////////////////////////////////////////////////////////////////////
//
// CBlock and CBlockIndex
//

static bool WriteBlockToDisk(const CBlock& block, FlatFilePos& pos, const CMessageHeader::MessageStartChars& messageStart)
{
    // Open history file to append
    CAutoFile fileout(OpenBlockFile(pos), SER_DISK, CLIENT_VERSION);
    if (fileout.IsNull())
        return error("WriteBlockToDisk: OpenBlockFile failed");

    // Write index header
    unsigned int nSize = GetSerializeSize(block, fileout.GetVersion());
    fileout << messageStart << nSize;

    // Write block
    long fileOutPos = ftell(fileout.Get());
    if (fileOutPos < 0)
        return error("WriteBlockToDisk: ftell failed");
    pos.nPos = (unsigned int)fileOutPos;
    fileout << block;

    return true;
}

bool ReadBlockFromDisk(CBlock& block, const FlatFilePos& pos, const Consensus::Params& consensusParams)
{
    block.SetNull();

    // Open history file to read
    CAutoFile filein(OpenBlockFile(pos, true), SER_DISK, CLIENT_VERSION);
    if (filein.IsNull())
        return error("ReadBlockFromDisk: OpenBlockFile failed for %s", pos.ToString());

    // Read block
    try {
        filein >> block;
    }
    catch (const std::exception& e) {
        return error("%s: Deserialize or I/O error - %s at %s", __func__, e.what(), pos.ToString());
    }

    // Check the header
    if (!pos::CheckHeaderSignature(block))
        return error("ReadBlockFromDisk: Errors in block header at %s", pos.ToString());

    return true;
}

bool ReadBlockFromDisk(CBlock& block, const CBlockIndex* pindex, const Consensus::Params& consensusParams)
{
    if (pindex->GetBlockHash() == consensusParams.hashGenesisBlock) {
        // Return genesis block
        block = Params().GenesisBlock();
        return true;
    }

    FlatFilePos blockPos;
    {
        LOCK(cs_main);
        blockPos = pindex->GetBlockPos();
    }

    if (!ReadBlockFromDisk(block, blockPos, consensusParams))
        return false;
    if (block.GetHash() != pindex->GetBlockHash())
        return error("ReadBlockFromDisk(CBlock&, CBlockIndex*): GetHash() doesn't match index for %s at %s",
                pindex->ToString(), pindex->GetBlockPos().ToString());
    return true;
}

bool ReadRawBlockFromDisk(std::vector<uint8_t>& block, const FlatFilePos& pos, const CMessageHeader::MessageStartChars& message_start)
{
    FlatFilePos hpos = pos;
    hpos.nPos -= 8; // Seek back 8 bytes for meta header
    CAutoFile filein(OpenBlockFile(hpos, true), SER_DISK, CLIENT_VERSION);
    if (filein.IsNull()) {
        return error("%s: OpenBlockFile failed for %s", __func__, pos.ToString());
    }

    try {
        CMessageHeader::MessageStartChars blk_start;
        unsigned int blk_size;

        filein >> blk_start >> blk_size;

        if (memcmp(blk_start, message_start, CMessageHeader::MESSAGE_START_SIZE)) {
            return error("%s: Block magic mismatch for %s: %s versus expected %s", __func__, pos.ToString(),
                    HexStr(blk_start, blk_start + CMessageHeader::MESSAGE_START_SIZE),
                    HexStr(message_start, message_start + CMessageHeader::MESSAGE_START_SIZE));
        }

        if (blk_size > MAX_DESER_SIZE) {
            return error("%s: Block data is larger than maximum deserialization size for %s: %s versus %s", __func__, pos.ToString(),
                    blk_size, MAX_DESER_SIZE);
        }

        block.resize(blk_size); // Zeroing of memory is intentional here
        filein.read((char*)block.data(), blk_size);
    } catch(const std::exception& e) {
        return error("%s: Read from block file failed: %s for %s", __func__, e.what(), pos.ToString());
    }

    return true;
}

bool ReadRawBlockFromDisk(std::vector<uint8_t>& block, const CBlockIndex* pindex, const CMessageHeader::MessageStartChars& message_start)
{
    FlatFilePos block_pos;
    {
        LOCK(cs_main);
        block_pos = pindex->GetBlockPos();
    }

    return ReadRawBlockFromDisk(block, block_pos, message_start);
}

CAmount GetBlockSubsidy(int nHeight, const Consensus::Params& consensusParams)
{
    CAmount nSubsidy = consensusParams.baseBlockSubsidy;

    if (Params().NetworkIDString() != CBaseChainParams::REGTEST ||
            (Params().NetworkIDString() == CBaseChainParams::REGTEST && gArgs.GetBoolArg("-subsidytest", false)))
    {
        if (nHeight >= consensusParams.EunosHeight)
        {
            nSubsidy = consensusParams.newBaseBlockSubsidy;
            const size_t reductions = (nHeight - consensusParams.EunosHeight) / consensusParams.emissionReductionPeriod;

            // See if we already have this reduction calculated and return if found.
            if (subsidyReductions.find(reductions) != subsidyReductions.end())
            {
                return subsidyReductions[reductions];
            }

            CAmount reductionAmount;
            for (size_t i = reductions; i > 0; --i)
            {
                reductionAmount = (nSubsidy * consensusParams.emissionReductionAmount) / 100000;
                if (!reductionAmount) {
                    nSubsidy = 0;
                    break;
                }

                nSubsidy -= reductionAmount;
            }

            // Store subsidy.
            subsidyReductions[reductions] = nSubsidy;
        }

        return nSubsidy;
    }

    int halvings = nHeight / consensusParams.nSubsidyHalvingInterval;
    // Force block reward to zero when right shift is undefined.
    if (halvings >= 64)
        return 0;

    // Subsidy is cut in half every 210,000 blocks which will occur approximately every 4 years.
    nSubsidy >>= halvings;
    return nSubsidy;
}

CoinsViews::CoinsViews(
    std::string ldb_name,
    size_t cache_size_bytes,
    bool in_memory,
    bool should_wipe) : m_dbview(
                            GetDataDir() / ldb_name, cache_size_bytes, in_memory, should_wipe),
                        m_catcherview(&m_dbview) {}

void CoinsViews::InitCache()
{
    m_cacheview = std::make_unique<CCoinsViewCache>(&m_catcherview);
}

// NOTE: for now m_blockman is set to a global, but this will be changed
// in a future commit.
CChainState::CChainState() : m_blockman(g_blockman) {}


void CChainState::InitCoinsDB(
    size_t cache_size_bytes,
    bool in_memory,
    bool should_wipe,
    std::string leveldb_name)
{
    m_coins_views = std::make_unique<CoinsViews>(
        leveldb_name, cache_size_bytes, in_memory, should_wipe);
}

void CChainState::InitCoinsCache()
{
    assert(m_coins_views != nullptr);
    m_coins_views->InitCache();
}

// Note that though this is marked const, we may end up modifying `m_cached_finished_ibd`, which
// is a performance-related implementation detail. This function must be marked
// `const` so that `CValidationInterface` clients (which are given a `const CChainState*`)
// can call it.
//
bool CChainState::IsInitialBlockDownload() const
{
    // Optimization: pre-test latch before taking the lock.
    if (m_cached_finished_ibd.load(std::memory_order_relaxed))
        return false;

    LOCK(cs_main);
    if (m_cached_finished_ibd.load(std::memory_order_relaxed))
        return false;
    if (fImporting || fReindex)
        return true;
    if (m_chain.Tip() == nullptr)
        return true;
    if (m_chain.Tip()->nChainWork < nMinimumChainWork)
        return true;
    if (m_chain.Tip()->GetBlockTime() < (GetTime() - nMaxTipAge))
        return true;
    LogPrintf("Leaving InitialBlockDownload (latching to false)\n");
    m_cached_finished_ibd.store(true, std::memory_order_relaxed);
    return false;
}

bool CChainState::IsDisconnectingTip() const
{
    return m_disconnectTip;
}

static CBlockIndex *pindexBestForkTip = nullptr, *pindexBestForkBase = nullptr;

BlockMap& BlockIndex()
{
    return g_blockman.m_block_index;
}

static void AlertNotify(const std::string& strMessage)
{
    uiInterface.NotifyAlertChanged();
#if HAVE_SYSTEM
    std::string strCmd = gArgs.GetArg("-alertnotify", "");
    if (strCmd.empty()) return;

    // Alert text should be plain ascii coming from a trusted source, but to
    // be safe we first strip anything not in safeChars, then add single quotes around
    // the whole string before passing it to the shell:
    std::string singleQuote("'");
    std::string safeStatus = SanitizeString(strMessage);
    safeStatus = singleQuote+safeStatus+singleQuote;
    boost::replace_all(strCmd, "%s", safeStatus);

    std::thread t(runCommand, strCmd);
    t.detach(); // thread runs free
#endif
}

static void CheckForkWarningConditions() EXCLUSIVE_LOCKS_REQUIRED(cs_main)
{
    AssertLockHeld(cs_main);
    // Before we get past initial download, we cannot reliably alert about forks
    // (we assume we don't get stuck on a fork before finishing our initial sync)
    if (::ChainstateActive().IsInitialBlockDownload())
        return;

    // If our best fork is no longer within 1440 blocks (+/- 12 hours if no one mines it)
    // of our head, drop it
    if (pindexBestForkTip && ::ChainActive().Height() - pindexBestForkTip->nHeight >= 1440)
        pindexBestForkTip = nullptr;

    if (pindexBestForkTip || (pindexBestInvalid && pindexBestInvalid->nChainWork > ::ChainActive().Tip()->nChainWork + (GetBlockProof(*::ChainActive().Tip()) * 120)))
    {
        if (!GetfLargeWorkForkFound() && pindexBestForkBase)
        {
            std::string warning = std::string("'Warning: Large-work fork detected, forking after block ") +
                pindexBestForkBase->phashBlock->ToString() + std::string("'");
            AlertNotify(warning);
        }
        if (pindexBestForkTip && pindexBestForkBase)
        {
            LogPrintf("%s: Warning: Large valid fork found\n  forking the chain at height %d (%s)\n  lasting to height %d (%s).\nChain state database corruption likely.\n", __func__,
                   pindexBestForkBase->nHeight, pindexBestForkBase->phashBlock->ToString(),
                   pindexBestForkTip->nHeight, pindexBestForkTip->phashBlock->ToString());
            SetfLargeWorkForkFound(true);
        }
        else
        {
            LogPrintf("%s: Warning: Found invalid chain at least ~120 blocks longer than our best chain.\nChain state database corruption likely.\n", __func__);
            SetfLargeWorkInvalidChainFound(true);
        }
    }
    else
    {
        SetfLargeWorkForkFound(false);
        SetfLargeWorkInvalidChainFound(false);
    }
}

static void CheckForkWarningConditionsOnNewFork(CBlockIndex* pindexNewForkTip) EXCLUSIVE_LOCKS_REQUIRED(cs_main)
{
    AssertLockHeld(cs_main);
    // If we are on a fork that is sufficiently large, set a warning flag
    CBlockIndex* pfork = pindexNewForkTip;
    CBlockIndex* plonger = ::ChainActive().Tip();
    while (pfork && pfork != plonger)
    {
        while (plonger && plonger->nHeight > pfork->nHeight)
            plonger = plonger->pprev;
        if (pfork == plonger)
            break;
        pfork = pfork->pprev;
    }

    // We define a condition where we should warn the user about as a fork of at least 144 blocks
    // with a tip within 1440 blocks (+/- 12 hours if no one mines it) of ours
    // We use 144 blocks rather arbitrarily as it represents just under 10% of sustained network
    // hash rate operating on the fork.
    // or a chain that is entirely longer than ours and invalid (note that this should be detected by both)
    // We define it this way because it allows us to only store the highest fork tip (+ base) which meets
    // the 144-block condition and from this always have the most-likely-to-cause-warning fork
    if (pfork && (!pindexBestForkTip || pindexNewForkTip->nHeight > pindexBestForkTip->nHeight) &&
            pindexNewForkTip->nChainWork - pfork->nChainWork > (GetBlockProof(*pfork) * 144) &&
            ::ChainActive().Height() - pindexNewForkTip->nHeight < 1440)
    {
        pindexBestForkTip = pindexNewForkTip;
        pindexBestForkBase = pfork;
    }

    CheckForkWarningConditions();
}

void static InvalidChainFound(CBlockIndex* pindexNew) EXCLUSIVE_LOCKS_REQUIRED(cs_main)
{
    if (!pindexBestInvalid || pindexNew->nChainWork > pindexBestInvalid->nChainWork)
        pindexBestInvalid = pindexNew;

    LogPrintf("%s: invalid block=%s  height=%d  log2_work=%.8g  date=%s\n", __func__,
      pindexNew->GetBlockHash().ToString(), pindexNew->nHeight,
      log(pindexNew->nChainWork.getdouble())/log(2.0), FormatISO8601DateTime(pindexNew->GetBlockTime()));
    CBlockIndex *tip = ::ChainActive().Tip();
    assert (tip);
    LogPrintf("%s:  current best=%s  height=%d  log2_work=%.8g  date=%s\n", __func__,
      tip->GetBlockHash().ToString(), ::ChainActive().Height(), log(tip->nChainWork.getdouble())/log(2.0),
      FormatISO8601DateTime(tip->GetBlockTime()));
    CheckForkWarningConditions();
}

void CChainState::InvalidBlockFound(CBlockIndex *pindex, const CValidationState &state) {
    if (state.GetReason() != ValidationInvalidReason::BLOCK_MUTATED) {
        pindex->nStatus |= BLOCK_FAILED_VALID;
        m_blockman.m_failed_blocks.insert(pindex);
        setDirtyBlockIndex.insert(pindex);
        setBlockIndexCandidates.erase(pindex);
        InvalidChainFound(pindex);
    }
}

void UpdateCoins(const CTransaction& tx, CCoinsViewCache& inputs, CTxUndo &txundo, int nHeight)
{
    // mark inputs spent
    if (!tx.IsCoinBase()) {
        txundo.vprevout.reserve(tx.vin.size());
        for (const CTxIn &txin : tx.vin) {
            txundo.vprevout.emplace_back();
            bool is_spent = inputs.SpendCoin(txin.prevout, &txundo.vprevout.back());
            assert(is_spent);
        }
    }
    // add outputs
    AddCoins(inputs, tx, nHeight);
}

void UpdateCoins(const CTransaction& tx, CCoinsViewCache& inputs, int nHeight)
{
    CTxUndo txundo;
    UpdateCoins(tx, inputs, txundo, nHeight);
}

bool CScriptCheck::operator()() {
    const CScript &scriptSig = ptxTo->vin[nIn].scriptSig;
    const CScriptWitness *witness = &ptxTo->vin[nIn].scriptWitness;
    return VerifyScript(scriptSig, m_tx_out.scriptPubKey, witness, nFlags, CachingTransactionSignatureChecker(ptxTo, nIn, m_tx_out.nValue, cacheStore, *txdata), &error);
}

int GetSpendHeight(const CCoinsViewCache& inputs)
{
    LOCK(cs_main);
    CBlockIndex* pindexPrev = LookupBlockIndex(inputs.GetBestBlock());
    return pindexPrev->nHeight + 1;
}


static CuckooCache::cache<uint256, SignatureCacheHasher> scriptExecutionCache;
static uint256 scriptExecutionCacheNonce(GetRandHash());

void InitScriptExecutionCache() {
    // nMaxCacheSize is unsigned. If -maxsigcachesize is set to zero,
    // setup_bytes creates the minimum possible cache (2 elements).
    size_t nMaxCacheSize = std::min(std::max((int64_t)0, gArgs.GetArg("-maxsigcachesize", DEFAULT_MAX_SIG_CACHE_SIZE) / 2), MAX_MAX_SIG_CACHE_SIZE) * ((size_t) 1 << 20);
    size_t nElems = scriptExecutionCache.setup_bytes(nMaxCacheSize);
    LogPrintf("Using %zu MiB out of %zu/2 requested for script execution cache, able to store %zu elements\n",
            (nElems*sizeof(uint256)) >>20, (nMaxCacheSize*2)>>20, nElems);
}

bool CheckBurnSpend(const CTransaction &tx, const CCoinsViewCache &inputs)
{
    Coin coin;
    for(size_t i = 0; i < tx.vin.size(); ++i)
    {
        if (inputs.GetCoin(tx.vin[i].prevout, coin)
        && coin.out.scriptPubKey == Params().GetConsensus().burnAddress)
        {
            return false;
        }
    }

    return true;
}

/**
 * Check whether all inputs of this transaction are valid (no double spends, scripts & sigs, amounts)
 * This does not modify the UTXO set.
 *
 * If pvChecks is not nullptr, script checks are pushed onto it instead of being performed inline. Any
 * script checks which are not necessary (eg due to script execution cache hits) are, obviously,
 * not pushed onto pvChecks/run.
 *
 * Setting cacheSigStore/cacheFullScriptStore to false will remove elements from the corresponding cache
 * which are matched. This is useful for checking blocks where we will likely never need the cache
 * entry again.
 *
 * Note that we may set state.reason to NOT_STANDARD for extra soft-fork flags in flags, block-checking
 * callers should probably reset it to CONSENSUS in such cases.
 *
 * Non-static (and re-declared) in src/test/txvalidationcache_tests.cpp
 */
bool CheckInputs(const CTransaction& tx, CValidationState &state, const CCoinsViewCache &inputs, bool fScriptChecks, unsigned int flags, bool cacheSigStore, bool cacheFullScriptStore, PrecomputedTransactionData& txdata, std::vector<CScriptCheck> *pvChecks) EXCLUSIVE_LOCKS_REQUIRED(cs_main)
{
    if (!CheckBurnSpend(tx, inputs))
    {
        return(state.Invalid(ValidationInvalidReason::CONSENSUS, error("CheckBurnSpend: Trying to spend burnt outputs"), REJECT_INVALID, "burnt-output"));
    }

    if (!tx.IsCoinBase())
    {
        if (pvChecks)
            pvChecks->reserve(tx.vin.size());

        // The first loop above does all the inexpensive checks.
        // Only if ALL inputs pass do we perform expensive ECDSA signature checks.
        // Helps prevent CPU exhaustion attacks.

        // Skip script verification when connecting blocks under the
        // assumevalid block. Assuming the assumevalid block is valid this
        // is safe because block merkle hashes are still computed and checked,
        // Of course, if an assumed valid block is invalid due to false scriptSigs
        // this optimization would allow an invalid chain to be accepted.
        if (fScriptChecks) {
            // First check if script executions have been cached with the same
            // flags. Note that this assumes that the inputs provided are
            // correct (ie that the transaction hash which is in tx's prevouts
            // properly commits to the scriptPubKey in the inputs view of that
            // transaction).
            uint256 hashCacheEntry;
            // We only use the first 19 bytes of nonce to avoid a second SHA
            // round - giving us 19 + 32 + 4 = 55 bytes (+ 8 + 1 = 64)
            static_assert(55 - sizeof(flags) - 32 >= 128/8, "Want at least 128 bits of nonce for script execution cache");
            CSHA256().Write(scriptExecutionCacheNonce.begin(), 55 - sizeof(flags) - 32).Write(tx.GetWitnessHash().begin(), 32).Write((unsigned char*)&flags, sizeof(flags)).Finalize(hashCacheEntry.begin());
            AssertLockHeld(cs_main); //TODO: Remove this requirement by making CuckooCache not require external locks
            if (scriptExecutionCache.contains(hashCacheEntry, !cacheFullScriptStore)) {
                return true;
            }

            for (unsigned int i = 0; i < tx.vin.size(); i++) {
                const COutPoint &prevout = tx.vin[i].prevout;
                const Coin& coin = inputs.AccessCoin(prevout);
                assert(!coin.IsSpent());

                // We very carefully only pass in things to CScriptCheck which
                // are clearly committed to by tx' witness hash. This provides
                // a sanity check that our caching is not introducing consensus
                // failures through additional data in, eg, the coins being
                // spent being checked as a part of CScriptCheck.

                // Verify signature
                CScriptCheck check(coin.out, tx, i, flags, cacheSigStore, &txdata);
                if (pvChecks) {
                    pvChecks->push_back(CScriptCheck());
                    check.swap(pvChecks->back());
                } else if (!check()) {
                    if (flags & STANDARD_NOT_MANDATORY_VERIFY_FLAGS) {
                        // Check whether the failure was caused by a
                        // non-mandatory script verification check, such as
                        // non-standard DER encodings or non-null dummy
                        // arguments; if so, ensure we return NOT_STANDARD
                        // instead of CONSENSUS to avoid downstream users
                        // splitting the network between upgraded and
                        // non-upgraded nodes by banning CONSENSUS-failing
                        // data providers.
                        CScriptCheck check2(coin.out, tx, i,
                                flags & ~STANDARD_NOT_MANDATORY_VERIFY_FLAGS, cacheSigStore, &txdata);
                        if (check2())
                            return state.Invalid(ValidationInvalidReason::TX_NOT_STANDARD, false, REJECT_NONSTANDARD, strprintf("non-mandatory-script-verify-flag (%s)", ScriptErrorString(check.GetScriptError())));
                    }
                    // MANDATORY flag failures correspond to
                    // ValidationInvalidReason::CONSENSUS. Because CONSENSUS
                    // failures are the most serious case of validation
                    // failures, we may need to consider using
                    // RECENT_CONSENSUS_CHANGE for any script failure that
                    // could be due to non-upgraded nodes which we may want to
                    // support, to avoid splitting the network (but this
                    // depends on the details of how net_processing handles
                    // such errors).
                    return state.Invalid(ValidationInvalidReason::CONSENSUS, false, REJECT_INVALID, strprintf("mandatory-script-verify-flag-failed (%s)", ScriptErrorString(check.GetScriptError())));
                }
            }

            if (cacheFullScriptStore && !pvChecks) {
                // We executed all of the provided scripts, and were told to
                // cache the result. Do so now.
                scriptExecutionCache.insert(hashCacheEntry);
            }
        }
    }

    return true;
}

static bool UndoWriteToDisk(const CBlockUndo& blockundo, FlatFilePos& pos, const uint256& hashBlock, const CMessageHeader::MessageStartChars& messageStart)
{
    // Open history file to append
    CAutoFile fileout(OpenUndoFile(pos), SER_DISK, CLIENT_VERSION);
    if (fileout.IsNull())
        return error("%s: OpenUndoFile failed", __func__);

    // Write index header
    unsigned int nSize = GetSerializeSize(blockundo, fileout.GetVersion());
    fileout << messageStart << nSize;

    // Write undo data
    long fileOutPos = ftell(fileout.Get());
    if (fileOutPos < 0)
        return error("%s: ftell failed", __func__);
    pos.nPos = (unsigned int)fileOutPos;
    fileout << blockundo;

    // calculate & write checksum
    CHashWriter hasher(SER_GETHASH, PROTOCOL_VERSION);
    hasher << hashBlock;
    hasher << blockundo;
    fileout << hasher.GetHash();

    return true;
}

bool UndoReadFromDisk(CBlockUndo& blockundo, const CBlockIndex* pindex)
{
    FlatFilePos pos = pindex->GetUndoPos();
    if (pos.IsNull()) {
        return error("%s: no undo data available", __func__);
    }

    // Open history file to read
    CAutoFile filein(OpenUndoFile(pos, true), SER_DISK, CLIENT_VERSION);
    if (filein.IsNull())
        return error("%s: OpenUndoFile failed", __func__);

    // Read block
    uint256 hashChecksum;
    CHashVerifier<CAutoFile> verifier(&filein); // We need a CHashVerifier as reserializing may lose data
    try {
        verifier << pindex->pprev->GetBlockHash();
        verifier >> blockundo;
        filein >> hashChecksum;
    }
    catch (const std::exception& e) {
        return error("%s: Deserialize or I/O error - %s", __func__, e.what());
    }

    // Verify checksum
    if (hashChecksum != verifier.GetHash())
        return error("%s: Checksum mismatch", __func__);

    return true;
}

/** Abort with a message */
static bool AbortNode(const std::string& strMessage, const std::string& userMessage = "", unsigned int prefix = 0)
{
    SetMiscWarning(strMessage);
    LogPrintf("*** %s\n", strMessage);
    if (!userMessage.empty()) {
        uiInterface.ThreadSafeMessageBox(userMessage, "", CClientUIInterface::MSG_ERROR | prefix);
    } else {
        uiInterface.ThreadSafeMessageBox(_("Error: A fatal internal error occurred, see debug.log for details").translated, "", CClientUIInterface::MSG_ERROR | CClientUIInterface::MSG_NOPREFIX);
    }
    StartShutdown();
    return false;
}

static bool AbortNode(CValidationState& state, const std::string& strMessage, const std::string& userMessage = "", unsigned int prefix = 0)
{
    AbortNode(strMessage, userMessage, prefix);
    return state.Error(strMessage);
}

/**
 * Restore the UTXO in a Coin at a given COutPoint
 * @param undo The Coin to be restored.
 * @param view The coins view to which to apply the changes.
 * @param out The out point that corresponds to the tx input.
 * @return A DisconnectResult as an int
 */
int ApplyTxInUndo(Coin&& undo, CCoinsViewCache& view, const COutPoint& out)
{
    bool fClean = true;

    if (view.HaveCoin(out)) fClean = false; // overwriting transaction output

    if (undo.nHeight == 0) {
        // Missing undo metadata (height and coinbase). Older versions included this
        // information only in undo records for the last spend of a transactions'
        // outputs. This implies that it must be present for some other output of the same tx.
        const Coin& alternate = AccessByTxid(view, out.hash);
        if (!alternate.IsSpent()) {
            undo.nHeight = alternate.nHeight;
            undo.fCoinBase = alternate.fCoinBase;
        } else {
            return DISCONNECT_FAILED; // adding output for transaction without known metadata
        }
    }
    // The potential_overwrite parameter to AddCoin is only allowed to be false if we know for
    // sure that the coin did not already exist in the cache. As we have queried for that above
    // using HaveCoin, we don't need to guess. When fClean is false, a coin already existed and
    // it is an overwrite.
    view.AddCoin(out, std::move(undo), !fClean);

    return fClean ? DISCONNECT_OK : DISCONNECT_UNCLEAN;
}

static bool GetCreationTransactions(const CBlock& block, const uint32_t id, const int32_t multiplier, uint256& tokenCreationTx, std::vector<uint256>& poolCreationTx) {
    bool opcodes{false};
    std::vector<unsigned char> metadata;
    uint32_t type;
    uint32_t metaId;
    int32_t metaMultiplier;

    for (const auto& tx : block.vtx) {
        if (ParseScriptByMarker(tx->vout[0].scriptPubKey, DfTokenSplitMarker, metadata, opcodes)) {
            try {
                CDataStream ss(metadata, SER_NETWORK, PROTOCOL_VERSION);
                ss >> type;
                ss >> metaId;
                ss >> metaMultiplier;

                if (id == metaId && multiplier == metaMultiplier) {
                    if (type == 0) {
                        tokenCreationTx = tx->GetHash();
                    } else if (type > 0) {
                        poolCreationTx.push_back(tx->GetHash());
                    }
                }
            } catch (const std::ios_base::failure&) {
                LogPrintf("Failed to read ID and multiplier from token split coinbase TXs. TX: %s\n", tx->GetHash().ToString());
            }
        }
    }

    if (tokenCreationTx == uint256{}) {
        LogPrintf("%s: Token split failed. Coinbase TX for new token not found.\n", __func__);
        return false;
    }

    return true;
}

/** Undo the effects of this block (with given index) on the UTXO set represented by coins.
 *  When FAILED is returned, view is left in an indeterminate state. */
DisconnectResult CChainState::DisconnectBlock(const CBlock& block, const CBlockIndex* pindex, CCoinsViewCache& view, CCustomCSView& mnview, std::vector<CAnchorConfirmMessage> & disconnectedAnchorConfirms)
{
    bool fClean = true;

    CBlockUndo blockUndo;
    if (!UndoReadFromDisk(blockUndo, pindex)) {
        error("DisconnectBlock(): failure reading undo data");
        return DISCONNECT_FAILED;
    }

    if (blockUndo.vtxundo.size() + 1 != block.vtx.size()) {
        error("DisconnectBlock(): block and undo data inconsistent");
        return DISCONNECT_FAILED;
    }

    if (mnview.GetLastHeight() != pindex->nHeight) {
        error("DisconnectBlock(): mnview: wrong last processed block hash (view: %d, current: %d)", mnview.GetLastHeight(), pindex->nHeight);
        return DISCONNECT_FAILED;
    }

    // special case: possible undo (first) of custom 'complex changes' for the whole block (expired orders and/or prices)
    mnview.OnUndoTx(uint256(), (uint32_t) pindex->nHeight); // undo for "zero hash"

    pburnHistoryDB->EraseAccountHistoryHeight(pindex->nHeight);
    if (paccountHistoryDB) {
        paccountHistoryDB->EraseAccountHistoryHeight(pindex->nHeight);
    }

    if (pindex->nHeight >= Params().GetConsensus().FortCanningHeight) {
        // erase auction fee history
        if (paccountHistoryDB) {
            paccountHistoryDB->EraseAuctionHistoryHeight(pindex->nHeight);
        }
        if (pvaultHistoryDB) {
            pvaultHistoryDB->EraseVaultHistory(pindex->nHeight);
        }
    }

    // Undo community balance increments
    ReverseGeneralCoinbaseTx(mnview, pindex->nHeight, Params().GetConsensus());

    CKeyID minterKey;
    std::optional<uint256> nodeId;

    if (!fIsFakeNet) {
        minterKey = pindex->minterKey();

        // Get node id and node now from mnview before undo
        nodeId = mnview.GetMasternodeIdByOperator(minterKey);
        assert(nodeId);
    }

    std::vector<AccountHistoryKey> eraseBurnEntries;

    // undo transactions in reverse order
    for (int i = block.vtx.size() - 1; i >= 0; i--) {
        const CTransaction &tx = *(block.vtx[i]);
        uint256 hash = tx.GetHash();
        bool is_coinbase = tx.IsCoinBase();

        if (is_coinbase) {
            std::vector<unsigned char> metadata;
            if (IsAnchorRewardTxPlus(tx, metadata))
            {
                LogPrint(BCLog::ANCHORING, "%s: disconnecting finalization tx: %s block: %d\n", __func__, tx.GetHash().GetHex(), pindex->nHeight);
                CDataStream ss(metadata, SER_NETWORK, PROTOCOL_VERSION);
                CAnchorFinalizationMessagePlus finMsg;
                ss >> finMsg;

                LogPrint(BCLog::ANCHORING, "%s: Add community balance %d\n", __func__, tx.GetValueOut());
                mnview.AddCommunityBalance(CommunityAccountType::AnchorReward, tx.GetValueOut());
                mnview.RemoveRewardForAnchor(finMsg.btcTxHash);
                mnview.EraseAnchorConfirmData(finMsg.btcTxHash);

                CAnchorConfirmMessage message(static_cast<CAnchorConfirmDataPlus &>(finMsg));
                for (auto && sig : finMsg.sigs) {
                    message.signature = sig;
                    disconnectedAnchorConfirms.push_back(message);
                }

                LogPrint(BCLog::ANCHORING, "%s: disconnected finalization tx: %s block: %d\n", __func__, tx.GetHash().GetHex(), pindex->nHeight);
            }
            else if (IsAnchorRewardTx(tx, metadata))
            {
                LogPrint(BCLog::ANCHORING, "%s: disconnecting finalization tx: %s block: %d\n", __func__, tx.GetHash().GetHex(), pindex->nHeight);
                CDataStream ss(metadata, SER_NETWORK, PROTOCOL_VERSION);
                CAnchorFinalizationMessage finMsg;
                ss >> finMsg;

                mnview.SetTeam(finMsg.currentTeam);

                if (pindex->nHeight >= Params().GetConsensus().AMKHeight) {
                    mnview.AddCommunityBalance(CommunityAccountType::AnchorReward, tx.GetValueOut()); // or just 'Set..'
                    LogPrint(BCLog::ANCHORING, "%s: post AMK logic, add community balance %d\n", __func__, tx.GetValueOut());
                }
                else { // pre-AMK logic:
                    assert(mnview.GetFoundationsDebt() >= tx.GetValueOut());
                    mnview.SetFoundationsDebt(mnview.GetFoundationsDebt() - tx.GetValueOut());
                }
                mnview.RemoveRewardForAnchor(finMsg.btcTxHash);
                mnview.EraseAnchorConfirmData(finMsg.btcTxHash);

                LogPrint(BCLog::ANCHORING, "%s: disconnected finalization tx: %s block: %d\n", __func__, tx.GetHash().GetHex(), pindex->nHeight);
            }
        }

        // Check that all outputs are available and match the outputs in the block itself
        // exactly.
        for (size_t o = 0; o < tx.vout.size(); o++) {
            if (!tx.vout[o].scriptPubKey.IsUnspendable()) {
                COutPoint out(hash, o);
                Coin coin;
                bool is_spent = view.SpendCoin(out, &coin);
                if (!is_spent || tx.vout[o] != coin.out || pindex->nHeight != coin.nHeight || is_coinbase != coin.fCoinBase) {
                    fClean = false; // transaction output mismatch
                }

                // Check for burn outputs
                if (tx.vout[o].scriptPubKey == Params().GetConsensus().burnAddress)
                {
                    eraseBurnEntries.push_back({tx.vout[o].scriptPubKey, static_cast<uint32_t>(pindex->nHeight), static_cast<uint32_t>(i)});
                }
            }
        }

        // restore inputs
        TBytes dummy;
        if (i > 0 && !IsAnchorRewardTx(tx, dummy) && !IsAnchorRewardTxPlus(tx, dummy) && !IsTokenSplitTx(tx, dummy)) { // not coinbases
            CTxUndo &txundo = blockUndo.vtxundo[i-1];
            if (txundo.vprevout.size() != tx.vin.size()) {
                error("DisconnectBlock(): transaction and undo data inconsistent");
                return DISCONNECT_FAILED;
            }
            for (unsigned int j = tx.vin.size(); j-- > 0;) {
                const COutPoint &out = tx.vin[j].prevout;
                int res = ApplyTxInUndo(std::move(txundo.vprevout[j]), view, out);
                if (res == DISCONNECT_FAILED) return DISCONNECT_FAILED;
                fClean = fClean && res != DISCONNECT_UNCLEAN;
            }
            // At this point, all of txundo.vprevout should have been moved out.
        }

        // process transactions revert for masternodes
        mnview.OnUndoTx(tx.GetHash(), (uint32_t) pindex->nHeight);
    }

    // one time downgrade to revert CInterestRateV2 structure
    if (pindex->nHeight == Params().GetConsensus().FortCanningHillHeight) {
        auto time = GetTimeMillis();
        LogPrintf("Interest rate reverting ...\n");
        mnview.RevertInterestRateToV1();
        LogPrint(BCLog::BENCH, "    - Interest rate reverting took: %dms\n", GetTimeMillis() - time);
    }

    // one time downgrade to revert CInterestRateV3 structure
    if (pindex->nHeight == Params().GetConsensus().FortCanningGreatWorldHeight) {
        auto time = GetTimeMillis();
        LogPrintf("Interest rate reverting ...\n");
        mnview.RevertInterestRateToV2();
        LogPrint(BCLog::BENCH, "    - Interest rate reverting took: %dms\n", GetTimeMillis() - time);
    }

    // Remove burn balance transfers
    if (pindex->nHeight == Params().GetConsensus().EunosHeight)
    {
        // Make sure to initialize lastTxOut, otherwise it never finds the block and
        // ends up looping through uninitialized garbage value.
        uint32_t lastTxOut = 0;
        auto shouldContinueToNextAccountHistory = [&lastTxOut, block](AccountHistoryKey const & key, AccountHistoryValue const &) -> bool
        {
            if (key.owner != Params().GetConsensus().burnAddress) {
                return false;
            }

            if (key.blockHeight != static_cast<uint32_t>(Params().GetConsensus().EunosHeight)) {
                return false;
            }

            lastTxOut = key.txn;

            return false;
        };

        AccountHistoryKey startKey({Params().GetConsensus().burnAddress, static_cast<uint32_t>(Params().GetConsensus().EunosHeight), std::numeric_limits<uint32_t>::max()});
        pburnHistoryDB->ForEachAccountHistory(shouldContinueToNextAccountHistory,
                                              Params().GetConsensus().burnAddress,
                                              Params().GetConsensus().EunosHeight);

        for (uint32_t i = block.vtx.size(); i <= lastTxOut; ++i) {
            pburnHistoryDB->EraseAccountHistory({Params().GetConsensus().burnAddress, static_cast<uint32_t>(Params().GetConsensus().EunosHeight), i});
        }
    }

    // Erase any UTXO burns
    for (const auto& entries : eraseBurnEntries)
    {
        pburnHistoryDB->EraseAccountHistory(entries);
    }

    // move best block pointer to prevout block
    view.SetBestBlock(pindex->pprev->GetBlockHash());

    if (!fIsFakeNet) {
        mnview.DecrementMintedBy(*nodeId);
        if (pindex->nHeight >= Params().GetConsensus().EunosPayaHeight) {
            mnview.EraseSubNodesLastBlockTime(*nodeId, static_cast<uint32_t>(pindex->nHeight));
        } else {
            mnview.EraseMasternodeLastBlockTime(*nodeId, static_cast<uint32_t>(pindex->nHeight));
        }
    }
    mnview.SetLastHeight(pindex->pprev->nHeight);

    return fClean ? DISCONNECT_OK : DISCONNECT_UNCLEAN;
}

void static FlushBlockFile(bool fFinalize = false)
{
    LOCK(cs_LastBlockFile);

    FlatFilePos block_pos_old(nLastBlockFile, vinfoBlockFile[nLastBlockFile].nSize);
    FlatFilePos undo_pos_old(nLastBlockFile, vinfoBlockFile[nLastBlockFile].nUndoSize);

    bool status = true;
    status &= BlockFileSeq().Flush(block_pos_old, fFinalize);
    status &= UndoFileSeq().Flush(undo_pos_old, fFinalize);
    if (!status) {
        AbortNode("Flushing block file to disk failed. This is likely the result of an I/O error.");
    }
}

static bool FindUndoPos(CValidationState &state, int nFile, FlatFilePos &pos, unsigned int nAddSize);

static bool WriteUndoDataForBlock(const CBlockUndo& blockundo, CValidationState& state, CBlockIndex* pindex, const CChainParams& chainparams)
{
    // Write undo information to disk
    if (pindex->GetUndoPos().IsNull()) {
        FlatFilePos _pos;
        if (!FindUndoPos(state, pindex->nFile, _pos, ::GetSerializeSize(blockundo, CLIENT_VERSION) + 40))
            return error("%s: FindUndoPos failed", __func__);
        if (!UndoWriteToDisk(blockundo, _pos, pindex->pprev->GetBlockHash(), chainparams.MessageStart()))
            return AbortNode(state, "Failed to write undo data");

        // update nUndoPos in block index
        pindex->nUndoPos = _pos.nPos;
        pindex->nStatus |= BLOCK_HAVE_UNDO;
        setDirtyBlockIndex.insert(pindex);
    }

    return true;
}

static CCheckQueue<CScriptCheck> scriptcheckqueue(128);

void StartScriptCheckWorkerThreads(int threads_num)
{
    scriptcheckqueue.StartWorkerThreads(threads_num);
}

void StopScriptCheckWorkerThreads()
{
    scriptcheckqueue.StopWorkerThreads();
}

VersionBitsCache versionbitscache GUARDED_BY(cs_main);

int32_t ComputeBlockVersion(const CBlockIndex* pindexPrev, const Consensus::Params& params)
{
    LOCK(cs_main);
    int32_t nVersion = VERSIONBITS_TOP_BITS;

    for (int i = 0; i < (int)Consensus::MAX_VERSION_BITS_DEPLOYMENTS; i++) {
        ThresholdState state = VersionBitsState(pindexPrev, params, static_cast<Consensus::DeploymentPos>(i), versionbitscache);
        if (state == ThresholdState::LOCKED_IN || state == ThresholdState::STARTED) {
            nVersion |= VersionBitsMask(params, static_cast<Consensus::DeploymentPos>(i));
        }
    }

    return nVersion;
}

/**
 * Threshold condition checker that triggers when unknown versionbits are seen on the network.
 */
class WarningBitsConditionChecker : public AbstractThresholdConditionChecker
{
private:
    int bit;

public:
    explicit WarningBitsConditionChecker(int bitIn) : bit(bitIn) {}

    int64_t BeginTime(const Consensus::Params& params) const override { return 0; }
    int64_t EndTime(const Consensus::Params& params) const override { return std::numeric_limits<int64_t>::max(); }
    int Period(const Consensus::Params& params) const override { return params.nMinerConfirmationWindow; }
    int Threshold(const Consensus::Params& params) const override { return params.nRuleChangeActivationThreshold; }

    bool Condition(const CBlockIndex* pindex, const Consensus::Params& params) const override
    {
        return ((pindex->nVersion & VERSIONBITS_TOP_MASK) == VERSIONBITS_TOP_BITS) &&
               ((pindex->nVersion >> bit) & 1) != 0 &&
               ((ComputeBlockVersion(pindex->pprev, params) >> bit) & 1) == 0;
    }
};

static ThresholdConditionCache warningcache[VERSIONBITS_NUM_BITS] GUARDED_BY(cs_main);

// 0.13.0 was shipped with a segwit deployment defined for testnet, but not for
// mainnet. We no longer need to support disabling the segwit deployment
// except for testing purposes, due to limitations of the functional test
// environment. See test/functional/p2p-segwit.py.
static bool IsScriptWitnessEnabled(const Consensus::Params& params)
{
    return params.SegwitHeight != std::numeric_limits<int>::max();
}

static unsigned int GetBlockScriptFlags(const CBlockIndex* pindex, const Consensus::Params& consensusparams) EXCLUSIVE_LOCKS_REQUIRED(cs_main) {
    AssertLockHeld(cs_main);

    unsigned int flags = SCRIPT_VERIFY_NONE;

    // BIP16 didn't become active until Apr 1 2012 (on mainnet, and
    // retroactively applied to testnet)
    // However, only one historical block violated the P2SH rules (on both
    // mainnet and testnet), so for simplicity, always leave P2SH
    // on except for the one violating block.
    if (consensusparams.BIP16Exception.IsNull() || // no bip16 exception on this chain
        pindex->phashBlock == nullptr || // this is a new candidate block, eg from TestBlockValidity()
        *pindex->phashBlock != consensusparams.BIP16Exception) // this block isn't the historical exception
    {
        flags |= SCRIPT_VERIFY_P2SH;
    }

    // Enforce WITNESS rules whenever P2SH is in effect (and the segwit
    // deployment is defined).
    if (flags & SCRIPT_VERIFY_P2SH && IsScriptWitnessEnabled(consensusparams)) {
        flags |= SCRIPT_VERIFY_WITNESS;
    }

    // Start enforcing the DERSIG (BIP66) rule
    if (pindex->nHeight >= consensusparams.BIP66Height) {
        flags |= SCRIPT_VERIFY_DERSIG;
    }

    // Start enforcing CHECKLOCKTIMEVERIFY (BIP65) rule
    if (pindex->nHeight >= consensusparams.BIP65Height) {
        flags |= SCRIPT_VERIFY_CHECKLOCKTIMEVERIFY;
    }

    // Start enforcing BIP112 (CHECKSEQUENCEVERIFY)
    if (pindex->nHeight >= consensusparams.CSVHeight) {
        flags |= SCRIPT_VERIFY_CHECKSEQUENCEVERIFY;
    }

    // Start enforcing BIP147 NULLDUMMY (activated simultaneously with segwit)
    if (IsWitnessEnabled(pindex->pprev, consensusparams)) {
        flags |= SCRIPT_VERIFY_NULLDUMMY;
    }

    return flags;
}

Res ApplyGeneralCoinbaseTx(CCustomCSView & mnview, CTransaction const & tx, int height, CAmount nFees, const Consensus::Params& consensus)
{
    TAmounts const cbValues = tx.GetValuesOut();
    CAmount blockReward = GetBlockSubsidy(height, consensus);
    if (cbValues.size() != 1 || cbValues.begin()->first != DCT_ID{0})
        return Res::ErrDbg("bad-cb-wrong-tokens", "coinbase should pay only Defi coins");


    if (height >= consensus.AMKHeight)
    {
        CAmount foundationReward{0};
        if (height >= consensus.GrandCentralHeight)
        {
            // no foundation utxo reward check anymore
        }
        else if (height >= consensus.EunosHeight)
        {
            foundationReward = CalculateCoinbaseReward(blockReward, consensus.dist.community);
        }
        else if (!consensus.foundationShareScript.empty() && consensus.foundationShareDFIP1)
        {
            foundationReward = blockReward * consensus.foundationShareDFIP1 / COIN;
        }

        if (foundationReward)
        {
            bool foundationsRewardfound = false;
            for (auto& txout : tx.vout)
            {
                if (txout.scriptPubKey == consensus.foundationShareScript)
                {
                    if (txout.nValue < foundationReward)
                    {
                        return Res::ErrDbg("bad-cb-foundation-reward", "coinbase doesn't pay proper foundation reward! (actual=%d vs expected=%d", txout.nValue, foundationReward);
                    }

                    foundationsRewardfound = true;
                    break;
                }
            }

            if (!foundationsRewardfound)
            {
                return Res::ErrDbg("bad-cb-foundation-reward", "coinbase doesn't pay foundation reward!");
            }
        }

        // count and subtract for non-UTXO community rewards
        CAmount nonUtxoTotal = 0;
        if (height >= consensus.EunosHeight)
        {
            CAmount subsidy;
            for (const auto& kv : consensus.newNonUTXOSubsidies)
            {
                if (kv.first == CommunityAccountType::CommunityDevFunds) {
                    if (height < consensus.GrandCentralHeight) {
                        continue;
                    }
                }

                subsidy = CalculateCoinbaseReward(blockReward, kv.second);

                Res res = Res::Ok();

                // Loan below FC and Options are unused and all go to Unallocated (burnt) pot.
                if ((height < consensus.FortCanningHeight && kv.first == CommunityAccountType::Loan) ||
                    (height < consensus.GrandCentralHeight && kv.first == CommunityAccountType::Options))
                {
                    res = mnview.AddCommunityBalance(CommunityAccountType::Unallocated, subsidy);
                    if (res)
                        LogPrint(BCLog::ACCOUNTCHANGE, "AccountChange: txid=%s fund=%s change=%s\n", tx.GetHash().ToString(), GetCommunityAccountName(CommunityAccountType::Unallocated), (CBalances{{{{0}, subsidy}}}.ToString()));
                }
                else
                {
                    if (height >= consensus.GrandCentralHeight)
                    {
                        const auto attributes = mnview.GetAttributes();
                        assert(attributes);

                        if (kv.first == CommunityAccountType::CommunityDevFunds) {
                            CDataStructureV0 enabledKey{AttributeTypes::Param, ParamIDs::Feature, DFIPKeys::GovernanceEnabled};

                            if (!attributes->GetValue(enabledKey, false))
                            {
                                res = mnview.AddBalance(consensus.foundationShareScript, {DCT_ID{0}, subsidy});
                                LogPrint(BCLog::ACCOUNTCHANGE, "AccountChange: txid=%s addr=%s change=%s\n",
                                         tx.GetHash().ToString(), ScriptToString(consensus.foundationShareScript),
                                         (CBalances{{{{0}, subsidy}}}.ToString()));
                                nonUtxoTotal += subsidy;

                                continue;
                            }
                        } else if (kv.first == CommunityAccountType::Unallocated || kv.first == CommunityAccountType::Options) {
                            CDataStructureV0 enabledKey{AttributeTypes::Param, ParamIDs::Feature, DFIPKeys::EmissionUnusedFund};

                            if (attributes->GetValue(enabledKey, false)) {
                                res = mnview.AddBalance(consensus.unusedEmission, {DCT_ID{0}, subsidy});
                                if (res) {
                                    LogPrint(BCLog::ACCOUNTCHANGE, "AccountChange: txid=%s addr=%s change=%s\n",
                                             tx.GetHash().ToString(), ScriptToString(consensus.unusedEmission),
                                             (CBalances{{{{0}, subsidy}}}.ToString()));
                                }
                            } else {
                                // Previous behaviour was for Options and Unallocated to go to Unallocated
                                res = mnview.AddCommunityBalance(CommunityAccountType::Unallocated, subsidy);
                                if (res)
                                    LogPrint(BCLog::ACCOUNTCHANGE, "AccountChange: txid=%s fund=%s change=%s\n", tx.GetHash().ToString(), GetCommunityAccountName(CommunityAccountType::Unallocated), (CBalances{{{{0}, subsidy}}}.ToString()));
                            }

                            nonUtxoTotal += subsidy;

                            continue;
                        }
                    }

                    res = mnview.AddCommunityBalance(kv.first, subsidy);
                    if (res)
                        LogPrint(BCLog::ACCOUNTCHANGE, "AccountChange: txid=%s fund=%s change=%s\n", tx.GetHash().ToString(), GetCommunityAccountName(kv.first), (CBalances{{{{0}, subsidy}}}.ToString()));
                }

                if (!res.ok)
                {
                    return Res::ErrDbg("bad-cb-community-rewards", "Cannot take non-UTXO community share from coinbase");
                }

                nonUtxoTotal += subsidy;
            }
        }
        else
        {
            for (const auto& kv : consensus.nonUtxoBlockSubsidies) {
                CAmount subsidy = blockReward * kv.second / COIN;
                Res res = mnview.AddCommunityBalance(kv.first, subsidy);
                if (!res.ok) {
                    return Res::ErrDbg("bad-cb-community-rewards", "can't take non-UTXO community share from coinbase");
                } else {
                    LogPrint(BCLog::ACCOUNTCHANGE, "AccountChange: txid=%s fund=%s change=%s\n", tx.GetHash().ToString(), GetCommunityAccountName(kv.first), (CBalances{{{{0}, subsidy}}}.ToString()));
                }
                nonUtxoTotal += subsidy;
            }
        }

        blockReward -= nonUtxoTotal;
    }

    // pre-AMK logic, compatible after prev blockReward mod:
    if (cbValues.at(DCT_ID{0}) > blockReward + nFees)
        return Res::ErrDbg("bad-cb-amount", "coinbase pays too much (actual=%d vs limit=%d)", cbValues.at(DCT_ID{0}), blockReward + nFees);

    return Res::Ok();
}


void ReverseGeneralCoinbaseTx(CCustomCSView & mnview, int height, const Consensus::Params& consensus)
{
    CAmount blockReward = GetBlockSubsidy(height, Params().GetConsensus());

    if (height >= Params().GetConsensus().AMKHeight)
    {
        if (height >= Params().GetConsensus().EunosHeight)
        {
            for (const auto& kv : Params().GetConsensus().newNonUTXOSubsidies)
            {
                if (kv.first == CommunityAccountType::CommunityDevFunds) {
                    if (height < Params().GetConsensus().GrandCentralHeight) {
                        continue;
                    }
                }

                CAmount subsidy = CalculateCoinbaseReward(blockReward, kv.second);

                // Remove Loan and Options balances from Unallocated
                if ((height < Params().GetConsensus().FortCanningHeight && kv.first == CommunityAccountType::Loan) ||
                    (height < consensus.GrandCentralHeight && kv.first == CommunityAccountType::Options))
                {
                    mnview.SubCommunityBalance(CommunityAccountType::Unallocated, subsidy);
                }
                else
                {
                    if (height >= consensus.GrandCentralHeight)
                    {
                        const auto attributes = mnview.GetAttributes();
                        assert(attributes);

                        if (kv.first == CommunityAccountType::CommunityDevFunds) {
                            CDataStructureV0 enabledKey{AttributeTypes::Param, ParamIDs::Feature, DFIPKeys::GovernanceEnabled};

                            if (!attributes->GetValue(enabledKey, false))
                            {
                                mnview.SubBalance(consensus.foundationShareScript, {DCT_ID{0}, subsidy});

                                continue;
                            }
                        } else if (kv.first == CommunityAccountType::Unallocated || kv.first == CommunityAccountType::Options) {
                            CDataStructureV0 enabledKey{AttributeTypes::Param, ParamIDs::Feature, DFIPKeys::EmissionUnusedFund};

                            if (attributes->GetValue(enabledKey, false)) {
                                mnview.SubBalance(consensus.unusedEmission, {DCT_ID{0}, subsidy});
                            } else {
                                mnview.SubCommunityBalance(CommunityAccountType::Unallocated, subsidy);
                            }

                            continue;
                        }
                    }

                    mnview.SubCommunityBalance(kv.first, subsidy);
                }
            }
        }
        else
        {
            for (const auto& kv : Params().GetConsensus().nonUtxoBlockSubsidies)
            {
                CAmount subsidy = blockReward * kv.second / COIN;
                mnview.SubCommunityBalance(kv.first, subsidy);
            }
        }
    }
}



static int64_t nTimeCheck = 0;
static int64_t nTimeForks = 0;
static int64_t nTimeVerify = 0;
static int64_t nTimeConnect = 0;
static int64_t nTimeIndex = 0;
static int64_t nTimeCallbacks = 0;
static int64_t nTimeTotal = 0;
static int64_t nBlocksTotal = 0;

// Holds position for burn TXs appended to block in burn history
static std::vector<CTransactionRef>::size_type nPhantomBurnTx{0};
static uint32_t nPhantomAccTx{};

static std::map<CScript, CBalances> mapBurnAmounts;

static uint32_t GetNextBurnPosition() {
    return nPhantomBurnTx++;
}

uint32_t GetNextAccPosition() {
    return nPhantomAccTx--;
}

// Burn non-transaction amounts, that is burns that are not sent directly to the burn address
// in a account or UTXO transaction. When parsing TXs via ConnectBlock that result in a burn
// from an account in this way call the function below. This will add the burn to the map to
// be added to the burn index as a phantom TX appended to the end of the connecting block.
Res AddNonTxToBurnIndex(const CScript& from, const CBalances& amounts)
{
    return mapBurnAmounts[from].AddBalances(amounts.balances);
}

void CChainState::ProcessEunosEvents(const CBlockIndex* pindex, CCustomCSView& cache, const CChainParams& chainparams) {
    if (pindex->nHeight != chainparams.GetConsensus().EunosHeight) {
        return;
    }

    // Move funds from old burn address to new one
    CBalances burnAmounts;
    cache.ForEachBalance([&burnAmounts](CScript const & owner, CTokenAmount balance) {
        if (owner != Params().GetConsensus().retiredBurnAddress) {
            return false;
        }

        burnAmounts.Add({balance.nTokenId, balance.nValue});

        return true;
    }, BalanceKey{chainparams.GetConsensus().retiredBurnAddress, DCT_ID{}});

    AddNonTxToBurnIndex(chainparams.GetConsensus().retiredBurnAddress, burnAmounts);

    // Zero foundation balances
    for (const auto& script : chainparams.GetConsensus().accountDestruction)
    {
        CBalances zeroAmounts;
        cache.ForEachBalance([&zeroAmounts, script](CScript const & owner, CTokenAmount balance) {
            if (owner != script) {
                return false;
            }

            zeroAmounts.Add({balance.nTokenId, balance.nValue});

            return true;
        }, BalanceKey{script, DCT_ID{}});

        cache.SubBalances(script, zeroAmounts);
    }

    // Add any non-Tx burns to index as phantom Txs
    for (const auto& item : mapBurnAmounts)
    {
        for (const auto& subItem : item.second.balances)
        {
            // If amount cannot be deducted then burn skipped.
            auto result = cache.SubBalance(item.first, {subItem.first, subItem.second});
            if (result.ok)
            {
                cache.AddBalance(chainparams.GetConsensus().burnAddress, {subItem.first, subItem.second});

                // Add transfer as additional TX in block
                pburnHistoryDB->WriteAccountHistory({Params().GetConsensus().burnAddress, static_cast<uint32_t>(pindex->nHeight), GetNextBurnPosition()},
                                                    {uint256{}, static_cast<uint8_t>(CustomTxType::AccountToAccount), {{subItem.first, subItem.second}}});
            }
            else // Log burn failure
            {
                CTxDestination dest;
                ExtractDestination(item.first, dest);
                LogPrintf("Burn failed: %s Address: %s Token: %d Amount: %d\n", result.msg, EncodeDestination(dest), subItem.first.v, subItem.second);
            }
        }
    }

    mapBurnAmounts.clear();
}

template<typename GovVar>
static void UpdateDailyGovVariables(const std::map<CommunityAccountType, uint32_t>::const_iterator& incentivePair, CCustomCSView& cache, int nHeight) {
    if (incentivePair != Params().GetConsensus().newNonUTXOSubsidies.end())
    {
        CAmount subsidy = CalculateCoinbaseReward(GetBlockSubsidy(nHeight, Params().GetConsensus()), incentivePair->second);
        subsidy *= Params().GetConsensus().blocksPerDay();
        // Change daily LP reward if it has changed
        auto var = cache.GetVariable(GovVar::TypeName());
        if (var) {
            // Cast to avoid UniValue in GovVariable Export/ImportserliazedSplits.emplace(it.first.v, it.second);
            auto lpVar = dynamic_cast<GovVar*>(var.get());
            if (lpVar && lpVar->dailyReward != subsidy) {
                lpVar->dailyReward = subsidy;
                lpVar->Apply(cache, nHeight);
                cache.SetVariable(*lpVar);
            }
        }
    }
}

void CChainState::ProcessRewardEvents(const CBlockIndex* pindex, CCustomCSView& cache, const CChainParams& chainparams) {

    // Hard coded LP_DAILY_DFI_REWARD change
    if (pindex->nHeight >= chainparams.GetConsensus().EunosHeight)
    {
        const auto& incentivePair = chainparams.GetConsensus().newNonUTXOSubsidies.find(CommunityAccountType::IncentiveFunding);
        UpdateDailyGovVariables<LP_DAILY_DFI_REWARD>(incentivePair, cache, pindex->nHeight);
    }

    // Hard coded LP_DAILY_LOAN_TOKEN_REWARD change
    if (pindex->nHeight >= chainparams.GetConsensus().FortCanningHeight)
    {
        const auto& incentivePair = chainparams.GetConsensus().newNonUTXOSubsidies.find(CommunityAccountType::Loan);
        UpdateDailyGovVariables<LP_DAILY_LOAN_TOKEN_REWARD>(incentivePair, cache, pindex->nHeight);
    }

    // hardfork commissions update
    const auto distributed = cache.UpdatePoolRewards(
            [&](CScript const & owner, DCT_ID tokenID) {
                cache.CalculateOwnerRewards(owner, pindex->nHeight);
                return cache.GetBalance(owner, tokenID);
            },
            [&](CScript const & from, CScript const & to, CTokenAmount amount) {
                if (!from.empty()) {
                    auto res = cache.SubBalance(from, amount);
                    if (!res) {
                        LogPrintf("Custom pool rewards: can't subtract balance of %s: %s, height %ld\n", from.GetHex(), res.msg, pindex->nHeight);
                        return res;
                    }
                }
                if (!to.empty()) {
                    auto res = cache.AddBalance(to, amount);
                    if (!res) {
                        LogPrintf("Can't apply reward to %s: %s, %ld\n", to.GetHex(), res.msg, pindex->nHeight);
                        return res;
                    }
                    cache.UpdateBalancesHeight(to, pindex->nHeight + 1);
                }
                return Res::Ok();
            },
            pindex->nHeight
    );

    auto res = cache.SubCommunityBalance(CommunityAccountType::IncentiveFunding, distributed.first);
    if (!res.ok) {
        LogPrintf("Pool rewards: can't update community balance: %s. Block %ld (%s)\n", res.msg, pindex->nHeight, pindex->phashBlock->GetHex());
    } else {
        if (distributed.first != 0)
            LogPrint(BCLog::ACCOUNTCHANGE, "AccountChange: event=ProcessRewardEvents fund=%s change=%s\n", GetCommunityAccountName(CommunityAccountType::IncentiveFunding), (CBalances{{{{0}, -distributed.first}}}.ToString()));
    }

    if (pindex->nHeight >= chainparams.GetConsensus().FortCanningHeight) {
        res = cache.SubCommunityBalance(CommunityAccountType::Loan, distributed.second);
        if (!res.ok) {
            LogPrintf("Pool rewards: can't update community balance: %s. Block %ld (%s)\n", res.msg, pindex->nHeight, pindex->phashBlock->GetHex());
        } else {
            if (distributed.second != 0)
                LogPrint(BCLog::ACCOUNTCHANGE, "AccountChange: event=ProcessRewardEvents fund=%s change=%s\n", GetCommunityAccountName(CommunityAccountType::Loan), (CBalances{{{{0}, -distributed.second}}}.ToString()));
        }
    }
}

std::vector<CAuctionBatch> CollectAuctionBatches(const CCollateralLoans& collLoan, const TAmounts& collBalances, const TAmounts& loanBalances)
{
    constexpr const uint64_t batchThreshold = 10000 * COIN; // 10k USD
    auto totalCollateralsValue = collLoan.totalCollaterals;
    auto totalLoansValue = collLoan.totalLoans;

    auto maxCollateralsValue = totalCollateralsValue;
    auto maxLoansValue = totalLoansValue;
    auto maxCollBalances = collBalances;

    auto CreateAuctionBatch = [&maxCollBalances, &collBalances](CTokenAmount loanAmount, CAmount chunk) {
        CAuctionBatch batch{};
        batch.loanAmount = loanAmount;
        for (const auto& tAmount : collBalances) {
            auto& maxCollBalance = maxCollBalances[tAmount.first];
            auto collValue = std::min(MultiplyAmounts(tAmount.second, chunk), maxCollBalance);
            batch.collaterals.Add({tAmount.first, collValue});
            maxCollBalance -= collValue;
        }
        return batch;
    };

    std::vector<CAuctionBatch> batches;
    for (const auto& loan : collLoan.loans) {
        auto maxLoanAmount = loanBalances.at(loan.nTokenId);
        auto loanChunk = std::min(uint64_t(DivideAmounts(loan.nValue, totalLoansValue)), maxLoansValue);
        auto collateralChunkValue = std::min(uint64_t(MultiplyAmounts(loanChunk, totalCollateralsValue)), maxCollateralsValue);
        if (collateralChunkValue > batchThreshold) {
            auto chunk = DivideAmounts(batchThreshold, collateralChunkValue);
            auto loanAmount = MultiplyAmounts(maxLoanAmount, chunk);
            for (auto chunks = COIN; chunks > 0; chunks -= chunk) {
                chunk = std::min(chunk, chunks);
                loanAmount = std::min(loanAmount, maxLoanAmount);
                auto collateralChunk = MultiplyAmounts(chunk, loanChunk);
                batches.push_back(CreateAuctionBatch({loan.nTokenId, loanAmount}, collateralChunk));
                maxLoanAmount -= loanAmount;
            }
        } else {
            auto loanAmount = CTokenAmount{loan.nTokenId, maxLoanAmount};
            batches.push_back(CreateAuctionBatch(loanAmount, loanChunk));
        }
        maxLoansValue -= loan.nValue;
        maxCollateralsValue -= collateralChunkValue;
    }
    // return precision loss balanced
    for (auto& collateral : maxCollBalances) {
        auto it = batches.begin();
        auto lastValue = collateral.second;
        while (collateral.second > 0) {
            if (it == batches.end()) {
                it = batches.begin();
                if (lastValue == collateral.second) {
                    // we fail to update any batch
                    // extreme small collateral going to first batch
                    it->collaterals.Add({collateral.first, collateral.second});
                    break;
                }
                lastValue = collateral.second;
            }
            if (it->collaterals.balances.count(collateral.first) > 0) {
                it->collaterals.Add({collateral.first, 1});
                --collateral.second;
            }
            ++it;
        }
    }
    return batches;
}

bool ApplyGovVars(CCustomCSView& cache, const CBlockIndex& pindex, const std::map<std::string, std::string>& attrs){
    if (auto govVar = cache.GetVariable("ATTRIBUTES")) {
        if (auto var = dynamic_cast<ATTRIBUTES*>(govVar.get())) {
            var->time = pindex.nTime;

            UniValue obj(UniValue::VOBJ);
            for (const auto& [key, value] : attrs) {
                obj.pushKV(key, value);
            }

            if (var->Import(obj) && var->Validate(cache) && var->Apply(cache, pindex.nHeight) && cache.SetVariable(*var)) {
                return true;
            }
        }
    }

    return false;
}

bool StopOrInterruptConnect(const CBlockIndex *pIndex, CValidationState& state) {
    if (!fStopOrInterrupt)
        return false;

    const auto checkMatch = [](const CBlockIndex *index, const int height, const std::string& hash) {
        return height == index->nHeight || (!hash.empty() && hash == index->phashBlock->ToString());
    };

    // Stop is processed first. So, if a block has both stop and interrupt
    // stop will take priority.
    if (checkMatch(pIndex, fStopBlockHeight, fStopBlockHash) || checkMatch(pIndex, fInterruptBlockHeight, fInterruptBlockHash)) {
        if (pIndex->nHeight == fStopBlockHeight) {
            StartShutdown();
        }
        state.Invalid(
            ValidationInvalidReason::CONSENSUS,
            error("%s: user interrupt", __func__),
            REJECT_INVALID,
            "user-interrupt-request");
        return true;
    }

    return false;
}

static void LogApplyCustomTx(const CTransaction &tx, const int64_t start) {
    // Only log once for one of the following categories. Log BENCH first for consistent formatting.
    if (LogAcceptCategory(BCLog::BENCH)) {
        std::vector<unsigned char> metadata;
        LogPrint(BCLog::BENCH, "    - ApplyCustomTx: %s Type: %s Time: %.2fms\n", tx.GetHash().ToString(), ToString(GuessCustomTxType(tx, metadata, false)), (GetTimeMicros() - start) * MILLI);
    } else if (LogAcceptCategory(BCLog::CUSTOMTXBENCH)) {
        std::vector<unsigned char> metadata;
        LogPrint(BCLog::CUSTOMTXBENCH, "Bench::ApplyCustomTx: %s Type: %s Time: %.2fms\n", tx.GetHash().ToString(), ToString(GuessCustomTxType(tx, metadata, false)), (GetTimeMicros() - start) * MILLI);
    }
}

/** Apply the effects of this block (with given index) on the UTXO set represented by coins.
 *  Validity checks that depend on the UTXO set are also done; ConnectBlock ()
 *  can fail if those validity checks fail (among other reasons). */
bool CChainState::ConnectBlock(const CBlock& block, CValidationState& state, CBlockIndex* pindex,
                  CCoinsViewCache& view, CCustomCSView& mnview, const CChainParams& chainparams, bool & rewardedAnchors, bool fJustCheck)
{
    AssertLockHeld(cs_main);
    assert(pindex);
    assert(*pindex->phashBlock == block.GetHash());
    int64_t nTimeStart = GetTimeMicros();

    // Interrupt on hash or height requested. Invalidate the block.
    if (StopOrInterruptConnect(pindex, state))
        return false;

    // Reset phanton TX to block TX count
    nPhantomBurnTx = block.vtx.size();

    // Reset phantom TX to end of block TX count
    nPhantomAccTx = std::numeric_limits<uint32_t>::max();

    // Wipe burn map, we only want TXs added during ConnectBlock
    mapBurnAmounts.clear();

    // Check it again in case a previous version let a bad block in
    // NOTE: We don't currently (re-)invoke ContextualCheckBlock() or
    // ContextualCheckBlockHeader() here. This means that if we add a new
    // consensus rule that is enforced in one of those two functions, then we
    // may have let in a block that violates the rule prior to updating the
    // software, and we would NOT be enforcing the rule here. Fully solving
    // upgrade from one software version to the next after a consensus rule
    // change is potentially tricky and issue-specific (see RewindBlockIndex()
    // for one general approach that was used for BIP 141 deployment).
    // Also, currently the rule against blocks more than 2 hours in the future
    // is enforced in ContextualCheckBlockHeader(); we wouldn't want to
    // re-enforce that rule here (at least until we make it impossible for
    // GetAdjustedTime() to go backward).

    CheckContextState ctxState;

    if (!CheckBlock(block, state, chainparams.GetConsensus(), ctxState, !fJustCheck, pindex->nHeight, !fJustCheck)) {
        if (state.GetReason() == ValidationInvalidReason::BLOCK_MUTATED) {
            // We don't write down blocks to disk if they may have been
            // corrupted, so this should be impossible unless we're having hardware
            // problems.
            return AbortNode(state, "Corrupt block found indicating potential hardware failure; shutting down");
        }

        // Add sleep here to avoid hot looping over failed but not invalidated block.
        std::this_thread::sleep_for(std::chrono::milliseconds(100));
        return error("%s: Consensus::CheckBlock: %s", __func__, FormatStateMessage(state));
    }

    // verify that the view's current state corresponds to the previous block
    uint256 hashPrevBlock = pindex->pprev == nullptr ? uint256() : pindex->pprev->GetBlockHash();
    assert(hashPrevBlock == view.GetBestBlock());

    // verify that the mn view's current state corresponds to the previous block
    if (pindex->nHeight != 0) {
        if (mnview.GetLastHeight() != pindex->nHeight-1)
            return AbortNode(state, "Masternodes database is corrupted (height mismatch)! DB prev block = " + std::to_string(mnview.GetLastHeight()) +
                             ", current block = " + std::to_string(pindex->nHeight) + ". Please restart with -reindex to recover.");
    }

    // Special case for the genesis block
    if (block.GetHash() == chainparams.GetConsensus().hashGenesisBlock) {
        if (!fJustCheck) {
            view.SetBestBlock(pindex->GetBlockHash());
            pcustomcsview->CreateDFIToken();
            // init view|db with genesis here
            for (size_t i = 0; i < block.vtx.size(); ++i) {
                CHistoryWriters writers{paccountHistoryDB.get(), nullptr, nullptr};
                const auto res = ApplyCustomTx(mnview, view, *block.vtx[i], chainparams.GetConsensus(), pindex->nHeight, pindex->GetBlockTime(), nullptr, i, &writers);
                if (!res.ok) {
                    return error("%s: Genesis block ApplyCustomTx failed. TX: %s Error: %s",
                                 __func__, block.vtx[i]->GetHash().ToString(), res.msg);
                }
                AddCoins(view, *block.vtx[i], 0);
            }
        }
        return true;
    }

    // one time upgrade to convert the old CInterestRate data structure
    // we don't neeed it in undos
    if (pindex->nHeight == chainparams.GetConsensus().FortCanningHillHeight) {
        auto time = GetTimeMillis();
        LogPrintf("Interest rate migration ...\n");
        mnview.MigrateInterestRateToV2(mnview,(uint32_t)pindex->nHeight);
        LogPrint(BCLog::BENCH, "    - Interest rate migration took: %dms\n", GetTimeMillis() - time);
    }

    if (pindex->nHeight == chainparams.GetConsensus().FortCanningGreatWorldHeight) {
        auto time = GetTimeMillis();
        LogPrintf("Interest rate migration ...\n");
        mnview.MigrateInterestRateToV3(mnview, static_cast<uint32_t>(pindex->nHeight));
        LogPrint(BCLog::BENCH, "    - Interest rate migration took: %dms\n", GetTimeMillis() - time);
    }

    CKeyID minterKey;
    std::optional<uint256> nodeId;
    std::optional<CMasternode> nodePtr;

    // We are forced not to check this due to the block wasn't signed yet if called by TestBlockValidity()
    if (!fJustCheck && !fIsFakeNet) {
        // Check only that mintedBlocks counter is correct (MN existence and activation was partially checked before in checkblock()->contextualcheckproofofstake(), but not in the case of fJustCheck)
        minterKey = pindex->minterKey();
        nodeId = mnview.GetMasternodeIdByOperator(minterKey);
        assert(nodeId);
        nodePtr = mnview.GetMasternode(*nodeId);
        assert(nodePtr);

        if (nodePtr->mintedBlocks + 1 != block.mintedBlocks)
        {
            return state.Invalid(ValidationInvalidReason::CONSENSUS, error("%s: masternode's %s mintedBlocks should be %d, got %d!",
                                                                           __func__, nodeId->ToString(), nodePtr->mintedBlocks + 1, block.mintedBlocks), REJECT_INVALID, "bad-minted-blocks");
        }
        uint256 stakeModifierPrevBlock = pindex->pprev == nullptr ? uint256() : pindex->pprev->stakeModifier;
        const auto stakeModifier = pos::ComputeStakeModifier(stakeModifierPrevBlock, nodePtr->operatorAuthAddress);
        if (block.stakeModifier != stakeModifier) {
            return state.Invalid(
                    ValidationInvalidReason::CONSENSUS,
                    error("%s: block's stake Modifier should be %d, got %d!",
                            __func__, block.stakeModifier.ToString(), pos::ComputeStakeModifier(stakeModifierPrevBlock, nodePtr->operatorAuthAddress).ToString()),
                    REJECT_INVALID,
                    "bad-minted-blocks");
        }
    }

    nBlocksTotal++;

    bool fScriptChecks = true;
    if (!hashAssumeValid.IsNull()) {
        // We've been configured with the hash of a block which has been externally verified to have a valid history.
        // A suitable default value is included with the software and updated from time to time.  Because validity
        //  relative to a piece of software is an objective fact these defaults can be easily reviewed.
        // This setting doesn't force the selection of any particular chain but makes validating some faster by
        //  effectively caching the result of part of the verification.
        BlockMap::const_iterator  it = m_blockman.m_block_index.find(hashAssumeValid);
        if (it != m_blockman.m_block_index.end()) {
            if (it->second->GetAncestor(pindex->nHeight) == pindex &&
                pindexBestHeader->GetAncestor(pindex->nHeight) == pindex &&
                pindexBestHeader->nChainWork >= nMinimumChainWork) {
                // This block is a member of the assumed verified chain and an ancestor of the best header.
                // The equivalent time check discourages hash power from extorting the network via DOS attack
                //  into accepting an invalid block through telling users they must manually set assumevalid.
                //  Requiring a software change or burying the invalid block, regardless of the setting, makes
                //  it hard to hide the implication of the demand.  This also avoids having release candidates
                //  that are hardly doing any signature verification at all in testing without having to
                //  artificially set the default assumed verified block further back.
                // The test against nMinimumChainWork prevents the skipping when denied access to any chain at
                //  least as good as the expected chain.
                fScriptChecks = (GetBlockProofEquivalentTime(*pindexBestHeader, *pindex, *pindexBestHeader, chainparams.GetConsensus()) <= 60 * 60 * 24 * 7 * 2);
            }
        }
    }

    int64_t nTime1 = GetTimeMicros(); nTimeCheck += nTime1 - nTimeStart;
    LogPrint(BCLog::BENCH, "    - Sanity checks: %.2fms [%.2fs (%.2fms/blk)]\n", MILLI * (nTime1 - nTimeStart), nTimeCheck * MICRO, nTimeCheck * MILLI / nBlocksTotal);

    // Do not allow blocks that contain transactions which 'overwrite' older transactions,
    // unless those are already completely spent.
    // If such overwrites are allowed, coinbases and transactions depending upon those
    // can be duplicated to remove the ability to spend the first instance -- even after
    // being sent to another address.
    // See BIP30 and http://r6.ca/blog/20120206T005236Z.html for more information.
    // This logic is not necessary for memory pool transactions, as AcceptToMemoryPool
    // already refuses previously-known transaction ids entirely.
    // This rule was originally applied to all blocks with a timestamp after March 15, 2012, 0:00 UTC.
    // Now that the whole chain is irreversibly beyond that time it is applied to all blocks except the
    // two in the chain that violate it. This prevents exploiting the issue against nodes during their
    // initial block download.
    bool fEnforceBIP30 = !((pindex->nHeight==91842 && pindex->GetBlockHash() == uint256S("0x00000000000a4d0a398161ffc163c503763b1f4360639393e0e4c8e300e0caec")) ||
                           (pindex->nHeight==91880 && pindex->GetBlockHash() == uint256S("0x00000000000743f190a18c5577a3c2d2a1f610ae9601ac046a38084ccb7cd721")));

    // Once BIP34 activated it was not possible to create new duplicate coinbases and thus other than starting
    // with the 2 existing duplicate coinbase pairs, not possible to create overwriting txs.  But by the
    // time BIP34 activated, in each of the existing pairs the duplicate coinbase had overwritten the first
    // before the first had been spent.  Since those coinbases are sufficiently buried it's no longer possible to create further
    // duplicate transactions descending from the known pairs either.
    // If we're on the known chain at height greater than where BIP34 activated, we can save the db accesses needed for the BIP30 check.

    // BIP34 requires that a block at height X (block X) has its coinbase
    // scriptSig start with a CScriptNum of X (indicated height X).  The above
    // logic of no longer requiring BIP30 once BIP34 activates is flawed in the
    // case that there is a block X before the BIP34 height of 227,931 which has
    // an indicated height Y where Y is greater than X.  The coinbase for block
    // X would also be a valid coinbase for block Y, which could be a BIP30
    // violation.  An exhaustive search of all mainnet coinbases before the
    // BIP34 height which have an indicated height greater than the block height
    // reveals many occurrences. The 3 lowest indicated heights found are
    // 209,921, 490,897, and 1,983,702 and thus coinbases for blocks at these 3
    // heights would be the first opportunity for BIP30 to be violated.

    // The search reveals a great many blocks which have an indicated height
    // greater than 1,983,702, so we simply remove the optimization to skip
    // BIP30 checking for blocks at height 1,983,702 or higher.  Before we reach
    // that block in another 25 years or so, we should take advantage of a
    // future consensus change to do a new and improved version of BIP34 that
    // will actually prevent ever creating any duplicate coinbases in the
    // future.
    static constexpr int BIP34_IMPLIES_BIP30_LIMIT = 1983702;

    // There is no potential to create a duplicate coinbase at block 209,921
    // because this is still before the BIP34 height and so explicit BIP30
    // checking is still active.

    // The final case is block 176,684 which has an indicated height of
    // 490,897. Unfortunately, this issue was not discovered until about 2 weeks
    // before block 490,897 so there was not much opportunity to address this
    // case other than to carefully analyze it and determine it would not be a
    // problem. Block 490,897 was, in fact, mined with a different coinbase than
    // block 176,684, but it is important to note that even if it hadn't been or
    // is remined on an alternate fork with a duplicate coinbase, we would still
    // not run into a BIP30 violation.  This is because the coinbase for 176,684
    // is spent in block 185,956 in transaction
    // d4f7fbbf92f4a3014a230b2dc70b8058d02eb36ac06b4a0736d9d60eaa9e8781.  This
    // spending transaction can't be duplicated because it also spends coinbase
    // 0328dd85c331237f18e781d692c92de57649529bd5edf1d01036daea32ffde29.  This
    // coinbase has an indicated height of over 4.2 billion, and wouldn't be
    // duplicatable until that height, and it's currently impossible to create a
    // chain that long. Nevertheless we may wish to consider a future soft fork
    // which retroactively prevents block 490,897 from creating a duplicate
    // coinbase. The two historical BIP30 violations often provide a confusing
    // edge case when manipulating the UTXO and it would be simpler not to have
    // another edge case to deal with.

    // testnet3 has no blocks before the BIP34 height with indicated heights
    // post BIP34 before approximately height 486,000,000 and presumably will
    // be reset before it reaches block 1,983,702 and starts doing unnecessary
    // BIP30 checking again.
    assert(pindex->pprev);
    CBlockIndex *pindexBIP34height = pindex->pprev->GetAncestor(chainparams.GetConsensus().BIP34Height);
    //Only continue to enforce if we're below BIP34 activation height or the block hash at that height doesn't correspond.
    fEnforceBIP30 = fEnforceBIP30 && (!pindexBIP34height || !(pindexBIP34height->GetBlockHash() == chainparams.GetConsensus().BIP34Hash));

    // TODO: Remove BIP30 checking from block height 1,983,702 on, once we have a
    // consensus change that ensures coinbases at those heights can not
    // duplicate earlier coinbases.
    if (fEnforceBIP30 || pindex->nHeight >= BIP34_IMPLIES_BIP30_LIMIT) {
        for (const auto& tx : block.vtx) {
            for (size_t o = 0; o < tx->vout.size(); o++) {
                if (view.HaveCoin(COutPoint(tx->GetHash(), o))) {
                    return state.Invalid(ValidationInvalidReason::CONSENSUS, error("%s: tried to overwrite transaction", __func__), REJECT_INVALID, "bad-txns-BIP30");
                }
            }
        }
    }

    // Start enforcing BIP68 (sequence locks)
    int nLockTimeFlags = 0;
    if (pindex->nHeight >= chainparams.GetConsensus().CSVHeight) {
        nLockTimeFlags |= LOCKTIME_VERIFY_SEQUENCE;
    }

    // Get the script flags for this block
    unsigned int flags = GetBlockScriptFlags(pindex, chainparams.GetConsensus());

    int64_t nTime2 = GetTimeMicros(); nTimeForks += nTime2 - nTime1;
    LogPrint(BCLog::BENCH, "    - Fork checks: %.2fms [%.2fs (%.2fms/blk)]\n", MILLI * (nTime2 - nTime1), nTimeForks * MICRO, nTimeForks * MILLI / nBlocksTotal);

    CBlockUndo blockundo;

    CCheckQueueControl<CScriptCheck> control(fScriptChecks && g_parallel_script_checks ? &scriptcheckqueue : nullptr);

    std::vector<std::pair<AccountHistoryKey, AccountHistoryValue>> writeBurnEntries;
    std::vector<int> prevheights;
    CAmount nFees = 0;
    int nInputs = 0;
    int64_t nSigOpsCost = 0;
    // it's used for account changes by the block
    // to calculate their merkle root in isolation
    CCustomCSView accountsView(mnview);
    blockundo.vtxundo.reserve(block.vtx.size() - 1);
    std::vector<PrecomputedTransactionData> txdata;

    txdata.reserve(block.vtx.size()); // Required so that pointers to individual PrecomputedTransactionData don't get invalidated

    // Execute TXs
    for (unsigned int i = 0; i < block.vtx.size(); i++)
    {
        const CTransaction &tx = *(block.vtx[i]);
        nInputs += tx.vin.size();

        if (!tx.IsCoinBase())
        {
            CAmount txfee = 0;
            if (!Consensus::CheckTxInputs(tx, state, view, accountsView, pindex->nHeight, txfee, chainparams)) {
                if (!IsBlockReason(state.GetReason())) {
                    // CheckTxInputs may return MISSING_INPUTS or
                    // PREMATURE_SPEND but we can't return that, as it's not
                    // defined for a block, so we reset the reason flag to
                    // CONSENSUS here.
                    state.Invalid(ValidationInvalidReason::CONSENSUS, false,
                            state.GetRejectCode(), state.GetRejectReason(), state.GetDebugMessage());
                }
                return error("%s: Consensus::CheckTxInputs: %s, %s", __func__, tx.GetHash().ToString(), FormatStateMessage(state));
            }
            nFees += txfee;
            if (!MoneyRange(nFees)) {
                return state.Invalid(ValidationInvalidReason::CONSENSUS, error("%s: accumulated fee in the block out of range.", __func__),
                                 REJECT_INVALID, "bad-txns-accumulated-fee-outofrange");
            }

            // Check that transaction is BIP68 final
            // BIP68 lock checks (as opposed to nLockTime checks) must
            // be in ConnectBlock because they require the UTXO set
            prevheights.resize(tx.vin.size());
            for (size_t j = 0; j < tx.vin.size(); j++) {
                prevheights[j] = view.AccessCoin(tx.vin[j].prevout).nHeight;
            }

            if (!SequenceLocks(tx, nLockTimeFlags, &prevheights, *pindex)) {
                return state.Invalid(ValidationInvalidReason::CONSENSUS, error("%s: contains a non-BIP68-final transaction", __func__),
                                 REJECT_INVALID, "bad-txns-nonfinal");
            }
        }

        // GetTransactionSigOpCost counts 3 types of sigops:
        // * legacy (always)
        // * p2sh (when P2SH enabled in flags and excludes coinbase)
        // * witness (when witness enabled in flags and excludes coinbase)
        nSigOpsCost += GetTransactionSigOpCost(tx, view, flags);
        if (nSigOpsCost > MAX_BLOCK_SIGOPS_COST)
            return state.Invalid(ValidationInvalidReason::CONSENSUS, error("%s: too many sigops", __func__),
                             REJECT_INVALID, "bad-blk-sigops");

        txdata.emplace_back(tx);
        if (!tx.IsCoinBase())
        {
            std::vector<CScriptCheck> vChecks;
            bool fCacheResults = fJustCheck; /* Don't cache results if we're actually connecting blocks (still consult the cache, though) */
            if (!CheckInputs(tx, state, view, fScriptChecks, flags, fCacheResults, fCacheResults, txdata[i], g_parallel_script_checks ? &vChecks : nullptr)) {
                if (state.GetReason() == ValidationInvalidReason::TX_NOT_STANDARD) {
                    // CheckInputs may return NOT_STANDARD for extra flags we passed,
                    // but we can't return that, as it's not defined for a block, so
                    // we reset the reason flag to CONSENSUS here.
                    // In the event of a future soft-fork, we may need to
                    // consider whether rewriting to CONSENSUS or
                    // RECENT_CONSENSUS_CHANGE would be more appropriate.
                    state.Invalid(ValidationInvalidReason::CONSENSUS, false,
                              state.GetRejectCode(), state.GetRejectReason(), state.GetDebugMessage());
                }
                return error("%s: CheckInputs on %s failed with %s",
                    __func__, tx.GetHash().ToString(), FormatStateMessage(state));
            }

            CHistoryWriters writers{paccountHistoryDB.get(), pburnHistoryDB.get(), pvaultHistoryDB.get()};
            const auto applyCustomTxTime = GetTimeMicros();
            const auto res = ApplyCustomTx(accountsView, view, tx, chainparams.GetConsensus(), pindex->nHeight, pindex->GetBlockTime(), nullptr, i, &writers);
            LogApplyCustomTx(tx, applyCustomTxTime);
            if (!res.ok && (res.code & CustomTxErrCodes::Fatal)) {
                if (pindex->nHeight >= chainparams.GetConsensus().EunosHeight) {
                    return state.Invalid(ValidationInvalidReason::CONSENSUS,
                                         error("%s: ApplyCustomTx on %s failed with %s",
                                               __func__, tx.GetHash().ToString(), res.msg), REJECT_CUSTOMTX, "bad-custom-tx");
                } else {
                    // we will never fail, but skip, unless transaction mints UTXOs
                    return error("%s: ApplyCustomTx on %s failed with %s",
                                __func__, tx.GetHash().ToString(), res.msg);
                }
            }
            // log
            if (!fJustCheck && !res.msg.empty()) {
                if (res.ok) {
                    LogPrintf("applied tx %s: %s\n", block.vtx[i]->GetHash().GetHex(), res.msg);
                } else {
                    LogPrintf("skipped tx %s: %s\n", block.vtx[i]->GetHash().GetHex(), res.msg);
                }
            }

            control.Add(vChecks);
        } else {
            std::vector<unsigned char> metadata;
            if (IsAnchorRewardTxPlus(tx, metadata)) {
                if (!fJustCheck) {
                    LogPrint(BCLog::ANCHORING, "%s: connecting finalization tx: %s block: %d\n", __func__, tx.GetHash().GetHex(), pindex->nHeight);
                }
                ResVal<uint256> res = ApplyAnchorRewardTxPlus(mnview, tx, pindex->nHeight, metadata, chainparams.GetConsensus());
                if (!res.ok) {
                    return state.Invalid(ValidationInvalidReason::CONSENSUS,
                                         error("%s: %s", __func__, res.msg),
                                         REJECT_INVALID, res.dbgMsg);
                }
                rewardedAnchors = true;
                if (!fJustCheck) {
                    LogPrint(BCLog::ANCHORING, "%s: connected finalization tx: %s block: %d\n", __func__, tx.GetHash().GetHex(), pindex->nHeight);
                }
            } else if (IsAnchorRewardTx(tx, metadata)) {
                if (!fJustCheck) {
                    LogPrint(BCLog::ANCHORING, "%s: connecting finalization tx: %s block: %d\n", __func__, tx.GetHash().GetHex(), pindex->nHeight);
                }
                ResVal<uint256> res = ApplyAnchorRewardTx(mnview, tx, pindex->nHeight, pindex->pprev ? pindex->pprev->stakeModifier : uint256(), metadata, chainparams.GetConsensus());
                if (!res.ok) {
                    return state.Invalid(ValidationInvalidReason::CONSENSUS,
                                         error("%s: %s", __func__, res.msg),
                                         REJECT_INVALID, res.dbgMsg);
                }
                rewardedAnchors = true;
                if (!fJustCheck) {
                    LogPrint(BCLog::ANCHORING, "%s: connected finalization tx: %s block: %d\n", __func__, tx.GetHash().GetHex(), pindex->nHeight);
                }
            }
        }

        // Search for burn outputs
        for (uint32_t j = 0; j < tx.vout.size(); ++j)
        {
            if (tx.vout[j].scriptPubKey == Params().GetConsensus().burnAddress)
            {
                writeBurnEntries.push_back({{tx.vout[j].scriptPubKey, static_cast<uint32_t>(pindex->nHeight), i},
                                            {block.vtx[i]->GetHash(), static_cast<uint8_t>(CustomTxType::None), {{DCT_ID{0}, tx.vout[j].nValue}}}});
            }
        }

        CTxUndo undoDummy;
        if (i > 0) {
            blockundo.vtxundo.push_back(CTxUndo());
        }
        UpdateCoins(tx, view, i == 0 ? undoDummy : blockundo.vtxundo.back(), pindex->nHeight);
    }

    int64_t nTime3 = GetTimeMicros(); nTimeConnect += nTime3 - nTime2;
    LogPrint(BCLog::BENCH, "      - Connect %u transactions: %.2fms (%.3fms/tx, %.3fms/txin) [%.2fs (%.2fms/blk)]\n", (unsigned)block.vtx.size(), MILLI * (nTime3 - nTime2), MILLI * (nTime3 - nTime2) / block.vtx.size(), nInputs <= 1 ? 0 : MILLI * (nTime3 - nTime2) / (nInputs-1), nTimeConnect * MICRO, nTimeConnect * MILLI / nBlocksTotal);

    // check main coinbase
    Res res = ApplyGeneralCoinbaseTx(accountsView, *block.vtx[0], pindex->nHeight, nFees, chainparams.GetConsensus());
    if (!res.ok) {
        return state.Invalid(ValidationInvalidReason::CONSENSUS,
                             error("%s: %s", __func__, res.msg),
                             REJECT_INVALID, res.dbgMsg);
    }

    if (!control.Wait())
        return state.Invalid(ValidationInvalidReason::CONSENSUS, error("%s: CheckQueue failed", __func__), REJECT_INVALID, "block-validation-failed");

    int64_t nTime4 = GetTimeMicros(); nTimeVerify += nTime4 - nTime2;
    LogPrint(BCLog::BENCH, "    - Verify %u txins: %.2fms (%.3fms/txin) [%.2fs (%.2fms/blk)]\n", nInputs - 1, MILLI * (nTime4 - nTime2), nInputs <= 1 ? 0 : MILLI * (nTime4 - nTime2) / (nInputs-1), nTimeVerify * MICRO, nTimeVerify * MILLI / nBlocksTotal);

    // Reject block without token split coinbase TX outputs.
    const auto attributes = accountsView.GetAttributes();
    assert(attributes);

    CDataStructureV0 splitKey{AttributeTypes::Oracles, OracleIDs::Splits, static_cast<uint32_t>(pindex->nHeight)};
    const auto splits = attributes->GetValue(splitKey, OracleSplits{});

    const auto isSplitsBlock = splits.size() > 0;

    CreationTxs creationTxs;
    auto counter_n = 1;
    for (const auto& [id, multiplier] : splits) {
        LogPrintf("Preparing for token split (id=%d, mul=%d, n=%d/%d, height: %d)\n",
        id, multiplier, counter_n++, splits.size(), pindex->nHeight);
        uint256 tokenCreationTx{};
        std::vector<uint256> poolCreationTx;
        if (!GetCreationTransactions(block, id, multiplier, tokenCreationTx, poolCreationTx)) {
            return state.Invalid(ValidationInvalidReason::CONSENSUS, error("%s: coinbase missing split token creation TX", __func__), REJECT_INVALID, "bad-cb-token-split");
        }

        std::vector<DCT_ID> poolsToMigrate;
        accountsView.ForEachPoolPair([&, id = id](DCT_ID const & poolId, const CPoolPair& pool){
            if (pool.idTokenA.v == id || pool.idTokenB.v == id) {
                const auto tokenA = accountsView.GetToken(pool.idTokenA);
                const auto tokenB = accountsView.GetToken(pool.idTokenB);
                assert(tokenA);
                assert(tokenB);
                if ((tokenA->destructionHeight == -1 && tokenA->destructionTx == uint256{}) &&
                    (tokenB->destructionHeight == -1 && tokenB->destructionTx == uint256{})) {
                    poolsToMigrate.push_back(poolId);
                }
            }
            return true;
        });

        std::stringstream poolIdStr;
        for (size_t i{0}; i < poolsToMigrate.size(); i++) {
            if  (i != 0) poolIdStr << ", ";
            poolIdStr << poolsToMigrate[i].ToString();
        }

        LogPrintf("Pools to migrate for token %d: (count: %d, ids: %s)\n", id, poolsToMigrate.size(), poolIdStr.str());

        if (poolsToMigrate.size() != poolCreationTx.size()) {
            return state.Invalid(ValidationInvalidReason::CONSENSUS, error("%s: coinbase missing split pool creation TX", __func__), REJECT_INVALID, "bad-cb-pool-split");
        }

        std::vector<std::pair<DCT_ID, uint256>> poolPairs;
        poolPairs.reserve(poolsToMigrate.size());
        std::transform(poolsToMigrate.begin(), poolsToMigrate.end(),
            poolCreationTx.begin(), std::back_inserter(poolPairs),
            [](DCT_ID a, uint256 b) { return std::make_pair(a, b); });

        creationTxs.emplace(id, std::make_pair(tokenCreationTx, poolPairs));
    }

    if (fJustCheck)
        return accountsView.Flush(); // keeps compatibility

    // validates account changes as well
    if (pindex->nHeight >= chainparams.GetConsensus().EunosHeight
    && pindex->nHeight < chainparams.GetConsensus().EunosKampungHeight) {
        bool mutated;
        uint256 hashMerkleRoot2 = BlockMerkleRoot(block, &mutated);
        if (block.hashMerkleRoot != Hash2(hashMerkleRoot2, accountsView.MerkleRoot())) {
            return state.Invalid(ValidationInvalidReason::BLOCK_MUTATED, false, REJECT_INVALID, "bad-txnmrklroot", "hashMerkleRoot mismatch");
        }

        // Check for merkle tree malleability (CVE-2012-2459): repeating sequences
        // of transactions in a block without affecting the merkle root of a block,
        // while still invalidating it.
        if (mutated)
            return state.Invalid(ValidationInvalidReason::BLOCK_MUTATED, false, REJECT_INVALID, "bad-txns-duplicate", "duplicate transaction");
    }

    // account changes are validated
    accountsView.Flush();

    if (!WriteUndoDataForBlock(blockundo, state, pindex, chainparams))
        return false;

    if (!pindex->IsValid(BLOCK_VALID_SCRIPTS)) {
        pindex->RaiseValidity(BLOCK_VALID_SCRIPTS);
        setDirtyBlockIndex.insert(pindex);
    }

    assert(pindex->phashBlock);
    // add this block to the view's block chain
    view.SetBestBlock(pindex->GetBlockHash());

    { // old data pruning and other (some processing made for the whole block)
        // make all changes to the new cache/snapshot to make it possible to take a diff later:
        CCustomCSView cache(mnview);

        // calculate rewards to current block
        ProcessRewardEvents(pindex, cache, chainparams);

        // close expired orders, refund all expired DFC HTLCs at this block height
        ProcessICXEvents(pindex, cache, chainparams);

        // Remove `Finalized` and/or `LPS` flags _possibly_set_ by bytecoded (cheated) txs before bayfront fork
        if (pindex->nHeight == chainparams.GetConsensus().BayfrontHeight - 1) { // call at block _before_ fork
            cache.BayfrontFlagsCleanup();
        }

        // burn DFI on Eunos height
        ProcessEunosEvents(pindex, cache, chainparams);

        // set oracle prices
        ProcessOracleEvents(pindex, cache, chainparams);

        // loan scheme, collateral ratio, liquidations
        ProcessLoanEvents(pindex, cache, chainparams);

        // Must be before set gov by height to clear futures in case there's a disabling of loan token in v3+
        ProcessFutures(pindex, cache, chainparams);

        // update governance variables
        ProcessGovEvents(pindex, cache, chainparams);

        // Migrate loan and collateral tokens to Gov vars.
        ProcessTokenToGovVar(pindex, cache, chainparams);

        // Loan splits
        ProcessTokenSplits(block, pindex, cache, creationTxs, chainparams);

        // Set height for live dex data
        if (cache.GetDexStatsEnabled().value_or(false))
            cache.SetDexStatsLastHeight(pindex->nHeight);

        // DFI-to-DUSD swaps
        ProcessFuturesDUSD(pindex, cache, chainparams);

        // Tally negative interest across vaults
        ProcessNegativeInterest(pindex, cache);

        // proposal activations
        ProcessProposalEvents(pindex, cache, chainparams);

        // Masternode updates
        ProcessMasternodeUpdates(pindex, cache, view, chainparams);

        // Migrate foundation members to attributes
        ProcessGrandCentralEvents(pindex, cache, chainparams);

        // construct undo
        auto& flushable = cache.GetStorage();
        auto undo = CUndo::Construct(mnview.GetStorage(), flushable.GetRaw());
        // flush changes to underlying view
        cache.Flush();
        // write undo
        if (!undo.before.empty()) {
            mnview.SetUndo(UndoKey{static_cast<uint32_t>(pindex->nHeight), uint256() }, undo); // "zero hash"
        }
    }

    // Write any UTXO burns
    for (const auto& entries : writeBurnEntries)
    {
        pburnHistoryDB->WriteAccountHistory(entries.first, entries.second);
    }

    if (!fIsFakeNet) {
        mnview.IncrementMintedBy(*nodeId);

        // Store block staker height for use in coinage
        if (pindex->nHeight >= Params().GetConsensus().EunosPayaHeight) {
            mnview.SetSubNodesBlockTime(minterKey, static_cast<uint32_t>(pindex->nHeight), ctxState.subNode, pindex->GetBlockTime());
        } else if (pindex->nHeight >= Params().GetConsensus().DakotaCrescentHeight) {
            mnview.SetMasternodeLastBlockTime(minterKey, static_cast<uint32_t>(pindex->nHeight), pindex->GetBlockTime());
        }
    }
    mnview.SetLastHeight(pindex->nHeight);

    auto &checkpoints = chainparams.Checkpoints().mapCheckpoints;
    auto it = checkpoints.lower_bound(pindex->nHeight);
    if (it != checkpoints.begin()) {
        --it;
        bool pruneStarted = false;
        auto time = GetTimeMillis();
        CCustomCSView pruned(mnview);
        mnview.ForEachUndo([&](UndoKey const & key, CLazySerialize<CUndo>) {
            if (key.height >= static_cast<uint32_t>(it->first)) { // don't erase checkpoint height
                return false;
            }
            if (!pruneStarted) {
                pruneStarted = true;
                LogPrintf("Pruning undo data prior %d, it can take a while...\n", it->first);
            }
            return pruned.DelUndo(key).ok;
        });
        if (pruneStarted) {
            auto& map = pruned.GetStorage().GetRaw();
            compactBegin = map.begin()->first;
            compactEnd = map.rbegin()->first;
            pruned.Flush();
            LogPrintf("Pruning undo data finished.\n");
            LogPrint(BCLog::BENCH, "    - Pruning undo data takes: %dms\n", GetTimeMillis() - time);
        }
        // we can safety delete old interest keys
        if (it->first > chainparams.GetConsensus().FortCanningHillHeight) {
            CCustomCSView view(mnview);
            mnview.ForEachVaultInterest([&](const CVaultId& vaultId, DCT_ID tokenId, CInterestRate) {
                view.EraseBy<CLoanView::LoanInterestByVault>(std::make_pair(vaultId, tokenId));
                return true;
            });
            view.Flush();
        }
    }

    if (isSplitsBlock) {
        LogPrintf("Token split block validation time: %.2fms\n", MILLI * (GetTimeMicros() - nTime1));
    }

    int64_t nTime5 = GetTimeMicros(); nTimeIndex += nTime5 - nTime4;
    LogPrint(BCLog::BENCH, "    - Index writing: %.2fms [%.2fs (%.2fms/blk)]\n", MILLI * (nTime5 - nTime4), nTimeIndex * MICRO, nTimeIndex * MILLI / nBlocksTotal);

    int64_t nTime6 = GetTimeMicros(); nTimeCallbacks += nTime6 - nTime5;
    LogPrint(BCLog::BENCH, "    - Callbacks: %.2fms [%.2fs (%.2fms/blk)]\n", MILLI * (nTime6 - nTime5), nTimeCallbacks * MICRO, nTimeCallbacks * MILLI / nBlocksTotal);

    return true;
}

void CChainState::ProcessICXEvents(const CBlockIndex* pindex, CCustomCSView& cache, const CChainParams& chainparams) {
    if (pindex->nHeight < chainparams.GetConsensus().EunosHeight) {
        return;
    }

    bool isPreEunosPaya = pindex->nHeight < chainparams.GetConsensus().EunosPayaHeight;

    cache.ForEachICXOrderExpire([&](CICXOrderView::StatusKey const& key, uint8_t status) {
        if (static_cast<int>(key.first) != pindex->nHeight)
            return false;

        auto order = cache.GetICXOrderByCreationTx(key.second);
        if (!order)
            return true;

        if (order->orderType == CICXOrder::TYPE_INTERNAL) {
            CTokenAmount amount{order->idToken, order->amountToFill};
            CScript txidaddr(order->creationTx.begin(), order->creationTx.end());
            auto res = cache.SubBalance(txidaddr, amount);
            if (!res)
                LogPrintf("Can't subtract balance from order (%s) txidaddr: %s\n", order->creationTx.GetHex(), res.msg);
            else {
                cache.CalculateOwnerRewards(order->ownerAddress, pindex->nHeight);
                cache.AddBalance(order->ownerAddress, amount);
            }
        }

        cache.ICXCloseOrderTx(*order, status);

        return true;
    }, pindex->nHeight);

    cache.ForEachICXMakeOfferExpire([&](CICXOrderView::StatusKey const& key, uint8_t status) {
        if (static_cast<int>(key.first) != pindex->nHeight)
            return false;

        auto offer = cache.GetICXMakeOfferByCreationTx(key.second);
        if (!offer)
            return true;

        auto order = cache.GetICXOrderByCreationTx(offer->orderTx);
        if (!order)
            return true;

        CScript txidAddr(offer->creationTx.begin(), offer->creationTx.end());
        CTokenAmount takerFee{DCT_ID{0}, offer->takerFee};

        if ((order->orderType == CICXOrder::TYPE_INTERNAL && !cache.ExistedICXSubmitDFCHTLC(offer->creationTx, isPreEunosPaya)) ||
            (order->orderType == CICXOrder::TYPE_EXTERNAL && !cache.ExistedICXSubmitEXTHTLC(offer->creationTx, isPreEunosPaya))) {
            auto res = cache.SubBalance(txidAddr, takerFee);
            if (!res)
                LogPrintf("Can't subtract takerFee from offer (%s) txidAddr: %s\n", offer->creationTx.GetHex(), res.msg);
            else {
                cache.CalculateOwnerRewards(offer->ownerAddress, pindex->nHeight);
                cache.AddBalance(offer->ownerAddress, takerFee);
            }
        }

        cache.ICXCloseMakeOfferTx(*offer, status);

        return true;
    }, pindex->nHeight);

    cache.ForEachICXSubmitDFCHTLCExpire([&](CICXOrderView::StatusKey const& key, uint8_t status) {
        if (static_cast<int>(key.first) != pindex->nHeight)
            return false;

        auto dfchtlc = cache.GetICXSubmitDFCHTLCByCreationTx(key.second);
        if (!dfchtlc)
            return true;

        auto offer = cache.GetICXMakeOfferByCreationTx(dfchtlc->offerTx);
        if (!offer)
            return true;

        auto order = cache.GetICXOrderByCreationTx(offer->orderTx);
        if (!order)
            return true;

        bool refund = false;

        if (status == CICXSubmitDFCHTLC::STATUS_EXPIRED && order->orderType == CICXOrder::TYPE_INTERNAL) {
            if (!cache.ExistedICXSubmitEXTHTLC(dfchtlc->offerTx, isPreEunosPaya)) {
                CTokenAmount makerDeposit{DCT_ID{0}, offer->takerFee};
                cache.CalculateOwnerRewards(order->ownerAddress, pindex->nHeight);
                cache.AddBalance(order->ownerAddress, makerDeposit);
                refund = true;
            }
        } else if (status == CICXSubmitDFCHTLC::STATUS_REFUNDED)
            refund = true;

        if (refund) {
            CScript ownerAddress;
            if (order->orderType == CICXOrder::TYPE_INTERNAL)
                ownerAddress = CScript(order->creationTx.begin(), order->creationTx.end());
            else if (order->orderType == CICXOrder::TYPE_EXTERNAL)
                ownerAddress = offer->ownerAddress;

            CTokenAmount amount{order->idToken, dfchtlc->amount};
            CScript txidaddr = CScript(dfchtlc->creationTx.begin(), dfchtlc->creationTx.end());
            auto res = cache.SubBalance(txidaddr, amount);
            if (!res)
                LogPrintf("Can't subtract balance from dfc htlc (%s) txidaddr: %s\n", dfchtlc->creationTx.GetHex(), res.msg);
            else {
                cache.CalculateOwnerRewards(ownerAddress, pindex->nHeight);
                cache.AddBalance(ownerAddress, amount);
            }

            cache.ICXCloseDFCHTLC(*dfchtlc, status);
        }

        return true;
    }, pindex->nHeight);

    cache.ForEachICXSubmitEXTHTLCExpire([&](CICXOrderView::StatusKey const& key, uint8_t status) {
        if (static_cast<int>(key.first) != pindex->nHeight)
            return false;

        auto exthtlc = cache.GetICXSubmitEXTHTLCByCreationTx(key.second);
        if (!exthtlc)
            return true;

        auto offer = cache.GetICXMakeOfferByCreationTx(exthtlc->offerTx);
        if (!offer)
            return true;

        auto order = cache.GetICXOrderByCreationTx(offer->orderTx);
        if (!order)
            return true;

        if (status == CICXSubmitEXTHTLC::STATUS_EXPIRED && order->orderType == CICXOrder::TYPE_EXTERNAL) {
            if (!cache.ExistedICXSubmitDFCHTLC(exthtlc->offerTx, isPreEunosPaya)) {
                CTokenAmount makerDeposit{DCT_ID{0}, offer->takerFee};
                cache.CalculateOwnerRewards(order->ownerAddress, pindex->nHeight);
                cache.AddBalance(order->ownerAddress, makerDeposit);
                cache.ICXCloseEXTHTLC(*exthtlc, status);
            }
        }

        return true;
    },  pindex->nHeight);
}

void CChainState::ProcessLoanEvents(const CBlockIndex* pindex, CCustomCSView& cache, const CChainParams& chainparams)
{
    if (pindex->nHeight < chainparams.GetConsensus().FortCanningHeight) {
        return;
    }

    std::vector<CLoanSchemeMessage> loanUpdates;
    cache.ForEachDelayedLoanScheme([&pindex, &loanUpdates](const std::pair<std::string, uint64_t>& key, const CLoanSchemeMessage& loanScheme) {
        if (key.second == static_cast<uint64_t>(pindex->nHeight)) {
            loanUpdates.push_back(loanScheme);
        }
        return true;
    });

    for (const auto& loanScheme : loanUpdates) {
        // Make sure loan still exist, that it has not been destroyed in the mean time.
        if (cache.GetLoanScheme(loanScheme.identifier)) {
            cache.StoreLoanScheme(loanScheme);
        }
        cache.EraseDelayedLoanScheme(loanScheme.identifier, pindex->nHeight);
    }

    std::vector<std::string> loanDestruction;
    cache.ForEachDelayedDestroyScheme([&pindex, &loanDestruction](const std::string& key, const uint64_t& height) {
        if (height == static_cast<uint64_t>(pindex->nHeight)) {
            loanDestruction.push_back(key);
        }
        return true;
    });

    for (const auto& loanDestroy : loanDestruction) {
        cache.EraseLoanScheme(loanDestroy);
        cache.EraseDelayedDestroyScheme(loanDestroy);
    }

    if (!loanDestruction.empty()) {
        CCustomCSView viewCache(cache);
        auto defaultLoanScheme = cache.GetDefaultLoanScheme();
        cache.ForEachVault([&](const CVaultId& vaultId, CVaultData vault) {
            if (!cache.GetLoanScheme(vault.schemeId)) {
                vault.schemeId = *defaultLoanScheme;
                viewCache.UpdateVault(vaultId, vault);
            }
            return true;
        });
        viewCache.Flush();
    }

    if (pindex->nHeight % chainparams.GetConsensus().blocksCollateralizationRatioCalculation() == 0) {
        bool useNextPrice = false, requireLivePrice = true;

        cache.ForEachVaultCollateral([&](const CVaultId& vaultId, const CBalances& collaterals) {
            auto collateral = cache.GetLoanCollaterals(vaultId, collaterals, pindex->nHeight, pindex->nTime, useNextPrice, requireLivePrice);
            if (!collateral) {
                return true;
            }

            auto vault = cache.GetVault(vaultId);
            assert(vault);
            auto scheme = cache.GetLoanScheme(vault->schemeId);
            assert(scheme);
            if (scheme->ratio <= collateral.val->ratio()) {
                // All good, within ratio, nothing more to do.
                return true;
            }

            // Time to liquidate vault.
            vault->isUnderLiquidation = true;
            cache.StoreVault(vaultId, *vault);
            auto loanTokens = cache.GetLoanTokens(vaultId);
            assert(loanTokens);

            // Get the interest rate for each loan token in the vault, find
            // the interest value and move it to the totals, removing it from the
            // vault, while also stopping the vault from accumulating interest
            // further. Note, however, it's added back so that it's accurate
            // for auction calculations.
            CBalances totalInterest;
            for (auto it = loanTokens->balances.begin(); it != loanTokens->balances.end();) {
                const auto &[tokenId, tokenValue] = *it;

                auto rate = cache.GetInterestRate(vaultId, tokenId, pindex->nHeight);
                assert(rate);

                auto subInterest = TotalInterest(*rate, pindex->nHeight);
                if (subInterest > 0) {
                    totalInterest.Add({tokenId, subInterest});
                }

                // Remove loan from the vault
                cache.SubLoanToken(vaultId, {tokenId, tokenValue});

                if (const auto token = cache.GetToken("DUSD"); token && token->first == tokenId) {
                    TrackDUSDSub(cache, {tokenId, tokenValue});
                }

                // Remove interest from the vault
                cache.DecreaseInterest(pindex->nHeight, vaultId, vault->schemeId, tokenId, tokenValue,
                    subInterest < 0 || (!subInterest && rate->interestPerBlock.negative) ? std::numeric_limits<CAmount>::max() : subInterest);

                // Putting this back in now for auction calculations.
                it->second += subInterest;

                // If loan amount fully negated then remove it
                if (it->second < 0) {

                    TrackNegativeInterest(cache, {tokenId, tokenValue});

                    it = loanTokens->balances.erase(it);
                } else {

                    if (subInterest < 0) {
                        TrackNegativeInterest(cache, {tokenId, std::abs(subInterest)});
                    }

                    ++it;
                }
            }

            // Remove the collaterals out of the vault.
            // (Prep to get the auction batches instead)
            for (const auto& col : collaterals.balances) {
                auto tokenId = col.first;
                auto tokenValue = col.second;
                cache.SubVaultCollateral(vaultId, {tokenId, tokenValue});
            }

            auto batches = CollectAuctionBatches(*collateral.val, collaterals.balances, loanTokens->balances);

            // Now, let's add the remaining amounts and store the batch.
            CBalances totalLoanInBatches{};
            for (auto i = 0u; i < batches.size(); i++) {
                auto& batch = batches[i];
                totalLoanInBatches.Add(batch.loanAmount);
                auto tokenId = batch.loanAmount.nTokenId;
                auto interest = totalInterest.balances[tokenId];
                if (interest > 0) {
                    auto balance = loanTokens->balances[tokenId];
                    auto interestPart = DivideAmounts(batch.loanAmount.nValue, balance);
                    batch.loanInterest = MultiplyAmounts(interestPart, interest);
                    totalLoanInBatches.Sub({tokenId, batch.loanInterest});
                }
                cache.StoreAuctionBatch({vaultId, i}, batch);
            }

            // Check if more than loan amount was generated.
            CBalances balances;
            for (const auto& [tokenId, amount] : loanTokens->balances) {
                if (totalLoanInBatches.balances.count(tokenId)) {
                    const auto interest = totalInterest.balances.count(tokenId) ? totalInterest.balances[tokenId] : 0;
                    if (totalLoanInBatches.balances[tokenId] > amount - interest) {
                        balances.Add({tokenId, totalLoanInBatches.balances[tokenId] - (amount - interest)});
                    }
                }
            }

            // Only store to attributes if there has been a rounding error.
            if (!balances.balances.empty()) {
                TrackLiveBalances(cache, balances, EconomyKeys::BatchRoundingExcess);
            }

            // All done. Ready to save the overall auction.
            cache.StoreAuction(vaultId, CAuctionData{
                                            uint32_t(batches.size()),
                                            pindex->nHeight + chainparams.GetConsensus().blocksCollateralAuction(),
                                            cache.GetLoanLiquidationPenalty()
            });

            // Store state in vault DB
            if (pvaultHistoryDB) {
                pvaultHistoryDB->WriteVaultState(cache, *pindex, vaultId, collateral.val->ratio());
            }

            return true;
        });
    }

    CHistoryWriters writers{nullptr, pburnHistoryDB.get(), pvaultHistoryDB.get()};
    CAccountsHistoryWriter view(cache, pindex->nHeight, ~0u, {}, uint8_t(CustomTxType::AuctionBid), &writers);

    view.ForEachVaultAuction([&](const CVaultId& vaultId, const CAuctionData& data) {
        if (data.liquidationHeight != uint32_t(pindex->nHeight)) {
            return false;
        }
        auto vault = view.GetVault(vaultId);
        assert(vault);

        CBalances balances;
        for (uint32_t i = 0; i < data.batchCount; i++) {
            auto batch = view.GetAuctionBatch({vaultId, i});
            assert(batch);

            if (auto bid = view.GetAuctionBid({vaultId, i})) {
                auto bidOwner = bid->first;
                auto bidTokenAmount = bid->second;

                auto penaltyAmount = MultiplyAmounts(batch->loanAmount.nValue, COIN + data.liquidationPenalty);
                if (bidTokenAmount.nValue < penaltyAmount) {
                    LogPrintf("WARNING: bidTokenAmount.nValue(%d) < penaltyAmount(%d)\n",
                        bidTokenAmount.nValue, penaltyAmount);
                }
                // penaltyAmount includes interest, batch as well, so we should put interest back
                // in result we have 5% penalty + interest via DEX to DFI and burn
                auto amountToBurn = penaltyAmount - batch->loanAmount.nValue + batch->loanInterest;
                if (amountToBurn > 0) {
                    CScript tmpAddress(vaultId.begin(), vaultId.end());
                    view.AddBalance(tmpAddress, {bidTokenAmount.nTokenId, amountToBurn});
                    SwapToDFIorDUSD(view, bidTokenAmount.nTokenId, amountToBurn, tmpAddress,
                        chainparams.GetConsensus().burnAddress, pindex->nHeight);
                }

                view.CalculateOwnerRewards(bidOwner, pindex->nHeight);

                for (const auto& col : batch->collaterals.balances) {
                    auto tokenId = col.first;
                    auto tokenAmount = col.second;
                    view.AddBalance(bidOwner, {tokenId, tokenAmount});
                }

                auto amountToFill = bidTokenAmount.nValue - penaltyAmount;
                if (amountToFill > 0) {
                    // return the rest as collateral to vault via DEX to DFI
                    CScript tmpAddress(vaultId.begin(), vaultId.end());
                    view.AddBalance(tmpAddress, {bidTokenAmount.nTokenId, amountToFill});

                    SwapToDFIorDUSD(view, bidTokenAmount.nTokenId, amountToFill, tmpAddress, tmpAddress, pindex->nHeight);
                    auto amount = view.GetBalance(tmpAddress, DCT_ID{0});
                    view.SubBalance(tmpAddress, amount);
                    view.AddVaultCollateral(vaultId, amount);
                }

                auto res = view.SubMintedTokens(batch->loanAmount.nTokenId, batch->loanAmount.nValue - batch->loanInterest);
                if (!res) {
                    LogPrintf("AuctionBid: SubMintedTokens failed: %s\n", res.msg);
                }

                if (paccountHistoryDB) {
                    AuctionHistoryKey key{data.liquidationHeight, bidOwner, vaultId, i};
                    AuctionHistoryValue value{bidTokenAmount, batch->collaterals.balances};
                    paccountHistoryDB->WriteAuctionHistory(key, value);
                }

            } else {
                // we should return loan including interest
                view.AddLoanToken(vaultId, batch->loanAmount);
                balances.Add({batch->loanAmount.nTokenId, batch->loanInterest});

                // When tracking loan amounts remove interest.
                if (const auto token = view.GetToken("DUSD"); token && token->first == batch->loanAmount.nTokenId) {
                    TrackDUSDAdd(view, {batch->loanAmount.nTokenId, batch->loanAmount.nValue - batch->loanInterest});
                }

                if (auto token = view.GetLoanTokenByID(batch->loanAmount.nTokenId)) {
                    view.IncreaseInterest(pindex->nHeight, vaultId, vault->schemeId, batch->loanAmount.nTokenId, token->interest, batch->loanAmount.nValue);
                }
                for (const auto& col : batch->collaterals.balances) {
                    auto tokenId = col.first;
                    auto tokenAmount = col.second;
                    view.AddVaultCollateral(vaultId, {tokenId, tokenAmount});
                }
            }
        }

        // Only store to attributes if there has been a rounding error.
        if (!balances.balances.empty()) {
            TrackLiveBalances(view, balances, EconomyKeys::ConsolidatedInterest);
        }

        vault->isUnderLiquidation = false;
        view.StoreVault(vaultId, *vault);
        view.EraseAuction(vaultId, pindex->nHeight);

        // Store state in vault DB
        if (pvaultHistoryDB) {
            pvaultHistoryDB->WriteVaultState(view, *pindex, vaultId);
        }

        return true;
    }, pindex->nHeight);

    view.Flush();
    pburnHistoryDB->Flush();
    if (paccountHistoryDB) {
        paccountHistoryDB->Flush();
    }
}

void CChainState::ProcessFutures(const CBlockIndex* pindex, CCustomCSView& cache, const CChainParams& chainparams)
{
    if (pindex->nHeight < chainparams.GetConsensus().FortCanningRoadHeight) {
        return;
    }

    auto attributes = cache.GetAttributes();
    if (!attributes) {
        return;
    }

    CDataStructureV0 activeKey{AttributeTypes::Param, ParamIDs::DFIP2203, DFIPKeys::Active};
    CDataStructureV0 blockKey{AttributeTypes::Param, ParamIDs::DFIP2203, DFIPKeys::BlockPeriod};
    CDataStructureV0 rewardKey{AttributeTypes::Param, ParamIDs::DFIP2203, DFIPKeys::RewardPct};
    if (!attributes->GetValue(activeKey, false) ||
        !attributes->CheckKey(blockKey) ||
        !attributes->CheckKey(rewardKey)) {
        return;
    }

    CDataStructureV0 startKey{AttributeTypes::Param, ParamIDs::DFIP2203, DFIPKeys::StartBlock};
    const auto startBlock = attributes->GetValue(startKey, CAmount{});
    if (pindex->nHeight < startBlock) {
        return;
    }

    const auto blockPeriod = attributes->GetValue(blockKey, CAmount{});
    if ((pindex->nHeight - startBlock) % blockPeriod != 0) {
        return;
    }

    auto time = GetTimeMillis();
    LogPrintf("Future swap settlement in progress.. (height: %d)\n", pindex->nHeight);

    const auto rewardPct = attributes->GetValue(rewardKey, CAmount{});
    const auto discount{COIN - rewardPct};
    const auto premium{COIN + rewardPct};

    std::map<DCT_ID, CFuturesPrice> futuresPrices;
    CDataStructureV0 tokenKey{AttributeTypes::Token, 0, TokenKeys::DFIP2203Enabled};

    std::vector<std::pair<DCT_ID, CLoanView::CLoanSetLoanTokenImpl>> loanTokens;

    cache.ForEachLoanToken([&](const DCT_ID& id, const CLoanView::CLoanSetLoanTokenImpl& loanToken) {
        tokenKey.typeId = id.v;
        const auto enabled = attributes->GetValue(tokenKey, true);
        if (!enabled) {
            return true;
        }

        loanTokens.emplace_back(id, loanToken);

        return true;
    });

    if (loanTokens.empty()) {
        attributes->ForEach([&](const CDataStructureV0& attr, const CAttributeValue&) {
            if (attr.type != AttributeTypes::Token) {
                return false;
            }

            tokenKey.typeId = attr.typeId;
            const auto enabled = attributes->GetValue(tokenKey, true);
            if (!enabled) {
                return true;
            }

            if (attr.key == TokenKeys::LoanMintingEnabled) {
                auto tokenId = DCT_ID{attr.typeId};
                if (auto loanToken = cache.GetLoanTokenFromAttributes(tokenId)) {
                    loanTokens.emplace_back(tokenId, *loanToken);
                }
            }

            return true;
        }, CDataStructureV0{AttributeTypes::Token});
    }

    for (const auto& [id, loanToken] : loanTokens) {

        const auto useNextPrice{false}, requireLivePrice{true};
        const auto discountPrice = cache.GetAmountInCurrency(discount, loanToken.fixedIntervalPriceId, useNextPrice, requireLivePrice);
        const auto premiumPrice = cache.GetAmountInCurrency(premium, loanToken.fixedIntervalPriceId, useNextPrice, requireLivePrice);
        if (!discountPrice || !premiumPrice) {
            continue;
        }

        futuresPrices.emplace(id, CFuturesPrice{*discountPrice, *premiumPrice});
    }

    CDataStructureV0 burnKey{AttributeTypes::Live, ParamIDs::Economy, EconomyKeys::DFIP2203Burned};
    CDataStructureV0 mintedKey{AttributeTypes::Live, ParamIDs::Economy, EconomyKeys::DFIP2203Minted};

    auto burned = attributes->GetValue(burnKey, CBalances{});
    auto minted = attributes->GetValue(mintedKey, CBalances{});

    std::map<CFuturesUserKey, CFuturesUserValue> unpaidContracts;
    std::set<CFuturesUserKey> deletionPending;

    auto dUsdToTokenSwapsCounter = 0;
    auto tokenTodUsdSwapsCounter = 0;

    cache.ForEachFuturesUserValues([&](const CFuturesUserKey& key, const CFuturesUserValue& futuresValues){

        CHistoryWriters writers{paccountHistoryDB.get(), nullptr, nullptr};
        CAccountsHistoryWriter view(cache, pindex->nHeight, GetNextAccPosition(), {}, uint8_t(CustomTxType::FutureSwapExecution), &writers);

        deletionPending.insert(key);

        const auto source = view.GetLoanTokenByID(futuresValues.source.nTokenId);
        assert(source);

        if (source->symbol == "DUSD") {
            const DCT_ID destId{futuresValues.destination};
            const auto destToken = view.GetLoanTokenByID(destId);
            assert(destToken);
            try {
                const auto& premiumPrice = futuresPrices.at(destId).premium;
                if (premiumPrice > 0) {
                    const auto total = DivideAmounts(futuresValues.source.nValue, premiumPrice);
                    view.AddMintedTokens(destId, total);
                    CTokenAmount destination{destId, total};
                    view.AddBalance(key.owner, destination);
                    burned.Add(futuresValues.source);
                    minted.Add(destination);
                    dUsdToTokenSwapsCounter++;
                    LogPrint(BCLog::FUTURESWAP, "ProcessFutures (): Owner %s source %s destination %s\n",
                        key.owner.GetHex(), futuresValues.source.ToString(), destination.ToString());
                }
            } catch (const std::out_of_range&) {
                unpaidContracts.emplace(key, futuresValues);
            }

        } else {
            const auto tokenDUSD = view.GetToken("DUSD");
            assert(tokenDUSD);

            try {
                const auto& discountPrice = futuresPrices.at(futuresValues.source.nTokenId).discount;
                const auto total = MultiplyAmounts(futuresValues.source.nValue, discountPrice);
                view.AddMintedTokens(tokenDUSD->first, total);
                CTokenAmount destination{tokenDUSD->first, total};
                view.AddBalance(key.owner, destination);
                burned.Add(futuresValues.source);
                minted.Add(destination);
                tokenTodUsdSwapsCounter++;
                LogPrint(BCLog::FUTURESWAP, "ProcessFutures (): Payment Owner %s source %s destination %s\n",
                    key.owner.GetHex(), futuresValues.source.ToString(), destination.ToString());
            } catch (const std::out_of_range&) {
                unpaidContracts.emplace(key, futuresValues);
            }
        }

        view.Flush();

        return true;
    }, {static_cast<uint32_t>(pindex->nHeight), {}, std::numeric_limits<uint32_t>::max()});

    const auto contractAddressValue = GetFutureSwapContractAddress(SMART_CONTRACT_DFIP_2203);
    assert(contractAddressValue);

    CDataStructureV0 liveKey{AttributeTypes::Live, ParamIDs::Economy, EconomyKeys::DFIP2203Current};

    auto balances = attributes->GetValue(liveKey, CBalances{});

    auto failedContractsCounter = unpaidContracts.size();

    // Refund unpaid contracts
    for (const auto& [key, value] : unpaidContracts) {

        CHistoryWriters subWriters{paccountHistoryDB.get(), nullptr, nullptr};
        CAccountsHistoryWriter subView(cache, pindex->nHeight, GetNextAccPosition(), {}, uint8_t(CustomTxType::FutureSwapRefund), &subWriters);
        subView.SubBalance(*contractAddressValue, value.source);
        subView.Flush();

        CHistoryWriters addWriters{paccountHistoryDB.get(), nullptr, nullptr};
        CAccountsHistoryWriter addView(cache, pindex->nHeight, GetNextAccPosition(), {}, uint8_t(CustomTxType::FutureSwapRefund), &addWriters);
        addView.AddBalance(key.owner, value.source);
        addView.Flush();

        LogPrint(BCLog::FUTURESWAP, "%s: Refund Owner %s value %s\n",
                 __func__, key.owner.GetHex(), value.source.ToString());
        balances.Sub(value.source);
    }

    for (const auto& key : deletionPending) {
        cache.EraseFuturesUserValues(key);
    }

    attributes->SetValue(burnKey, std::move(burned));
    attributes->SetValue(mintedKey, std::move(minted));

    if (!unpaidContracts.empty()) {
        attributes->SetValue(liveKey, std::move(balances));
    }

    LogPrintf("Future swap settlement completed: (%d DUSD->Token swaps," /* Continued */
    " %d Token->DUSD swaps, %d refunds (height: %d, time: %dms)\n",
    dUsdToTokenSwapsCounter, tokenTodUsdSwapsCounter, failedContractsCounter,
    pindex->nHeight, GetTimeMillis() - time);

    cache.SetVariable(*attributes);
}


void CChainState::ProcessFuturesDUSD(const CBlockIndex* pindex, CCustomCSView& cache, const CChainParams& chainparams)
{
    if (pindex->nHeight < chainparams.GetConsensus().FortCanningSpringHeight) {
        return;
    }

    auto attributes = cache.GetAttributes();
    if (!attributes) {
        return;
    }

    CDataStructureV0 activeKey{AttributeTypes::Param, ParamIDs::DFIP2206F, DFIPKeys::Active};
    CDataStructureV0 blockKey{AttributeTypes::Param, ParamIDs::DFIP2206F, DFIPKeys::BlockPeriod};
    CDataStructureV0 rewardKey{AttributeTypes::Param, ParamIDs::DFIP2206F, DFIPKeys::RewardPct};
    if (!attributes->GetValue(activeKey, false) ||
        !attributes->CheckKey(blockKey) ||
        !attributes->CheckKey(rewardKey)) {
        return;
    }

    CDataStructureV0 startKey{AttributeTypes::Param, ParamIDs::DFIP2206F, DFIPKeys::StartBlock};
    const auto startBlock = attributes->GetValue(startKey, CAmount{});
    if (pindex->nHeight < startBlock) {
        return;
    }

    const auto blockPeriod = attributes->GetValue(blockKey, CAmount{});
    if ((pindex->nHeight - startBlock) % blockPeriod != 0) {
        return;
    }

    auto time = GetTimeMillis();
    LogPrintf("Future swap DUSD settlement in progress.. (height: %d)\n", pindex->nHeight);

    const auto rewardPct = attributes->GetValue(rewardKey, CAmount{});
    const auto discount{COIN - rewardPct};

    const auto useNextPrice{false}, requireLivePrice{true};
    const auto discountPrice = cache.GetAmountInCurrency(discount, {"DFI", "USD"}, useNextPrice, requireLivePrice);

    CDataStructureV0 liveKey{AttributeTypes::Live, ParamIDs::Economy, EconomyKeys::DFIP2206FCurrent};
    auto balances = attributes->GetValue(liveKey, CBalances{});

    const auto contractAddressValue = GetFutureSwapContractAddress(SMART_CONTRACT_DFIP2206F);
    assert(contractAddressValue);

    const auto dfiID{DCT_ID{}};

    if (!discountPrice) {
        std::vector<std::pair<CFuturesUserKey, CAmount>> refunds;

        cache.ForEachFuturesDUSD([&](const CFuturesUserKey& key, const CAmount& amount){
            refunds.emplace_back(key, amount);
            return true;
        }, {static_cast<uint32_t>(pindex->nHeight), {}, std::numeric_limits<uint32_t>::max()});

        for (const auto& [key, amount] : refunds) {
            cache.EraseFuturesDUSD(key);

            const CTokenAmount source{dfiID, amount};

            CHistoryWriters subWriters{paccountHistoryDB.get(), nullptr, nullptr};
            CAccountsHistoryWriter subView(cache, pindex->nHeight, GetNextAccPosition(), {}, uint8_t(CustomTxType::FutureSwapRefund), &subWriters);
            subView.SubBalance(*contractAddressValue, source);
            subView.Flush();

            CHistoryWriters addWriters{paccountHistoryDB.get(), nullptr, nullptr};
            CAccountsHistoryWriter addView(cache, pindex->nHeight, GetNextAccPosition(), {}, uint8_t(CustomTxType::FutureSwapRefund), &addWriters);
            addView.AddBalance(key.owner, source);
            addView.Flush();

            LogPrint(BCLog::FUTURESWAP, "%s: Refund Owner %s value %s\n",
                     __func__, key.owner.GetHex(), source.ToString());
            balances.Sub(source);
        }

        if (!refunds.empty()) {
            attributes->SetValue(liveKey, std::move(balances));
        }

        cache.SetVariable(*attributes);

        LogPrintf("Future swap DUSD refunded due to no live price: (%d refunds (height: %d, time: %dms)\n",
                  refunds.size(), pindex->nHeight, GetTimeMillis() - time);

        return;
    }

    CDataStructureV0 burnKey{AttributeTypes::Live, ParamIDs::Economy, EconomyKeys::DFIP2206FBurned};
    CDataStructureV0 mintedKey{AttributeTypes::Live, ParamIDs::Economy, EconomyKeys::DFIP2206FMinted};

    auto burned = attributes->GetValue(burnKey, CBalances{});
    auto minted = attributes->GetValue(mintedKey, CBalances{});

    std::set<CFuturesUserKey> deletionPending;

    auto swapCounter{0};

    cache.ForEachFuturesDUSD([&](const CFuturesUserKey& key, const CAmount& amount){

        CHistoryWriters writers{paccountHistoryDB.get(), nullptr, nullptr};
        CAccountsHistoryWriter view(cache, pindex->nHeight, GetNextAccPosition(), {}, uint8_t(CustomTxType::FutureSwapExecution), &writers);

        deletionPending.insert(key);

        const auto tokenDUSD = view.GetToken("DUSD");
        assert(tokenDUSD);

        const auto total = MultiplyAmounts(amount, discountPrice);
        view.AddMintedTokens(tokenDUSD->first, total);
        CTokenAmount destination{tokenDUSD->first, total};
        view.AddBalance(key.owner, destination);
        burned.Add({dfiID, amount});
        minted.Add(destination);
        ++swapCounter;
        LogPrint(BCLog::FUTURESWAP, "ProcessFuturesDUSD (): Payment Owner %s source %d destination %s\n",
                 key.owner.GetHex(), amount, destination.ToString());

        view.Flush();

        return true;
    }, {static_cast<uint32_t>(pindex->nHeight), {}, std::numeric_limits<uint32_t>::max()});

    for (const auto& key : deletionPending) {
        cache.EraseFuturesDUSD(key);
    }

    attributes->SetValue(burnKey, std::move(burned));
    attributes->SetValue(mintedKey, std::move(minted));

    LogPrintf("Future swap DUSD settlement completed: (%d swaps (height: %d, time: %dms)\n",
              swapCounter, pindex->nHeight, GetTimeMillis() - time);

    cache.SetVariable(*attributes);
}

void CChainState::ProcessNegativeInterest(const CBlockIndex* pindex, CCustomCSView& cache) {

    if (!gArgs.GetBoolArg("-negativeinterest", DEFAULT_NEGATIVE_INTEREST)) {
        return;
    }

    auto attributes = cache.GetAttributes();
    assert(attributes);

    DCT_ID dusd{};
    const auto token = cache.GetTokenGuessId("DUSD", dusd);
    if (!token) {
        return;
    }

    CDataStructureV0 negativeInterestKey{AttributeTypes::Live, ParamIDs::Economy, EconomyKeys::NegativeInt};
    auto negativeInterestBalances = attributes->GetValue(negativeInterestKey, CBalances{});
    negativeInterestKey.key = EconomyKeys::NegativeIntCurrent;

    cache.ForEachLoanTokenAmount([&](const CVaultId& vaultId,  const CBalances& balances){
        for (const auto& [tokenId, amount] : balances.balances) {
            if (tokenId == dusd) {
                const auto rate = cache.GetInterestRate(vaultId, tokenId, pindex->nHeight);
                if (!rate) {
                    continue;
                }

                const auto totalInterest = TotalInterest(*rate, pindex->nHeight);
                if (totalInterest < 0) {
                    negativeInterestBalances.Add({tokenId, amount > std::abs(totalInterest)  ? std::abs(totalInterest) : amount});
                }
            }
        }
        return true;
    });

    if (!negativeInterestBalances.balances.empty()) {
        attributes->SetValue(negativeInterestKey, negativeInterestBalances);
        cache.SetVariable(*attributes);
    }
}

void CChainState::ProcessGrandCentralEvents(const CBlockIndex* pindex, CCustomCSView& cache, const CChainParams& chainparams) {

    if (pindex->nHeight != chainparams.GetConsensus().GrandCentralHeight) {
        return;
    }

    auto attributes = cache.GetAttributes();
    assert(attributes);

    CDataStructureV0 key{AttributeTypes::Param, ParamIDs::Foundation, DFIPKeys::Members};
    attributes->SetValue(key, chainparams.GetConsensus().foundationMembers);
    cache.SetVariable(*attributes);
}

void CChainState::ProcessOracleEvents(const CBlockIndex* pindex, CCustomCSView& cache, const CChainParams& chainparams){
    if (pindex->nHeight < chainparams.GetConsensus().FortCanningHeight) {
        return;
    }
    auto blockInterval = cache.GetIntervalBlock();
    if (pindex->nHeight % blockInterval != 0) {
        return;
    }
    cache.ForEachFixedIntervalPrice([&](const CTokenCurrencyPair&, CFixedIntervalPrice fixedIntervalPrice){
        // Ensure that we update active and next regardless of state of things
        // And SetFixedIntervalPrice on each evaluation of this block.

        // As long as nextPrice exists, move the buffers.
        // If nextPrice doesn't exist, active price is retained.
        // nextPrice starts off as empty. Will be replaced by the next
        // aggregate, as long as there's a new price available.
        // If there is no price, nextPrice will remain empty.
        // This guarantees that the last price will continue to exists,
        // while the overall validity check still fails.

        // Furthermore, the time stamp is always indicative of the
        // last price time.
        auto nextPrice = fixedIntervalPrice.priceRecord[1];
        if (nextPrice > 0) {
            fixedIntervalPrice.priceRecord[0] = fixedIntervalPrice.priceRecord[1];
        }
        // keep timestamp updated
        fixedIntervalPrice.timestamp = pindex->nTime;
        // Use -1 to indicate empty price
        fixedIntervalPrice.priceRecord[1] = -1;
        auto aggregatePrice = GetAggregatePrice(cache,
                                                fixedIntervalPrice.priceFeedId.first,
                                                fixedIntervalPrice.priceFeedId.second,
                                                pindex->nTime);
        if (aggregatePrice) {
            fixedIntervalPrice.priceRecord[1] = aggregatePrice;
        } else {
            LogPrint(BCLog::ORACLE,"ProcessOracleEvents(): No aggregate price available: %s\n", aggregatePrice.msg);
        }
        auto res = cache.SetFixedIntervalPrice(fixedIntervalPrice);
        if (!res) {
            LogPrintf("Error: SetFixedIntervalPrice failed: %s\n", res.msg);
        }
        return true;
    });
}

void CChainState::ProcessGovEvents(const CBlockIndex* pindex, CCustomCSView& cache, const CChainParams& chainparams) {
    if (pindex->nHeight < chainparams.GetConsensus().FortCanningHeight) {
        return;
    }

    // Apply any pending GovVariable changes. Will come into effect on the next block.
    auto storedGovVars = cache.GetStoredVariables(pindex->nHeight);
    for (const auto& var : storedGovVars) {
        if (var) {
            CCustomCSView govCache(cache);
            // Add to existing ATTRIBUTES instead of overwriting.
            if (var->GetName() == "ATTRIBUTES") {
                auto govVar = cache.GetAttributes();
                govVar->time = pindex->GetBlockTime();
                auto newVar = std::dynamic_pointer_cast<ATTRIBUTES>(var);
                assert(newVar);

                CDataStructureV0 key{AttributeTypes::Param, ParamIDs::Foundation, DFIPKeys::Members};
                auto memberRemoval = newVar->GetValue(key, std::set<std::string>{});

                if (!memberRemoval.empty()) {
                    auto existingMembers = govVar->GetValue(key, std::set<CScript>{});

                    for (auto &member : memberRemoval) {
                        if (member.empty()) {
                            continue;
                        }

                        if (member[0] == '-') {
                            auto memberCopy{member};
                            const auto dest = DecodeDestination(memberCopy.erase(0, 1));
                            if (!IsValidDestination(dest)) {
                                continue;
                            }
                            existingMembers.erase(GetScriptForDestination(dest));

                        } else {
                            const auto dest = DecodeDestination(member);
                            if (!IsValidDestination(dest)) {
                                continue;
                            }
                            existingMembers.insert(GetScriptForDestination(dest));
                        }
                    }

                    govVar->SetValue(key, existingMembers);

                    // Remove this key and apply any other changes
                    newVar->EraseKey(key);
                    if (govVar->Import(newVar->Export()) && govVar->Validate(govCache) && govVar->Apply(govCache, pindex->nHeight) && govCache.SetVariable(*govVar)) {
                        govCache.Flush();
                    }
                } else {
                    if (govVar->Import(var->Export()) && govVar->Validate(govCache) && govVar->Apply(govCache, pindex->nHeight) && govCache.SetVariable(*govVar)) {
                        govCache.Flush();
                    }
                }
            } else if (var->Validate(govCache) && var->Apply(govCache, pindex->nHeight) && govCache.SetVariable(*var)) {
                govCache.Flush();
            }
        }
    }
    cache.EraseStoredVariables(static_cast<uint32_t>(pindex->nHeight));
}

void CChainState::ProcessProposalEvents(const CBlockIndex* pindex, CCustomCSView& cache, const CChainParams& chainparams) {
    if (pindex->nHeight < chainparams.GetConsensus().GrandCentralHeight) {
        return;
    }

    CDataStructureV0 enabledKey{AttributeTypes::Param, ParamIDs::Feature, DFIPKeys::GovernanceEnabled};

    auto attributes = cache.GetAttributes();
    if (!attributes) {
        return;
    }

    auto funds = cache.GetCommunityBalance(CommunityAccountType::CommunityDevFunds);
    if (!attributes->GetValue(enabledKey, false))
    {
        if (funds > 0) {
            cache.SubCommunityBalance(CommunityAccountType::CommunityDevFunds, funds);
            cache.AddBalance(chainparams.GetConsensus().foundationShareScript, {DCT_ID{0}, funds});
        }

        return;
    }

    auto balance = cache.GetBalance(chainparams.GetConsensus().foundationShareScript, DCT_ID{0});
    if (balance.nValue > 0) {
        cache.SubBalance(chainparams.GetConsensus().foundationShareScript, balance);
        cache.AddCommunityBalance(CommunityAccountType::CommunityDevFunds, balance.nValue);
    }

    std::set<uint256> activeMasternodes;
<<<<<<< HEAD
    cache.ForEachCycleProposal([&](CProposalId const& propId, CProposalObject const& prop) {
        if (prop.status != CProposalStatusType::Voting) return false;
=======
    cache.ForEachCycleProp([&](CPropId const& propId, CPropObject const& prop) {
        if (prop.status != CPropStatusType::Voting) return true;
>>>>>>> 16ea4588

        if (activeMasternodes.empty()) {
            cache.ForEachMasternode([&](uint256 const & mnId, CMasternode node) {
                if (node.IsActive(pindex->nHeight, cache) && node.mintedBlocks) {
                    activeMasternodes.insert(mnId);
                }
                return true;
            });
            if (activeMasternodes.empty()) {
                return false;
            }
        }

        uint32_t voteYes = 0;
        std::set<uint256> voters{};
        cache.ForEachProposalVote([&](CProposalId const & pId, uint8_t cycle, uint256 const & mnId, CProposalVoteType vote) {
            if (pId != propId || cycle != prop.cycle) {
                return false;
            }
            if (activeMasternodes.count(mnId)) {
                voters.insert(mnId);
                if (vote == CProposalVoteType::VoteYes) {
                    ++voteYes;
                }
            }
            return true;
        }, CMnVotePerCycle{propId, prop.cycle});

        // Redistributes fee among voting masternodes
        CDataStructureV0 feeRedistributionKey{AttributeTypes::Governance, GovernanceIDs::Proposals, GovernanceKeys::FeeRedistribution};

        if (voters.size() > 0 && attributes->GetValue(feeRedistributionKey, false)) {
            // return half fee among voting masternodes, the rest is burned at creation
            auto feeBack = prop.fee - prop.feeBurnAmount;
            auto amountPerVoter = DivideAmounts(feeBack, voters.size() * COIN);
            for (const auto mnId : voters) {
                auto const mn = cache.GetMasternode(mnId);
                assert(mn);

                CScript scriptPubKey;
                if (mn->rewardAddressType != 0) {
                    scriptPubKey = GetScriptForDestination(mn->rewardAddressType == PKHashType ?
                        CTxDestination(PKHash(mn->rewardAddress)) :
                        CTxDestination(WitnessV0KeyHash(mn->rewardAddress))
                    );
                } else {
                    scriptPubKey = GetScriptForDestination(mn->ownerType == PKHashType ?
                        CTxDestination(PKHash(mn->ownerAuthAddress)) :
                        CTxDestination(WitnessV0KeyHash(mn->ownerAuthAddress))
                    );
                }

                CHistoryWriters subWriters{paccountHistoryDB.get(), nullptr, nullptr};
                CAccountsHistoryWriter subView(cache, pindex->nHeight, GetNextAccPosition(), {}, uint8_t(CustomTxType::ProposalFeeRedistribution), &subWriters);

                auto res = subView.AddBalance(scriptPubKey, {DCT_ID{0}, amountPerVoter});
                if (!res) {
                    LogPrintf("Proposal fee redistribution failed: %s Address: %s Amount: %d\n", res.msg, scriptPubKey.GetHex(), amountPerVoter);
                }
                subView.Flush();
            }

            // Burn leftover sats.
            auto burnAmount = feeBack - MultiplyAmounts(amountPerVoter, voters.size() * COIN);
            if (burnAmount > 0) {
                auto res = cache.AddBalance(Params().GetConsensus().burnAddress, {{0}, burnAmount});
                if (!res) {
                    LogPrintf("Burn of proposal fee redistribution leftover failed. Amount: %d\n", burnAmount);
                }
            }
        }


        if (lround(voters.size() * 10000.f / activeMasternodes.size()) <= prop.quorum) {
            cache.UpdateProposalStatus(propId, pindex->nHeight, CProposalStatusType::Rejected);
            return true;
        }


        if (lround(voteYes * 10000.f / voters.size()) <= prop.approvalThreshold) {
            cache.UpdateProposalStatus(propId, pindex->nHeight, CProposalStatusType::Rejected);
            return true;
        }

        if (prop.nCycles == prop.cycle) {
            cache.UpdateProposalStatus(propId, pindex->nHeight, CProposalStatusType::Completed);
        } else {
            assert(prop.nCycles > prop.cycle);
            cache.UpdateProposalCycle(propId, prop.cycle + 1);
        }

        CDataStructureV0 payoutKey{AttributeTypes::Param, ParamIDs::Feature, DFIPKeys::CFPPayout};

        if (prop.type == CProposalType::CommunityFund && attributes->GetValue(payoutKey, false)) {
            auto res = cache.SubCommunityBalance(CommunityAccountType::CommunityDevFunds, prop.nAmount);
            if (res) {
                cache.CalculateOwnerRewards(prop.address, pindex->nHeight);
                cache.AddBalance(prop.address, {DCT_ID{0}, prop.nAmount});
            } else {
                LogPrintf("Fails to subtract community developement funds: %s\n", res.msg);
            }
        }

        return true;
    }, pindex->nHeight);
}

void CChainState::ProcessMasternodeUpdates(const CBlockIndex* pindex, CCustomCSView& cache, const CCoinsViewCache& view, const CChainParams& chainparams) {
    if (pindex->nHeight < chainparams.GetConsensus().GrandCentralHeight) {
        return;
    }
    // Apply any pending masternode owner changes
    cache.ForEachNewCollateral([&](const uint256& key, const MNNewOwnerHeightValue& value){
        if (value.blockHeight == static_cast<uint32_t>(pindex->nHeight)) {
            auto node = cache.GetMasternode(value.masternodeID);
            assert(node);
            assert(key == node->collateralTx);
            const auto& coin = view.AccessCoin({node->collateralTx, 1});
            assert(!coin.IsSpent());
            CTxDestination dest;
            assert(ExtractDestination(coin.out.scriptPubKey, dest));
            const CKeyID keyId = dest.index() == PKHashType ? CKeyID(std::get<PKHash>(dest)) : CKeyID(std::get<WitnessV0KeyHash>(dest));
            cache.UpdateMasternodeOwner(value.masternodeID, *node, dest.index(), keyId);
        }
        return true;
    });

    std::set<CKeyID> pendingToErase;
    cache.ForEachPendingHeight([&](const CKeyID &ownerAuthAddress, const uint32_t &height) {
        if (height == static_cast<uint32_t>(pindex->nHeight)) {
            pendingToErase.insert(ownerAuthAddress);
        }
        return true;
    });

    for (const auto &keyID : pendingToErase) {
        cache.ErasePendingHeight(keyID);
    }
}

void CChainState::ProcessTokenToGovVar(const CBlockIndex* pindex, CCustomCSView& cache, const CChainParams& chainparams) {

    // Migrate at +1 height so that GetLastHeight() in Gov var
    // Validate() has a height equal to the GW fork.
    if (pindex->nHeight != chainparams.GetConsensus().FortCanningCrunchHeight + 1) {
        return;
    }

    auto time = GetTimeMillis();
    LogPrintf("Token attributes migration in progress.. (height: %d)\n", pindex->nHeight);

    std::map<DCT_ID, CLoanSetLoanToken> loanTokens;
    std::vector<CLoanSetCollateralTokenImplementation> collateralTokens;

    cache.ForEachLoanToken([&](const DCT_ID& key, const CLoanSetLoanToken& loanToken) {
        loanTokens[key] = loanToken;
        return true;
    });

    cache.ForEachLoanCollateralToken([&](const CollateralTokenKey& key, const uint256& collTokenTx) {
        auto collToken = cache.GetLoanCollateralToken(collTokenTx);
        if (collToken) {
            collateralTokens.push_back(*collToken);
        }
        return true;
    });

    // Apply fixed_interval_price_id first
    std::map<std::string, std::string> attrsFirst;
    std::map<std::string, std::string> attrsSecond;

    int loanCount = 0, collateralCount = 0;

    try {
        for (const auto& [id, token] : loanTokens) {
            std::string prefix = KeyBuilder(ATTRIBUTES::displayVersions().at(VersionTypes::v0), ATTRIBUTES::displayTypes().at(AttributeTypes::Token),id.v);
            attrsFirst[KeyBuilder(prefix, ATTRIBUTES::displayKeys().at(AttributeTypes::Token).at(TokenKeys::FixedIntervalPriceId))] = token.fixedIntervalPriceId.first + '/' + token.fixedIntervalPriceId.second;
            attrsSecond[KeyBuilder(prefix, ATTRIBUTES::displayKeys().at(AttributeTypes::Token).at(TokenKeys::LoanMintingEnabled))] = token.mintable ? "true" : "false";
            attrsSecond[KeyBuilder(prefix, ATTRIBUTES::displayKeys().at(AttributeTypes::Token).at(TokenKeys::LoanMintingInterest))] = KeyBuilder(ValueFromAmount(token.interest).get_real());
            ++loanCount;
        }

        for (const auto& token : collateralTokens) {
            std::string prefix = KeyBuilder(ATTRIBUTES::displayVersions().at(VersionTypes::v0), ATTRIBUTES::displayTypes().at(AttributeTypes::Token), token.idToken.v);
            attrsFirst[KeyBuilder(prefix, ATTRIBUTES::displayKeys().at(AttributeTypes::Token).at(TokenKeys::FixedIntervalPriceId))] = token.fixedIntervalPriceId.first + '/' + token.fixedIntervalPriceId.second;
            attrsSecond[KeyBuilder(prefix, ATTRIBUTES::displayKeys().at(AttributeTypes::Token).at(TokenKeys::LoanCollateralEnabled))] = "true";
            attrsSecond[KeyBuilder(prefix, ATTRIBUTES::displayKeys().at(AttributeTypes::Token).at(TokenKeys::LoanCollateralFactor))] = KeyBuilder(ValueFromAmount(token.factor).get_real());
            ++collateralCount;
        }

        CCustomCSView govCache(cache);
        if (ApplyGovVars(govCache, *pindex, attrsFirst) && ApplyGovVars(govCache, *pindex, attrsSecond)) {
            govCache.Flush();

            // Erase old tokens afterwards to avoid invalid state during transition
            for (const auto& item : loanTokens) {
                cache.EraseLoanToken(item.first);
            }

            for (const auto& token : collateralTokens) {
                cache.EraseLoanCollateralToken(token);
            }
        }

        LogPrintf("Token attributes migration complete: " /* Continued */
                  "(%d loan tokens, %d collateral tokens, height: %d, time: %dms)\n",
                  loanCount, collateralCount, pindex->nHeight, GetTimeMillis() - time);

    } catch(std::out_of_range&) {
        LogPrintf("Non-existant map entry referenced in loan/collateral token to Gov var migration\n");
    }
}

static Res GetTokenSuffix(const CCustomCSView& view, const ATTRIBUTES& attributes, const uint32_t id, std::string& newSuffix) {
    CDataStructureV0 ascendantKey{AttributeTypes::Token, id, TokenKeys::Ascendant};
    if (attributes.CheckKey(ascendantKey)) {
        const auto& [previousID, str] = attributes.GetValue(ascendantKey, AscendantValue{std::numeric_limits<uint32_t>::max(), ""});
        auto previousToken = view.GetToken(DCT_ID{previousID});
        if (!previousToken) {
            return Res::Err("Previous token %d not found\n", id);
        }
        const auto found = previousToken->symbol.find(newSuffix);
        if (found == std::string::npos) {
            return Res::Err("Previous token name not valid: %s\n", previousToken->symbol);
        }

        const auto versionNumber  = previousToken->symbol.substr(found + newSuffix.size());
        uint32_t previousVersion{};
        try {
            previousVersion = std::stoi(versionNumber);
        } catch (...) {
            return Res::Err("Previous token name not valid.");
        }

        newSuffix += std::to_string(++previousVersion);
    } else {
        newSuffix += '1';
    }

    return Res::Ok();
}

template<typename GovVar>
static Res UpdateLiquiditySplits(CCustomCSView& view, const DCT_ID oldPoolId, const DCT_ID newPoolId, const uint32_t height) {
    if (auto var = view.GetVariable(GovVar::TypeName())) {
        if (auto lpVar = std::dynamic_pointer_cast<GovVar>(var)) {
            if (lpVar->splits.count(oldPoolId) > 0) {
                const auto value = lpVar->splits[oldPoolId];
                lpVar->splits.erase(oldPoolId);
                lpVar->splits[newPoolId] = value;
                lpVar->Apply(view, height);
                view.SetVariable(*lpVar);
            }
        }
    } else {
        return Res::Err("Failed to get %s", LP_SPLITS::TypeName());
    }

    return Res::Ok();
}

template<typename T>
static inline T CalculateNewAmount(const int multiplier, const T amount) {
    return multiplier < 0 ? amount / std::abs(multiplier) : amount * multiplier;
}

size_t RewardConsolidationWorkersCount() {
    const size_t workersMax = GetNumCores() - 1;
    return workersMax > 2 ? workersMax : 3;
}

// Note: Be careful with lambda captures and default args. GCC 11.2.0, appears the if the captures are
// unused in the function directly, but inside the lambda, it completely disassociates them from the fn
// possibly when the lambda is lifted up and with default args, ends up inling the default arg
// completely. TODO: verify with smaller test case.
// But scenario: If `interruptOnShutdown` is set as default arg to false, it will never be set true
// on the below as it's inlined by gcc 11.2.0 on Ubuntu 22.04 incorrectly. Behavior is correct
// in lower versions of gcc or across clang.
void ConsolidateRewards(CCustomCSView &view, int height,
        const std::vector<std::pair<CScript, CAmount>> &items, bool interruptOnShutdown, int numWorkers) {
    int nWorkers = numWorkers < 1 ? RewardConsolidationWorkersCount() : numWorkers;
    auto rewardsTime = GetTimeMicros();
    boost::asio::thread_pool workerPool(nWorkers);
    boost::asio::thread_pool mergeWorker(1);
    std::atomic<uint64_t> tasksCompleted{0};
    std::atomic<uint64_t> reportedTs{0};

    for (auto& [owner, amount] : items) {
        // See https://github.com/DeFiCh/ain/pull/1291
        // https://github.com/DeFiCh/ain/pull/1291#issuecomment-1137638060
        // Technically not fully synchronized, but avoid races
        // due to the segregated areas of operation.
        boost::asio::post(workerPool, [&, &account = owner]() {
            if (interruptOnShutdown && ShutdownRequested()) return;
            auto tempView = std::make_unique<CCustomCSView>(view);
            tempView->CalculateOwnerRewards(account, height);

            boost::asio::post(mergeWorker, [&, tempView = std::move(tempView)]() {
                if (interruptOnShutdown && ShutdownRequested()) return;
                tempView->Flush();

                // This entire block is already serialized with single merge worker.
                // So, relaxed ordering is more than sufficient - don't even need
                // atomics really.
                auto itemsCompleted = tasksCompleted.fetch_add(1,
                    std::memory_order::memory_order_relaxed);
                const auto logTimeIntervalMillis = 3 * 1000;
                if (GetTimeMillis() - reportedTs > logTimeIntervalMillis) {
                    LogPrintf("Reward consolidation: %.2f%% completed (%d/%d)\n",
                        (itemsCompleted * 1.f / items.size()) * 100.0,
                        itemsCompleted, items.size());
                    reportedTs.store(GetTimeMillis(),
                        std::memory_order::memory_order_relaxed);
                }
            });
        });
    }
    workerPool.join();
    mergeWorker.join();

    auto itemsCompleted = tasksCompleted.load();
    LogPrintf("Reward consolidation: 100%% completed (%d/%d, time: %dms)\n",
        itemsCompleted, itemsCompleted, MILLI * (GetTimeMicros() - rewardsTime));
}

static Res PoolSplits(CCustomCSView& view, CAmount& totalBalance, ATTRIBUTES& attributes, const DCT_ID oldTokenId, const DCT_ID newTokenId,
                      const CBlockIndex* pindex, const CreationTxs& creationTxs, const int32_t multiplier) {

    LogPrintf("Pool migration in progress.. (token %d -> %d, height: %d)\n",
            oldTokenId.v, newTokenId.v, pindex->nHeight);

    try {
        assert(creationTxs.count(oldTokenId.v));
        for (const auto& [oldPoolId, creationTx] : creationTxs.at(oldTokenId.v).second) {
            auto loopTime = GetTimeMillis();
            auto oldPoolToken = view.GetToken(oldPoolId);
            if (!oldPoolToken) {
                throw std::runtime_error(strprintf("Failed to get related pool token: %d", oldPoolId.v));
            }

            CTokenImplementation newPoolToken{*oldPoolToken};
            newPoolToken.creationHeight = pindex->nHeight;
            newPoolToken.creationTx = creationTx;
            newPoolToken.minted = 0;

            size_t suffixCount{1};
            view.ForEachPoolPair([&](DCT_ID const & poolId, const CPoolPair& pool){
                const auto tokenA = view.GetToken(pool.idTokenA);
                const auto tokenB = view.GetToken(pool.idTokenB);
                assert(tokenA);
                assert(tokenB);
                if ((tokenA->destructionHeight != -1 && tokenA->destructionTx != uint256{}) ||
                    (tokenB->destructionHeight != -1 && tokenB->destructionTx != uint256{})) {
                    const auto poolToken = view.GetToken(poolId);
                    assert(poolToken);
                    if (poolToken->symbol.find(oldPoolToken->symbol + "/v") != std::string::npos) {
                        ++suffixCount;
                    }
                }
                return true;
            });

            oldPoolToken->symbol += "/v" + std::to_string(suffixCount);
            oldPoolToken->flags |= static_cast<uint8_t>(CToken::TokenFlags::Tradeable);
            oldPoolToken->destructionHeight = pindex->nHeight;
            oldPoolToken->destructionTx = pindex->GetBlockHash();

            auto res = view.UpdateToken(*oldPoolToken, true, true);
            if (!res) {
                throw std::runtime_error(res.msg);
            }

            auto resVal = view.CreateToken(newPoolToken);
            if (!resVal) {
                throw std::runtime_error(resVal.msg);
            }

            const DCT_ID newPoolId{resVal.val->v};

            auto oldPoolPair = view.GetPoolPair(oldPoolId);
            if (!oldPoolPair) {
                throw std::runtime_error(strprintf("Failed to get related pool: %d", oldPoolId.v));
            }

            LogPrintf("Pool migration: Old pair (id: %d, token a: %d, b: %d, reserve a: %d, b: %d, liquidity: %d)\n",
                oldPoolId.v, oldPoolPair->idTokenA.v, oldPoolPair->idTokenB.v,
                oldPoolPair->reserveA, oldPoolPair->reserveB, oldPoolPair->totalLiquidity);

            CPoolPair newPoolPair{*oldPoolPair};
            if (oldPoolPair->idTokenA == oldTokenId) {
                newPoolPair.idTokenA = newTokenId;
            } else {
                newPoolPair.idTokenB = newTokenId;
            }
            newPoolPair.creationTx = newPoolToken.creationTx;
            newPoolPair.creationHeight = pindex->nHeight;
            newPoolPair.reserveA = 0;
            newPoolPair.reserveB = 0;
            newPoolPair.totalLiquidity = 0;

            res = view.SetPoolPair(newPoolId, pindex->nHeight, newPoolPair);
            if (!res) {
                throw std::runtime_error(strprintf("SetPoolPair on new pool pair: %s", res.msg));
            }

            std::vector<std::pair<CScript, CAmount>> balancesToMigrate;
            uint64_t totalAccounts = 0;
            view.ForEachBalance([&, oldPoolId = oldPoolId](CScript const& owner, CTokenAmount balance) {
                if (oldPoolId.v == balance.nTokenId.v && balance.nValue > 0) {
                    balancesToMigrate.emplace_back(owner, balance.nValue);
                }
                totalAccounts++;
                return true;
            });

            auto nWorkers = RewardConsolidationWorkersCount();
            LogPrintf("Pool migration: Consolidating rewards (count: %d, total: %d, concurrency: %d)..\n",
                balancesToMigrate.size(), totalAccounts, nWorkers);

            // Largest first to make sure we are over MINIMUM_LIQUIDITY on first call to AddLiquidity
            std::sort(balancesToMigrate.begin(), balancesToMigrate.end(),
                [](const std::pair<CScript, CAmount>&a, const std::pair<CScript, CAmount>& b){
                return a.second > b.second;
            });

            ConsolidateRewards(view, pindex->nHeight, balancesToMigrate, false, nWorkers);

            // Special case. No liquidity providers in a previously used pool.
            if (balancesToMigrate.empty() && oldPoolPair->totalLiquidity == CPoolPair::MINIMUM_LIQUIDITY) {
                balancesToMigrate.emplace_back(Params().GetConsensus().burnAddress, CAmount{CPoolPair::MINIMUM_LIQUIDITY});
            }

            for (auto& [owner, amount] : balancesToMigrate) {
                if (owner != Params().GetConsensus().burnAddress) {
                    CHistoryWriters subWriters{view.GetAccountHistoryStore(), nullptr, nullptr};
                    CAccountsHistoryWriter subView(view, pindex->nHeight, GetNextAccPosition(), {}, uint8_t(CustomTxType::TokenSplit), &subWriters);

                    res = subView.SubBalance(owner, CTokenAmount{oldPoolId, amount});
                    if (!res.ok) {
                        throw std::runtime_error(strprintf("SubBalance failed: %s", res.msg));
                    }
                    subView.Flush();
                }

                if (oldPoolPair->totalLiquidity < CPoolPair::MINIMUM_LIQUIDITY) {
                    throw std::runtime_error("totalLiquidity less than minimum.");
                }

                // First deposit to the pool has MINIMUM_LIQUIDITY removed and does not
                // belong to anyone. Give this to the last person leaving the pool.
                if (oldPoolPair->totalLiquidity - amount == CPoolPair::MINIMUM_LIQUIDITY) {
                    amount += CPoolPair::MINIMUM_LIQUIDITY;
                }

                CAmount resAmountA = (arith_uint256(amount) * oldPoolPair->reserveA / oldPoolPair->totalLiquidity).GetLow64();
                CAmount resAmountB = (arith_uint256(amount) * oldPoolPair->reserveB / oldPoolPair->totalLiquidity).GetLow64();
                oldPoolPair->reserveA -= resAmountA;
                oldPoolPair->reserveB -= resAmountB;
                oldPoolPair->totalLiquidity -= amount;

                CAmount amountA{0}, amountB{0};
                if (oldPoolPair->idTokenA == oldTokenId) {
                    amountA = CalculateNewAmount(multiplier, resAmountA);
                    totalBalance += amountA;
                    amountB = resAmountB;
                } else {
                    amountA = resAmountA;
                    amountB = CalculateNewAmount(multiplier, resAmountB);
                    totalBalance += amountB;
                }

                CHistoryWriters addWriters{view.GetAccountHistoryStore(), nullptr, nullptr};
                CAccountsHistoryWriter addView(view, pindex->nHeight, GetNextAccPosition(), {}, uint8_t(CustomTxType::TokenSplit), &addWriters);

                auto refundBalances = [&, owner = owner]() {
                    addView.AddBalance(owner, {newPoolPair.idTokenA, amountA});
                    addView.AddBalance(owner, {newPoolPair.idTokenB, amountB});
                    addView.Flush();
                };

                if (amountA <= 0 || amountB <= 0 || owner == Params().GetConsensus().burnAddress) {
                    refundBalances();
                    continue;
                }

                CAmount liquidity{0};
                if (newPoolPair.totalLiquidity == 0) {
                    liquidity = (arith_uint256(amountA) * amountB).sqrt().GetLow64();
                    liquidity -= CPoolPair::MINIMUM_LIQUIDITY;
                    newPoolPair.totalLiquidity = CPoolPair::MINIMUM_LIQUIDITY;
                } else {
                    CAmount liqA = (arith_uint256(amountA) * newPoolPair.totalLiquidity / newPoolPair.reserveA).GetLow64();
                    CAmount liqB = (arith_uint256(amountB) * newPoolPair.totalLiquidity / newPoolPair.reserveB).GetLow64();
                    liquidity = std::min(liqA, liqB);

                    if (liquidity == 0) {
                        refundBalances();
                        continue;
                    }
                }

                auto resTotal = SafeAdd(newPoolPair.totalLiquidity, liquidity);
                if (!resTotal) {
                    refundBalances();
                    continue;
                }
                newPoolPair.totalLiquidity = resTotal;

                auto resA = SafeAdd(newPoolPair.reserveA, amountA);
                auto resB = SafeAdd(newPoolPair.reserveB, amountB);
                if (resA && resB) {
                    newPoolPair.reserveA = resA;
                    newPoolPair.reserveB = resB;
                } else {
                    refundBalances();
                    continue;
                }

                res = addView.AddBalance(owner, {newPoolId, liquidity});
                if (!res) {
                    addView.Discard();
                    refundBalances();
                    continue;
                }
                addView.Flush();

                auto oldPoolLogStr = CTokenAmount{oldPoolId, amount}.ToString();
                auto newPoolLogStr = CTokenAmount{newPoolId, liquidity}.ToString();
                LogPrint(BCLog::TOKENSPLIT, "TokenSplit: LP (%s: %s => %s)\n",
                    ScriptToString(owner), oldPoolLogStr, newPoolLogStr);

                view.SetShare(newPoolId, owner, pindex->nHeight);
            }

            DCT_ID maxToken{std::numeric_limits<uint32_t>::max()};
            if (oldPoolPair->idTokenA == oldTokenId) {
                view.EraseDexFeePct(oldPoolPair->idTokenA, maxToken);
                view.EraseDexFeePct(maxToken, oldPoolPair->idTokenA);
            } else {
                view.EraseDexFeePct(oldPoolPair->idTokenB, maxToken);
                view.EraseDexFeePct(maxToken, oldPoolPair->idTokenB);
            }

            view.EraseDexFeePct(oldPoolId, oldPoolPair->idTokenA);
            view.EraseDexFeePct(oldPoolId, oldPoolPair->idTokenB);

            if (oldPoolPair->totalLiquidity != 0) {
                throw std::runtime_error(strprintf("totalLiquidity should be zero. Remainder: %d", oldPoolPair->totalLiquidity));
            }

            LogPrintf("Pool migration: New pair (id: %d, token a: %d, b: %d, reserve a: %d, b: %d, liquidity: %d)\n",
                newPoolId.v,
                newPoolPair.idTokenA.v, newPoolPair.idTokenB.v,
                newPoolPair.reserveA, newPoolPair.reserveB, newPoolPair.totalLiquidity);

            res = view.SetPoolPair(newPoolId, pindex->nHeight, newPoolPair);
            if (!res) {
                throw std::runtime_error(strprintf("SetPoolPair on new pool pair: %s", res.msg));
            }

            res = view.SetPoolPair(oldPoolId, pindex->nHeight, *oldPoolPair);
            if (!res) {
                throw std::runtime_error(strprintf("SetPoolPair on old pool pair: %s", res.msg));
            }

            res = view.UpdatePoolPair(oldPoolId, pindex->nHeight, false, -1, CScript{}, CBalances{});
            if (!res) {
                throw std::runtime_error(strprintf("UpdatePoolPair on old pool pair: %s", res.msg));
            }

            std::vector<CDataStructureV0> eraseKeys;
            for (const auto& [key, value] : attributes.GetAttributesMap()) {
                if (const auto v0Key = std::get_if<CDataStructureV0>(&key); v0Key->type == AttributeTypes::Poolpairs && v0Key->typeId == oldPoolId.v) {
                    CDataStructureV0 newKey{AttributeTypes::Poolpairs, newPoolId.v, v0Key->key, v0Key->keyId};
                    attributes.SetValue(newKey, value);
                    eraseKeys.push_back(*v0Key);
                }
            }

            for (const auto& key : eraseKeys) {
                attributes.EraseKey(key);
            }

            res = UpdateLiquiditySplits<LP_SPLITS>(view, oldPoolId, newPoolId, pindex->nHeight);
            if (!res) {
                throw std::runtime_error(res.msg);
            }

            res = UpdateLiquiditySplits<LP_LOAN_TOKEN_SPLITS>(view, oldPoolId, newPoolId, pindex->nHeight);
            if (!res) {
                throw std::runtime_error(res.msg);
            }
            LogPrintf("Pool migration complete: (%d -> %d, height: %d, time: %dms)\n",
                  oldPoolId.v, newPoolId.v, pindex->nHeight, GetTimeMillis() - loopTime);
        }

    } catch (const std::runtime_error& e) {
        return Res::Err(e.what());
    }
    return Res::Ok();
}

static Res VaultSplits(CCustomCSView& view, ATTRIBUTES& attributes, const DCT_ID oldTokenId, const DCT_ID newTokenId, const int height, const int multiplier) {
    auto time = GetTimeMillis();
    LogPrintf("Vaults rebalance in progress.. (token %d -> %d, height: %d)\n",
              oldTokenId.v, newTokenId.v, height);

    std::vector<std::pair<CVaultId, CAmount>> loanTokenAmounts;
    view.ForEachLoanTokenAmount([&](const CVaultId& vaultId,  const CBalances& balances){
        for (const auto& [tokenId, amount] : balances.balances) {
            if (tokenId == oldTokenId) {
                loanTokenAmounts.emplace_back(vaultId, amount);
            }
        }
        return true;
    });

    for (auto& [vaultId, amount] : loanTokenAmounts) {
        const auto res = view.SubLoanToken(vaultId, {oldTokenId, amount});
        if (!res) {
            return res;
        }
    }

    CVaultId failedVault;
    std::vector<std::tuple<CVaultId, CInterestRateV3, std::string>> loanInterestRates;
    if (height >= Params().GetConsensus().FortCanningGreatWorldHeight) {
        view.ForEachVaultInterestV3([&](const CVaultId& vaultId, DCT_ID tokenId, const CInterestRateV3& rate) {
            if (tokenId == oldTokenId) {
                const auto vaultData = view.GetVault(vaultId);
                if (!vaultData) {
                    failedVault = vaultId;
                    return false;
                }
                loanInterestRates.emplace_back(vaultId, rate, vaultData->schemeId);
            }
            return true;
        });
    } else {
        view.ForEachVaultInterestV2([&](const CVaultId& vaultId, DCT_ID tokenId, const CInterestRateV2& rate) {
            if (tokenId == oldTokenId) {
                const auto vaultData = view.GetVault(vaultId);
                if (!vaultData) {
                    failedVault = vaultId;
                    return false;
                }
                loanInterestRates.emplace_back(vaultId, ConvertInterestRateToV3(rate), vaultData->schemeId);
            }
            return true;
        });
    }

    if (failedVault != CVaultId{}) {
        return Res::Err("Failed to get vault data for: %s", failedVault.ToString());
    }

    attributes.EraseKey(CDataStructureV0{AttributeTypes::Locks, ParamIDs::TokenID, oldTokenId.v});
    attributes.SetValue(CDataStructureV0{AttributeTypes::Locks, ParamIDs::TokenID, newTokenId.v}, true);

    auto res = attributes.Apply(view, height);
    if (!res) {
        return res;
    }
    view.SetVariable(attributes);

    for (const auto& [vaultId, amount] : loanTokenAmounts) {
        auto newAmount = CalculateNewAmount(multiplier, amount);

        auto oldTokenAmount = CTokenAmount{oldTokenId, amount};
        auto newTokenAmount = CTokenAmount{newTokenId, newAmount};

        LogPrint(BCLog::TOKENSPLIT, "TokenSplit: V Loan (%s: %s => %s)\n",
            vaultId.ToString(), oldTokenAmount.ToString(), newTokenAmount.ToString());

        res = view.AddLoanToken(vaultId, newTokenAmount);
        if (!res) {
            return res;
        }

        if (view.GetVaultHistoryStore()) {
            if (const auto vault = view.GetVault(vaultId)) {
                VaultHistoryKey subKey{static_cast<uint32_t>(height), vaultId, GetNextAccPosition(), vault->ownerAddress};
                VaultHistoryValue subValue{uint256{}, static_cast<uint8_t>(CustomTxType::TokenSplit), {{oldTokenId, -amount}}};
                view.GetVaultHistoryStore()->WriteVaultHistory(subKey, subValue);

                VaultHistoryKey addKey{static_cast<uint32_t>(height), vaultId, GetNextAccPosition(), vault->ownerAddress};
                VaultHistoryValue addValue{uint256{}, static_cast<uint8_t>(CustomTxType::TokenSplit), {{newTokenId, newAmount}}};
                view.GetVaultHistoryStore()->WriteVaultHistory(addKey, addValue);
            }
        }
    }

    const auto loanToken = view.GetLoanTokenByID(newTokenId);
    if (!loanToken) {
        return Res::Err("Failed to get loan token.");
    }

    // Pre-populate to save repeated calls to get loan scheme
    std::map<std::string, CAmount> loanSchemes;
    view.ForEachLoanScheme([&](const std::string& key, const CLoanSchemeData& data) {
        loanSchemes.emplace(key, data.rate);
        return true;
    });

    for (auto& [vaultId, rate, schemeId] : loanInterestRates) {
        CAmount loanSchemeRate{0};
        try {
            loanSchemeRate = loanSchemes.at(schemeId);
        } catch (const std::out_of_range&) {
            return Res::Err("Failed to get loan scheme.");
        }

        view.EraseInterest(vaultId, oldTokenId, height);
        auto oldRateToHeight = rate.interestToHeight;
        auto newRateToHeight = CalculateNewAmount(multiplier, rate.interestToHeight.amount);

        rate.interestToHeight.amount = newRateToHeight;

        auto oldInterestPerBlock = rate.interestPerBlock;
        CInterestAmount newInterestRatePerBlock{};

        auto amounts = view.GetLoanTokens(vaultId);
        if (amounts) {
            newInterestRatePerBlock = InterestPerBlockCalculationV3(amounts->balances[newTokenId], loanToken->interest, loanSchemeRate);
            rate.interestPerBlock = newInterestRatePerBlock;
        }

        if (LogAcceptCategory(BCLog::TOKENSPLIT)) {
            LogPrint(BCLog::TOKENSPLIT, "TokenSplit: V Interest (%s: %s => %s, %s => %s)\n",
                vaultId.ToString(),
                GetInterestPerBlockHighPrecisionString(oldRateToHeight),
                GetInterestPerBlockHighPrecisionString({oldRateToHeight.negative, newRateToHeight}),
                GetInterestPerBlockHighPrecisionString(oldInterestPerBlock),
                GetInterestPerBlockHighPrecisionString(newInterestRatePerBlock));
        }

        view.WriteInterestRate(std::make_pair(vaultId, newTokenId), rate, rate.height);
    }

    std::vector<std::pair<CVaultView::AuctionStoreKey, CAuctionBatch>> auctionBatches;
    view.ForEachAuctionBatch([&](const CVaultView::AuctionStoreKey& key, const CAuctionBatch& value) {
        if (value.loanAmount.nTokenId == oldTokenId || value.collaterals.balances.count(oldTokenId)) {
            auctionBatches.emplace_back(key, value);
        }
        return true;
    });

    for (auto& [key, value] : auctionBatches) {
        view.EraseAuctionBatch(key);

        if (value.loanAmount.nTokenId == oldTokenId) {
            auto oldLoanAmount = value.loanAmount;
            auto oldInterest = value.loanInterest;

            auto newLoanAmount = CTokenAmount{newTokenId, CalculateNewAmount(multiplier, value.loanAmount.nValue)};
            value.loanAmount.nTokenId = newLoanAmount.nTokenId;
            value.loanAmount.nValue = newLoanAmount.nValue;

            auto newLoanInterest = CalculateNewAmount(multiplier, value.loanInterest);
            value.loanInterest = newLoanInterest;

            LogPrint(BCLog::TOKENSPLIT, "TokenSplit: V AuctionL (%s,%d: %s => %s, %d => %d)\n",
                key.first.ToString(), key.second, oldLoanAmount.ToString(),
                newLoanAmount.ToString(), oldInterest, newLoanInterest);
        }

        if (value.collaterals.balances.count(oldTokenId)) {
            auto oldAmount = CTokenAmount { oldTokenId, value.collaterals.balances[oldTokenId] };
            auto newAmount = CTokenAmount { newTokenId, CalculateNewAmount(multiplier, oldAmount.nValue) };

            value.collaterals.balances[newAmount.nTokenId] = newAmount.nValue;
            value.collaterals.balances.erase(oldAmount.nTokenId);

            LogPrint(BCLog::TOKENSPLIT, "TokenSplit: V AuctionC (%s,%d: %s => %s)\n",
                key.first.ToString(), key.second, oldAmount.ToString(),
                newAmount.ToString());
        }

        view.StoreAuctionBatch(key, value);
    }

    std::vector<std::pair<CVaultView::AuctionStoreKey, CVaultView::COwnerTokenAmount>> auctionBids;
    view.ForEachAuctionBid([&](const CVaultView::AuctionStoreKey& key, const CVaultView::COwnerTokenAmount& value) {
        if (value.second.nTokenId == oldTokenId) {
            auctionBids.emplace_back(key, value);
        }
        return true;
    });

    for (auto& [key, value] : auctionBids) {
        view.EraseAuctionBid(key);

        auto oldTokenAmount = value.second;
        auto newTokenAmount = CTokenAmount{newTokenId, CalculateNewAmount(multiplier, oldTokenAmount.nValue)};

        value.second = newTokenAmount;

        view.StoreAuctionBid(key, value);

        LogPrint(BCLog::TOKENSPLIT, "TokenSplit: V Bid (%s,%d: %s => %s)\n",
            key.first.ToString(), key.second, oldTokenAmount.ToString(),
            newTokenAmount.ToString());
    }

    LogPrintf("Vaults rebalance completed: (token %d -> %d, height: %d, time: %dms)\n",
              oldTokenId.v, newTokenId.v, height, GetTimeMillis() - time);

    return Res::Ok();
}

static void MigrateV1Remnants(const CCustomCSView &cache, ATTRIBUTES &attributes, const uint8_t key, const DCT_ID oldId, const DCT_ID newId, const int32_t multiplier, const uint8_t typeID = ParamIDs::Economy) {
    CDataStructureV0 attrKey{AttributeTypes::Live, typeID, key};
    auto balances = attributes.GetValue(attrKey, CBalances{});
    for (auto it = balances.balances.begin(); it != balances.balances.end(); ++it) {
        const auto& [tokenId, amount] = *it;
        if (tokenId != oldId) {
            continue;
        }
        balances.balances.erase(it);
        balances.Add({newId, CalculateNewAmount(multiplier, amount)});
        break;
    }
    attributes.SetValue(attrKey, balances);
}

void CChainState::ProcessTokenSplits(const CBlock& block, const CBlockIndex* pindex, CCustomCSView& cache, const CreationTxs& creationTxs, const CChainParams& chainparams) {
    if (pindex->nHeight < chainparams.GetConsensus().FortCanningCrunchHeight) {
        return;
    }
    const auto attributes = cache.GetAttributes();
    if (!attributes) {
        return;
    }

    CDataStructureV0 splitKey{AttributeTypes::Oracles, OracleIDs::Splits, static_cast<uint32_t>(pindex->nHeight)};
    const auto splits = attributes->GetValue(splitKey, OracleSplits{});

    if (!splits.empty()) {
        attributes->EraseKey(splitKey);
        cache.SetVariable(*attributes);
    }

    for (const auto& [id, multiplier] : splits) {
        auto time = GetTimeMillis();
        LogPrintf("Token split in progress.. (id: %d, mul: %d, height: %d)\n", id, multiplier, pindex->nHeight);

        if (!cache.AreTokensLocked({id})) {
            LogPrintf("Token split failed. No locks.\n");
            continue;
        }

        auto view{cache};
        view.SetAccountHistoryStore();
        view.SetVaultHistoryStore();

        // Refund affected future swaps
        auto res = attributes->RefundFuturesContracts(view, std::numeric_limits<uint32_t>::max(), id);
        if (!res) {
            LogPrintf("Token split failed on refunding futures: %s\n", res.msg);
            continue;
        }

        const DCT_ID oldTokenId{id};

        auto token = view.GetToken(oldTokenId);
        if (!token) {
            LogPrintf("Token split failed. Token %d not found\n", oldTokenId.v);
            continue;
        }

        std::string newTokenSuffix = "/v";
        res = GetTokenSuffix(cache, *attributes, oldTokenId.v, newTokenSuffix);
        if (!res) {
            LogPrintf("Token split failed on GetTokenSuffix %s\n", res.msg);
            continue;
        }

        CTokenImplementation newToken{*token};
        newToken.creationHeight = pindex->nHeight;
        assert(creationTxs.count(id));
        newToken.creationTx = creationTxs.at(id).first;
        newToken.minted = 0;

        token->symbol += newTokenSuffix;
        token->destructionHeight = pindex->nHeight;
        token->destructionTx = pindex->GetBlockHash();
        token->flags &= ~(static_cast<uint8_t>(CToken::TokenFlags::Default) | static_cast<uint8_t>(CToken::TokenFlags::LoanToken));
        token->flags |= static_cast<uint8_t>(CToken::TokenFlags::Finalized);

        res = view.SubMintedTokens(oldTokenId, token->minted);
        if (!res) {
            LogPrintf("Token split failed on SubMintedTokens %s\n", res.msg);
            continue;
        }

        res = view.UpdateToken(*token, false, true);
        if (!res) {
            LogPrintf("Token split failed on UpdateToken %s\n", res.msg);
            continue;
        }

        auto resVal = view.CreateToken(newToken);
        if (!resVal) {
            LogPrintf("Token split failed on CreateToken %s\n", resVal.msg);
            continue;
        }

        const DCT_ID newTokenId{resVal.val->v};
        LogPrintf("Token split info: (symbol: %s, id: %d -> %d)\n", newToken.symbol, oldTokenId.v, newTokenId.v);

        std::vector<CDataStructureV0> eraseKeys;
        for (const auto& [key, value] : attributes->GetAttributesMap()) {
            if (const auto v0Key = std::get_if<CDataStructureV0>(&key); v0Key->type == AttributeTypes::Token) {
                if (v0Key->typeId == oldTokenId.v && v0Key->keyId == oldTokenId.v) {
                    CDataStructureV0 newKey{AttributeTypes::Token, newTokenId.v, v0Key->key, newTokenId.v};
                    attributes->SetValue(newKey, value);
                    eraseKeys.push_back(*v0Key);
                } else if (v0Key->typeId == oldTokenId.v) {
                    CDataStructureV0 newKey{AttributeTypes::Token, newTokenId.v, v0Key->key, v0Key->keyId};
                    attributes->SetValue(newKey, value);
                    eraseKeys.push_back(*v0Key);
                } else if (v0Key->keyId == oldTokenId.v) {
                    CDataStructureV0 newKey{AttributeTypes::Token, v0Key->typeId, v0Key->key, newTokenId.v};
                    attributes->SetValue(newKey, value);
                    eraseKeys.push_back(*v0Key);
                }
            }
        }

        for (const auto& key : eraseKeys) {
            attributes->EraseKey(key);
        }

        CDataStructureV0 newAscendantKey{AttributeTypes::Token, newTokenId.v, TokenKeys::Ascendant};
        attributes->SetValue(newAscendantKey, AscendantValue{oldTokenId.v, "split"});

        CDataStructureV0 descendantKey{AttributeTypes::Token, oldTokenId.v, TokenKeys::Descendant};
        attributes->SetValue(descendantKey, DescendantValue{newTokenId.v, static_cast<int32_t>(pindex->nHeight)});

        MigrateV1Remnants(cache, *attributes, EconomyKeys::DFIP2203Current, oldTokenId, newTokenId, multiplier);
        MigrateV1Remnants(cache, *attributes, EconomyKeys::DFIP2203Burned, oldTokenId, newTokenId, multiplier);
        MigrateV1Remnants(cache, *attributes, EconomyKeys::DFIP2203Minted, oldTokenId, newTokenId, multiplier);
        MigrateV1Remnants(cache, *attributes, EconomyKeys::BatchRoundingExcess, oldTokenId, newTokenId, multiplier, ParamIDs::Auction);
        MigrateV1Remnants(cache, *attributes, EconomyKeys::ConsolidatedInterest, oldTokenId, newTokenId, multiplier, ParamIDs::Auction);

        CAmount totalBalance{0};

        res = PoolSplits(view, totalBalance, *attributes, oldTokenId, newTokenId, pindex, creationTxs, multiplier);
        if (!res) {
            LogPrintf("Pool splits failed %s\n", res.msg);
            continue;
        }

        std::map<CScript, std::pair<CTokenAmount, CTokenAmount>> balanceUpdates;

        view.ForEachBalance([&, multiplier = multiplier](CScript const& owner, const CTokenAmount& balance) {
            if (oldTokenId.v == balance.nTokenId.v) {
                const auto newBalance = CalculateNewAmount(multiplier, balance.nValue);
                balanceUpdates.emplace(owner, std::pair<CTokenAmount, CTokenAmount>{{newTokenId, newBalance}, balance});
                totalBalance += newBalance;

                auto newBalanceStr = CTokenAmount{newTokenId, newBalance}.ToString();
                LogPrint(BCLog::TOKENSPLIT, "TokenSplit: T (%s: %s => %s)\n",
                    ScriptToString(owner), balance.ToString(),
                    newBalanceStr);
            }
            return true;
        });

        LogPrintf("Token split info: rebalance "  /* Continued */
        "(id: %d, symbol: %s, accounts: %d, val: %d)\n",
        id, newToken.symbol, balanceUpdates.size(), totalBalance);

        res = view.AddMintedTokens(newTokenId, totalBalance);
        if (!res) {
            LogPrintf("Token split failed on AddMintedTokens %s\n", res.msg);
            continue;
        }

        try {

            for (const auto& [owner, balances] : balanceUpdates) {

                CHistoryWriters subWriters{view.GetAccountHistoryStore(), nullptr, nullptr};
                CAccountsHistoryWriter subView(view, pindex->nHeight, GetNextAccPosition(), {}, uint8_t(CustomTxType::TokenSplit), &subWriters);

                res = subView.SubBalance(owner, balances.second);
                if (!res) {
                    throw std::runtime_error(res.msg);
                }
                subView.Flush();

                CHistoryWriters addWriters{view.GetAccountHistoryStore(), nullptr, nullptr};
                CAccountsHistoryWriter addView(view, pindex->nHeight, GetNextAccPosition(), {}, uint8_t(CustomTxType::TokenSplit), &addWriters);

                res = addView.AddBalance(owner, balances.first);
                if (!res) {
                    throw std::runtime_error(res.msg);
                }
                addView.Flush();
            }
        } catch (const std::runtime_error& e) {
            LogPrintf("Token split failed. %s\n", res.msg);
            continue;
        }

        res = VaultSplits(view, *attributes, oldTokenId, newTokenId, pindex->nHeight, multiplier);
        if (!res) {
            LogPrintf("Token splits failed: %s\n", res.msg);
            continue;
        }

        std::vector<std::pair<CDataStructureV0, OracleSplits>> updateAttributesKeys;
        for (const auto& [key, value] : attributes->GetAttributesMap()) {
            if (const auto v0Key = std::get_if<CDataStructureV0>(&key);
                v0Key->type == AttributeTypes::Oracles && v0Key->typeId == OracleIDs::Splits) {
                if (const auto splitMap = std::get_if<OracleSplits>(&value)) {
                    for (auto [splitMapKey, splitMapValue] : *splitMap) {
                        if (splitMapKey == oldTokenId.v) {
                            auto copyMap{*splitMap};
                            copyMap.erase(splitMapKey);
                            updateAttributesKeys.emplace_back(*v0Key, copyMap);
                            break;
                        }
                    }
                }
            }
        }

        for (const auto& [key, value] : updateAttributesKeys) {
            if (value.empty()) {
                attributes->EraseKey(key);
            } else {
                attributes->SetValue(key, value);
            }
        }
        view.SetVariable(*attributes);

        // Migrate stored unlock
        if (pindex->nHeight >= chainparams.GetConsensus().GrandCentralHeight) {
            bool updateStoredVar{};
            auto storedGovVars = view.GetStoredVariablesRange(pindex->nHeight, std::numeric_limits<uint32_t>::max());
            for (const auto& [varHeight, var] : storedGovVars) {
                if (var->GetName() != "ATTRIBUTES") {
                    continue;
                }
                updateStoredVar = false;

                if (const auto attrVar = std::dynamic_pointer_cast<ATTRIBUTES>(var); attrVar) {
                    const auto attrMap = attrVar->GetAttributesMap();
                    std::vector<CDataStructureV0> keysToUpdate;
                    for (const auto& [key, value] : attrMap) {
                        if (const auto attrV0 = std::get_if<CDataStructureV0>(&key); attrV0) {
                            if (attrV0->type == AttributeTypes::Locks && attrV0->typeId == ParamIDs::TokenID && attrV0->key == oldTokenId.v) {
                                keysToUpdate.push_back(*attrV0);
                                updateStoredVar = true;
                            }
                        }
                    }
                    for (auto& key : keysToUpdate) {
                        const auto value = attrVar->GetValue(key, false);
                        attrVar->EraseKey(key);
                        key.key = newTokenId.v;
                        attrVar->SetValue(key, value);
                    }
                }

                if (updateStoredVar) {
                    view.SetStoredVariables({var}, varHeight);
                }
            }
        }

        view.Flush();
        if (auto accountHistory = view.GetAccountHistoryStore()) {
            accountHistory->Flush();
        }
        if (auto vaultHistory = view.GetVaultHistoryStore()) {
            vaultHistory->Flush();
        }
        LogPrintf("Token split completed: (id: %d, mul: %d, time: %dms)\n", id, multiplier, GetTimeMillis() - time);
    }
}

bool CChainState::FlushStateToDisk(
    const CChainParams& chainparams,
    CValidationState &state,
    FlushStateMode mode,
    int nManualPruneHeight)
{
    int64_t nMempoolUsage = mempool.DynamicMemoryUsage();
    LOCK2(cs_main, cs_LastBlockFile);
    assert(this->CanFlushToDisk());
    static int64_t nLastWrite = 0;
    static int64_t nLastFlush = 0;
    std::set<int> setFilesToPrune;
    bool full_flush_completed = false;
    try {
    {
        bool fFlushForPrune = false;
        bool fDoFullFlush = false;
        if (fPruneMode && (fCheckForPruning || nManualPruneHeight > 0) && !fReindex) {
            if (nManualPruneHeight > 0) {
                FindFilesToPruneManual(setFilesToPrune, nManualPruneHeight);
            } else {
                FindFilesToPrune(setFilesToPrune, chainparams.PruneAfterHeight());
                fCheckForPruning = false;
            }
            if (!setFilesToPrune.empty()) {
                fFlushForPrune = true;
                if (!fHavePruned) {
                    pblocktree->WriteFlag("prunedblockfiles", true);
                    fHavePruned = true;
                }
            }
        }
        int64_t nNow = GetTimeMicros();
        // Avoid writing/flushing immediately after startup.
        if (nLastWrite == 0) {
            nLastWrite = nNow;
        }
        if (nLastFlush == 0) {
            nLastFlush = nNow;
        }
        int64_t nMempoolSizeMax = gArgs.GetArg("-maxmempool", DEFAULT_MAX_MEMPOOL_SIZE) * 1000000;
        int64_t cacheSize = CoinsTip().DynamicMemoryUsage();
        int64_t nTotalSpace = nCoinCacheUsage + std::max<int64_t>(nMempoolSizeMax - nMempoolUsage, 0);
        // The cache is large and we're within 10% and 10 MiB of the limit, but we have time now (not in the middle of a block processing).
        bool fCacheLarge = mode == FlushStateMode::PERIODIC && cacheSize > std::max((9 * nTotalSpace) / 10, nTotalSpace - MAX_BLOCK_COINSDB_USAGE * 1024 * 1024);
        // The cache is over the limit, we have to write now.
        bool fCacheCritical = mode == FlushStateMode::IF_NEEDED && cacheSize > nTotalSpace;
        // It's been a while since we wrote the block index to disk. Do this frequently, so we don't need to redownload after a crash.
        bool fPeriodicWrite = mode == FlushStateMode::PERIODIC && nNow > nLastWrite + (int64_t)DATABASE_WRITE_INTERVAL * 1000000;
        // It's been very long since we flushed the cache. Do this infrequently, to optimize cache usage.
        bool fPeriodicFlush = mode == FlushStateMode::PERIODIC && nNow > nLastFlush + (int64_t)DATABASE_FLUSH_INTERVAL * 1000000;
        // Combine all conditions that result in a full cache flush.
        fDoFullFlush = (mode == FlushStateMode::ALWAYS) || fCacheLarge || fCacheCritical || fPeriodicFlush || fFlushForPrune;
        // Write blocks and block index to disk.
        if (fDoFullFlush || fPeriodicWrite) {
            // Depend on nMinDiskSpace to ensure we can write block index
            if (!CheckDiskSpace(GetBlocksDir())) {
                return AbortNode(state, "Disk space is too low!", _("Error: Disk space is too low!").translated, CClientUIInterface::MSG_NOPREFIX);
            }
            // First make sure all block and undo data is flushed to disk.
            FlushBlockFile();
            // Then update all block file information (which may refer to block and undo files).
            {
                std::vector<std::pair<int, const CBlockFileInfo*> > vFiles;
                vFiles.reserve(setDirtyFileInfo.size());
                for (std::set<int>::iterator it = setDirtyFileInfo.begin(); it != setDirtyFileInfo.end(); ) {
                    vFiles.push_back(std::make_pair(*it, &vinfoBlockFile[*it]));
                    setDirtyFileInfo.erase(it++);
                }
                std::vector<const CBlockIndex*> vBlocks;
                vBlocks.reserve(setDirtyBlockIndex.size());
                for (std::set<CBlockIndex*>::iterator it = setDirtyBlockIndex.begin(); it != setDirtyBlockIndex.end(); ) {
                    vBlocks.push_back(*it);
                    setDirtyBlockIndex.erase(it++);
                }
                if (!pblocktree->WriteBatchSync(vFiles, nLastBlockFile, vBlocks)) {
                    return AbortNode(state, "Failed to write to block index database");
                }
            }
            // Finally remove any pruned files
            if (fFlushForPrune)
                UnlinkPrunedFiles(setFilesToPrune);
            nLastWrite = nNow;
        }
        // use a bit more memory in normal usage
        const size_t memoryCacheSizeMax = IsInitialBlockDownload() ? nCustomMemUsage : (nCustomMemUsage << 1);
        bool fMemoryCacheLarge = fDoFullFlush || (mode == FlushStateMode::IF_NEEDED && pcustomcsview->SizeEstimate() > memoryCacheSizeMax);
        // Flush best chain related state. This can only be done if the blocks / block index write was also done.
        if (fMemoryCacheLarge && !CoinsTip().GetBestBlock().IsNull()) {
            // Flush view first to estimate size on disk later
            if (!pcustomcsview->Flush()) {
                return AbortNode(state, "Failed to write db batch");
            }
            // Typical Coin structures on disk are around 48 bytes in size.
            // Pushing a new one to the database can cause it to be written
            // twice (once in the log, and once in the tables). This is already
            // an overestimation, as most will delete an existing entry or
            // overwrite one. Still, use a conservative safety factor of 2.
            if (!CheckDiskSpace(GetDataDir(), 48 * 2 * 2 * CoinsTip().GetCacheSize() + pcustomcsDB->SizeEstimate())) {
                return AbortNode(state, "Disk space is too low!", _("Error: Disk space is too low!").translated, CClientUIInterface::MSG_NOPREFIX);
            }
            // Flush the chainstate (which may refer to block index entries).
            if (!CoinsTip().Flush() || !pcustomcsDB->Flush()) {
                return AbortNode(state, "Failed to write to coin or masternode db to disk");
            }
            if (!compactBegin.empty() && !compactEnd.empty()) {
                auto time = GetTimeMillis();
                pcustomcsDB->Compact(compactBegin, compactEnd);
                compactBegin.clear();
                compactEnd.clear();
                LogPrint(BCLog::BENCH, "    - DB compacting takes: %dms\n", GetTimeMillis() - time);
            }
            nLastFlush = nNow;
            full_flush_completed = true;
        }
    }
    if (full_flush_completed) {
        // Update best block in wallet (so we can detect restored wallets).
        GetMainSignals().ChainStateFlushed(m_chain.GetLocator());
    }
    } catch (const std::runtime_error& e) {
        return AbortNode(state, std::string("System error while flushing: ") + e.what());
    }
    return true;
}

void CChainState::ForceFlushStateToDisk() {
    CValidationState state;
    const CChainParams& chainparams = Params();
    if (!this->FlushStateToDisk(chainparams, state, FlushStateMode::ALWAYS)) {
        LogPrintf("%s: failed to flush state (%s)\n", __func__, FormatStateMessage(state));
    }
}

void CChainState::PruneAndFlush() {
    CValidationState state;
    fCheckForPruning = true;
    const CChainParams& chainparams = Params();

    if (!this->FlushStateToDisk(chainparams, state, FlushStateMode::NONE)) {
        LogPrintf("%s: failed to flush state (%s)\n", __func__, FormatStateMessage(state));
    }
}

static void DoWarning(const std::string& strWarning)
{
    static bool fWarned = false;
    SetMiscWarning(strWarning);
    if (!fWarned) {
        AlertNotify(strWarning);
        fWarned = true;
    }
}

/** Private helper function that concatenates warning messages. */
static void AppendWarning(std::string& res, const std::string& warn)
{
    if (!res.empty()) res += ", ";
    res += warn;
}

/** Check warning conditions and do some notifications on new chain tip set. */
void static UpdateTip(const CBlockIndex* pindexNew, const CChainParams& chainParams)
    EXCLUSIVE_LOCKS_REQUIRED(::cs_main)
{
    // New best block
    mempool.AddTransactionsUpdated(1);

    {
        LOCK(g_best_block_mutex);
        g_best_block = pindexNew->GetBlockHash();
        g_best_block_cv.notify_all();
    }

    std::string warningMessages;
    if (!::ChainstateActive().IsInitialBlockDownload())
    {
        int nUpgraded = 0;
        const CBlockIndex* pindex = pindexNew;
        for (int bit = 0; bit < VERSIONBITS_NUM_BITS; bit++) {
            WarningBitsConditionChecker checker(bit);
            ThresholdState state = checker.GetStateFor(pindex, chainParams.GetConsensus(), warningcache[bit]);
            if (state == ThresholdState::ACTIVE || state == ThresholdState::LOCKED_IN) {
                const std::string strWarning = strprintf(_("Warning: unknown new rules activated (versionbit %i)").translated, bit);
                if (state == ThresholdState::ACTIVE) {
                    DoWarning(strWarning);
                } else {
                    AppendWarning(warningMessages, strWarning);
                }
            }
        }
        // Check the version of the last 100 blocks to see if we need to upgrade:
        for (int i = 0; i < 100 && pindex != nullptr; i++)
        {
            int32_t nExpectedVersion = ComputeBlockVersion(pindex->pprev, chainParams.GetConsensus());
            if (pindex->nVersion > VERSIONBITS_LAST_OLD_BLOCK_VERSION && (pindex->nVersion & ~nExpectedVersion) != 0)
                ++nUpgraded;
            pindex = pindex->pprev;
        }
        if (nUpgraded > 0)
            AppendWarning(warningMessages, strprintf(_("%d of last 100 blocks have unexpected version").translated, nUpgraded));
    }

    static int64_t lastTipTime = 0;
    auto currentTime = GetSystemTimeInSeconds();
    if (!warningMessages.empty() || !::ChainstateActive().IsInitialBlockDownload() || lastTipTime < currentTime - 20) {
        lastTipTime = currentTime;
        LogPrintf("%s: new best=%s height=%d version=0x%08x log2_work=%.8g tx=%lu date='%s' progress=%f cache=%.1fMiB(%utxo)", __func__, /* Continued */
            pindexNew->GetBlockHash().ToString(), pindexNew->nHeight, pindexNew->nVersion,
            log(pindexNew->nChainWork.getdouble())/log(2.0), (unsigned long)pindexNew->nChainTx,
            FormatISO8601DateTime(pindexNew->GetBlockTime()),
            GuessVerificationProgress(chainParams.TxData(), pindexNew), ::ChainstateActive().CoinsTip().DynamicMemoryUsage() * (1.0 / (1<<20)), ::ChainstateActive().CoinsTip().GetCacheSize());
        if (!warningMessages.empty())
            LogPrintf(" warning='%s'", warningMessages); /* Continued */
        LogPrintf("\n");
    }
}

/** Disconnect m_chain's tip.
  * After calling, the mempool will be in an inconsistent state, with
  * transactions from disconnected blocks being added to disconnectpool.  You
  * should make the mempool consistent again by calling UpdateMempoolForReorg.
  * with cs_main held.
  *
  * If disconnectpool is nullptr, then no disconnected transactions are added to
  * disconnectpool (note that the caller is responsible for mempool consistency
  * in any case).
  */
bool CChainState::DisconnectTip(CValidationState& state, const CChainParams& chainparams, DisconnectedBlockTransactions *disconnectpool)
{
    m_disconnectTip = true;
    CBlockIndex *pindexDelete = m_chain.Tip();
    assert(pindexDelete);
    // Read block from disk.
    std::shared_ptr<CBlock> pblock = std::make_shared<CBlock>();
    CBlock& block = *pblock;
    if (!ReadBlockFromDisk(block, pindexDelete, chainparams.GetConsensus())) {
        m_disconnectTip = false;
        return error("DisconnectTip(): Failed to read block");
    }
    // Apply the block atomically to the chain state.
    int64_t nStart = GetTimeMicros();
    {
        CCoinsViewCache view(&CoinsTip());
        CCustomCSView mnview(*pcustomcsview.get());
        assert(view.GetBestBlock() == pindexDelete->GetBlockHash());
        std::vector<CAnchorConfirmMessage> disconnectedConfirms;
        if (DisconnectBlock(block, pindexDelete, view, mnview, disconnectedConfirms) != DISCONNECT_OK) {
            // no usable history
            if (paccountHistoryDB) {
                paccountHistoryDB->Discard();
            }
            if (pburnHistoryDB) {
                pburnHistoryDB->Discard();
            }
            if (pvaultHistoryDB) {
                pvaultHistoryDB->Discard();
            }
            m_disconnectTip = false;
            return error("DisconnectTip(): DisconnectBlock %s failed", pindexDelete->GetBlockHash().ToString());
        }
        bool flushed = view.Flush() && mnview.Flush();
        assert(flushed);

        // flush history
        if (paccountHistoryDB) {
            paccountHistoryDB->Flush();
        }
        if (pburnHistoryDB) {
            pburnHistoryDB->Flush();
        }
        if (pvaultHistoryDB) {
            pvaultHistoryDB->Flush();
        }

        if (!disconnectedConfirms.empty()) {
            for (auto const & confirm : disconnectedConfirms) {
                panchorAwaitingConfirms->Add(confirm);
            }
            // we do not clear ALL votes (even they are stale) for the case of rapid tip changing. At least, they'll be deleted after their rewards
            if (!IsInitialBlockDownload()) {
                panchorAwaitingConfirms->ReVote();
            }
        }
    }
    LogPrint(BCLog::BENCH, "- Disconnect block: %.2fms\n", (GetTimeMicros() - nStart) * MILLI);
    // Write the chain state to disk, if necessary.
    if (!FlushStateToDisk(chainparams, state, FlushStateMode::IF_NEEDED)) {
        m_disconnectTip = false;
        return false;
    }

    if (disconnectpool) {
        // Save transactions to re-add to mempool at end of reorg
        for (auto it = block.vtx.rbegin(); it != block.vtx.rend(); ++it) {
            disconnectpool->addTransaction(*it);
        }
        while (disconnectpool->DynamicMemoryUsage() > MAX_DISCONNECTED_TX_POOL_SIZE * 1000) {
            // Drop the earliest entry, and remove its children from the mempool.
            auto it = disconnectpool->queuedTx.get<insertion_order>().begin();
            mempool.removeRecursive(**it, MemPoolRemovalReason::REORG);
            disconnectpool->removeEntry(it);
        }
    }

    m_chain.SetTip(pindexDelete->pprev);

    UpdateTip(pindexDelete->pprev, chainparams);
    // Let wallets know transactions went from 1-confirmed to
    // 0-confirmed or conflicted:
    GetMainSignals().BlockDisconnected(pblock);
    m_disconnectTip = false;
    return true;
}

static int64_t nTimeReadFromDisk = 0;
static int64_t nTimeConnectTotal = 0;
static int64_t nTimeFlush = 0;
static int64_t nTimeChainState = 0;
static int64_t nTimePostConnect = 0;

struct PerBlockConnectTrace {
    CBlockIndex* pindex = nullptr;
    std::shared_ptr<const CBlock> pblock;
    std::shared_ptr<std::vector<CTransactionRef>> conflictedTxs;
    PerBlockConnectTrace() : conflictedTxs(std::make_shared<std::vector<CTransactionRef>>()) {}
};
/**
 * Used to track blocks whose transactions were applied to the UTXO state as a
 * part of a single ActivateBestChainStep call.
 *
 * This class also tracks transactions that are removed from the mempool as
 * conflicts (per block) and can be used to pass all those transactions
 * through SyncTransaction.
 *
 * This class assumes (and asserts) that the conflicted transactions for a given
 * block are added via mempool callbacks prior to the BlockConnected() associated
 * with those transactions. If any transactions are marked conflicted, it is
 * assumed that an associated block will always be added.
 *
 * This class is single-use, once you call GetBlocksConnected() you have to throw
 * it away and make a new one.
 */
class ConnectTrace {
private:
    std::vector<PerBlockConnectTrace> blocksConnected;
    CTxMemPool &pool;
    boost::signals2::scoped_connection m_connNotifyEntryRemoved;

public:
    explicit ConnectTrace(CTxMemPool &_pool) : blocksConnected(1), pool(_pool) {
        m_connNotifyEntryRemoved = pool.NotifyEntryRemoved.connect(std::bind(&ConnectTrace::NotifyEntryRemoved, this, std::placeholders::_1, std::placeholders::_2));
    }

    void BlockConnected(CBlockIndex* pindex, std::shared_ptr<const CBlock> pblock) {
        assert(!blocksConnected.back().pindex);
        assert(pindex);
        assert(pblock);
        blocksConnected.back().pindex = pindex;
        blocksConnected.back().pblock = std::move(pblock);
        blocksConnected.emplace_back();
    }

    std::vector<PerBlockConnectTrace>& GetBlocksConnected() {
        // We always keep one extra block at the end of our list because
        // blocks are added after all the conflicted transactions have
        // been filled in. Thus, the last entry should always be an empty
        // one waiting for the transactions from the next block. We pop
        // the last entry here to make sure the list we return is sane.
        assert(!blocksConnected.back().pindex);
        assert(blocksConnected.back().conflictedTxs->empty());
        blocksConnected.pop_back();
        return blocksConnected;
    }

    void NotifyEntryRemoved(CTransactionRef txRemoved, MemPoolRemovalReason reason) {
        assert(!blocksConnected.back().pindex);
        if (reason == MemPoolRemovalReason::CONFLICT) {
            blocksConnected.back().conflictedTxs->emplace_back(std::move(txRemoved));
        }
    }
};

/**
 * Connect a new block to m_chain. pblock is either nullptr or a pointer to a CBlock
 * corresponding to pindexNew, to bypass loading it again from disk.
 *
 * The block is added to connectTrace if connection succeeds.
 */
bool CChainState::ConnectTip(CValidationState& state, const CChainParams& chainparams, CBlockIndex* pindexNew, const std::shared_ptr<const CBlock>& pblock, ConnectTrace& connectTrace, DisconnectedBlockTransactions &disconnectpool)
{
    assert(pindexNew->pprev == m_chain.Tip());
    // Read block from disk.
    int64_t nTime1 = GetTimeMicros();
    std::shared_ptr<const CBlock> pthisBlock;
    if (!pblock) {
        std::shared_ptr<CBlock> pblockNew = std::make_shared<CBlock>();
        if (!ReadBlockFromDisk(*pblockNew, pindexNew, chainparams.GetConsensus()))
            return AbortNode(state, "Failed to read block");
        pthisBlock = pblockNew;
    } else {
        pthisBlock = pblock;
    }
    const CBlock& blockConnecting = *pthisBlock;
    // Apply the block atomically to the chain state.
    int64_t nTime2 = GetTimeMicros(); nTimeReadFromDisk += nTime2 - nTime1;
    int64_t nTime3;
    LogPrint(BCLog::BENCH, "  - Load block from disk: %.2fms [%.2fs]\n", (nTime2 - nTime1) * MILLI, nTimeReadFromDisk * MICRO);
    {
        CCoinsViewCache view(&CoinsTip());
        CCustomCSView mnview(*pcustomcsview);
        bool rewardedAnchors{};
        bool rv = ConnectBlock(blockConnecting, state, pindexNew, view, mnview, chainparams, rewardedAnchors);
        GetMainSignals().BlockChecked(blockConnecting, state);
        if (!rv) {
            if (state.IsInvalid()) {
                InvalidBlockFound(pindexNew, state);
            }
            // no usable history
            if (paccountHistoryDB) {
                paccountHistoryDB->Discard();
            }
            if (pburnHistoryDB) {
                pburnHistoryDB->Discard();
            }
            if (pvaultHistoryDB) {
                pvaultHistoryDB->Discard();
            }
            return error("%s: ConnectBlock %s failed, %s", __func__, pindexNew->GetBlockHash().ToString(), FormatStateMessage(state));
        }
        nTime3 = GetTimeMicros(); nTimeConnectTotal += nTime3 - nTime2;
        LogPrint(BCLog::BENCH, "  - Connect total: %.2fms [%.2fs (%.2fms/blk)]\n", (nTime3 - nTime2) * MILLI, nTimeConnectTotal * MICRO, nTimeConnectTotal * MILLI / nBlocksTotal);
        bool flushed = view.Flush() && mnview.Flush();
        assert(flushed);

        // flush history
        if (paccountHistoryDB) {
            paccountHistoryDB->Flush();
        }
        if (pburnHistoryDB) {
            pburnHistoryDB->Flush();
        }
        if (pvaultHistoryDB) {
            pvaultHistoryDB->Flush();
        }

        // Delete all other confirms from memory
        if (rewardedAnchors) {
            std::vector<uint256> oldConfirms;
            panchorAwaitingConfirms->ForEachConfirm([&oldConfirms](const CAnchorConfirmMessage &confirm) {
                oldConfirms.push_back(confirm.btcTxHash);
                return true;
            });

            for (const auto &confirm: oldConfirms) {
                panchorAwaitingConfirms->EraseAnchor(confirm);
            }
        }
    }
    int64_t nTime4 = GetTimeMicros(); nTimeFlush += nTime4 - nTime3;
    LogPrint(BCLog::BENCH, "  - Flush: %.2fms [%.2fs (%.2fms/blk)]\n", (nTime4 - nTime3) * MILLI, nTimeFlush * MICRO, nTimeFlush * MILLI / nBlocksTotal);
    // Write the chain state to disk, if necessary.
    if (!FlushStateToDisk(chainparams, state, FlushStateMode::IF_NEEDED))
        return false;
    int64_t nTime5 = GetTimeMicros(); nTimeChainState += nTime5 - nTime4;
    LogPrint(BCLog::BENCH, "  - Writing chainstate: %.2fms [%.2fs (%.2fms/blk)]\n", (nTime5 - nTime4) * MILLI, nTimeChainState * MICRO, nTimeChainState * MILLI / nBlocksTotal);
    // Remove conflicting transactions from the mempool.;
    mempool.removeForBlock(blockConnecting.vtx, pindexNew->nHeight);
    disconnectpool.removeForBlock(blockConnecting.vtx);
    // Update m_chain & related variables.
    m_chain.SetTip(pindexNew);
    UpdateTip(pindexNew, chainparams);

    // Update teams every anchoringTeamChange number of blocks
    if (pindexNew->nHeight >= Params().GetConsensus().DakotaHeight &&
            pindexNew->nHeight % Params().GetConsensus().mn.anchoringTeamChange == 0) {
        pcustomcsview->CalcAnchoringTeams(blockConnecting.stakeModifier, pindexNew);

        // Delete old and now invalid anchor confirms
        panchorAwaitingConfirms->Clear();

        // Revote to pay any unrewarded anchor confirms
        if (!IsInitialBlockDownload()) {
            panchorAwaitingConfirms->ReVote();
        }
    }

    int64_t nTime6 = GetTimeMicros(); nTimePostConnect += nTime6 - nTime5; nTimeTotal += nTime6 - nTime1;
    LogPrint(BCLog::BENCH, "  - Connect postprocess: %.2fms [%.2fs (%.2fms/blk)]\n", (nTime6 - nTime5) * MILLI, nTimePostConnect * MICRO, nTimePostConnect * MILLI / nBlocksTotal);
    LogPrint(BCLog::BENCH, "- Connect block: %.2fms [%.2fs (%.2fms/blk)]\n", (nTime6 - nTime1) * MILLI, nTimeTotal * MICRO, nTimeTotal * MILLI / nBlocksTotal);

    connectTrace.BlockConnected(pindexNew, std::move(pthisBlock));
    return true;
}

/**
 * Return the tip of the chain with the most work in it, that isn't
 * known to be invalid (it's however far from certain to be valid).
 */
CBlockIndex* CChainState::FindMostWorkChain() {
    do {
        CBlockIndex *pindexNew = nullptr;

        // Find the best candidate header.
        {
            std::set<CBlockIndex*, CBlockIndexWorkComparator>::reverse_iterator it = setBlockIndexCandidates.rbegin();
            if (it == setBlockIndexCandidates.rend())
                return nullptr;
            pindexNew = *it;
        }

        // Check whether all blocks on the path between the currently active chain and the candidate are valid.
        // Just going until the active chain is an optimization, as we know all blocks in it are valid already.
        CBlockIndex *pindexTest = pindexNew;
        bool fInvalidAncestor = false;
        while (pindexTest && !m_chain.Contains(pindexTest)) {
            assert(pindexTest->HaveTxsDownloaded() || pindexTest->nHeight == 0);

            // Pruned nodes may have entries in setBlockIndexCandidates for
            // which block files have been deleted.  Remove those as candidates
            // for the most work chain if we come across them; we can't switch
            // to a chain unless we have all the non-active-chain parent blocks.
            bool fFailedChain = pindexTest->nStatus & BLOCK_FAILED_MASK;
            bool fMissingData = !(pindexTest->nStatus & BLOCK_HAVE_DATA);
            if (fFailedChain || fMissingData) {
                // Candidate chain is not usable (either invalid or missing data)
                if (fFailedChain && (pindexBestInvalid == nullptr || pindexNew->nChainWork > pindexBestInvalid->nChainWork))
                    pindexBestInvalid = pindexNew;
                CBlockIndex *pindexFailed = pindexNew;
                // Remove the entire chain from the set.
                while (pindexTest != pindexFailed) {
                    if (fFailedChain) {
                        pindexFailed->nStatus |= BLOCK_FAILED_CHILD;
                    } else if (fMissingData) {
                        // If we're missing data, then add back to m_blocks_unlinked,
                        // so that if the block arrives in the future we can try adding
                        // to setBlockIndexCandidates again.
                        m_blockman.m_blocks_unlinked.insert(
                            std::make_pair(pindexFailed->pprev, pindexFailed));
                    }
                    setBlockIndexCandidates.erase(pindexFailed);
                    pindexFailed = pindexFailed->pprev;
                }
                setBlockIndexCandidates.erase(pindexTest);
                fInvalidAncestor = true;
                break;
            }
            pindexTest = pindexTest->pprev;
        }
        if (!fInvalidAncestor)
            return pindexNew;
    } while(true);
}

/** Delete all entries in setBlockIndexCandidates that are worse than the current tip. */
void CChainState::PruneBlockIndexCandidates() {
    // Note that we can't delete the current block itself, as we may need to return to it later in case a
    // reorganization to a better block fails.
    std::set<CBlockIndex*, CBlockIndexWorkComparator>::iterator it = setBlockIndexCandidates.begin();
    while (it != setBlockIndexCandidates.end() && setBlockIndexCandidates.value_comp()(*it, m_chain.Tip())) {
        setBlockIndexCandidates.erase(it++);
    }
    // Either the current tip or a successor of it we're working towards is left in setBlockIndexCandidates.
    assert(!setBlockIndexCandidates.empty());
//    LogPrintf("TRACE PruneBlockIndexCandidates() after: setBlockIndexCandidates: %i\n", setBlockIndexCandidates.size());
}

//! Returns last CBlockIndex* that is a checkpoint
static CBlockIndex* GetLastCheckpoint(const CCheckpointData& data) EXCLUSIVE_LOCKS_REQUIRED(cs_main)
{
    const MapCheckpoints& checkpoints = data.mapCheckpoints;

    for (const MapCheckpoints::value_type& i : reverse_iterate(checkpoints))
    {
        const uint256& hash = i.second;
        CBlockIndex* pindex = LookupBlockIndex(hash);
        if (pindex) {
            return pindex;
        }
    }
    return nullptr;
}

/**
 * Try to make some progress towards making pindexMostWork the active block.
 * pblock is either nullptr or a pointer to a CBlock corresponding to pindexMostWork.
 */
bool CChainState::ActivateBestChainStep(CValidationState& state, const CChainParams& chainparams, CBlockIndex* pindexMostWork, const std::shared_ptr<const CBlock>& pblock, bool& fInvalidFound, ConnectTrace& connectTrace)
{
    AssertLockHeld(cs_main);

    const CBlockIndex *pindexOldTip = m_chain.Tip();
    const CBlockIndex *pindexFork = m_chain.FindFork(pindexMostWork);

    // Disconnect active blocks which are no longer in the best chain.
    bool fBlocksDisconnected = false;
    DisconnectedBlockTransactions disconnectpool;
    auto disconnectBlocksTo = [&](const CBlockIndex *pindex) -> bool {
        while (m_chain.Tip() && m_chain.Tip() != pindex) {
            if (!DisconnectTip(state, chainparams, &disconnectpool)) {
                // This is likely a fatal error, but keep the mempool consistent,
                // just in case. Only remove from the mempool in this case.
                UpdateMempoolForReorg(disconnectpool, false);

                // If we're unable to disconnect a block during normal operation,
                // then that is a failure of our local system -- we should abort
                // rather than stay on a less work chain.
                return AbortNode(state, "Failed to disconnect block; see debug.log for details");
            }
            fBlocksDisconnected = true;

            if (ShutdownRequested())
                break;
        }
        return true;
    };

    if (!disconnectBlocksTo(pindexFork))
        return false;

    // Build list of new blocks to connect.
    std::vector<CBlockIndex*> vpindexToConnect;
    bool fContinue = true;
    int nHeight = pindexFork ? pindexFork->nHeight : -1;
    while (fContinue && nHeight != pindexMostWork->nHeight) {
        // Don't iterate the entire list of potential improvements toward the best tip, as we likely only need
        // a few blocks along the way.
        int nTargetHeight = std::min(nHeight + 32, pindexMostWork->nHeight);
        vpindexToConnect.clear();
        vpindexToConnect.reserve(nTargetHeight - nHeight);
        CBlockIndex *pindexIter = pindexMostWork->GetAncestor(nTargetHeight);
        while (pindexIter && pindexIter->nHeight != nHeight) {
            vpindexToConnect.push_back(pindexIter);
            pindexIter = pindexIter->pprev;
        }
        nHeight = nTargetHeight;

        // Connect new blocks.
        for (CBlockIndex *pindexConnect : reverse_iterate(vpindexToConnect)) {
            state = CValidationState();
            if (!ConnectTip(state, chainparams, pindexConnect, pindexConnect == pindexMostWork ? pblock : std::shared_ptr<const CBlock>(), connectTrace, disconnectpool)) {
                if (state.IsInvalid()) {
                    fContinue = false;
                    if (state.GetRejectReason() == "high-hash"
                    || (pindexConnect == pindexMostWork
                    && pindexConnect->nHeight >= chainparams.GetConsensus().FortCanningParkHeight
                    && state.GetRejectCode() == REJECT_CUSTOMTX)) {
                        UpdateMempoolForReorg(disconnectpool, false);
                        return false;
                    }
                    fInvalidFound = true;
                    InvalidChainFound(vpindexToConnect.front());
                    if (state.GetReason() == ValidationInvalidReason::BLOCK_MUTATED) {
                        // prior EunosHeight we shoutdown node on mutated block
                        if (ShutdownRequested()) {
                            return false;
                        }
                        // now block cannot be part of blockchain either
                        // but it can be produced by outdated/malicious masternode
                        // so we should not shutdown entire network
                        if (auto blockIndex = ChainActive()[vpindexToConnect.front()->nHeight]) {
                            auto checkPoint = GetLastCheckpoint(chainparams.Checkpoints());
                            if (checkPoint && blockIndex->nHeight > checkPoint->nHeight) {
                                disconnectBlocksTo(blockIndex);
                            }
                        }
                    }
                    if (pindexConnect == pindexMostWork
                    && (pindexConnect->nHeight < chainparams.GetConsensus().EunosHeight
                    || state.GetRejectCode() == REJECT_CUSTOMTX)) {
                        // NOTE: Invalidate blocks back to last checkpoint
                        auto &checkpoints = chainparams.Checkpoints().mapCheckpoints;
                        //calculate the latest suitable checkpoint block height
                        auto checkpointIt = checkpoints.lower_bound(pindexConnect->nHeight);
                        auto fallbackCheckpointBlockHeight = (checkpointIt != checkpoints.begin()) ? (--checkpointIt)->first : 0;

                        CBlockIndex *blockIndex = nullptr;
                        //check spv and anchors are available and try it first
                        if (spv::pspv && panchors) {
                            auto fallbackAnchor = panchors->GetLatestAnchorUpToDeFiHeight(pindexConnect->nHeight);
                            if (fallbackAnchor && (fallbackAnchor->anchor.height > static_cast<THeight>(fallbackCheckpointBlockHeight))) {
                                blockIndex = LookupBlockIndex(fallbackAnchor->anchor.blockHash);
                            }
                        }
                        if (!blockIndex && fallbackCheckpointBlockHeight > 0) {// it doesn't makes sense backward to genesis
                            blockIndex = LookupBlockIndex(checkpointIt->second);
                        }
                        //fallback
                        if (blockIndex) {
                            if (!disconnectBlocksTo(blockIndex))
                                return false;
                        }
                    }
                    break;
                } else {
                    // A system error occurred (disk space, database error, ...).
                    // Make the mempool consistent with the current tip, just in case
                    // any observers try to use it before shutdown.
                    UpdateMempoolForReorg(disconnectpool, false);
                    return false;
                }
            } else {
                PruneBlockIndexCandidates();
                if (!pindexOldTip || m_chain.Tip()->nChainWork > pindexOldTip->nChainWork) {
                    // We're in a better position than we were. Return temporarily to release the lock.
                    fContinue = false;
                    break;
                }
            }
        }
    }

    if (fBlocksDisconnected) {
        // If any blocks were disconnected, disconnectpool may be non empty.  Add
        // any disconnected transactions back to the mempool.
        UpdateMempoolForReorg(disconnectpool, true);
    }
    mempool.xcheck(&CoinsTip(), pcustomcsview.get(), chainparams);

    // Callbacks/notifications for a new best chain.
    if (fInvalidFound)
        CheckForkWarningConditionsOnNewFork(vpindexToConnect.back());
    else
        CheckForkWarningConditions();

    return true;
}

static bool NotifyHeaderTip() LOCKS_EXCLUDED(cs_main) {
    bool fNotify = false;
    bool fInitialBlockDownload = false;
    static CBlockIndex* pindexHeaderOld = nullptr;
    CBlockIndex* pindexHeader = nullptr;
    {
        LOCK(cs_main);
        pindexHeader = pindexBestHeader;

        if (pindexHeader != pindexHeaderOld) {
            fNotify = true;
            fInitialBlockDownload = ::ChainstateActive().IsInitialBlockDownload();
            pindexHeaderOld = pindexHeader;
        }
    }
    // Send block tip changed notifications without cs_main
    if (fNotify) {
        uiInterface.NotifyHeaderTip(fInitialBlockDownload, pindexHeader);
    }
    return fNotify;
}

static void LimitValidationInterfaceQueue() LOCKS_EXCLUDED(cs_main) {
    AssertLockNotHeld(cs_main);

    if (GetMainSignals().CallbacksPending() > 10) {
        SyncWithValidationInterfaceQueue();
    }
}

/**
 * Make the best chain active, in multiple steps. The result is either failure
 * or an activated best chain. pblock is either nullptr or a pointer to a block
 * that is already loaded (to avoid loading it again from disk).
 *
 * ActivateBestChain is split into steps (see ActivateBestChainStep) so that
 * we avoid holding cs_main for an extended period of time; the length of this
 * call may be quite long during reindexing or a substantial reorg.
 */
bool CChainState::ActivateBestChain(CValidationState &state, const CChainParams& chainparams, std::shared_ptr<const CBlock> pblock) {
    // Note that while we're often called here from ProcessNewBlock, this is
    // far from a guarantee. Things in the P2P/RPC will often end up calling
    // us in the middle of ProcessNewBlock - do not assume pblock is set
    // sanely for performance or correctness!
    AssertLockNotHeld(cs_main);

    // ABC maintains a fair degree of expensive-to-calculate internal state
    // because this function periodically releases cs_main so that it does not lock up other threads for too long
    // during large connects - and to allow for e.g. the callback queue to drain
    // we use m_cs_chainstate to enforce mutual exclusion so that only one caller may execute this function at a time
    LOCK(m_cs_chainstate);

    CBlockIndex *pindexMostWork = nullptr;
    CBlockIndex *pindexNewTip = nullptr;
    int nStopAtHeight = gArgs.GetArg("-stopatheight", DEFAULT_STOPATHEIGHT);
    do {
        // Block until the validation queue drains. This should largely
        // never happen in normal operation, however may happen during
        // reindex, causing memory blowup if we run too far ahead.
        // Note that if a validationinterface callback ends up calling
        // ActivateBestChain this may lead to a deadlock! We should
        // probably have a DEBUG_LOCKORDER test for this in the future.
        LimitValidationInterfaceQueue();
        {
            LOCK2(cs_main, ::mempool.cs); // Lock transaction pool for at least as long as it takes for connectTrace to be consumed
            CBlockIndex* starting_tip = m_chain.Tip();
            bool blocks_connected = false;
            do {
                // We absolutely may not unlock cs_main until we've made forward progress
                // (with the exception of shutdown due to hardware issues, low disk space, etc).
                ConnectTrace connectTrace(mempool); // Destructed before cs_main is unlocked

                if (pindexMostWork == nullptr) {
                    pindexMostWork = FindMostWorkChain();
                }

                // Whether we have anything to do at all.
                if (pindexMostWork == nullptr || pindexMostWork == m_chain.Tip()) {
                    break;
                }

                bool fInvalidFound = false;
                std::shared_ptr<const CBlock> nullBlockPtr;
                if (!ActivateBestChainStep(state, chainparams, pindexMostWork, pblock && pblock->GetHash() == pindexMostWork->GetBlockHash() ? pblock : nullBlockPtr, fInvalidFound, connectTrace))
                    return false;
                blocks_connected = true;

                if (fInvalidFound) {
                    // Wipe cache, we may need another branch now.
                    pindexMostWork = nullptr;
                }

                pindexNewTip = m_chain.Tip();

                for (const PerBlockConnectTrace& trace : connectTrace.GetBlocksConnected()) {
                    assert(trace.pblock && trace.pindex);
                    GetMainSignals().BlockConnected(trace.pblock, trace.pindex, trace.conflictedTxs);
                }
            } while (!m_chain.Tip() || (starting_tip && CBlockIndexWorkComparator()(m_chain.Tip(), starting_tip)));
            if (!blocks_connected) return true;

            const CBlockIndex* pindexFork = m_chain.FindFork(starting_tip);
            bool fInitialDownload = IsInitialBlockDownload();

            // Notify external listeners about the new tip.
            // Enqueue while holding cs_main to ensure that UpdatedBlockTip is called in the order in which blocks are connected
            if (pindexFork != pindexNewTip) {
                // Notify ValidationInterface subscribers
                GetMainSignals().UpdatedBlockTip(pindexNewTip, pindexFork, fInitialDownload);

                // Always notify the UI if a new block tip was connected
                uiInterface.NotifyBlockTip(fInitialDownload, pindexNewTip);
            }
        }
        // When we reach this point, we switched to a new tip (stored in pindexNewTip).

        if (nStopAtHeight && pindexNewTip && pindexNewTip->nHeight >= nStopAtHeight) StartShutdown();

        // We check shutdown only after giving ActivateBestChainStep a chance to run once so that we
        // never shutdown before connecting the genesis block during LoadChainTip(). Previously this
        // caused an assert() failure during shutdown in such cases as the UTXO DB flushing checks
        // that the best block hash is non-null.
        if (ShutdownRequested())
            break;
    } while (pindexNewTip != pindexMostWork);
    CheckBlockIndex(chainparams.GetConsensus());

    // Write changes periodically to disk, after relay.
    if (!FlushStateToDisk(chainparams, state, FlushStateMode::PERIODIC)) {
        return false;
    }

    return true;
}

bool ActivateBestChain(CValidationState &state, const CChainParams& chainparams, std::shared_ptr<const CBlock> pblock) {
    return ::ChainstateActive().ActivateBestChain(state, chainparams, std::move(pblock));
}

bool CChainState::PreciousBlock(CValidationState& state, const CChainParams& params, CBlockIndex *pindex)
{
    {
        LOCK(cs_main);
        if (pindex->nChainWork < m_chain.Tip()->nChainWork) {
            // Nothing to do, this block is not at the tip.
            return true;
        }
        if (m_chain.Tip()->nChainWork > nLastPreciousChainwork) {
            // The chain has been extended since the last call, reset the counter.
            nBlockReverseSequenceId = -1;
        }
        nLastPreciousChainwork = m_chain.Tip()->nChainWork;
        setBlockIndexCandidates.erase(pindex);
        pindex->nSequenceId = nBlockReverseSequenceId;
        if (nBlockReverseSequenceId > std::numeric_limits<int32_t>::min()) {
            // We can't keep reducing the counter if somebody really wants to
            // call preciousblock 2**31-1 times on the same set of tips...
            nBlockReverseSequenceId--;
        }
        if (pindex->IsValid(BLOCK_VALID_TRANSACTIONS) && pindex->HaveTxsDownloaded()) {
            setBlockIndexCandidates.insert(pindex);
            PruneBlockIndexCandidates();
        }
    }

    return ActivateBestChain(state, params, std::shared_ptr<const CBlock>());
}
bool PreciousBlock(CValidationState& state, const CChainParams& params, CBlockIndex *pindex) {
    return ::ChainstateActive().PreciousBlock(state, params, pindex);
}

bool CChainState::InvalidateBlock(CValidationState& state, const CChainParams& chainparams, CBlockIndex *pindex)
{
    CBlockIndex* to_mark_failed = pindex;
    bool pindex_was_in_chain = false;
    int disconnected = 0;

    // We do not allow ActivateBestChain() to run while InvalidateBlock() is
    // running, as that could cause the tip to change while we disconnect
    // blocks.
    LOCK(m_cs_chainstate);

    // We'll be acquiring and releasing cs_main below, to allow the validation
    // callbacks to run. However, we should keep the block index in a
    // consistent state as we disconnect blocks -- in particular we need to
    // add equal-work blocks to setBlockIndexCandidates as we disconnect.
    // To avoid walking the block index repeatedly in search of candidates,
    // build a map once so that we can look up candidate blocks by chain
    // work as we go.
    std::multimap<const arith_uint256, CBlockIndex *> candidate_blocks_by_work;

    {
        LOCK(cs_main);
        CBlockIndex* pcheckpoint = GetLastCheckpoint(chainparams.Checkpoints());
        if (pcheckpoint && pindex->nHeight <= pcheckpoint->nHeight)
            return state.Invalid(ValidationInvalidReason::BLOCK_CHECKPOINT, error("Cannot invalidate block prior last checkpoint height %d", pcheckpoint->nHeight), REJECT_CHECKPOINT, "");

        for (const auto& entry : m_blockman.m_block_index) {
            CBlockIndex *candidate = entry.second;
            // We don't need to put anything in our active chain into the
            // multimap, because those candidates will be found and considered
            // as we disconnect.
            // Instead, consider only non-active-chain blocks that have at
            // least as much work as where we expect the new tip to end up.
            if (!m_chain.Contains(candidate) &&
                    !CBlockIndexWorkComparator()(candidate, pindex->pprev) &&
                    candidate->IsValid(BLOCK_VALID_TRANSACTIONS) &&
                    candidate->HaveTxsDownloaded()) {
                candidate_blocks_by_work.insert(std::make_pair(candidate->nChainWork, candidate));
            }
        }
    }

    // Disconnect (descendants of) pindex, and mark them invalid.
    while (true) {
        if (ShutdownRequested()) break;

        // Make sure the queue of validation callbacks doesn't grow unboundedly.
        LimitValidationInterfaceQueue();

        LOCK2(cs_main, ::mempool.cs); // Lock for as long as disconnectpool is in scope to make sure UpdateMempoolForReorg is called after DisconnectTip without unlocking in between
        if (!m_chain.Contains(pindex)) break;
        pindex_was_in_chain = true;
        CBlockIndex *invalid_walk_tip = m_chain.Tip();

        // ActivateBestChain considers blocks already in m_chain
        // unconditionally valid already, so force disconnect away from it.
        DisconnectedBlockTransactions disconnectpool;
        bool ret = DisconnectTip(state, chainparams, &disconnectpool);
        // DisconnectTip will add transactions to disconnectpool.
        // Adjust the mempool to be consistent with the new tip, adding
        // transactions back to the mempool if disconnecting was successful,
        // and we're not doing a very deep invalidation (in which case
        // keeping the mempool up to date is probably futile anyway).
        UpdateMempoolForReorg(disconnectpool, /* fAddToMempool = */ (++disconnected <= 10) && ret);
        if (!ret) return false;
        assert(invalid_walk_tip->pprev == m_chain.Tip());

        // We immediately mark the disconnected blocks as invalid.
        // This prevents a case where pruned nodes may fail to invalidateblock
        // and be left unable to start as they have no tip candidates (as there
        // are no blocks that meet the "have data and are not invalid per
        // nStatus" criteria for inclusion in setBlockIndexCandidates).
        invalid_walk_tip->nStatus |= BLOCK_FAILED_VALID;
        setDirtyBlockIndex.insert(invalid_walk_tip);
        setBlockIndexCandidates.erase(invalid_walk_tip);
        setBlockIndexCandidates.insert(invalid_walk_tip->pprev);
        if (invalid_walk_tip->pprev == to_mark_failed && (to_mark_failed->nStatus & BLOCK_FAILED_VALID)) {
            // We only want to mark the last disconnected block as BLOCK_FAILED_VALID; its children
            // need to be BLOCK_FAILED_CHILD instead.
            to_mark_failed->nStatus = (to_mark_failed->nStatus ^ BLOCK_FAILED_VALID) | BLOCK_FAILED_CHILD;
            setDirtyBlockIndex.insert(to_mark_failed);
        }

        // Add any equal or more work headers to setBlockIndexCandidates
        auto candidate_it = candidate_blocks_by_work.lower_bound(invalid_walk_tip->pprev->nChainWork);
        while (candidate_it != candidate_blocks_by_work.end()) {
            if (!CBlockIndexWorkComparator()(candidate_it->second, invalid_walk_tip->pprev)) {
                setBlockIndexCandidates.insert(candidate_it->second);
                candidate_it = candidate_blocks_by_work.erase(candidate_it);
            } else {
                ++candidate_it;
            }
        }

        // Track the last disconnected block, so we can correct its BLOCK_FAILED_CHILD status in future
        // iterations, or, if it's the last one, call InvalidChainFound on it.
        to_mark_failed = invalid_walk_tip;
    }

    {
        LOCK(cs_main);
        if (m_chain.Contains(to_mark_failed)) {
            // If the to-be-marked invalid block is in the active chain, something is interfering and we can't proceed.
            return false;
        }

        // Mark pindex (or the last disconnected block) as invalid, even when it never was in the main chain
        to_mark_failed->nStatus |= BLOCK_FAILED_VALID;
        setDirtyBlockIndex.insert(to_mark_failed);
        setBlockIndexCandidates.erase(to_mark_failed);
        m_blockman.m_failed_blocks.insert(to_mark_failed);

        // The resulting new best tip may not be in setBlockIndexCandidates anymore, so
        // add it again.
        BlockMap::iterator it = m_blockman.m_block_index.begin();
        while (it != m_blockman.m_block_index.end()) {
            if (it->second->IsValid(BLOCK_VALID_TRANSACTIONS) && it->second->HaveTxsDownloaded() && !setBlockIndexCandidates.value_comp()(it->second, m_chain.Tip())) {
                setBlockIndexCandidates.insert(it->second);
            }
            it++;
        }

        InvalidChainFound(to_mark_failed);
    }

    // Only notify about a new block tip if the active chain was modified.
    if (pindex_was_in_chain) {
        uiInterface.NotifyBlockTip(IsInitialBlockDownload(), to_mark_failed->pprev);
    }
    return true;
}

bool InvalidateBlock(CValidationState& state, const CChainParams& chainparams, CBlockIndex *pindex) {
    return ::ChainstateActive().InvalidateBlock(state, chainparams, pindex);
}

void CChainState::ResetBlockFailureFlags(CBlockIndex *pindex) {
    AssertLockHeld(cs_main);

    int nHeight = pindex->nHeight;

    // Remove the invalidity flag from this block and all its descendants.
    BlockMap::iterator it = m_blockman.m_block_index.begin();
    while (it != m_blockman.m_block_index.end()) {
        if (!it->second->IsValid() && it->second->GetAncestor(nHeight) == pindex) {
            it->second->nStatus &= ~BLOCK_FAILED_MASK;
            setDirtyBlockIndex.insert(it->second);
            if (it->second->IsValid(BLOCK_VALID_TRANSACTIONS) && it->second->HaveTxsDownloaded() && setBlockIndexCandidates.value_comp()(m_chain.Tip(), it->second)) {
                setBlockIndexCandidates.insert(it->second);
            }
            if (it->second == pindexBestInvalid) {
                // Reset invalid block marker if it was pointing to one of those.
                pindexBestInvalid = nullptr;
            }
            m_blockman.m_failed_blocks.erase(it->second);
        }
        it++;
    }

    // Remove the invalidity flag from all ancestors too.
    while (pindex != nullptr) {
        if (pindex->nStatus & BLOCK_FAILED_MASK) {
            pindex->nStatus &= ~BLOCK_FAILED_MASK;
            setDirtyBlockIndex.insert(pindex);
            m_blockman.m_failed_blocks.erase(pindex);
        }
        pindex = pindex->pprev;
    }
}

void ResetBlockFailureFlags(CBlockIndex *pindex) {
    return ::ChainstateActive().ResetBlockFailureFlags(pindex);
}

CBlockIndex* BlockManager::AddToBlockIndex(const CBlockHeader& block)
{
    AssertLockHeld(cs_main);

    // Check for duplicate
    uint256 hash = block.GetHash();
    BlockMap::iterator it = m_block_index.find(hash);
    if (it != m_block_index.end())
        return it->second;

    // Construct new block index object
    CBlockIndex* pindexNew = new CBlockIndex(block);
    // We assign the sequence id to blocks only when the full data is available,
    // to avoid miners withholding blocks but broadcasting headers, to get a
    // competitive advantage.
    pindexNew->nSequenceId = 0;
    BlockMap::iterator mi = m_block_index.insert(std::make_pair(hash, pindexNew)).first;
    pindexNew->phashBlock = &((*mi).first);
    BlockMap::iterator miPrev = m_block_index.find(block.hashPrevBlock);
    if (miPrev != m_block_index.end())
    {
        pindexNew->pprev = (*miPrev).second;
        pindexNew->nHeight = pindexNew->pprev->nHeight + 1;
        pindexNew->BuildSkip();
    }
    pindexNew->nTimeMax = (pindexNew->pprev ? std::max(pindexNew->pprev->nTimeMax, pindexNew->nTime) : pindexNew->nTime);
    pindexNew->nChainWork = (pindexNew->pprev ? pindexNew->pprev->nChainWork : 0) + GetBlockProof(*pindexNew);
    pindexNew->RaiseValidity(BLOCK_VALID_TREE);
    if (pindexBestHeader == nullptr || pindexBestHeader->nChainWork < pindexNew->nChainWork)
        pindexBestHeader = pindexNew;

    setDirtyBlockIndex.insert(pindexNew);

    return pindexNew;
}

/** Mark a block as having its data received and checked (up to BLOCK_VALID_TRANSACTIONS). */
void CChainState::ReceivedBlockTransactions(const CBlock& block, CBlockIndex* pindexNew, const FlatFilePos& pos, const Consensus::Params& consensusParams)
{
    pindexNew->nTx = block.vtx.size();
    pindexNew->nChainTx = 0;
    pindexNew->nFile = pos.nFile;
    pindexNew->nDataPos = pos.nPos;
    pindexNew->nUndoPos = 0;
    pindexNew->nStatus |= BLOCK_HAVE_DATA;
    if (IsWitnessEnabled(pindexNew->pprev, consensusParams)) {
        pindexNew->nStatus |= BLOCK_OPT_WITNESS;
    }
    pindexNew->RaiseValidity(BLOCK_VALID_TRANSACTIONS);
    setDirtyBlockIndex.insert(pindexNew);

    if (pindexNew->pprev == nullptr || pindexNew->pprev->HaveTxsDownloaded()) {
        // If pindexNew is the genesis block or all parents are BLOCK_VALID_TRANSACTIONS.
        std::deque<CBlockIndex*> queue;
        queue.push_back(pindexNew);

        // Recursively process any descendant blocks that now may be eligible to be connected.
        while (!queue.empty()) {
            CBlockIndex *pindex = queue.front();
            queue.pop_front();
            pindex->nChainTx = (pindex->pprev ? pindex->pprev->nChainTx : 0) + pindex->nTx;
            {
                LOCK(cs_nBlockSequenceId);
                pindex->nSequenceId = nBlockSequenceId++;
            }
            if (m_chain.Tip() == nullptr || !setBlockIndexCandidates.value_comp()(pindex, m_chain.Tip())) {
                setBlockIndexCandidates.insert(pindex);
//                LogPrintf("TRACE ReceivedBlockTransactions() after: setBlockIndexCandidates: %i\n", setBlockIndexCandidates.size());
            }
            std::pair<std::multimap<CBlockIndex*, CBlockIndex*>::iterator, std::multimap<CBlockIndex*, CBlockIndex*>::iterator> range = m_blockman.m_blocks_unlinked.equal_range(pindex);
            while (range.first != range.second) {
                std::multimap<CBlockIndex*, CBlockIndex*>::iterator it = range.first;
                queue.push_back(it->second);
                range.first++;
                m_blockman.m_blocks_unlinked.erase(it);
            }
        }
    } else {
        if (pindexNew->pprev && pindexNew->pprev->IsValid(BLOCK_VALID_TREE)) {
            m_blockman.m_blocks_unlinked.insert(std::make_pair(pindexNew->pprev, pindexNew));
        }
    }
}

static bool FindBlockPos(FlatFilePos &pos, unsigned int nAddSize, unsigned int nHeight, uint64_t nTime, bool fKnown = false)
{
    LOCK(cs_LastBlockFile);

    unsigned int nFile = fKnown ? pos.nFile : nLastBlockFile;
    if (vinfoBlockFile.size() <= nFile) {
        vinfoBlockFile.resize(nFile + 1);
    }

    if (!fKnown) {
        while (vinfoBlockFile[nFile].nSize + nAddSize >= MAX_BLOCKFILE_SIZE) {
            nFile++;
            if (vinfoBlockFile.size() <= nFile) {
                vinfoBlockFile.resize(nFile + 1);
            }
        }
        pos.nFile = nFile;
        pos.nPos = vinfoBlockFile[nFile].nSize;
    }

    if ((int)nFile != nLastBlockFile) {
        if (!fKnown) {
            LogPrintf("Leaving block file %i: %s\n", nLastBlockFile, vinfoBlockFile[nLastBlockFile].ToString());
        }
        FlushBlockFile(!fKnown);
        nLastBlockFile = nFile;
    }

    vinfoBlockFile[nFile].AddBlock(nHeight, nTime);
    if (fKnown)
        vinfoBlockFile[nFile].nSize = std::max(pos.nPos + nAddSize, vinfoBlockFile[nFile].nSize);
    else
        vinfoBlockFile[nFile].nSize += nAddSize;

    if (!fKnown) {
        bool out_of_space;
        size_t bytes_allocated = BlockFileSeq().Allocate(pos, nAddSize, out_of_space);
        if (out_of_space) {
            return AbortNode("Disk space is too low!", _("Error: Disk space is too low!").translated, CClientUIInterface::MSG_NOPREFIX);
        }
        if (bytes_allocated != 0 && fPruneMode) {
            fCheckForPruning = true;
        }
    }

    setDirtyFileInfo.insert(nFile);
    return true;
}

static bool FindUndoPos(CValidationState &state, int nFile, FlatFilePos &pos, unsigned int nAddSize)
{
    pos.nFile = nFile;

    LOCK(cs_LastBlockFile);

    pos.nPos = vinfoBlockFile[nFile].nUndoSize;
    vinfoBlockFile[nFile].nUndoSize += nAddSize;
    setDirtyFileInfo.insert(nFile);

    bool out_of_space;
    size_t bytes_allocated = UndoFileSeq().Allocate(pos, nAddSize, out_of_space);
    if (out_of_space) {
        return AbortNode(state, "Disk space is too low!", _("Error: Disk space is too low!").translated, CClientUIInterface::MSG_NOPREFIX);
    }
    if (bytes_allocated != 0 && fPruneMode) {
        fCheckForPruning = true;
    }

    return true;
}

bool CheckBlock(const CBlock& block, CValidationState& state, const Consensus::Params& consensusParams, CheckContextState& ctxState, bool fCheckPOS, const int height, bool fCheckMerkleRoot)
{
    // These are checks that are independent of context.

    if (block.fChecked)
        return true;

    // Check that the header is valid (particularly PoW).  This is mostly
    // redundant with the call in AcceptBlockHeader.
    if (!fIsFakeNet && fCheckPOS && !pos::ContextualCheckProofOfStake(block, consensusParams, pcustomcsview.get(), ctxState, height))
        return state.Invalid(ValidationInvalidReason::BLOCK_INVALID_HEADER, false, REJECT_INVALID, "high-hash", "proof of stake failed");

    // Check the merkle root.
    // block merkle root is delayed to ConnectBlock to ensure account changes
    if (fCheckMerkleRoot && (height < consensusParams.EunosHeight
    || height >= consensusParams.EunosKampungHeight)) {
        bool mutated;
        uint256 hashMerkleRoot2 = BlockMerkleRoot(block, &mutated);
        if (block.hashMerkleRoot != hashMerkleRoot2)
            return state.Invalid(ValidationInvalidReason::BLOCK_MUTATED, false, REJECT_INVALID, "bad-txnmrklroot", "hashMerkleRoot mismatch");

        // Check for merkle tree malleability (CVE-2012-2459): repeating sequences
        // of transactions in a block without affecting the merkle root of a block,
        // while still invalidating it.
        if (mutated)
            return state.Invalid(ValidationInvalidReason::BLOCK_MUTATED, false, REJECT_INVALID, "bad-txns-duplicate", "duplicate transaction");
    }

    // All potential-corruption validation must be done before we do any
    // transaction validation, as otherwise we may mark the header as invalid
    // because we receive the wrong transactions for it.
    // Note that witness malleability is checked in ContextualCheckBlock, so no
    // checks that use witness data may be performed here.

    // Size limits
    if (block.vtx.empty() || block.vtx.size() * WITNESS_SCALE_FACTOR > MAX_BLOCK_WEIGHT || ::GetSerializeSize(block, PROTOCOL_VERSION | SERIALIZE_TRANSACTION_NO_WITNESS) * WITNESS_SCALE_FACTOR > MAX_BLOCK_WEIGHT)
        return state.Invalid(ValidationInvalidReason::CONSENSUS, false, REJECT_INVALID, "bad-blk-length", "size limits failed");

    // First transaction must be coinbase, the rest must not be
    if (block.vtx.empty() || !block.vtx[0]->IsCoinBase())
        return state.Invalid(ValidationInvalidReason::CONSENSUS, false, REJECT_INVALID, "bad-cb-missing", "first tx is not coinbase");

    // skip this validation if it is Genesis (due to mn creation txs)
    if (block.GetHash() != consensusParams.hashGenesisBlock) {
        TBytes dummy;
        for (unsigned int i = 1; i < block.vtx.size(); i++) {
            if (block.vtx[i]->IsCoinBase() &&
                !IsAnchorRewardTx(*block.vtx[i], dummy, height >= consensusParams.FortCanningHeight) &&
                !IsAnchorRewardTxPlus(*block.vtx[i], dummy, height >= consensusParams.FortCanningHeight) &&
                !IsTokenSplitTx(*block.vtx[i], dummy, height >= consensusParams.FortCanningCrunchHeight))
                return state.Invalid(ValidationInvalidReason::CONSENSUS, false, REJECT_INVALID, "bad-cb-multiple", "more than one coinbase");
        }
    }

    // Check transactions
    // skip this validation if it is Genesis (due to mn creation txs)
    if (block.GetHash() != consensusParams.hashGenesisBlock) {
        for (const auto& tx : block.vtx)
            if (!CheckTransaction(*tx, state, true))
                return state.Invalid(state.GetReason(), false, state.GetRejectCode(), state.GetRejectReason(),
                                     strprintf("Transaction check failed (tx hash %s) %s", tx->GetHash().ToString(), state.GetDebugMessage()));
    }

    if (!fIsFakeNet && fCheckPOS && height >= consensusParams.FortCanningHeight) {
        CKeyID minter;
        // this is safe cause pos::ContextualCheckProofOfStake checked
        block.ExtractMinterKey(minter);
        auto nodeId = pcustomcsview->GetMasternodeIdByOperator(minter);
        auto node = pcustomcsview->GetMasternode(*nodeId);
        if (node->rewardAddressType != 0) {
            CScript rewardScriptPubKey = GetScriptForDestination(node->rewardAddressType == PKHashType ?
                CTxDestination(PKHash(node->rewardAddress)) :
                CTxDestination(WitnessV0KeyHash(node->rewardAddress))
            );
            if (block.vtx[0]->vout[0].scriptPubKey != rewardScriptPubKey) {
                return state.Invalid(ValidationInvalidReason::BLOCK_INVALID_HEADER, false, REJECT_INVALID, "bad-rewardaddress", "proof of stake failed");
            }
        }
    }

    unsigned int nSigOps = 0;
    for (const auto& tx : block.vtx)
    {
        nSigOps += GetLegacySigOpCount(*tx);
    }
    if (nSigOps * WITNESS_SCALE_FACTOR > MAX_BLOCK_SIGOPS_COST)
        return state.Invalid(ValidationInvalidReason::CONSENSUS, false, REJECT_INVALID, "bad-blk-sigops", "out-of-bounds SigOpCount");

    if (fCheckPOS && fCheckMerkleRoot)
        block.fChecked = true;

    return true;
}

bool IsWitnessEnabled(const CBlockIndex* pindexPrev, const Consensus::Params& params)
{
    int height = pindexPrev == nullptr ? 0 : pindexPrev->nHeight + 1;
    return (height >= params.SegwitHeight);
}

// Compute at which vout of the block's coinbase transaction the witness
// commitment occurs, or -1 if not found.
static int GetWitnessCommitmentIndex(const CBlock& block)
{
    int commitpos = -1;
    if (!block.vtx.empty()) {
        for (size_t o = 0; o < block.vtx[0]->vout.size(); o++) {
            if (block.vtx[0]->vout[o].scriptPubKey.size() >= 38 && block.vtx[0]->vout[o].scriptPubKey[0] == OP_RETURN && block.vtx[0]->vout[o].scriptPubKey[1] == 0x24 && block.vtx[0]->vout[o].scriptPubKey[2] == 0xaa && block.vtx[0]->vout[o].scriptPubKey[3] == 0x21 && block.vtx[0]->vout[o].scriptPubKey[4] == 0xa9 && block.vtx[0]->vout[o].scriptPubKey[5] == 0xed) {
                commitpos = o;
            }
        }
    }
    return commitpos;
}

void UpdateUncommittedBlockStructures(CBlock& block, const CBlockIndex* pindexPrev, const Consensus::Params& consensusParams)
{
    int commitpos = GetWitnessCommitmentIndex(block);
    static const std::vector<unsigned char> nonce(32, 0x00);
    if (commitpos != -1 && IsWitnessEnabled(pindexPrev, consensusParams) && !block.vtx[0]->HasWitness()) {
        CMutableTransaction tx(*block.vtx[0]);
        tx.vin[0].scriptWitness.stack.resize(1);
        tx.vin[0].scriptWitness.stack[0] = nonce;
        block.vtx[0] = MakeTransactionRef(std::move(tx));
    }
}

std::vector<unsigned char> GenerateCoinbaseCommitment(CBlock& block, const CBlockIndex* pindexPrev, const Consensus::Params& consensusParams)
{
    std::vector<unsigned char> commitment;
    int commitpos = GetWitnessCommitmentIndex(block);
    std::vector<unsigned char> ret(32, 0x00);
    if (consensusParams.SegwitHeight != std::numeric_limits<int>::max()) {
        if (commitpos == -1) {
            uint256 witnessroot = BlockWitnessMerkleRoot(block, nullptr);
            CHash256().Write(witnessroot.begin(), 32).Write(ret.data(), 32).Finalize(witnessroot.begin());
            CTxOut out;
            out.nValue = 0;
            out.scriptPubKey.resize(38);
            out.scriptPubKey[0] = OP_RETURN;
            out.scriptPubKey[1] = 0x24;
            out.scriptPubKey[2] = 0xaa;
            out.scriptPubKey[3] = 0x21;
            out.scriptPubKey[4] = 0xa9;
            out.scriptPubKey[5] = 0xed;
            memcpy(&out.scriptPubKey[6], witnessroot.begin(), 32);
            commitment = std::vector<unsigned char>(out.scriptPubKey.begin(), out.scriptPubKey.end());
            CMutableTransaction tx(*block.vtx[0]);
            tx.vout.push_back(out);
            block.vtx[0] = MakeTransactionRef(std::move(tx));
        }
    }
    UpdateUncommittedBlockStructures(block, pindexPrev, consensusParams);
    return commitment;
}

/** Context-dependent validity checks.
 *  By "context", we mean only the previous block headers, but not the UTXO
 *  set; UTXO-related validity checks are done in ConnectBlock ().
 *  NOTE: This function is not currently invoked by ConnectBlock (), so we
 *  should consider upgrade issues if we change which consensus rules are
 *  enforced in this function (eg by adding a new consensus rule). See comment
 *  in ConnectBlock ().
 *  Note that -reindex-chainstate skips the validation that happens here!
 */
static bool ContextualCheckBlockHeader(const CBlockHeader& block, CValidationState& state, const CChainParams& params, const CBlockIndex* pindexPrev, int64_t nAdjustedTime) EXCLUSIVE_LOCKS_REQUIRED(cs_main)
{
    assert(pindexPrev != nullptr);
    const int nHeight = pindexPrev->nHeight + 1;

    if (nHeight >= params.GetConsensus().FortCanningMuseumHeight && static_cast<uint64_t>(nHeight) != block.deprecatedHeight) {
        return state.Invalid(ValidationInvalidReason::BLOCK_INVALID_HEADER, false, REJECT_INVALID, "incorrect-height", "incorrect height set in block header");
    }

    // Check proof of work
    const Consensus::Params& consensusParams = params.GetConsensus();
    if (block.nBits != pos::GetNextWorkRequired(pindexPrev, block.nTime, consensusParams))
        return state.Invalid(ValidationInvalidReason::BLOCK_INVALID_HEADER, false, REJECT_INVALID, "bad-diffbits", "incorrect proof of work");

    // Check against checkpoints
    // Don't accept any forks from the main chain prior to last checkpoint.
    // GetLastCheckpoint finds the last checkpoint in MapCheckpoints that's in our
    // g_blockman.m_block_index.
    CBlockIndex* pcheckpoint = GetLastCheckpoint(params.Checkpoints());
    if (pcheckpoint && nHeight <= pcheckpoint->nHeight)
        return state.Invalid(ValidationInvalidReason::BLOCK_CHECKPOINT, error("%s: forked chain older than last checkpoint (height %d)", __func__, nHeight), REJECT_CHECKPOINT, "bad-fork-prior-to-checkpoint");

    // Check timestamp against prev
    if (block.GetBlockTime() <= pindexPrev->GetMedianTimePast())
        return state.Invalid(ValidationInvalidReason::BLOCK_INVALID_HEADER, false, REJECT_INVALID, "time-too-old", strprintf("block's timestamp is too early. Block time: %d Min time: %d", block.GetBlockTime(), pindexPrev->GetMedianTimePast()));

    // Check timestamp
    if (Params().NetworkIDString() != CBaseChainParams::REGTEST && nHeight >= consensusParams.EunosPayaHeight) {
        if (block.GetBlockTime() > GetTime() + MAX_FUTURE_BLOCK_TIME_EUNOSPAYA)
            return state.Invalid(ValidationInvalidReason::BLOCK_TIME_FUTURE, false, REJECT_INVALID, "time-too-new", strprintf("block timestamp too far in the future. Block time: %d Max time: %d", block.GetBlockTime(), GetTime() + MAX_FUTURE_BLOCK_TIME_EUNOSPAYA));
    }

    if (block.GetBlockTime() > nAdjustedTime + MAX_FUTURE_BLOCK_TIME)
        return state.Invalid(ValidationInvalidReason::BLOCK_TIME_FUTURE, false, REJECT_INVALID, "time-too-new", "block timestamp too far in the future");

    if (nHeight >= consensusParams.DakotaCrescentHeight) {
        if (block.GetBlockTime() > GetTime() + MAX_FUTURE_BLOCK_TIME_DAKOTACRESCENT)
            return state.Invalid(ValidationInvalidReason::BLOCK_TIME_FUTURE, false, REJECT_INVALID, "time-too-new", strprintf("block timestamp too far in the future. Block time: %d Max time: %d", block.GetBlockTime(), GetTime() + MAX_FUTURE_BLOCK_TIME_DAKOTACRESCENT));
    }

    // Reject outdated version blocks when 95% (75% on testnet) of the network has upgraded:
    // check for version 2, 3 and 4 upgrades
    if((block.nVersion < 2 && nHeight >= consensusParams.BIP34Height) ||
       (block.nVersion < 3 && nHeight >= consensusParams.BIP66Height) ||
       (block.nVersion < 4 && nHeight >= consensusParams.BIP65Height))
            return state.Invalid(ValidationInvalidReason::BLOCK_INVALID_HEADER, false, REJECT_OBSOLETE, strprintf("bad-version(0x%08x)", block.nVersion),
                                 strprintf("rejected nVersion=0x%08x block", block.nVersion));

    return true;
}

/** NOTE: This function is not currently invoked by ConnectBlock (), so we
 *  should consider upgrade issues if we change which consensus rules are
 *  enforced in this function (eg by adding a new consensus rule). See comment
 *  in ConnectBlock ().
 *  Note that -reindex-chainstate skips the validation that happens here!
 */
static bool ContextualCheckBlock(const CBlock& block, CValidationState& state, const Consensus::Params& consensusParams, const CBlockIndex* pindexPrev)
{
    const int nHeight = pindexPrev == nullptr ? 0 : pindexPrev->nHeight + 1;
    //std::cout << "!!!ContextualCheckBlock  : " << nHeight << std::endl;
    // Start enforcing BIP113 (Median Time Past).
    int nLockTimeFlags = 0;
    if (nHeight >= consensusParams.CSVHeight) {
        assert(pindexPrev != nullptr);
        nLockTimeFlags |= LOCKTIME_MEDIAN_TIME_PAST;
    }

    int64_t nLockTimeCutoff = (nLockTimeFlags & LOCKTIME_MEDIAN_TIME_PAST)
                              ? pindexPrev->GetMedianTimePast()
                              : block.GetBlockTime();

    // Check that all transactions are finalized
    for (const auto& tx : block.vtx) {
        if (!IsFinalTx(*tx, nHeight, nLockTimeCutoff)) {
            return state.Invalid(ValidationInvalidReason::CONSENSUS, false, REJECT_INVALID, "bad-txns-nonfinal", "non-final transaction");
        }
    }

    // Enforce rule that the coinbase starts with serialized block height
    if (nHeight >= consensusParams.BIP34Height)
    {
        CScript expect = CScript() << nHeight;
        if (block.vtx[0]->vin[0].scriptSig.size() < expect.size() ||
            !std::equal(expect.begin(), expect.end(), block.vtx[0]->vin[0].scriptSig.begin())) {
            return state.Invalid(ValidationInvalidReason::CONSENSUS, false, REJECT_INVALID, "bad-cb-height", "block height mismatch in coinbase");
        }
    }

    // Validation for witness commitments.
    // * We compute the witness hash (which is the hash including witnesses) of all the block's transactions, except the
    //   coinbase (where 0x0000....0000 is used instead).
    // * The coinbase scriptWitness is a stack of a single 32-byte vector, containing a witness reserved value (unconstrained).
    // * We build a merkle tree with all those witness hashes as leaves (similar to the hashMerkleRoot in the block header).
    // * There must be at least one output whose scriptPubKey is a single 36-byte push, the first 4 bytes of which are
    //   {0xaa, 0x21, 0xa9, 0xed}, and the following 32 bytes are SHA256^2(witness root, witness reserved value). In case there are
    //   multiple, the last one is used.
    bool fHaveWitness = false;
    if (nHeight >= consensusParams.SegwitHeight) {
        int commitpos = GetWitnessCommitmentIndex(block);
        if (commitpos != -1) {
            bool malleated = false;
            uint256 hashWitness = BlockWitnessMerkleRoot(block, &malleated);
            // The malleation check is ignored; as the transaction tree itself
            // already does not permit it, it is impossible to trigger in the
            // witness tree.
            if (block.vtx[0]->vin[0].scriptWitness.stack.size() != 1 || block.vtx[0]->vin[0].scriptWitness.stack[0].size() != 32) {
                return state.Invalid(ValidationInvalidReason::BLOCK_MUTATED, false, REJECT_INVALID, "bad-witness-nonce-size", strprintf("%s : invalid witness reserved value size", __func__));
            }
            CHash256().Write(hashWitness.begin(), 32).Write(&block.vtx[0]->vin[0].scriptWitness.stack[0][0], 32).Finalize(hashWitness.begin());
            if (memcmp(hashWitness.begin(), &block.vtx[0]->vout[commitpos].scriptPubKey[6], 32)) {
                return state.Invalid(ValidationInvalidReason::BLOCK_MUTATED, false, REJECT_INVALID, "bad-witness-merkle-match", strprintf("%s : witness merkle commitment mismatch", __func__));
            }
            fHaveWitness = true;
        }
    }

    // No witness data is allowed in blocks that don't commit to witness data, as this would otherwise leave room for spam
    if (!fHaveWitness) {
      for (const auto& tx : block.vtx) {
            if (tx->HasWitness()) {
                return state.Invalid(ValidationInvalidReason::BLOCK_MUTATED, false, REJECT_INVALID, "unexpected-witness", strprintf("%s : unexpected witness data found", __func__));
            }
        }
    }

    // After the coinbase witness reserved value and commitment are verified,
    // we can check if the block weight passes (before we've checked the
    // coinbase witness, it would be possible for the weight to be too
    // large by filling up the coinbase witness, which doesn't change
    // the block hash, so we couldn't mark the block as permanently
    // failed).
    if (GetBlockWeight(block) > MAX_BLOCK_WEIGHT) {
        return state.Invalid(ValidationInvalidReason::CONSENSUS, false, REJECT_INVALID, "bad-blk-weight", strprintf("%s : weight limit failed", __func__));
    }

    return true;
}

bool BlockManager::AcceptBlockHeader(const CBlockHeader& block, CValidationState& state, const CChainParams& chainparams, CBlockIndex** ppindex)
{
    AssertLockHeld(cs_main);
    // Check for duplicate
    uint256 hash = block.GetHash();
    BlockMap::iterator miSelf = m_block_index.find(hash);
    CBlockIndex *pindex = nullptr;
    if (hash != chainparams.GetConsensus().hashGenesisBlock) {
        if (miSelf != m_block_index.end()) {
            // Block header is already known.
            pindex = miSelf->second;
            if (ppindex)
                *ppindex = pindex;
            if (pindex->nStatus & BLOCK_FAILED_MASK) {
                return state.Invalid(ValidationInvalidReason::CACHED_INVALID, error("%s: block %s is marked invalid", __func__, hash.ToString()), 0, "duplicate");
            }
            return true;
        }

        if (!fIsFakeNet && !pos::CheckHeaderSignature(block)) {
            return state.Invalid(ValidationInvalidReason::BLOCK_INVALID_HEADER, error("%s: Consensus::CheckHeaderSignature: block %s: bad-pos-header-signature", __func__, hash.ToString()), REJECT_INVALID, "bad-pos-header-signature");
        }

        // Get prev block index
        CBlockIndex* pindexPrev = nullptr;
        BlockMap::iterator mi = m_block_index.find(block.hashPrevBlock);
        if (mi == m_block_index.end())
            return state.Invalid(ValidationInvalidReason::BLOCK_MISSING_PREV, error("%s: prev block not found", __func__), 0, "prev-blk-not-found");
        pindexPrev = (*mi).second;
        if (pindexPrev->nStatus & BLOCK_FAILED_MASK)
            return state.Invalid(ValidationInvalidReason::BLOCK_INVALID_PREV, error("%s: prev block invalid", __func__), REJECT_INVALID, "bad-prevblk");
        if (!ContextualCheckBlockHeader(block, state, chainparams, pindexPrev, GetAdjustedTime()))
            return error("%s: Consensus::ContextualCheckBlockHeader: %s, %s", __func__, hash.ToString(), FormatStateMessage(state));

        // Now with pindexPrev we can check stake modifier
        if (!fIsFakeNet && !pos::CheckStakeModifier(pindexPrev, block)) {
            return state.Invalid(ValidationInvalidReason::BLOCK_INVALID_HEADER, error("%s: block %s: bad PoS stake modifier", __func__, hash.ToString()), REJECT_INVALID, "bad-stakemodifier");
        }

        /* Determine if this block descends from any block which has been found
         * invalid (m_failed_blocks), then mark pindexPrev and any blocks between
         * them as failed. For example:
         *
         *                D3
         *              /
         *      B2 - C2
         *    /         \
         *  A             D2 - E2 - F2
         *    \
         *      B1 - C1 - D1 - E1
         *
         * In the case that we attempted to reorg from E1 to F2, only to find
         * C2 to be invalid, we would mark D2, E2, and F2 as BLOCK_FAILED_CHILD
         * but NOT D3 (it was not in any of our candidate sets at the time).
         *
         * In any case D3 will also be marked as BLOCK_FAILED_CHILD at restart
         * in LoadBlockIndex.
         */
        if (!pindexPrev->IsValid(BLOCK_VALID_SCRIPTS)) {
            // The above does not mean "invalid": it checks if the previous block
            // hasn't been validated up to BLOCK_VALID_SCRIPTS. This is a performance
            // optimization, in the common case of adding a new block to the tip,
            // we don't need to iterate over the failed blocks list.
            for (const CBlockIndex* failedit : m_failed_blocks) {
                if (pindexPrev->GetAncestor(failedit->nHeight) == failedit) {
                    assert(failedit->nStatus & BLOCK_FAILED_VALID);
                    CBlockIndex* invalid_walk = pindexPrev;
                    while (invalid_walk != failedit) {
                        invalid_walk->nStatus |= BLOCK_FAILED_CHILD;
                        setDirtyBlockIndex.insert(invalid_walk);
                        invalid_walk = invalid_walk->pprev;
                    }
                    return state.Invalid(ValidationInvalidReason::BLOCK_INVALID_PREV, error("%s: prev block invalid", __func__), REJECT_INVALID, "bad-prevblk");
                }
            }
        }
    }
    if (pindex == nullptr)
        pindex = AddToBlockIndex(block);

    if (ppindex)
        *ppindex = pindex;

    return true;
}

// Exposed wrapper for AcceptBlockHeader
bool ProcessNewBlockHeaders(const std::vector<CBlockHeader>& headers, CValidationState& state, const CChainParams& chainparams, const CBlockIndex** ppindex, CBlockHeader *first_invalid)
{
    if (first_invalid != nullptr) first_invalid->SetNull();
    {
        LOCK(cs_main);

        for (const CBlockHeader& header : headers) {
            CBlockIndex *pindex = nullptr; // Use a temp pindex instead of ppindex to avoid a const_cast
            bool accepted = g_blockman.AcceptBlockHeader(header, state, chainparams, &pindex);
            ::ChainstateActive().CheckBlockIndex(chainparams.GetConsensus());

            if (!accepted) {
                if (first_invalid) *first_invalid = header;
                return false;
            }
            if (ppindex) {
                *ppindex = pindex;
            }
        }
    }
    if (NotifyHeaderTip())
    {
        LOCK(cs_main);
        if (::ChainstateActive().IsInitialBlockDownload() && ppindex && *ppindex) {
            LogPrintf("Synchronizing blockheaders, height: %d (~%.2f%%)\n", (*ppindex)->nHeight, 100.0/((*ppindex)->nHeight+(GetAdjustedTime() - (*ppindex)->GetBlockTime()) / Params().GetConsensus().pos.nTargetSpacing) * (*ppindex)->nHeight);
        }
    }
    return true;
}

/** Store block on disk. If dbp is non-nullptr, the file is known to already reside on disk */
static FlatFilePos SaveBlockToDisk(const CBlock& block, int nHeight, const CChainParams& chainparams, const FlatFilePos* dbp) {
    unsigned int nBlockSize = ::GetSerializeSize(block, CLIENT_VERSION);
    FlatFilePos blockPos;
    if (dbp != nullptr)
        blockPos = *dbp;
    if (!FindBlockPos(blockPos, nBlockSize+8, nHeight, block.GetBlockTime(), dbp != nullptr)) {
        error("%s: FindBlockPos failed", __func__);
        return FlatFilePos();
    }
    if (dbp == nullptr) {
        if (!WriteBlockToDisk(block, blockPos, chainparams.MessageStart())) {
            AbortNode("Failed to write block");
            return FlatFilePos();
        }
    }
    return blockPos;
}

/** Store block on disk. If dbp is non-nullptr, the file is known to already reside on disk */
bool CChainState::AcceptBlock(const std::shared_ptr<const CBlock>& pblock, CValidationState& state, const CChainParams& chainparams, CBlockIndex** ppindex, bool fRequested, const FlatFilePos* dbp, bool* fNewBlock)
{
    const CBlock& block = *pblock;

    if (fNewBlock) *fNewBlock = false;
    AssertLockHeld(cs_main);

    CBlockIndex *pindexDummy = nullptr;
    CBlockIndex *&pindex = ppindex ? *ppindex : pindexDummy;

    bool accepted_header = m_blockman.AcceptBlockHeader(block, state, chainparams, &pindex);
    CheckBlockIndex(chainparams.GetConsensus());

    if (!accepted_header)
        return false;

    // Try to process all requested blocks that we don't have, but only
    // process an unrequested block if it's new and has enough work to
    // advance our tip, and isn't too many blocks ahead.
    bool fAlreadyHave = pindex->nStatus & BLOCK_HAVE_DATA;
    bool fHasMoreOrSameWork = (m_chain.Tip() ? pindex->nChainWork >= m_chain.Tip()->nChainWork : true);
    // Blocks that are too out-of-order needlessly limit the effectiveness of
    // pruning, because pruning will not delete block files that contain any
    // blocks which are too close in height to the tip.  Apply this test
    // regardless of whether pruning is enabled; it should generally be safe to
    // not process unrequested blocks.
    bool fTooFarAhead = (pindex->nHeight > int(m_chain.Height() + MIN_BLOCKS_TO_KEEP));

    // TODO: Decouple this function from the block download logic by removing fRequested
    // This requires some new chain data structure to efficiently look up if a
    // block is in a chain leading to a candidate for best tip, despite not
    // being such a candidate itself.

    // TODO: deal better with return value and error conditions for duplicate
    // and unrequested blocks.
    if (fAlreadyHave) return true;
    if (!fRequested) {  // If we didn't ask for it:
        if (pindex->nTx != 0) return true;    // This is a previously-processed block that was pruned
        if (!fHasMoreOrSameWork) return true; // Don't process less-work chains
        if (fTooFarAhead) return true;        // Block height is too high

        // Protect against DoS attacks from low-work chains.
        // If our tip is behind, a peer could try to send us
        // low-work blocks on a fake chain that we would never
        // request; don't process these.
        if (pindex->nChainWork < nMinimumChainWork) return true;
    }

    CheckContextState ctxState;
    if (!CheckBlock(block, state, chainparams.GetConsensus(), ctxState, false, pindex->nHeight) || // false cause we can check pos context only on ConnectBlock
        !ContextualCheckBlock(block, state, chainparams.GetConsensus(), pindex->pprev)) {
        assert(IsBlockReason(state.GetReason()));
        if (state.IsInvalid() && state.GetReason() != ValidationInvalidReason::BLOCK_MUTATED) {
            pindex->nStatus |= BLOCK_FAILED_VALID;
            setDirtyBlockIndex.insert(pindex);
        }
        return error("%s: %s", __func__, FormatStateMessage(state));
    }

    // Header is valid/has work, merkle tree and segwit merkle tree are good...RELAY NOW
    // (but if it does not build on our best tip, let the SendMessages loop relay it)
    if (!IsInitialBlockDownload() && m_chain.Tip() == pindex->pprev)
        GetMainSignals().NewPoWValidBlock(pindex, pblock);

    // Write block to history file
    if (fNewBlock) *fNewBlock = true;
    try {
        FlatFilePos blockPos = SaveBlockToDisk(block, pindex->nHeight, chainparams, dbp);
        if (blockPos.IsNull()) {
            state.Error(strprintf("%s: Failed to find position to write new block to disk", __func__));
            return false;
        }
        ReceivedBlockTransactions(block, pindex, blockPos, chainparams.GetConsensus());
    } catch (const std::runtime_error& e) {
        return AbortNode(state, std::string("System error: ") + e.what());
    }

    FlushStateToDisk(chainparams, state, FlushStateMode::NONE);

    CheckBlockIndex(chainparams.GetConsensus());

    return true;
}

void ProcessAuthsIfTipChanged(CBlockIndex const * oldTip, CBlockIndex const * tip, Consensus::Params const & consensus)
{
    AssertLockNotHeld(cs_main);
    assert(oldTip);
    assert(tip);
    assert(tip != oldTip);

    LOCK(cs_main);

    auto topAnchor = panchors->GetActiveAnchor();
    CTeamView::CTeam team;
    int teamChange = tip->nHeight;
    auto const teamDakota = pcustomcsview->GetAuthTeam(tip->nHeight);
    if (!teamDakota || teamDakota->empty()) {
        return;
    }
    team = *teamDakota;

    // Calc how far back team changes, do not generate auths below that height.
    teamChange = teamChange % Params().GetConsensus().mn.anchoringTeamChange;

    int topAnchorHeight = topAnchor ? static_cast<uint64_t>(topAnchor->anchor.height) : 0;
    // we have no need to ask for auths at all if we have topAnchor higher than current chain
    if (tip->nHeight <= topAnchorHeight) {
        return;
    }

    CBlockIndex const * pindexFork = ::ChainActive().FindFork(oldTip);
    auto forkHeight = pindexFork && pindexFork->nHeight >= consensus.mn.anchoringFrequency ? pindexFork->nHeight - consensus.mn.anchoringFrequency : 0;
    // limit fork height - trim it by the top anchor, if any
    forkHeight = std::max(forkHeight, topAnchorHeight);
    pindexFork = ::ChainActive()[forkHeight];

    if (tip->pprev != oldTip) {
        // asking all auths that may be skipped (rather we have switch the chain or not)
        LogPrint(BCLog::ANCHORING, "request getauths from %d to %d\n", pindexFork->nHeight, tip->nHeight);
        RelayGetAnchorAuths(pindexFork->GetBlockHash(), tip->GetBlockHash(), *g_connman);
    }

    // masternode key and operator auth address
    auto operatorDetails = AmISignerNow(tip->nHeight, team);

    if (operatorDetails.empty()) {
        return;
    }

    // trying to create auths between pindexFork and new tip (descending)
    std::vector<CInv> vInv;
    for (CBlockIndex const * pindex = tip; pindex && pindex != pindexFork && teamChange >= 0; pindex = pindex->pprev, --teamChange) {

        // Only anchor by specified frequency
        if (pindex->nHeight % consensus.mn.anchoringFrequency != 0) {
            continue;
        }

        // Get start anchor height
        int anchorHeight = static_cast<int>(pindex->nHeight) - consensus.mn.anchoringFrequency;

        // Get anchor block from specified time depth
        int64_t timeDepth = consensus.mn.anchoringTimeDepth;
        while (anchorHeight > 0 && ::ChainActive()[anchorHeight]->nTime + timeDepth > pindex->nTime) {
            --anchorHeight;
        }

        // Select a block further back to avoid Anchor too new error.
        if (pindex->nHeight >= consensus.FortCanningHeight) {
            timeDepth += consensus.mn.anchoringAdditionalTimeDepth;
            while (anchorHeight > 0 && ::ChainActive()[anchorHeight]->nTime + timeDepth > pindex->nTime) {
                --anchorHeight;
            }
        }

        // Rollback to height consistent with anchoringFrequency
        while (anchorHeight > 0 && anchorHeight % consensus.mn.anchoringFrequency != 0) {
            --anchorHeight;
        }

        if (anchorHeight <= 0 || (topAnchor && topAnchor->anchor.height >= (THeight)anchorHeight)) { // important to check prev anchor height!
            break;
        }

        auto const anchorBlock = ::ChainActive()[anchorHeight];

        // Create team data
        CTeamView::CTeam team;
        std::vector<unsigned char> teamDetailsVector;

        // Embed height and partial hash into CKeyID to find team later and validate chain
        size_t prefixLength{CKeyID().size() - spv::BtcAnchorMarker.size() - sizeof(uint64_t)};
        std::vector<unsigned char> hashPrefix{pindex->GetBlockHash().begin(), pindex->GetBlockHash().begin() + prefixLength};
        teamDetailsVector.insert(teamDetailsVector.end(), spv::BtcAnchorMarker.begin(), spv::BtcAnchorMarker.end()); // 3 Bytes
        uint64_t anchorCreationHeight = pindex->nHeight;
        teamDetailsVector.insert(teamDetailsVector.end(), reinterpret_cast<unsigned char*>(&anchorCreationHeight),
                                 reinterpret_cast<unsigned char*>(&anchorCreationHeight) + sizeof(uint64_t)); // 8 Bytes
        teamDetailsVector.insert(teamDetailsVector.end(), hashPrefix.begin(), hashPrefix.end()); // 9 Bytes

        CKeyID teamDetails{uint160{teamDetailsVector}};
        team.insert(teamDetails);

        // trying to create and sign new auth
        CAnchorAuthMessage auth({topAnchor ? topAnchor->txHash : uint256(), static_cast<THeight>(anchorHeight), anchorBlock->GetBlockHash(), team});

        for (const auto& keys : operatorDetails) {
            if (!panchorauths->GetVote(auth.GetSignHash(), keys.first))
            {
                auth.SignWithKey(keys.second);
                LogPrint(BCLog::ANCHORING, "Anchor auth message signed, hash: %s, height: %d, prev: %s, teamSize: %ld, signHash: %s\n",
                          auth.GetHash().ToString(),
                          auth.height,
                          auth.previousAnchor.ToString(),
                          auth.nextTeam.size(),
                          auth.GetSignHash().ToString()
                          );

                panchorauths->AddAuth(auth);
                vInv.push_back(CInv(MSG_ANCHOR_AUTH, auth.GetHash()));
            }
        }
    }
    if (vInv.size() > 0) {
        RelayAnchorAuths(vInv, *g_connman);
    }
}


bool ProcessNewBlock(const CChainParams& chainparams, const std::shared_ptr<const CBlock> pblock, bool fForceProcessing, bool *fNewBlock)
{
    AssertLockNotHeld(cs_main);

    {
        CBlockIndex *pindex = nullptr;
        if (fNewBlock) *fNewBlock = false;
        CValidationState state;

        // CheckBlock() does not support multi-threaded block validation because CBlock::fChecked can cause data race.
        // Therefore, the following critical section must include the CheckBlock() call as well.
        LOCK(cs_main);

        // Get previous block index
        bool ret{true};
        const auto prevIndex = LookupBlockIndex(pblock->hashPrevBlock);
        if (!prevIndex) {
            ret = false;
            state.Invalid(ValidationInvalidReason::BLOCK_MISSING_PREV, error("%s: prev block not found", __func__), 0, "prev-blk-not-found");
        }

        // Ensure that CheckBlock() passes before calling AcceptBlock, as
        // belt-and-suspenders.
        // reverts a011b9db38ce6d3d5c1b67c1e3bad9365b86f2ce
        // we can end up in isolation banning all other nodes
        CheckContextState ctxState;
        if (ret) {
            ret = CheckBlock(*pblock, state, chainparams.GetConsensus(), ctxState, false, prevIndex->nHeight + 1); // false cause we can check pos context only on ConnectBlock
        }
        if (ret) {
            // Store to disk
            ret = ::ChainstateActive().AcceptBlock(pblock, state, chainparams, &pindex, fForceProcessing, nullptr, fNewBlock);
        }
        if (!ret) {
            GetMainSignals().BlockChecked(*pblock, state);
            return error("%s: AcceptBlock FAILED (%s)", __func__, FormatStateMessage(state));
        }
    }

    NotifyHeaderTip();

    // save old tip
    auto const oldTip = ::ChainActive().Tip();

    CValidationState state; // Only used to report errors, not invalidity - ignore it
    if (!::ChainstateActive().ActivateBestChain(state, chainparams, pblock))
        return error("%s: ActivateBestChain failed (%s)", __func__, FormatStateMessage(state));

    auto const tip = ::ChainActive().Tip();

    // special case for the first run after IBD
    static bool firstRunAfterIBD = true;
    if (!::ChainstateActive().IsInitialBlockDownload() && tip && firstRunAfterIBD && spv::pspv) // spv::pspv not necessary here, but for disabling in old tests
    {
        int sinceHeight = std::max(::ChainActive().Height() - chainparams.GetConsensus().mn.anchoringFrequency * 5, 0);
        LogPrint(BCLog::ANCHORING, "Trying to request some auths after IBD, since %i...\n", sinceHeight);
        RelayGetAnchorAuths(::ChainActive()[sinceHeight]->GetBlockHash(), tip->GetBlockHash(), *g_connman);
        firstRunAfterIBD = false;
    }
    // only if tip was changed
    if (!::ChainstateActive().IsInitialBlockDownload() && tip && tip != oldTip && spv::pspv) // spv::pspv not necessary here, but for disabling in old tests
    {
        ProcessAuthsIfTipChanged(oldTip, tip, chainparams.GetConsensus());

        if (tip->nHeight >= chainparams.GetConsensus().DakotaHeight) {
            panchors->CheckPendingAnchors();
        }
    }

    return true;
}

bool TestBlockValidity(CValidationState& state, const CChainParams& chainparams, const CBlock& block, CBlockIndex* pindexPrev, bool fCheckMerkleRoot)
{
    AssertLockHeld(cs_main);
    assert(pindexPrev && pindexPrev == ::ChainActive().Tip());
    CCoinsViewCache viewNew(&::ChainstateActive().CoinsTip());
    bool dummyRewardedAnchors{};
    CCustomCSView mnview(*pcustomcsview);
    uint256 block_hash(block.GetHash());
    CBlockIndex indexDummy(block);
    indexDummy.pprev = pindexPrev;
    indexDummy.nHeight = pindexPrev->nHeight + 1;
    indexDummy.phashBlock = &block_hash;
    CheckContextState ctxState;

    // NOTE: ContextualCheckProofOfStake is called by CheckBlock
    if (!ContextualCheckBlockHeader(block, state, chainparams, pindexPrev, GetAdjustedTime()))
        return error("%s: Consensus::ContextualCheckBlockHeader: %s", __func__, FormatStateMessage(state));
    if (!CheckBlock(block, state, chainparams.GetConsensus(), ctxState, false, indexDummy.nHeight, fCheckMerkleRoot))
        return error("%s: Consensus::CheckBlock: %s", __func__, FormatStateMessage(state));
    if (!ContextualCheckBlock(block, state, chainparams.GetConsensus(), pindexPrev))
        return error("%s: Consensus::ContextualCheckBlock: %s", __func__, FormatStateMessage(state));
    if (!::ChainstateActive().ConnectBlock(block, state, &indexDummy, viewNew, mnview, chainparams, dummyRewardedAnchors, true))
        return false;
    assert(state.IsValid());

    return true;
}

/**
 * BLOCK PRUNING CODE
 */

/* Calculate the amount of disk space the block & undo files currently use */
uint64_t CalculateCurrentUsage()
{
    LOCK(cs_LastBlockFile);

    uint64_t retval = 0;
    for (const CBlockFileInfo &file : vinfoBlockFile) {
        retval += file.nSize + file.nUndoSize;
    }
    return retval;
}

/* Prune a block file (modify associated database entries)*/
void PruneOneBlockFile(const int fileNumber)
{
    LOCK(cs_LastBlockFile);

    for (const auto& entry : g_blockman.m_block_index) {
        CBlockIndex* pindex = entry.second;
        if (pindex->nFile == fileNumber) {
            pindex->nStatus &= ~BLOCK_HAVE_DATA;
            pindex->nStatus &= ~BLOCK_HAVE_UNDO;
            pindex->nFile = 0;
            pindex->nDataPos = 0;
            pindex->nUndoPos = 0;
            setDirtyBlockIndex.insert(pindex);

            // Prune from m_blocks_unlinked -- any block we prune would have
            // to be downloaded again in order to consider its chain, at which
            // point it would be considered as a candidate for
            // m_blocks_unlinked or setBlockIndexCandidates.
            auto range = g_blockman.m_blocks_unlinked.equal_range(pindex->pprev);
            while (range.first != range.second) {
                std::multimap<CBlockIndex *, CBlockIndex *>::iterator _it = range.first;
                range.first++;
                if (_it->second == pindex) {
                    g_blockman.m_blocks_unlinked.erase(_it);
                }
            }
        }
    }

    vinfoBlockFile[fileNumber].SetNull();
    setDirtyFileInfo.insert(fileNumber);
}


void UnlinkPrunedFiles(const std::set<int>& setFilesToPrune)
{
    for (std::set<int>::iterator it = setFilesToPrune.begin(); it != setFilesToPrune.end(); ++it) {
        FlatFilePos pos(*it, 0);
        fs::remove(BlockFileSeq().FileName(pos));
        fs::remove(UndoFileSeq().FileName(pos));
        LogPrintf("Prune: %s deleted blk/rev (%05u)\n", __func__, *it);
    }
}

/* Calculate the block/rev files to delete based on height specified by user with RPC command pruneblockchain */
static void FindFilesToPruneManual(std::set<int>& setFilesToPrune, int nManualPruneHeight)
{
    assert(fPruneMode && nManualPruneHeight > 0);

    LOCK2(cs_main, cs_LastBlockFile);
    if (::ChainActive().Tip() == nullptr)
        return;

    // last block to prune is the lesser of (user-specified height, MIN_BLOCKS_TO_KEEP from the tip)
    unsigned int nLastBlockWeCanPrune = std::min((unsigned)nManualPruneHeight, ::ChainActive().Tip()->nHeight - MIN_BLOCKS_TO_KEEP);
    int count=0;
    for (int fileNumber = 0; fileNumber < nLastBlockFile; fileNumber++) {
        if (vinfoBlockFile[fileNumber].nSize == 0 || vinfoBlockFile[fileNumber].nHeightLast > nLastBlockWeCanPrune)
            continue;
        PruneOneBlockFile(fileNumber);
        setFilesToPrune.insert(fileNumber);
        count++;
    }
    LogPrintf("Prune (Manual): prune_height=%d removed %d blk/rev pairs\n", nLastBlockWeCanPrune, count);
}

/* This function is called from the RPC code for pruneblockchain */
void PruneBlockFilesManual(int nManualPruneHeight)
{
    CValidationState state;
    const CChainParams& chainparams = Params();
    if (!::ChainstateActive().FlushStateToDisk(
            chainparams, state, FlushStateMode::NONE, nManualPruneHeight)) {
        LogPrintf("%s: failed to flush state (%s)\n", __func__, FormatStateMessage(state));
    }
}

/**
 * Prune block and undo files (blk???.dat and undo???.dat) so that the disk space used is less than a user-defined target.
 * The user sets the target (in MB) on the command line or in config file.  This will be run on startup and whenever new
 * space is allocated in a block or undo file, staying below the target. Changing back to unpruned requires a reindex
 * (which in this case means the blockchain must be re-downloaded.)
 *
 * Pruning functions are called from FlushStateToDisk when the global fCheckForPruning flag has been set.
 * Block and undo files are deleted in lock-step (when blk00003.dat is deleted, so is rev00003.dat.)
 * Pruning cannot take place until the longest chain is at least a certain length (100000 on mainnet, 1000 on testnet, 1000 on regtest).
 * Pruning will never delete a block within a defined distance (currently 288) from the active chain's tip.
 * The block index is updated by unsetting HAVE_DATA and HAVE_UNDO for any blocks that were stored in the deleted files.
 * A db flag records the fact that at least some block files have been pruned.
 *
 * @param[out]   setFilesToPrune   The set of file indices that can be unlinked will be returned
 */
static void FindFilesToPrune(std::set<int>& setFilesToPrune, uint64_t nPruneAfterHeight)
{
    LOCK2(cs_main, cs_LastBlockFile);
    if (::ChainActive().Tip() == nullptr || nPruneTarget == 0) {
        return;
    }
    if ((uint64_t)::ChainActive().Tip()->nHeight <= nPruneAfterHeight) {
        return;
    }

    unsigned int nLastBlockWeCanPrune = ::ChainActive().Tip()->nHeight - MIN_BLOCKS_TO_KEEP;
    uint64_t nCurrentUsage = CalculateCurrentUsage();
    // We don't check to prune until after we've allocated new space for files
    // So we should leave a buffer under our target to account for another allocation
    // before the next pruning.
    uint64_t nBuffer = BLOCKFILE_CHUNK_SIZE + UNDOFILE_CHUNK_SIZE;
    uint64_t nBytesToPrune;
    int count=0;

    if (nCurrentUsage + nBuffer >= nPruneTarget) {
        // On a prune event, the chainstate DB is flushed.
        // To avoid excessive prune events negating the benefit of high dbcache
        // values, we should not prune too rapidly.
        // So when pruning in IBD, increase the buffer a bit to avoid a re-prune too soon.
        if (::ChainstateActive().IsInitialBlockDownload()) {
            // Since this is only relevant during IBD, we use a fixed 10%
            nBuffer += nPruneTarget / 10;
        }

        for (int fileNumber = 0; fileNumber < nLastBlockFile; fileNumber++) {
            nBytesToPrune = vinfoBlockFile[fileNumber].nSize + vinfoBlockFile[fileNumber].nUndoSize;

            if (vinfoBlockFile[fileNumber].nSize == 0)
                continue;

            if (nCurrentUsage + nBuffer < nPruneTarget)  // are we below our target?
                break;

            // don't prune files that could have a block within MIN_BLOCKS_TO_KEEP of the main chain's tip but keep scanning
            if (vinfoBlockFile[fileNumber].nHeightLast > nLastBlockWeCanPrune)
                continue;

            PruneOneBlockFile(fileNumber);
            // Queue up the files for removal
            setFilesToPrune.insert(fileNumber);
            nCurrentUsage -= nBytesToPrune;
            count++;
        }
    }

    LogPrint(BCLog::PRUNE, "Prune: target=%dMiB actual=%dMiB diff=%dMiB max_prune_height=%d removed %d blk/rev pairs\n",
           nPruneTarget/1024/1024, nCurrentUsage/1024/1024,
           ((int64_t)nPruneTarget - (int64_t)nCurrentUsage)/1024/1024,
           nLastBlockWeCanPrune, count);
}

static FlatFileSeq BlockFileSeq()
{
    return FlatFileSeq(GetBlocksDir(), "blk", BLOCKFILE_CHUNK_SIZE);
}

static FlatFileSeq UndoFileSeq()
{
    return FlatFileSeq(GetBlocksDir(), "rev", UNDOFILE_CHUNK_SIZE);
}

FILE* OpenBlockFile(const FlatFilePos &pos, bool fReadOnly) {
    return BlockFileSeq().Open(pos, fReadOnly);
}

/** Open an undo file (rev?????.dat) */
static FILE* OpenUndoFile(const FlatFilePos &pos, bool fReadOnly) {
    return UndoFileSeq().Open(pos, fReadOnly);
}

fs::path GetBlockPosFilename(const FlatFilePos &pos)
{
    return BlockFileSeq().FileName(pos);
}

CBlockIndex * BlockManager::InsertBlockIndex(const uint256& hash)
{
    AssertLockHeld(cs_main);

    if (hash.IsNull())
        return nullptr;

    // Return existing
    BlockMap::iterator mi = m_block_index.find(hash);
    if (mi != m_block_index.end())
        return (*mi).second;

    // Create new
    CBlockIndex* pindexNew = new CBlockIndex();
    mi = m_block_index.insert(std::make_pair(hash, pindexNew)).first;
    pindexNew->phashBlock = &((*mi).first);

    return pindexNew;
}

bool BlockManager::LoadBlockIndex(
    const Consensus::Params& consensus_params,
    CBlockTreeDB& blocktree,
    std::set<CBlockIndex*, CBlockIndexWorkComparator>& block_index_candidates)
{
    if (!blocktree.LoadBlockIndexGuts(consensus_params, [this](const uint256& hash) EXCLUSIVE_LOCKS_REQUIRED(cs_main) { return this->InsertBlockIndex(hash); }, fIsFakeNet))
         return false;

    // Calculate nChainWork
    std::vector<std::pair<int, CBlockIndex*> > vSortedByHeight;
    vSortedByHeight.reserve(m_block_index.size());
    for (const std::pair<const uint256, CBlockIndex*>& item : m_block_index)
    {
        CBlockIndex* pindex = item.second;
        vSortedByHeight.push_back(std::make_pair(pindex->nHeight, pindex));
    }
    sort(vSortedByHeight.begin(), vSortedByHeight.end());
    for (const std::pair<int, CBlockIndex*>& item : vSortedByHeight)
    {
        if (ShutdownRequested()) return false;
        CBlockIndex* pindex = item.second;
        pindex->nChainWork = (pindex->pprev ? pindex->pprev->nChainWork : 0) + GetBlockProof(*pindex);
        pindex->nTimeMax = (pindex->pprev ? std::max(pindex->pprev->nTimeMax, pindex->nTime) : pindex->nTime);
        // We can link the chain of blocks for which we've received transactions at some point.
        // Pruned nodes may have deleted the block.
        if (pindex->nTx > 0) {
            if (pindex->pprev) {
                if (pindex->pprev->HaveTxsDownloaded()) {
                    pindex->nChainTx = pindex->pprev->nChainTx + pindex->nTx;
                } else {
                    pindex->nChainTx = 0;
                    m_blocks_unlinked.insert(std::make_pair(pindex->pprev, pindex));
                }
            } else {
                pindex->nChainTx = pindex->nTx;
            }
        }
        if (!(pindex->nStatus & BLOCK_FAILED_MASK) && pindex->pprev && (pindex->pprev->nStatus & BLOCK_FAILED_MASK)) {
            pindex->nStatus |= BLOCK_FAILED_CHILD;
            setDirtyBlockIndex.insert(pindex);
        }
        if (pindex->IsValid(BLOCK_VALID_TRANSACTIONS) && (pindex->HaveTxsDownloaded() || pindex->pprev == nullptr)) {
            block_index_candidates.insert(pindex);
        }
        if (pindex->nStatus & BLOCK_FAILED_MASK && (!pindexBestInvalid || pindex->nChainWork > pindexBestInvalid->nChainWork))
            pindexBestInvalid = pindex;
        if (pindex->pprev)
            pindex->BuildSkip();
        if (pindex->IsValid(BLOCK_VALID_TREE) && (pindexBestHeader == nullptr || CBlockIndexWorkComparator()(pindexBestHeader, pindex)))
            pindexBestHeader = pindex;
    }

    return true;
}

void BlockManager::Unload() {
    m_failed_blocks.clear();
    m_blocks_unlinked.clear();

    for (const BlockMap::value_type& entry : m_block_index) {
        delete entry.second;
    }

    m_block_index.clear();
}

bool static LoadBlockIndexDB(const CChainParams& chainparams) EXCLUSIVE_LOCKS_REQUIRED(cs_main)
{
    if (!g_blockman.LoadBlockIndex(
            chainparams.GetConsensus(), *pblocktree, ::ChainstateActive().setBlockIndexCandidates))
        return false;

    // Load block file info
    pblocktree->ReadLastBlockFile(nLastBlockFile);
    vinfoBlockFile.resize(nLastBlockFile + 1);
    LogPrintf("%s: last block file = %i\n", __func__, nLastBlockFile);
    for (int nFile = 0; nFile <= nLastBlockFile; nFile++) {
        pblocktree->ReadBlockFileInfo(nFile, vinfoBlockFile[nFile]);
    }
    LogPrintf("%s: last block file info: %s\n", __func__, vinfoBlockFile[nLastBlockFile].ToString());
    for (int nFile = nLastBlockFile + 1; true; nFile++) {
        CBlockFileInfo info;
        if (pblocktree->ReadBlockFileInfo(nFile, info)) {
            vinfoBlockFile.push_back(info);
        } else {
            break;
        }
    }

    // Check presence of blk files
    LogPrintf("Checking all blk files are present...\n");
    std::set<int> setBlkDataFiles;
    for (const std::pair<const uint256, CBlockIndex*>& item : g_blockman.m_block_index)
    {
        CBlockIndex* pindex = item.second;
        if (pindex->nStatus & BLOCK_HAVE_DATA) {
            setBlkDataFiles.insert(pindex->nFile);
        }
    }
    for (std::set<int>::iterator it = setBlkDataFiles.begin(); it != setBlkDataFiles.end(); it++)
    {
        FlatFilePos pos(*it, 0);
        if (CAutoFile(OpenBlockFile(pos, true), SER_DISK, CLIENT_VERSION).IsNull()) {
            return false;
        }
    }

    // Check whether we have ever pruned block & undo files
    pblocktree->ReadFlag("prunedblockfiles", fHavePruned);
    if (fHavePruned)
        LogPrintf("LoadBlockIndexDB(): Block files have previously been pruned\n");

    // Check whether we need to continue reindexing
    bool fReindexing = false;
    pblocktree->ReadReindexing(fReindexing);
    if(fReindexing) fReindex = true;

    return true;
}

bool LoadChainTip(const CChainParams& chainparams)
{
    AssertLockHeld(cs_main);
    const CCoinsViewCache& coins_cache = ::ChainstateActive().CoinsTip();
    assert(!coins_cache.GetBestBlock().IsNull()); // Never called when the coins view is empty

    if (::ChainActive().Tip() &&
        ::ChainActive().Tip()->GetBlockHash() == coins_cache.GetBestBlock()) return true;

    // Load pointer to end of best chain
    CBlockIndex* pindex = LookupBlockIndex(coins_cache.GetBestBlock());
    if (!pindex) {
        return false;
    }
    ::ChainActive().SetTip(pindex);

    ::ChainstateActive().PruneBlockIndexCandidates();

    LogPrintf("Loaded best chain: hashBestChain=%s height=%d date=%s progress=%f\n",
        ::ChainActive().Tip()->GetBlockHash().ToString(), ::ChainActive().Height(),
        FormatISO8601DateTime(::ChainActive().Tip()->GetBlockTime()),
        GuessVerificationProgress(chainparams.TxData(), ::ChainActive().Tip()));
    return true;
}

CVerifyDB::CVerifyDB()
{
    uiInterface.ShowProgress(_("Verifying blocks...").translated, 0, false);
}

CVerifyDB::~CVerifyDB()
{
    uiInterface.ShowProgress("", 100, false);
}

bool CVerifyDB::VerifyDB(const CChainParams& chainparams, CCoinsView *coinsview, int nCheckLevel, int nCheckDepth)
{
    LOCK(cs_main);
    if (::ChainActive().Tip() == nullptr || ::ChainActive().Tip()->pprev == nullptr)
        return true;

    // Verify blocks in the best chain
    if (nCheckDepth <= 0 || nCheckDepth > ::ChainActive().Height())
        nCheckDepth = ::ChainActive().Height();
    nCheckLevel = std::max(0, std::min(4, nCheckLevel));
    LogPrintf("Verifying last %i blocks at level %i\n", nCheckDepth, nCheckLevel);
    CCoinsViewCache coins(coinsview);
    CCustomCSView mnview(*pcustomcsview.get());
    CBlockIndex* pindex;
    CBlockIndex* pindexFailure = nullptr;
    int nGoodTransactions = 0;
    CValidationState state;
    int reportDone = 0;
    LogPrintf("[0%%]..."); /* Continued */
    for (pindex = ::ChainActive().Tip(); pindex && pindex->pprev; pindex = pindex->pprev) {
        const int percentageDone = std::max(1, std::min(99, (int)(((double)(::ChainActive().Height() - pindex->nHeight)) / (double)nCheckDepth * (nCheckLevel >= 4 ? 50 : 100))));
        if (reportDone < percentageDone/10) {
            // report every 10% step
            LogPrintf("[%d%%]...", percentageDone); /* Continued */
            reportDone = percentageDone/10;
        }
        uiInterface.ShowProgress(_("Verifying blocks...").translated, percentageDone, false);
        if (pindex->nHeight <= ::ChainActive().Height()-nCheckDepth)
            break;
        if (fPruneMode && !(pindex->nStatus & BLOCK_HAVE_DATA)) {
            // If pruning, only go back as far as we have data.
            LogPrintf("VerifyDB(): block verification stopping at height %d (pruning, no data)\n", pindex->nHeight);
            break;
        }
        CBlock block;
        CheckContextState ctxState;

        // check level 0: read from disk
        if (!ReadBlockFromDisk(block, pindex, chainparams.GetConsensus()))
            return error("VerifyDB(): *** ReadBlockFromDisk failed at %d, hash=%s", pindex->nHeight, pindex->GetBlockHash().ToString());
        // check level 1: verify block validity
        if (nCheckLevel >= 1 && !CheckBlock(block, state, chainparams.GetConsensus(), ctxState, false, pindex->nHeight)) // false cause we can check pos context only on ConnectBlock
            return error("%s: *** found bad block at %d, hash=%s (%s)\n", __func__,
                         pindex->nHeight, pindex->GetBlockHash().ToString(), FormatStateMessage(state));
        // check level 2: verify undo validity
        if (nCheckLevel >= 2 && pindex) {
            CBlockUndo undo;
            if (!pindex->GetUndoPos().IsNull()) {
                if (!UndoReadFromDisk(undo, pindex)) {
                    return error("VerifyDB(): *** found bad undo data at %d, hash=%s\n", pindex->nHeight, pindex->GetBlockHash().ToString());
                }
            }
        }
        // check level 3: check for inconsistencies during memory-only disconnect of tip blocks
        if (nCheckLevel >= 3 && (coins.DynamicMemoryUsage() + ::ChainstateActive().CoinsTip().DynamicMemoryUsage()) <= nCoinCacheUsage) {
            assert(coins.GetBestBlock() == pindex->GetBlockHash());
            std::vector<CAnchorConfirmMessage> disconnectedConfirms; // dummy
            DisconnectResult res = ::ChainstateActive().DisconnectBlock(block, pindex, coins, mnview, disconnectedConfirms);
            if (res == DISCONNECT_FAILED) {
                return error("VerifyDB(): *** irrecoverable inconsistency in block data at %d, hash=%s", pindex->nHeight, pindex->GetBlockHash().ToString());
            }
            if (res == DISCONNECT_UNCLEAN) {
                nGoodTransactions = 0;
                pindexFailure = pindex;
            } else {
                nGoodTransactions += block.vtx.size();
            }
        }
        if (ShutdownRequested())
            return true;
    }
    if (pindexFailure)
        return error("VerifyDB(): *** coin database inconsistencies found (last %i blocks, %i good transactions before that)\n", ::ChainActive().Height() - pindexFailure->nHeight + 1, nGoodTransactions);

    // store block count as we move pindex at check level >= 4
    int block_count = ::ChainActive().Height() - pindex->nHeight;

    // check level 4: try reconnecting blocks
    if (nCheckLevel >= 4) {
        while (pindex != ::ChainActive().Tip()) {
            const int percentageDone = std::max(1, std::min(99, 100 - (int)(((double)(::ChainActive().Height() - pindex->nHeight)) / (double)nCheckDepth * 50)));
            if (reportDone < percentageDone/10) {
                // report every 10% step
                LogPrintf("[%d%%]...", percentageDone); /* Continued */
                reportDone = percentageDone/10;
            }
            uiInterface.ShowProgress(_("Verifying blocks...").translated, percentageDone, false);
            pindex = ::ChainActive().Next(pindex);
            CBlock block;
            if (!ReadBlockFromDisk(block, pindex, chainparams.GetConsensus()))
                return error("VerifyDB(): *** ReadBlockFromDisk failed at %d, hash=%s", pindex->nHeight, pindex->GetBlockHash().ToString());
            bool dummyRewardedAnchors{};
            if (!::ChainstateActive().ConnectBlock(block, state, pindex, coins, mnview, chainparams, dummyRewardedAnchors))
                return error("VerifyDB(): *** found unconnectable block at %d, hash=%s (%s)", pindex->nHeight, pindex->GetBlockHash().ToString(), FormatStateMessage(state));
            if (ShutdownRequested()) return true;
        }
    }

    LogPrintf("[DONE].\n");
    LogPrintf("No coin database inconsistencies in last %i blocks (%i transactions)\n", block_count, nGoodTransactions);

    return true;
}

/** Apply the effects of a block on the utxo cache, ignoring that it may already have been applied. */
bool CChainState::RollforwardBlock(const CBlockIndex* pindex, CCoinsViewCache& inputs, CCustomCSView& mnview, const CChainParams& params)
{
    // TODO: merge with ConnectBlock
    CBlock block;
    if (!ReadBlockFromDisk(block, pindex, params.GetConsensus())) {
        return error("ReplayBlock(): ReadBlockFromDisk failed at %d, hash=%s", pindex->nHeight, pindex->GetBlockHash().ToString());
    }

    for (const CTransactionRef& tx : block.vtx) {
        if (!tx->IsCoinBase()) {
            for (const CTxIn &txin : tx->vin) {
                inputs.SpendCoin(txin.prevout);
            }
        }
        // Pass check = true as every addition may be an overwrite.
        AddCoins(inputs, *tx, pindex->nHeight, true);

        /// @todo turn it on when you are sure it is safe
//        CheckCustomTx(mnview, inputs, *tx, params.GetConsensus(), pindex->nHeight, i, false);
    }
    return true;
}

bool CChainState::ReplayBlocks(const CChainParams& params, CCoinsView* view, CCustomCSView* mnview)
{
    LOCK(cs_main);

    CCoinsViewCache cache(view);
    CCustomCSView mncache(*mnview);

    std::vector<uint256> hashHeads = view->GetHeadBlocks();
    if (hashHeads.empty()) return true; // We're already in a consistent state.
    if (hashHeads.size() != 2) return error("ReplayBlocks(): unknown inconsistent state");

    /// @todo may be it is possible to keep it run? how to safely connect blocks for mndb?
    return error("ReplayBlocks() turned off for safety reasons. Make reindex!");

    uiInterface.ShowProgress(_("Replaying blocks...").translated, 0, false);
    LogPrintf("Replaying blocks\n");

    const CBlockIndex* pindexOld = nullptr;  // Old tip during the interrupted flush.
    const CBlockIndex* pindexNew;            // New tip during the interrupted flush.
    const CBlockIndex* pindexFork = nullptr; // Latest block common to both the old and the new tip.

    if (m_blockman.m_block_index.count(hashHeads[0]) == 0) {
        return error("ReplayBlocks(): reorganization to unknown block requested");
    }
    pindexNew = m_blockman.m_block_index[hashHeads[0]];

    if (!hashHeads[1].IsNull()) { // The old tip is allowed to be 0, indicating it's the first flush.
        if (m_blockman.m_block_index.count(hashHeads[1]) == 0) {
            return error("ReplayBlocks(): reorganization from unknown block requested");
        }
        pindexOld = m_blockman.m_block_index[hashHeads[1]];
        pindexFork = LastCommonAncestor(pindexOld, pindexNew);
        assert(pindexFork != nullptr);
    }

    // Rollback along the old branch.
    while (pindexOld != pindexFork) {
        if (pindexOld->nHeight > 0) { // Never disconnect the genesis block.
            CBlock block;
            if (!ReadBlockFromDisk(block, pindexOld, params.GetConsensus())) {
                return error("RollbackBlock(): ReadBlockFromDisk() failed at %d, hash=%s", pindexOld->nHeight, pindexOld->GetBlockHash().ToString());
            }
            LogPrintf("Rolling back %s (%i)\n", pindexOld->GetBlockHash().ToString(), pindexOld->nHeight);
            std::vector<CAnchorConfirmMessage> disconnectedConfirms; // dummy
            DisconnectResult res = DisconnectBlock(block, pindexOld, cache, mncache, disconnectedConfirms);
            if (res == DISCONNECT_FAILED) {
                return error("RollbackBlock(): DisconnectBlock failed at %d, hash=%s", pindexOld->nHeight, pindexOld->GetBlockHash().ToString());
            }
            // If DISCONNECT_UNCLEAN is returned, it means a non-existing UTXO was deleted, or an existing UTXO was
            // overwritten. It corresponds to cases where the block-to-be-disconnect never had all its operations
            // applied to the UTXO set. However, as both writing a UTXO and deleting a UTXO are idempotent operations,
            // the result is still a version of the UTXO set with the effects of that block undone.
        }
        pindexOld = pindexOld->pprev;
    }

    // Roll forward from the forking point to the new tip.
    int nForkHeight = pindexFork ? pindexFork->nHeight : 0;
    for (int nHeight = nForkHeight + 1; nHeight <= pindexNew->nHeight; ++nHeight) {
        const CBlockIndex* pindex = pindexNew->GetAncestor(nHeight);
        LogPrintf("Rolling forward %s (%i)\n", pindex->GetBlockHash().ToString(), nHeight);
        uiInterface.ShowProgress(_("Replaying blocks...").translated, (int) ((nHeight - nForkHeight) * 100.0 / (pindexNew->nHeight - nForkHeight)) , false);
        if (!RollforwardBlock(pindex, cache, mncache, params)) return false;
    }

    cache.SetBestBlock(pindexNew->GetBlockHash());
    cache.Flush();
    mncache.Flush();
    uiInterface.ShowProgress("", 100, false);
    return true;
}

bool ReplayBlocks(const CChainParams& params, CCoinsView* view, CCustomCSView* mnview) {
    return ::ChainstateActive().ReplayBlocks(params, view, mnview);
}

//! Helper for CChainState::RewindBlockIndex
void CChainState::EraseBlockData(CBlockIndex* index)
{
    AssertLockHeld(cs_main);
    assert(!m_chain.Contains(index)); // Make sure this block isn't active

    // Reduce validity
    index->nStatus = std::min<unsigned int>(index->nStatus & BLOCK_VALID_MASK, BLOCK_VALID_TREE) | (index->nStatus & ~BLOCK_VALID_MASK);
    // Remove have-data flags.
    index->nStatus &= ~(BLOCK_HAVE_DATA | BLOCK_HAVE_UNDO);
    // Remove storage location.
    index->nFile = 0;
    index->nDataPos = 0;
    index->nUndoPos = 0;
    // Remove various other things
    index->nTx = 0;
    index->nChainTx = 0;
    index->nSequenceId = 0;
    // Make sure it gets written.
    setDirtyBlockIndex.insert(index);
    // Update indexes
    setBlockIndexCandidates.erase(index);
    auto ret = m_blockman.m_blocks_unlinked.equal_range(index->pprev);
    while (ret.first != ret.second) {
        if (ret.first->second == index) {
            m_blockman.m_blocks_unlinked.erase(ret.first++);
        } else {
            ++ret.first;
        }
    }
    // Mark parent as eligible for main chain again
    if (index->pprev && index->pprev->IsValid(BLOCK_VALID_TRANSACTIONS) && index->pprev->HaveTxsDownloaded()) {
        setBlockIndexCandidates.insert(index->pprev);
    }
}

bool CChainState::RewindBlockIndex(const CChainParams& params)
{
    // Note that during -reindex-chainstate we are called with an empty m_chain!

    // First erase all post-segwit blocks without witness not in the main chain,
    // as this can we done without costly DisconnectTip calls. Active
    // blocks will be dealt with below (releasing cs_main in between).
    {
        LOCK(cs_main);
        for (const auto& entry : m_blockman.m_block_index) {
            if (IsWitnessEnabled(entry.second->pprev, params.GetConsensus()) && !(entry.second->nStatus & BLOCK_OPT_WITNESS) && !m_chain.Contains(entry.second)) {
                EraseBlockData(entry.second);
            }
        }
    }

    // Find what height we need to reorganize to.
    CBlockIndex *tip;
    int nHeight = 1;
    {
        LOCK(cs_main);
        while (nHeight <= m_chain.Height()) {
            // Although SCRIPT_VERIFY_WITNESS is now generally enforced on all
            // blocks in ConnectBlock, we don't need to go back and
            // re-download/re-verify blocks from before segwit actually activated.
            if (IsWitnessEnabled(m_chain[nHeight - 1], params.GetConsensus()) && !(m_chain[nHeight]->nStatus & BLOCK_OPT_WITNESS)) {
                break;
            }
            nHeight++;
        }

        tip = m_chain.Tip();
    }
    // nHeight is now the height of the first insufficiently-validated block, or tipheight + 1

    CValidationState state;
    // Loop until the tip is below nHeight, or we reach a pruned block.
    while (!ShutdownRequested()) {
        {
            LOCK2(cs_main, ::mempool.cs);
            // Make sure nothing changed from under us (this won't happen because RewindBlockIndex runs before importing/network are active)
            assert(tip == m_chain.Tip());
            if (tip == nullptr || tip->nHeight < nHeight) break;
            if (fPruneMode && !(tip->nStatus & BLOCK_HAVE_DATA)) {
                // If pruning, don't try rewinding past the HAVE_DATA point;
                // since older blocks can't be served anyway, there's
                // no need to walk further, and trying to DisconnectTip()
                // will fail (and require a needless reindex/redownload
                // of the blockchain).
                break;
            }

            // Disconnect block
            if (!DisconnectTip(state, params, nullptr)) {
                return error("RewindBlockIndex: unable to disconnect block at height %i (%s)", tip->nHeight, FormatStateMessage(state));
            }

            // Reduce validity flag and have-data flags.
            // We do this after actual disconnecting, otherwise we'll end up writing the lack of data
            // to disk before writing the chainstate, resulting in a failure to continue if interrupted.
            // Note: If we encounter an insufficiently validated block that
            // is on m_chain, it must be because we are a pruning node, and
            // this block or some successor doesn't HAVE_DATA, so we were unable to
            // rewind all the way.  Blocks remaining on m_chain at this point
            // must not have their validity reduced.
            EraseBlockData(tip);

            tip = tip->pprev;
        }
        // Make sure the queue of validation callbacks doesn't grow unboundedly.
        LimitValidationInterfaceQueue();

        // Occasionally flush state to disk.
        if (!FlushStateToDisk(params, state, FlushStateMode::PERIODIC)) {
            LogPrintf("RewindBlockIndex: unable to flush state to disk (%s)\n", FormatStateMessage(state));
            return false;
        }
    }

    {
        LOCK(cs_main);
        if (m_chain.Tip() != nullptr) {
            // We can't prune block index candidates based on our tip if we have
            // no tip due to m_chain being empty!
            PruneBlockIndexCandidates();

            CheckBlockIndex(params.GetConsensus());
        }
    }

    return true;
}

bool RewindBlockIndex(const CChainParams& params) {
    if (!::ChainstateActive().RewindBlockIndex(params)) {
        return false;
    }

    LOCK(cs_main);
    if (::ChainActive().Tip() != nullptr) {
        // FlushStateToDisk can possibly read ::ChainActive(). Be conservative
        // and skip it here, we're about to -reindex-chainstate anyway, so
        // it'll get called a bunch real soon.
        CValidationState state;
        if (!::ChainstateActive().FlushStateToDisk(params, state, FlushStateMode::ALWAYS)) {
            LogPrintf("RewindBlockIndex: unable to flush state to disk (%s)\n", FormatStateMessage(state));
            return false;
        }
    }

    return true;
}

void CChainState::UnloadBlockIndex() {
    nBlockSequenceId = 1;
    setBlockIndexCandidates.clear();
}

// May NOT be used after any connections are up as much
// of the peer-processing logic assumes a consistent
// block index state
void UnloadBlockIndex()
{
    LOCK(cs_main);
    ::ChainActive().SetTip(nullptr);
    g_blockman.Unload();
    pindexBestInvalid = nullptr;
    pindexBestHeader = nullptr;
    mempool.clear();
    vinfoBlockFile.clear();
    nLastBlockFile = 0;
    setDirtyBlockIndex.clear();
    setDirtyFileInfo.clear();
    versionbitscache.Clear();
    for (int b = 0; b < VERSIONBITS_NUM_BITS; b++) {
        warningcache[b].clear();
    }
    fHavePruned = false;

    ::ChainstateActive().UnloadBlockIndex();
}

bool LoadBlockIndex(const CChainParams& chainparams)
{
    // Load block index from databases
    bool needs_init = fReindex;
    if (!fReindex) {
        bool ret = LoadBlockIndexDB(chainparams);
        if (!ret) return false;
        needs_init = g_blockman.m_block_index.empty();
    }

    if (needs_init) {
        // Everything here is for *new* reindex/DBs. Thus, though
        // LoadBlockIndexDB may have set fReindex if we shut down
        // mid-reindex previously, we don't check fReindex and
        // instead only check it prior to LoadBlockIndexDB to set
        // needs_init.

        LogPrintf("Initializing databases...\n");
    }
    return true;
}

bool CChainState::LoadGenesisBlock(const CChainParams& chainparams)
{
    LOCK(cs_main);

    // Check whether we're already initialized by checking for genesis in
    // m_blockman.m_block_index. Note that we can't use m_chain here, since it is
    // set based on the coins db, not the block index db, which is the only
    // thing loaded at this point.
    if (m_blockman.m_block_index.count(chainparams.GenesisBlock().GetHash()))
        return true;

    try {
        const CBlock& block = chainparams.GenesisBlock();
        FlatFilePos blockPos = SaveBlockToDisk(block, 0, chainparams, nullptr);
        if (blockPos.IsNull())
            return error("%s: writing genesis block to disk failed", __func__);
        CBlockIndex *pindex = m_blockman.AddToBlockIndex(block);
        ReceivedBlockTransactions(block, pindex, blockPos, chainparams.GetConsensus());
    } catch (const std::runtime_error& e) {
        return error("%s: failed to write genesis block: %s", __func__, e.what());
    }

    return true;
}

bool LoadGenesisBlock(const CChainParams& chainparams)
{
    return ::ChainstateActive().LoadGenesisBlock(chainparams);
}

void LoadExternalBlockFile(const CChainParams& chainparams, FILE* fileIn, FlatFilePos *dbp)
{
    // Map of disk positions for blocks with unknown parent (only used for reindex)
    static std::multimap<uint256, FlatFilePos> mapBlocksUnknownParent;
    int64_t nStart = GetTimeMillis();

    int nLoaded = 0;
    try {
        // This takes over fileIn and calls fclose() on it in the CBufferedFile destructor
        CBufferedFile blkdat(fileIn, 2*MAX_BLOCK_SERIALIZED_SIZE, MAX_BLOCK_SERIALIZED_SIZE+8, SER_DISK, CLIENT_VERSION);
        uint64_t nRewind = blkdat.GetPos();
        while (!blkdat.eof()) {
            if (ShutdownRequested()) return;

            blkdat.SetPos(nRewind);
            nRewind++; // start one byte further next time, in case of failure
            blkdat.SetLimit(); // remove former limit
            unsigned int nSize = 0;
            try {
                // locate a header
                unsigned char buf[CMessageHeader::MESSAGE_START_SIZE];
                blkdat.FindByte(chainparams.MessageStart()[0]);
                nRewind = blkdat.GetPos()+1;
                blkdat >> buf;
                if (memcmp(buf, chainparams.MessageStart(), CMessageHeader::MESSAGE_START_SIZE))
                    continue;
                // read size
                blkdat >> nSize;
                if (nSize < 80 || nSize > MAX_BLOCK_SERIALIZED_SIZE)
                    continue;
            } catch (const std::exception&) {
                // no valid block header found; don't complain
                break;
            }
            try {
                // read block
                uint64_t nBlockPos = blkdat.GetPos();
                if (dbp)
                    dbp->nPos = nBlockPos;
                blkdat.SetLimit(nBlockPos + nSize);
                blkdat.SetPos(nBlockPos);
                std::shared_ptr<CBlock> pblock = std::make_shared<CBlock>();
                CBlock& block = *pblock;
                blkdat >> block;
                nRewind = blkdat.GetPos();

                uint256 hash = block.GetHash();
                {
                    LOCK(cs_main);
                    // detect out of order blocks, and store them for later
                    if (hash != chainparams.GetConsensus().hashGenesisBlock && !LookupBlockIndex(block.hashPrevBlock)) {
                        LogPrint(BCLog::REINDEX, "%s: Out of order block %s, parent %s not known\n", __func__, hash.ToString(),
                                block.hashPrevBlock.ToString());
                        if (dbp)
                            mapBlocksUnknownParent.insert(std::make_pair(block.hashPrevBlock, *dbp));
                        continue;
                    }

                    // process in case the block isn't known yet
                    CBlockIndex* pindex = LookupBlockIndex(hash);
                    if (!pindex || (pindex->nStatus & BLOCK_HAVE_DATA) == 0) {
                      CValidationState state;
                      if (::ChainstateActive().AcceptBlock(pblock, state, chainparams, nullptr, true, dbp, nullptr)) {
                          nLoaded++;
                      }
                      if (state.IsError()) {
                          break;
                      }
                    } else if (hash != chainparams.GetConsensus().hashGenesisBlock && pindex->nHeight % 1000 == 0) {
                      LogPrint(BCLog::REINDEX, "Block Import: already had block %s at height %d\n", hash.ToString(), pindex->nHeight);
                    }
                }

                // Activate the genesis block so normal node progress can continue
                if (hash == chainparams.GetConsensus().hashGenesisBlock) {
                    CValidationState state;
                    if (!ActivateBestChain(state, chainparams)) {
                        break;
                    }
                }

                NotifyHeaderTip();

                // Recursively process earlier encountered successors of this block
                std::deque<uint256> queue;
                queue.push_back(hash);
                while (!queue.empty()) {
                    uint256 head = queue.front();
                    queue.pop_front();
                    std::pair<std::multimap<uint256, FlatFilePos>::iterator, std::multimap<uint256, FlatFilePos>::iterator> range = mapBlocksUnknownParent.equal_range(head);
                    while (range.first != range.second) {
                        std::multimap<uint256, FlatFilePos>::iterator it = range.first;
                        std::shared_ptr<CBlock> pblockrecursive = std::make_shared<CBlock>();
                        if (ReadBlockFromDisk(*pblockrecursive, it->second, chainparams.GetConsensus()))
                        {
                            LogPrint(BCLog::REINDEX, "%s: Processing out of order child %s of %s\n", __func__, pblockrecursive->GetHash().ToString(),
                                    head.ToString());
                            LOCK(cs_main);
                            CValidationState dummy;
                            if (::ChainstateActive().AcceptBlock(pblockrecursive, dummy, chainparams, nullptr, true, &it->second, nullptr))
                            {
                                nLoaded++;
                                queue.push_back(pblockrecursive->GetHash());
                            }
                        }
                        range.first++;
                        mapBlocksUnknownParent.erase(it);
                        NotifyHeaderTip();
                    }
                }
            } catch (const std::exception& e) {
                LogPrintf("%s: Deserialize or I/O error - %s\n", __func__, e.what());
            }
        }
    } catch (const std::runtime_error& e) {
        AbortNode(std::string("System error: ") + e.what());
    }
    LogPrintf("Loaded %i blocks from external file in %dms\n", nLoaded, GetTimeMillis() - nStart);
}

void CChainState::CheckBlockIndex(const Consensus::Params& consensusParams)
{
    if (!fCheckBlockIndex) {
        return;
    }

    LOCK(cs_main);

    // During a reindex, we read the genesis block and call CheckBlockIndex before ActivateBestChain,
    // so we have the genesis block in m_blockman.m_block_index but no active chain. (A few of the
    // tests when iterating the block tree require that m_chain has been initialized.)
    if (m_chain.Height() < 0) {
        assert(m_blockman.m_block_index.size() <= 1);
        return;
    }

    // Build forward-pointing map of the entire block tree.
    std::multimap<CBlockIndex*,CBlockIndex*> forward;
    for (const std::pair<const uint256, CBlockIndex*>& entry : m_blockman.m_block_index) {
        forward.insert(std::make_pair(entry.second->pprev, entry.second));
    }

    assert(forward.size() == m_blockman.m_block_index.size());

    std::pair<std::multimap<CBlockIndex*,CBlockIndex*>::iterator,std::multimap<CBlockIndex*,CBlockIndex*>::iterator> rangeGenesis = forward.equal_range(nullptr);
    CBlockIndex *pindex = rangeGenesis.first->second;
    rangeGenesis.first++;
    assert(rangeGenesis.first == rangeGenesis.second); // There is only one index entry with parent nullptr.

    // Iterate over the entire block tree, using depth-first search.
    // Along the way, remember whether there are blocks on the path from genesis
    // block being explored which are the first to have certain properties.
    size_t nNodes = 0;
    int nHeight = 0;
    CBlockIndex* pindexFirstInvalid = nullptr; // Oldest ancestor of pindex which is invalid.
    CBlockIndex* pindexFirstMissing = nullptr; // Oldest ancestor of pindex which does not have BLOCK_HAVE_DATA.
    CBlockIndex* pindexFirstNeverProcessed = nullptr; // Oldest ancestor of pindex for which nTx == 0.
    CBlockIndex* pindexFirstNotTreeValid = nullptr; // Oldest ancestor of pindex which does not have BLOCK_VALID_TREE (regardless of being valid or not).
    CBlockIndex* pindexFirstNotTransactionsValid = nullptr; // Oldest ancestor of pindex which does not have BLOCK_VALID_TRANSACTIONS (regardless of being valid or not).
    CBlockIndex* pindexFirstNotChainValid = nullptr; // Oldest ancestor of pindex which does not have BLOCK_VALID_CHAIN (regardless of being valid or not).
    CBlockIndex* pindexFirstNotScriptsValid = nullptr; // Oldest ancestor of pindex which does not have BLOCK_VALID_SCRIPTS (regardless of being valid or not).
    while (pindex != nullptr) {
        nNodes++;
        if (pindexFirstInvalid == nullptr && pindex->nStatus & BLOCK_FAILED_VALID) pindexFirstInvalid = pindex;
        if (pindexFirstMissing == nullptr && !(pindex->nStatus & BLOCK_HAVE_DATA)) pindexFirstMissing = pindex;
        if (pindexFirstNeverProcessed == nullptr && pindex->nTx == 0) pindexFirstNeverProcessed = pindex;
        if (pindex->pprev != nullptr && pindexFirstNotTreeValid == nullptr && (pindex->nStatus & BLOCK_VALID_MASK) < BLOCK_VALID_TREE) pindexFirstNotTreeValid = pindex;
        if (pindex->pprev != nullptr && pindexFirstNotTransactionsValid == nullptr && (pindex->nStatus & BLOCK_VALID_MASK) < BLOCK_VALID_TRANSACTIONS) pindexFirstNotTransactionsValid = pindex;
        if (pindex->pprev != nullptr && pindexFirstNotChainValid == nullptr && (pindex->nStatus & BLOCK_VALID_MASK) < BLOCK_VALID_CHAIN) pindexFirstNotChainValid = pindex;
        if (pindex->pprev != nullptr && pindexFirstNotScriptsValid == nullptr && (pindex->nStatus & BLOCK_VALID_MASK) < BLOCK_VALID_SCRIPTS) pindexFirstNotScriptsValid = pindex;

        // Begin: actual consistency checks.
        if (pindex->pprev == nullptr) {
            // Genesis block checks.
            assert(pindex->GetBlockHash() == consensusParams.hashGenesisBlock); // Genesis block's hash must match.
            assert(pindex == m_chain.Genesis()); // The current active chain's genesis block must be this block.
        }
        if (!pindex->HaveTxsDownloaded()) assert(pindex->nSequenceId <= 0); // nSequenceId can't be set positive for blocks that aren't linked (negative is used for preciousblock)
        // VALID_TRANSACTIONS is equivalent to nTx > 0 for all nodes (whether or not pruning has occurred).
        // HAVE_DATA is only equivalent to nTx > 0 (or VALID_TRANSACTIONS) if no pruning has occurred.
        if (!fHavePruned) {
            // If we've never pruned, then HAVE_DATA should be equivalent to nTx > 0
            assert(!(pindex->nStatus & BLOCK_HAVE_DATA) == (pindex->nTx == 0));
            assert(pindexFirstMissing == pindexFirstNeverProcessed);
        } else {
            // If we have pruned, then we can only say that HAVE_DATA implies nTx > 0
            if (pindex->nStatus & BLOCK_HAVE_DATA) assert(pindex->nTx > 0);
        }
        if (pindex->nStatus & BLOCK_HAVE_UNDO) assert(pindex->nStatus & BLOCK_HAVE_DATA);
        assert(((pindex->nStatus & BLOCK_VALID_MASK) >= BLOCK_VALID_TRANSACTIONS) == (pindex->nTx > 0)); // This is pruning-independent.
        // All parents having had data (at some point) is equivalent to all parents being VALID_TRANSACTIONS, which is equivalent to HaveTxsDownloaded().
        assert((pindexFirstNeverProcessed == nullptr) == pindex->HaveTxsDownloaded());
        assert((pindexFirstNotTransactionsValid == nullptr) == pindex->HaveTxsDownloaded());
        assert(pindex->nHeight == nHeight); // nHeight must be consistent.
        assert(pindex->pprev == nullptr || pindex->nChainWork >= pindex->pprev->nChainWork); // For every block except the genesis block, the chainwork must be larger than the parent's.
        assert(nHeight < 2 || (pindex->pskip && (pindex->pskip->nHeight < nHeight))); // The pskip pointer must point back for all but the first 2 blocks.
        assert(pindexFirstNotTreeValid == nullptr); // All m_blockman.m_block_index entries must at least be TREE valid
        if ((pindex->nStatus & BLOCK_VALID_MASK) >= BLOCK_VALID_TREE) assert(pindexFirstNotTreeValid == nullptr); // TREE valid implies all parents are TREE valid
        if ((pindex->nStatus & BLOCK_VALID_MASK) >= BLOCK_VALID_CHAIN) assert(pindexFirstNotChainValid == nullptr); // CHAIN valid implies all parents are CHAIN valid
        if ((pindex->nStatus & BLOCK_VALID_MASK) >= BLOCK_VALID_SCRIPTS) assert(pindexFirstNotScriptsValid == nullptr); // SCRIPTS valid implies all parents are SCRIPTS valid
        if (pindexFirstInvalid == nullptr) {
            // Checks for not-invalid blocks.
            assert((pindex->nStatus & BLOCK_FAILED_MASK) == 0); // The failed mask cannot be set for blocks without invalid parents.
        }
        if (!CBlockIndexWorkComparator()(pindex, m_chain.Tip()) && pindexFirstNeverProcessed == nullptr) {
            if (pindexFirstInvalid == nullptr) {
                // If this block sorts at least as good as the current tip and
                // is valid and we have all data for its parents, it must be in
                // setBlockIndexCandidates.  m_chain.Tip() must also be there
                // even if some data has been pruned.
                if (pindexFirstMissing == nullptr || pindex == m_chain.Tip()) {
                     assert(setBlockIndexCandidates.count(pindex));
                }
                // If some parent is missing, then it could be that this block was in
                // setBlockIndexCandidates but had to be removed because of the missing data.
                // In this case it must be in m_blocks_unlinked -- see test below.
            }
        } else { // If this block sorts worse than the current tip or some ancestor's block has never been seen, it cannot be in setBlockIndexCandidates.
            assert(setBlockIndexCandidates.count(pindex) == 0);
        }
        // Check whether this block is in m_blocks_unlinked.
        std::pair<std::multimap<CBlockIndex*,CBlockIndex*>::iterator,std::multimap<CBlockIndex*,CBlockIndex*>::iterator> rangeUnlinked = m_blockman.m_blocks_unlinked.equal_range(pindex->pprev);
        bool foundInUnlinked = false;
        while (rangeUnlinked.first != rangeUnlinked.second) {
            assert(rangeUnlinked.first->first == pindex->pprev);
            if (rangeUnlinked.first->second == pindex) {
                foundInUnlinked = true;
                break;
            }
            rangeUnlinked.first++;
        }
        if (pindex->pprev && (pindex->nStatus & BLOCK_HAVE_DATA) && pindexFirstNeverProcessed != nullptr && pindexFirstInvalid == nullptr) {
            // If this block has block data available, some parent was never received, and has no invalid parents, it must be in m_blocks_unlinked.
            assert(foundInUnlinked);
        }
        if (!(pindex->nStatus & BLOCK_HAVE_DATA)) assert(!foundInUnlinked); // Can't be in m_blocks_unlinked if we don't HAVE_DATA
        if (pindexFirstMissing == nullptr) assert(!foundInUnlinked); // We aren't missing data for any parent -- cannot be in m_blocks_unlinked.
        if (pindex->pprev && (pindex->nStatus & BLOCK_HAVE_DATA) && pindexFirstNeverProcessed == nullptr && pindexFirstMissing != nullptr) {
            // We HAVE_DATA for this block, have received data for all parents at some point, but we're currently missing data for some parent.
            assert(fHavePruned); // We must have pruned.
            // This block may have entered m_blocks_unlinked if:
            //  - it has a descendant that at some point had more work than the
            //    tip, and
            //  - we tried switching to that descendant but were missing
            //    data for some intermediate block between m_chain and the
            //    tip.
            // So if this block is itself better than m_chain.Tip() and it wasn't in
            // setBlockIndexCandidates, then it must be in m_blocks_unlinked.
            if (!CBlockIndexWorkComparator()(pindex, m_chain.Tip()) && setBlockIndexCandidates.count(pindex) == 0) {
                if (pindexFirstInvalid == nullptr) {
                    assert(foundInUnlinked);
                }
            }
        }
        // assert(pindex->GetBlockHash() == pindex->GetBlockHeader().GetHash()); // Perhaps too slow
        // End: actual consistency checks.

        // Try descending into the first subnode.
        std::pair<std::multimap<CBlockIndex*,CBlockIndex*>::iterator,std::multimap<CBlockIndex*,CBlockIndex*>::iterator> range = forward.equal_range(pindex);
        if (range.first != range.second) {
            // A subnode was found.
            pindex = range.first->second;
            nHeight++;
            continue;
        }
        // This is a leaf node.
        // Move upwards until we reach a node of which we have not yet visited the last child.
        while (pindex) {
            // We are going to either move to a parent or a sibling of pindex.
            // If pindex was the first with a certain property, unset the corresponding variable.
            if (pindex == pindexFirstInvalid) pindexFirstInvalid = nullptr;
            if (pindex == pindexFirstMissing) pindexFirstMissing = nullptr;
            if (pindex == pindexFirstNeverProcessed) pindexFirstNeverProcessed = nullptr;
            if (pindex == pindexFirstNotTreeValid) pindexFirstNotTreeValid = nullptr;
            if (pindex == pindexFirstNotTransactionsValid) pindexFirstNotTransactionsValid = nullptr;
            if (pindex == pindexFirstNotChainValid) pindexFirstNotChainValid = nullptr;
            if (pindex == pindexFirstNotScriptsValid) pindexFirstNotScriptsValid = nullptr;
            // Find our parent.
            CBlockIndex* pindexPar = pindex->pprev;
            // Find which child we just visited.
            std::pair<std::multimap<CBlockIndex*,CBlockIndex*>::iterator,std::multimap<CBlockIndex*,CBlockIndex*>::iterator> rangePar = forward.equal_range(pindexPar);
            while (rangePar.first->second != pindex) {
                assert(rangePar.first != rangePar.second); // Our parent must have at least the node we're coming from as child.
                rangePar.first++;
            }
            // Proceed to the next one.
            rangePar.first++;
            if (rangePar.first != rangePar.second) {
                // Move to the sibling.
                pindex = rangePar.first->second;
                break;
            } else {
                // Move up further.
                pindex = pindexPar;
                nHeight--;
                continue;
            }
        }
    }

    // Check that we actually traversed the entire map.
    assert(nNodes == forward.size());
}

std::string CBlockFileInfo::ToString() const
{
    return strprintf("CBlockFileInfo(blocks=%u, size=%u, heights=%u...%u, time=%s...%s)", nBlocks, nSize, nHeightFirst, nHeightLast, FormatISO8601Date(nTimeFirst), FormatISO8601Date(nTimeLast));
}

CBlockFileInfo* GetBlockFileInfo(size_t n)
{
    LOCK(cs_LastBlockFile);

    return &vinfoBlockFile.at(n);
}

ThresholdState VersionBitsTipState(const Consensus::Params& params, Consensus::DeploymentPos pos)
{
    LOCK(cs_main);
    return VersionBitsState(::ChainActive().Tip(), params, pos, versionbitscache);
}

BIP9Stats VersionBitsTipStatistics(const Consensus::Params& params, Consensus::DeploymentPos pos)
{
    LOCK(cs_main);
    return VersionBitsStatistics(::ChainActive().Tip(), params, pos);
}

int VersionBitsTipStateSinceHeight(const Consensus::Params& params, Consensus::DeploymentPos pos)
{
    LOCK(cs_main);
    return VersionBitsStateSinceHeight(::ChainActive().Tip(), params, pos, versionbitscache);
}

static const uint64_t MEMPOOL_DUMP_VERSION = 1;

bool LoadMempool(CTxMemPool& pool)
{
    const CChainParams& chainparams = Params();
    int64_t nExpiryTimeout = gArgs.GetArg("-mempoolexpiry", DEFAULT_MEMPOOL_EXPIRY) * 60 * 60;
    FILE* filestr = fsbridge::fopen(GetDataDir() / "mempool.dat", "rb");
    CAutoFile file(filestr, SER_DISK, CLIENT_VERSION);
    if (file.IsNull()) {
        LogPrintf("Failed to open mempool file from disk. Continuing anyway.\n");
        return false;
    }

    int64_t count = 0;
    int64_t expired = 0;
    int64_t failed = 0;
    int64_t already_there = 0;
    int64_t nNow = GetTime();

    try {
        uint64_t version;
        file >> version;
        if (version != MEMPOOL_DUMP_VERSION) {
            return false;
        }
        uint64_t num;
        file >> num;
        while (num--) {
            CTransactionRef tx;
            int64_t nTime;
            int64_t nFeeDelta;
            file >> tx;
            file >> nTime;
            file >> nFeeDelta;

            CAmount amountdelta = nFeeDelta;
            if (amountdelta) {
                pool.PrioritiseTransaction(tx->GetHash(), amountdelta);
            }
            CValidationState state;
            if (nTime + nExpiryTimeout > nNow) {
                LOCK(cs_main);
                AcceptToMemoryPoolWithTime(chainparams, pool, state, tx, nullptr /* pfMissingInputs */, nTime,
                                           nullptr /* plTxnReplaced */, false /* bypass_limits */, 0 /* nAbsurdFee */,
                                           false /* test_accept */);
                if (state.IsValid()) {
                    ++count;
                } else {
                    // mempool may contain the transaction already, e.g. from
                    // wallet(s) having loaded it while we were processing
                    // mempool transactions; consider these as valid, instead of
                    // failed, but mark them as 'already there'
                    if (pool.exists(tx->GetHash())) {
                        ++already_there;
                    } else {
                        ++failed;
                    }
                }
            } else {
                ++expired;
            }
            if (ShutdownRequested())
                return false;
        }
        std::map<uint256, CAmount> mapDeltas;
        file >> mapDeltas;

        for (const auto& i : mapDeltas) {
            pool.PrioritiseTransaction(i.first, i.second);
        }
    } catch (const std::exception& e) {
        LogPrintf("Failed to deserialize mempool data on disk: %s. Continuing anyway.\n", e.what());
        return false;
    }

    LogPrintf("Imported mempool transactions from disk: %i succeeded, %i failed, %i expired, %i already there\n", count, failed, expired, already_there);
    return true;
}

bool DumpMempool(const CTxMemPool& pool)
{
    int64_t start = GetTimeMicros();

    std::map<uint256, CAmount> mapDeltas;
    std::vector<TxMempoolInfo> vinfo;

    static Mutex dump_mutex;
    LOCK(dump_mutex);

    {
        LOCK(pool.cs);
        for (const auto &i : pool.mapDeltas) {
            mapDeltas[i.first] = i.second;
        }
        vinfo = pool.infoAll();
    }

    int64_t mid = GetTimeMicros();

    try {
        FILE* filestr = fsbridge::fopen(GetDataDir() / "mempool.dat.new", "wb");
        if (!filestr) {
            return false;
        }

        CAutoFile file(filestr, SER_DISK, CLIENT_VERSION);

        uint64_t version = MEMPOOL_DUMP_VERSION;
        file << version;

        file << (uint64_t)vinfo.size();
        for (const auto& i : vinfo) {
            file << *(i.tx);
            file << (int64_t)i.nTime;
            file << (int64_t)i.nFeeDelta;
            mapDeltas.erase(i.tx->GetHash());
        }

        file << mapDeltas;
        if (!FileCommit(file.Get()))
            throw std::runtime_error("FileCommit failed");
        file.fclose();
        RenameOver(GetDataDir() / "mempool.dat.new", GetDataDir() / "mempool.dat");
        int64_t last = GetTimeMicros();
        LogPrintf("Dumped mempool: %gs to copy, %gs to dump\n", (mid-start)*MICRO, (last-mid)*MICRO);
    } catch (const std::exception& e) {
        LogPrintf("Failed to dump mempool: %s. Continuing anyway.\n", e.what());
        return false;
    }
    return true;
}

//! Guess how far we are in the verification process at the given block index
//! require cs_main if pindex has not been validated yet (because nChainTx might be unset)
double GuessVerificationProgress(const ChainTxData& data, const CBlockIndex *pindex) {
    if (pindex == nullptr)
        return 0.0;

    int64_t nNow = time(nullptr);

    double fTxTotal;

    if (pindex->nChainTx <= data.nTxCount) {
        fTxTotal = data.nTxCount + (nNow - data.nTime) * data.dTxRate;
    } else {
        fTxTotal = pindex->nChainTx + (nNow - pindex->GetBlockTime()) * data.dTxRate;
    }

    return pindex->nChainTx / fTxTotal;
}

class CMainCleanup
{
public:
    CMainCleanup() {}
    ~CMainCleanup() {
        // block headers
        BlockMap::iterator it1 = g_blockman.m_block_index.begin();
        for (; it1 != g_blockman.m_block_index.end(); it1++)
            delete (*it1).second;
        g_blockman.m_block_index.clear();
    }
};
static CMainCleanup instance_of_cmaincleanup;<|MERGE_RESOLUTION|>--- conflicted
+++ resolved
@@ -4207,13 +4207,8 @@
     }
 
     std::set<uint256> activeMasternodes;
-<<<<<<< HEAD
     cache.ForEachCycleProposal([&](CProposalId const& propId, CProposalObject const& prop) {
-        if (prop.status != CProposalStatusType::Voting) return false;
-=======
-    cache.ForEachCycleProp([&](CPropId const& propId, CPropObject const& prop) {
-        if (prop.status != CPropStatusType::Voting) return true;
->>>>>>> 16ea4588
+        if (prop.status != CProposalStatusType::Voting) return true;
 
         if (activeMasternodes.empty()) {
             cache.ForEachMasternode([&](uint256 const & mnId, CMasternode node) {
