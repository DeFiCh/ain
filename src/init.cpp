// Copyright (c) 2009-2010 Satoshi Nakamoto
// Copyright (c) 2009-2018 The Bitcoin Core developers
// Distributed under the MIT software license, see the accompanying
// file LICENSE or http://www.opensource.org/licenses/mit-license.php.

#if defined(HAVE_CONFIG_H)
#include <config/defi-config.h>
#endif

#include <init.h>

#include <amount.h>
#include <banman.h>
#include <blockfilter.h>
#include <chain.h>
#include <chainparams.h>
#include <compat/sanity.h>
#include <consensus/validation.h>
#include <fs.h>
#include <httprpc.h>
#include <httpserver.h>
#include <index/blockfilterindex.h>
#include <index/txindex.h>
#include <key.h>
#include <key_io.h>
#include <ain_rs_exports.h>
#include <masternodes/accountshistory.h>
#include <masternodes/anchors.h>
#include <masternodes/govvariables/attributes.h>
#include <masternodes/masternodes.h>
#include <masternodes/vaulthistory.h>
#include <masternodes/threadpool.h>
#include <miner.h>
#include <net.h>
#include <net_permissions.h>
#include <net_processing.h>
#include <netbase.h>
#include <policy/feerate.h>
#include <policy/fees.h>
#include <policy/policy.h>
#include <policy/settings.h>
#include <rpc/blockchain.h>
#include <rpc/register.h>
#include <rpc/stats.h>
#include <rpc/resultcache.h>
#include <rpc/server.h>
#include <rpc/util.h>
#include <scheduler.h>
#include <script/sigcache.h>
#include <script/standard.h>
#include <shutdown.h>
#include <spv/spv_wrapper.h>
#include <timedata.h>
#include <torcontrol.h>
#include <txdb.h>
#include <txmempool.h>
#include <ui_interface.h>
#include <util/moneystr.h>
#include <util/system.h>
#include <util/threadnames.h>
#include <util/translation.h>
#include <util/validation.h>
#include <validation.h>
#include <validationinterface.h>
#include <walletinitinterface.h>
#include <wallet/wallet.h>

#include <stdint.h>
#include <stdio.h>

#ifndef WIN32
#include <attributes.h>
#include <cerrno>
#include <signal.h>
#include <sys/stat.h>
#endif

#include <boost/algorithm/string/replace.hpp>

#if ENABLE_ZMQ
#include <zmq/zmqabstractnotifier.h>
#include <zmq/zmqnotificationinterface.h>
#include <zmq/zmqrpc.h>
#endif

static bool fFeeEstimatesInitialized = false;
static const bool DEFAULT_PROXYRANDOMIZE = true;
static const bool DEFAULT_REST_ENABLE = false;
static const bool DEFAULT_STOPAFTERBLOCKIMPORT = false;

// Dump addresses to banlist.dat every 15 minutes (900s)
static constexpr int DUMP_BANS_INTERVAL = 60 * 15;

std::unique_ptr<CConnman> g_connman;
std::unique_ptr<PeerLogicValidation> peerLogic;
std::unique_ptr<BanMan> g_banman;

#ifdef WIN32
// Win32 LevelDB doesn't use filedescriptors, and the ones used for
// accessing block files don't count towards the fd_set size limit
// anyway.
#define MIN_CORE_FILEDESCRIPTORS 0
#else
#define MIN_CORE_FILEDESCRIPTORS 150
#endif

static const char* FEE_ESTIMATES_FILENAME="fee_estimates.dat";

/**
 * The PID file facilities.
 */
static const char* DEFI_PID_FILENAME = "defid.pid";

static fs::path GetPidFile()
{
    return AbsPathForConfigVal(fs::path(gArgs.GetArg("-pid", DEFI_PID_FILENAME)));
}

NODISCARD static bool CreatePidFile()
{
    fsbridge::ofstream file{GetPidFile()};
    if (file) {
#ifdef WIN32
        tfm::format(file, "%d\n", GetCurrentProcessId());
#else
        tfm::format(file, "%d\n", getpid());
#endif
        return true;
    } else {
        return InitError(strprintf(_("Unable to create the PID file '%s': %s").translated, GetPidFile().string(), std::strerror(errno)));
    }
}

//////////////////////////////////////////////////////////////////////////////
//
// Shutdown
//

//
// Thread management and startup/shutdown:
//
// The network-processing threads are all part of a thread group
// created by AppInit() or the Qt main() function.
//
// A clean exit happens when StartShutdown() or the SIGTERM
// signal handler sets ShutdownRequested(), which makes main thread's
// WaitForShutdown() interrupts the thread group.
// And then, WaitForShutdown() makes all other on-going threads
// in the thread group join the main thread.
// Shutdown() is then called to clean up database connections, and stop other
// threads that should only be stopped after the main network-processing
// threads have exited.
//
// Shutdown for Qt is very similar, only it uses a QTimer to detect
// ShutdownRequested() getting set, and then does the normal Qt
// shutdown thing.
//

static std::unique_ptr<ECCVerifyHandle> globalVerifyHandle;

std::vector<std::thread> threadGroup;
static CScheduler scheduler;

#if HAVE_SYSTEM
static void ShutdownNotify()
{
    std::vector<std::thread> threads;
    for (const auto& cmd : gArgs.GetArgs("-shutdownnotify")) {
        threads.emplace_back(runCommand, cmd);
    }
    for (auto& t : threads) {
        t.join();
    }
}
#endif

void Interrupt()
{
#if HAVE_SYSTEM
    ShutdownNotify();
#endif
    InterruptHTTPServer();
    InterruptHTTPRPC();
    InterruptRPC();
    InterruptREST();
    InterruptTorControl();
    InterruptMapPort();
    if (g_connman)
        g_connman->Interrupt();
    if (g_txindex) {
        g_txindex->Interrupt();
    }
    ForEachBlockFilterIndex([](BlockFilterIndex& index) { index.Interrupt(); });
}

void Shutdown(InitInterfaces& interfaces)
{
    LogPrintf("%s: In progress...\n", __func__);
    static CCriticalSection cs_Shutdown;
    TRY_LOCK(cs_Shutdown, lockShutdown);
    if (!lockShutdown)
        return;

    /// Note: Shutdown() must be able to handle cases in which initialization failed part of the way,
    /// for example if the data directory was found to be locked.
    /// Be sure that anything that writes files or flushes caches only does this if the respective
    /// module was initialized.
    util::ThreadRename("shutoff");
    mempool.AddTransactionsUpdated(1);

    /// @attention outside of cs_main lock! Before http cause spv rpc may be pending
    if (spv::pspv) {
        spv::pspv->CancelPendingTxs();
        spv::pspv->Disconnect();
    }

    StopHTTPRPC();
    StopREST();
    StopRPC();
    StopHTTPServer();
    for (const auto& client : interfaces.chain_clients) {
        client->flush();
    }
    StopMapPort();

    // Because these depend on each-other, we make sure that neither can be
    // using the other before destroying them.
    if (peerLogic) UnregisterValidationInterface(peerLogic.get());
    if (g_connman) g_connman->Stop();
    if (g_txindex) g_txindex->Stop();
    ForEachBlockFilterIndex([](BlockFilterIndex& index) { index.Stop(); });

    StopTorControl();

    // After everything has been shut down, but before things get flushed, stop the
    // CScheduler/checkqueue threaGroup
    scheduler.stop();
    for (auto& thread : threadGroup) {
        if (thread.joinable()) thread.join();
    }
    StopScriptCheckWorkerThreads();

    // After the threads that potentially access these pointers have been stopped,
    // destruct and reset all to nullptr.
    peerLogic.reset();
    g_connman.reset();
    g_banman.reset();
    g_txindex.reset();
    DestroyAllBlockFilterIndexes();

    if (::mempool.IsLoaded() && gArgs.GetArg("-persistmempool", DEFAULT_PERSIST_MEMPOOL)) {
        DumpMempool(::mempool);
    }

    if (fFeeEstimatesInitialized)
    {
        ::feeEstimator.FlushUnconfirmed();
        fs::path est_path = GetDataDir() / FEE_ESTIMATES_FILENAME;
        CAutoFile est_fileout(fsbridge::fopen(est_path, "wb"), SER_DISK, CLIENT_VERSION);
        if (!est_fileout.IsNull())
            ::feeEstimator.Write(est_fileout);
        else
            LogPrintf("%s: Failed to write fee estimates to %s\n", __func__, est_path.string());
        fFeeEstimatesInitialized = false;
    }

    // FlushStateToDisk generates a ChainStateFlushed callback, which we should avoid missing
    //
    // g_chainstate is referenced here directly (instead of ::ChainstateActive()) because it
    // may not have been initialized yet.
    {
        LOCK(cs_main);
        if (g_chainstate && g_chainstate->CanFlushToDisk()) {
            g_chainstate->ForceFlushStateToDisk();
        }
    }

    // After there are no more peers/RPC left to give us new data which may generate
    // CValidationInterface callbacks, flush them...
    GetMainSignals().FlushBackgroundCallbacks();

    // Any future callbacks will be dropped. This should absolutely be safe - if
    // missing a callback results in an unrecoverable situation, unclean shutdown
    // would too. The only reason to do the above flushes is to let the wallet catch
    // up with our current chain to avoid any strange pruning edge cases and make
    // next startup faster by avoiding rescan.

    LogPrint(BCLog::SPV, "Releasing\n");
    spv::pspv.reset();
    ShutdownDfTxGlobalTaskPool();
    {
        LOCK(cs_main);
        if (g_chainstate && g_chainstate->CanFlushToDisk()) {
            g_chainstate->ForceFlushStateToDisk();
            g_chainstate->ResetCoinsViews();
        }
        panchors.reset();
        panchorAwaitingConfirms.reset();
        panchorauths.reset();
        pcustomcsview.reset();
        pcustomcsDB.reset();
        pblocktree.reset();
    }
    for (const auto& client : interfaces.chain_clients) {
        client->stop();
    }

#if ENABLE_ZMQ
    if (g_zmq_notification_interface) {
        UnregisterValidationInterface(g_zmq_notification_interface);
        delete g_zmq_notification_interface;
        g_zmq_notification_interface = nullptr;
    }
#endif

    try {
        if (!fs::remove(GetPidFile())) {
            LogPrintf("%s: Unable to remove PID file: File does not exist\n", __func__);
        }
    } catch (const fs::filesystem_error& e) {
        LogPrintf("%s: Unable to remove PID file: %s\n", __func__, fsbridge::get_filesystem_error_message(e));
    }
    interfaces.chain_clients.clear();
    UnregisterAllValidationInterfaces();
    GetMainSignals().UnregisterBackgroundSignalScheduler();
    GetMainSignals().UnregisterWithMempoolSignals(mempool);
    globalVerifyHandle.reset();
    ECC_Stop();
    LogPrintf("%s: done\n", __func__);
}

/**
 * Signal handlers are very limited in what they are allowed to do.
 * The execution context the handler is invoked in is not guaranteed,
 * so we restrict handler operations to just touching variables:
 */
#ifndef WIN32
static void HandleSIGTERM(int)
{
    StartShutdown();
}

static void HandleSIGHUP(int)
{
    LogInstance().m_reopen_file = true;
}
#else
static BOOL WINAPI consoleCtrlHandler(DWORD dwCtrlType)
{
    StartShutdown();
    Sleep(INFINITE);
    return true;
}
#endif

#ifndef WIN32
static void registerSignalHandler(int signal, void(*handler)(int))
{
    struct sigaction sa;
    sa.sa_handler = handler;
    sigemptyset(&sa.sa_mask);
    sa.sa_flags = 0;
    sigaction(signal, &sa, nullptr);
}
#endif

static boost::signals2::connection rpc_notify_block_change_connection;
static void OnRPCStarted()
{
    rpc_notify_block_change_connection = uiInterface.NotifyBlockTip_connect(&RPCNotifyBlockChange);
}

static void OnRPCStopped()
{
    rpc_notify_block_change_connection.disconnect();
    RPCNotifyBlockChange(false, nullptr);
    g_best_block_cv.notify_all();
    LogPrint(BCLog::RPC, "RPC stopped.\n");
}

void SetupServerArgs()
{
    SetupHelpOptions(gArgs);
    gArgs.AddArg("-help-debug", "Print help message with debugging options and exit", ArgsManager::ALLOW_ANY, OptionsCategory::DEBUG_TEST); // server-only for now

    const auto defaultBaseParams = CreateBaseChainParams(CBaseChainParams::MAIN);
    const auto testnetBaseParams = CreateBaseChainParams(CBaseChainParams::TESTNET);
    const auto changiBaseParams = CreateBaseChainParams(CBaseChainParams::CHANGI);
    const auto devnetBaseParams  = CreateBaseChainParams(CBaseChainParams::DEVNET);
    const auto regtestBaseParams = CreateBaseChainParams(CBaseChainParams::REGTEST);
    const auto defaultChainParams = CreateChainParams(CBaseChainParams::MAIN);
    const auto testnetChainParams = CreateChainParams(CBaseChainParams::TESTNET);
    const auto changiChainParams = CreateChainParams(CBaseChainParams::CHANGI);
    const auto devnetChainParams  = CreateChainParams(CBaseChainParams::DEVNET);
    const auto regtestChainParams = CreateChainParams(CBaseChainParams::REGTEST);

    // Hidden Options
    std::vector<std::string> hidden_args = {
        "-dbcrashratio", "-forcecompactdb",
        "-interrupt-block=<hash|height>", "-stop-block=<hash|height>",
        "-mocknet", "-mocknet-blocktime=<secs>", "-mocknet-key=<pubkey>",
        "-checkpoints-file",
        // GUI args. These will be overwritten by SetupUIArgs for the GUI
        "-choosedatadir", "-lang=<lang>", "-min", "-resetguisettings", "-splash"};

    gArgs.AddArg("-version", "Print version and exit", ArgsManager::ALLOW_ANY, OptionsCategory::OPTIONS);
#if HAVE_SYSTEM
    gArgs.AddArg("-alertnotify=<cmd>", "Execute command when a relevant alert is received or we see a really long fork (%s in cmd is replaced by message)", ArgsManager::ALLOW_ANY, OptionsCategory::OPTIONS);
#endif
    gArgs.AddArg("-assumevalid=<hex>", strprintf("If this block is in the chain assume that it and its ancestors are valid and potentially skip their script verification (0 to verify all, default: %s, testnet: %s, changi: %s, devnet: %s)", defaultChainParams->GetConsensus().defaultAssumeValid.GetHex(), testnetChainParams->GetConsensus().defaultAssumeValid.GetHex(), changiChainParams->GetConsensus().defaultAssumeValid.GetHex(), devnetChainParams->GetConsensus().defaultAssumeValid.GetHex()), ArgsManager::ALLOW_ANY, OptionsCategory::OPTIONS);
    gArgs.AddArg("-blocksdir=<dir>", "Specify directory to hold blocks subdirectory for *.dat files (default: <datadir>)", ArgsManager::ALLOW_ANY, OptionsCategory::OPTIONS);
#if HAVE_SYSTEM
    gArgs.AddArg("-blocknotify=<cmd>", "Execute command when the best block changes (%s in cmd is replaced by block hash)", ArgsManager::ALLOW_ANY, OptionsCategory::OPTIONS);
    gArgs.AddArg("-spvblocknotify=<cmd>", "Execute command when the last Bitcoin block changes (%s in cmd is replaced by block hash)", ArgsManager::ALLOW_ANY, OptionsCategory::OPTIONS);
    gArgs.AddArg("-spvwalletnotify=<cmd>", "Execute command when an SPV Bitcoin wallet transaction changes (%s in cmd is replaced by TxID)", ArgsManager::ALLOW_ANY, OptionsCategory::WALLET);
#endif
    gArgs.AddArg("-blockreconstructionextratxn=<n>", strprintf("Extra transactions to keep in memory for compact block reconstructions (default: %u)", DEFAULT_BLOCK_RECONSTRUCTION_EXTRA_TXN), ArgsManager::ALLOW_ANY, OptionsCategory::OPTIONS);
    gArgs.AddArg("-blocksonly", strprintf("Whether to reject transactions from network peers. Transactions from the wallet, RPC and relay whitelisted inbound peers are not affected. (default: %u)", DEFAULT_BLOCKSONLY), ArgsManager::ALLOW_ANY, OptionsCategory::OPTIONS);
    gArgs.AddArg("-conf=<file>", strprintf("Specify configuration file. Relative paths will be prefixed by datadir location. (default: %s)", DEFI_CONF_FILENAME), ArgsManager::ALLOW_ANY, OptionsCategory::OPTIONS);
    gArgs.AddArg("-datadir=<dir>", "Specify data directory", ArgsManager::ALLOW_ANY, OptionsCategory::OPTIONS);
    gArgs.AddArg("-dbbatchsize", strprintf("Maximum database write batch size in bytes (default: %u)", nDefaultDbBatchSize), ArgsManager::ALLOW_ANY | ArgsManager::DEBUG_ONLY, OptionsCategory::OPTIONS);
    gArgs.AddArg("-dbcache=<n>", strprintf("Maximum database cache size <n> MiB (%d to %d, default: %d). In addition, unused mempool memory is shared for this cache (see -maxmempool).", nMinDbCache, nMaxDbCache, nDefaultDbCache), ArgsManager::ALLOW_ANY, OptionsCategory::OPTIONS);
    gArgs.AddArg("-debuglogfile=<file>", strprintf("Specify location of debug log file. Relative paths will be prefixed by a net-specific datadir location. (-nodebuglogfile to disable; default: %s)", DEFAULT_DEBUGLOGFILE), ArgsManager::ALLOW_ANY, OptionsCategory::OPTIONS);
    gArgs.AddArg("-feefilter", strprintf("Tell other nodes to filter invs to us by our mempool min fee (default: %u)", DEFAULT_FEEFILTER), ArgsManager::ALLOW_ANY | ArgsManager::DEBUG_ONLY, OptionsCategory::OPTIONS);
    gArgs.AddArg("-includeconf=<file>", "Specify additional configuration file, relative to the -datadir path (only useable from configuration file, not command line)", ArgsManager::ALLOW_ANY, OptionsCategory::OPTIONS);
    gArgs.AddArg("-loadblock=<file>", "Imports blocks from external blk000??.dat file on startup", ArgsManager::ALLOW_ANY, OptionsCategory::OPTIONS);
    gArgs.AddArg("-maxmempool=<n>", strprintf("Keep the transaction memory pool below <n> megabytes (default: %u)", DEFAULT_MAX_MEMPOOL_SIZE), ArgsManager::ALLOW_ANY, OptionsCategory::OPTIONS);
    gArgs.AddArg("-maxorphantx=<n>", strprintf("Keep at most <n> unconnectable transactions in memory (default: %u)", DEFAULT_MAX_ORPHAN_TRANSACTIONS), ArgsManager::ALLOW_ANY, OptionsCategory::OPTIONS);
    gArgs.AddArg("-mempoolexpiry=<n>", strprintf("Do not keep transactions in the mempool longer than <n> hours (default: %u)", DEFAULT_MEMPOOL_EXPIRY), ArgsManager::ALLOW_ANY, OptionsCategory::OPTIONS);
    gArgs.AddArg("-minimumchainwork=<hex>", strprintf("Minimum work assumed to exist on a valid chain in hex (default: %s, testnet: %s, changi: %s, devnet: %s)", defaultChainParams->GetConsensus().nMinimumChainWork.GetHex(), testnetChainParams->GetConsensus().nMinimumChainWork.GetHex(), changiChainParams->GetConsensus().nMinimumChainWork.GetHex(), devnetChainParams->GetConsensus().nMinimumChainWork.GetHex()), ArgsManager::ALLOW_ANY | ArgsManager::DEBUG_ONLY, OptionsCategory::OPTIONS);
    gArgs.AddArg("-par=<n>", strprintf("Set the number of script verification threads (%u to %d, 0 = auto, <0 = leave that many cores free, default: %d)",
        -GetNumCores(), MAX_SCRIPTCHECK_THREADS, DEFAULT_SCRIPTCHECK_THREADS), ArgsManager::ALLOW_ANY, OptionsCategory::OPTIONS);
    gArgs.AddArg("-persistmempool", strprintf("Whether to save the mempool on shutdown and load on restart (default: %u)", DEFAULT_PERSIST_MEMPOOL), ArgsManager::ALLOW_ANY, OptionsCategory::OPTIONS);
    gArgs.AddArg("-pid=<file>", strprintf("Specify pid file. Relative paths will be prefixed by a net-specific datadir location. (default: %s)", DEFI_PID_FILENAME), ArgsManager::ALLOW_ANY, OptionsCategory::OPTIONS);
    gArgs.AddArg("-prune=<n>", strprintf("Reduce storage requirements by enabling pruning (deleting) of old blocks. This allows the pruneblockchain RPC to be called to delete specific blocks, and enables automatic pruning of old blocks if a target size in MiB is provided. This mode is incompatible with -txindex and -rescan. "
            "Warning: Reverting this setting requires re-downloading the entire blockchain. "
            "(default: 0 = disable pruning blocks, 1 = allow manual pruning via RPC, >=%u = automatically prune block files to stay under the specified target size in MiB)", MIN_DISK_SPACE_FOR_BLOCK_FILES / 1024 / 1024), ArgsManager::ALLOW_ANY, OptionsCategory::OPTIONS);
    gArgs.AddArg("-reindex", "Rebuild chain state and block index from the blk*.dat files on disk", ArgsManager::ALLOW_ANY, OptionsCategory::OPTIONS);
    gArgs.AddArg("-reindex-chainstate", "Rebuild chain state from the currently indexed blocks. When in pruning mode or if blocks on disk might be corrupted, use full -reindex instead.", ArgsManager::ALLOW_ANY, OptionsCategory::OPTIONS);
#if HAVE_SYSTEM
    gArgs.AddArg("-shutdownnotify=<cmd>", "Execute command immediately before beginning shutdown. The need for shutdown may be urgent, so be careful not to delay it long (if the command doesn't require interaction with the server, consider having it fork into the background).", ArgsManager::ALLOW_ANY, OptionsCategory::OPTIONS);
#endif
#ifndef WIN32
    gArgs.AddArg("-sysperms", "Create new files with system default permissions, instead of umask 077 (only effective with disabled wallet functionality)", ArgsManager::ALLOW_ANY, OptionsCategory::OPTIONS);
#else
    hidden_args.emplace_back("-sysperms");
#endif
    gArgs.AddArg("-txindex", strprintf("Maintain a full transaction index, used by the getrawtransaction rpc call (default: %u)", DEFAULT_TXINDEX), ArgsManager::ALLOW_ANY, OptionsCategory::OPTIONS);
    gArgs.AddArg("-acindex", strprintf("Maintain a full account history index, tracking all accounts balances changes. Used by the listaccounthistory, getaccounthistory and accounthistorycount rpc calls (default: %u)", DEFAULT_ACINDEX), ArgsManager::ALLOW_ANY, OptionsCategory::OPTIONS);
    gArgs.AddArg("-vaultindex", strprintf("Maintain a full vault history index, tracking all vault changes. Used by the listvaulthistory rpc call (default: %u)", DEFAULT_VAULTINDEX), ArgsManager::ALLOW_ANY, OptionsCategory::OPTIONS);
    gArgs.AddArg("-blockfilterindex=<type>",
                 strprintf("Maintain an index of compact filters by block (default: %s, values: %s).", DEFAULT_BLOCKFILTERINDEX, ListBlockFilterTypes()) +
                 " If <type> is not supplied or if <type> = 1, indexes for all known types are enabled.",
                 ArgsManager::ALLOW_ANY, OptionsCategory::OPTIONS);

    gArgs.AddArg("-addnode=<ip>", "Add a node to connect to and attempt to keep the connection open (see the `addnode` RPC command help for more info). This option can be specified multiple times to add multiple nodes.", ArgsManager::ALLOW_ANY | ArgsManager::NETWORK_ONLY, OptionsCategory::CONNECTION);
    gArgs.AddArg("-banscore=<n>", strprintf("Threshold for disconnecting misbehaving peers (default: %u)", DEFAULT_BANSCORE_THRESHOLD), ArgsManager::ALLOW_ANY, OptionsCategory::CONNECTION);
    gArgs.AddArg("-bantime=<n>", strprintf("Number of seconds to keep misbehaving peers from reconnecting (default: %u)", DEFAULT_MISBEHAVING_BANTIME), ArgsManager::ALLOW_ANY, OptionsCategory::CONNECTION);
    gArgs.AddArg("-bind=<addr>", "Bind to given address and always listen on it. Use [host]:port notation for IPv6", ArgsManager::ALLOW_ANY | ArgsManager::NETWORK_ONLY, OptionsCategory::CONNECTION);
    gArgs.AddArg("-connect=<ip>", "Connect only to the specified node; -noconnect disables automatic connections (the rules for this peer are the same as for -addnode). This option can be specified multiple times to connect to multiple nodes.", ArgsManager::ALLOW_ANY | ArgsManager::NETWORK_ONLY, OptionsCategory::CONNECTION);
    gArgs.AddArg("-discover", "Discover own IP addresses (default: 1 when listening and no -externalip or -proxy)", ArgsManager::ALLOW_ANY, OptionsCategory::CONNECTION);
    gArgs.AddArg("-dns", strprintf("Allow DNS lookups for -addnode, -seednode and -connect (default: %u)", DEFAULT_NAME_LOOKUP), ArgsManager::ALLOW_ANY, OptionsCategory::CONNECTION);
    gArgs.AddArg("-dnsseed", "Query for peer addresses via DNS lookup, if low on addresses (default: 1 unless -connect used)", ArgsManager::ALLOW_ANY, OptionsCategory::CONNECTION);
    gArgs.AddArg("-enablebip61", strprintf("Send reject messages per BIP61 (default: %u)", DEFAULT_ENABLE_BIP61), ArgsManager::ALLOW_ANY, OptionsCategory::CONNECTION);
    gArgs.AddArg("-externalip=<ip>", "Specify your own public address", ArgsManager::ALLOW_ANY, OptionsCategory::CONNECTION);
    gArgs.AddArg("-forcednsseed", strprintf("Always query for peer addresses via DNS lookup (default: %u)", DEFAULT_FORCEDNSSEED), ArgsManager::ALLOW_ANY, OptionsCategory::CONNECTION);
    gArgs.AddArg("-listen", "Accept connections from outside (default: 1 if no -proxy or -connect)", ArgsManager::ALLOW_ANY, OptionsCategory::CONNECTION);
    gArgs.AddArg("-listenonion", strprintf("Automatically create Tor hidden service (default: %d)", DEFAULT_LISTEN_ONION), ArgsManager::ALLOW_ANY, OptionsCategory::CONNECTION);
    gArgs.AddArg("-maxconnections=<n>", strprintf("Maintain at most <n> connections to peers (default: %u)", DEFAULT_MAX_PEER_CONNECTIONS), ArgsManager::ALLOW_ANY, OptionsCategory::CONNECTION);
    gArgs.AddArg("-maxreceivebuffer=<n>", strprintf("Maximum per-connection receive buffer, <n>*1000 bytes (default: %u)", DEFAULT_MAXRECEIVEBUFFER), ArgsManager::ALLOW_ANY, OptionsCategory::CONNECTION);
    gArgs.AddArg("-maxsendbuffer=<n>", strprintf("Maximum per-connection send buffer, <n>*1000 bytes (default: %u)", DEFAULT_MAXSENDBUFFER), ArgsManager::ALLOW_ANY, OptionsCategory::CONNECTION);
    gArgs.AddArg("-maxtimeadjustment", strprintf("Maximum allowed median peer time offset adjustment. Local perspective of time may be influenced by peers forward or backward by this amount. (default: %u seconds)", DEFAULT_MAX_TIME_ADJUSTMENT), ArgsManager::ALLOW_ANY, OptionsCategory::CONNECTION);
    gArgs.AddArg("-maxuploadtarget=<n>", strprintf("Tries to keep outbound traffic under the given target (in MiB per 24h), 0 = no limit (default: %d)", DEFAULT_MAX_UPLOAD_TARGET), ArgsManager::ALLOW_ANY, OptionsCategory::CONNECTION);
    gArgs.AddArg("-onion=<ip:port>", "Use separate SOCKS5 proxy to reach peers via Tor hidden services, set -noonion to disable (default: -proxy)", ArgsManager::ALLOW_ANY, OptionsCategory::CONNECTION);
    gArgs.AddArg("-onlynet=<net>", "Make outgoing connections only through network <net> (ipv4, ipv6 or onion). Incoming connections are not affected by this option. This option can be specified multiple times to allow multiple networks.", ArgsManager::ALLOW_ANY, OptionsCategory::CONNECTION);
    gArgs.AddArg("-peerbloomfilters", strprintf("Support filtering of blocks and transaction with bloom filters (default: %u)", DEFAULT_PEERBLOOMFILTERS), ArgsManager::ALLOW_ANY, OptionsCategory::CONNECTION);
    gArgs.AddArg("-permitbaremultisig", strprintf("Relay non-P2SH multisig (default: %u)", DEFAULT_PERMIT_BAREMULTISIG), ArgsManager::ALLOW_ANY, OptionsCategory::CONNECTION);
    gArgs.AddArg("-port=<port>", strprintf("Listen for connections on <port> (default: %u, testnet: %u, changi: %u, devnet: %u, regtest: %u)", defaultChainParams->GetDefaultPort(), testnetChainParams->GetDefaultPort(), changiChainParams->GetDefaultPort(), devnetChainParams->GetDefaultPort(), regtestChainParams->GetDefaultPort()), ArgsManager::ALLOW_ANY | ArgsManager::NETWORK_ONLY, OptionsCategory::CONNECTION);
    gArgs.AddArg("-proxy=<ip:port>", "Connect through SOCKS5 proxy, set -noproxy to disable (default: disabled)", ArgsManager::ALLOW_ANY, OptionsCategory::CONNECTION);
    gArgs.AddArg("-proxyrandomize", strprintf("Randomize credentials for every proxy connection. This enables Tor stream isolation (default: %u)", DEFAULT_PROXYRANDOMIZE), ArgsManager::ALLOW_ANY, OptionsCategory::CONNECTION);
    gArgs.AddArg("-seednode=<ip>", "Connect to a node to retrieve peer addresses, and disconnect. This option can be specified multiple times to connect to multiple nodes.", ArgsManager::ALLOW_ANY, OptionsCategory::CONNECTION);
    gArgs.AddArg("-timeout=<n>", strprintf("Specify connection timeout in milliseconds (minimum: 1, default: %d)", DEFAULT_CONNECT_TIMEOUT), ArgsManager::ALLOW_ANY, OptionsCategory::CONNECTION);
    gArgs.AddArg("-peertimeout=<n>", strprintf("Specify p2p connection timeout in seconds. This option determines the amount of time a peer may be inactive before the connection to it is dropped. (minimum: 1, default: %d)", DEFAULT_PEER_CONNECT_TIMEOUT), ArgsManager::ALLOW_ANY | ArgsManager::DEBUG_ONLY, OptionsCategory::CONNECTION);
    gArgs.AddArg("-torcontrol=<ip>:<port>", strprintf("Tor control port to use if onion listening enabled (default: %s)", DEFAULT_TOR_CONTROL), ArgsManager::ALLOW_ANY, OptionsCategory::CONNECTION);
    gArgs.AddArg("-torpassword=<pass>", "Tor control port password (default: empty)", ArgsManager::ALLOW_ANY, OptionsCategory::CONNECTION);
    gArgs.AddArg("-masternode_owner=<address>", "Masternode owner address (default: empty)", ArgsManager::ALLOW_ANY, OptionsCategory::OPTIONS);
    gArgs.AddArg("-masternode_operator=<address>", "Masternode operator address (default: empty)", ArgsManager::ALLOW_ANY, OptionsCategory::OPTIONS);
    gArgs.AddArg("-dummypos", "Flag to skip PoS-related checks (regtest only)", ArgsManager::ALLOW_ANY, OptionsCategory::CHAINPARAMS);
    gArgs.AddArg("-txnotokens", "Flag to force old tx serialization (regtest only)", ArgsManager::ALLOW_ANY, OptionsCategory::CHAINPARAMS);
    gArgs.AddArg("-subsidytest", "Flag to enable new subsidy rules (regtest only)", ArgsManager::ALLOW_ANY, OptionsCategory::CHAINPARAMS);
    gArgs.AddArg("-anchorquorum", "Min quorum size (regtest only)", ArgsManager::ALLOW_ANY, OptionsCategory::CHAINPARAMS);
    gArgs.AddArg("-spv", "Enable SPV to bitcoin blockchain (default: 1)", ArgsManager::ALLOW_ANY, OptionsCategory::OPTIONS);
    gArgs.AddArg("-spv_resync", "Flag to reset spv database and resync from zero block (default: 0)", ArgsManager::ALLOW_ANY, OptionsCategory::OPTIONS);
    gArgs.AddArg("-amkheight", "AMK fork activation height (regtest only)", ArgsManager::ALLOW_ANY | ArgsManager::DEBUG_ONLY, OptionsCategory::CHAINPARAMS);
    gArgs.AddArg("-bayfrontheight", "Bayfront fork activation height (regtest only)", ArgsManager::ALLOW_ANY | ArgsManager::DEBUG_ONLY, OptionsCategory::CHAINPARAMS);
    gArgs.AddArg("-bayfrontgardensheight", "Bayfront Gardens fork activation height (regtest only)", ArgsManager::ALLOW_ANY | ArgsManager::DEBUG_ONLY, OptionsCategory::CHAINPARAMS);
    gArgs.AddArg("-clarkequayheight", "ClarkeQuay fork activation height (regtest only)", ArgsManager::ALLOW_ANY | ArgsManager::DEBUG_ONLY, OptionsCategory::CHAINPARAMS);
    gArgs.AddArg("-dakotaheight", "Dakota fork activation height (regtest only)", ArgsManager::ALLOW_ANY | ArgsManager::DEBUG_ONLY, OptionsCategory::CHAINPARAMS);
    gArgs.AddArg("-dakotacrescentheight", "DakotaCrescent fork activation height (regtest only)", ArgsManager::ALLOW_ANY | ArgsManager::DEBUG_ONLY, OptionsCategory::CHAINPARAMS);
    gArgs.AddArg("-eunosheight", "Eunos fork activation height (regtest only)", ArgsManager::ALLOW_ANY | ArgsManager::DEBUG_ONLY, OptionsCategory::CHAINPARAMS);
    gArgs.AddArg("-eunospayaheight", "EunosPaya fork activation height (regtest only)", ArgsManager::ALLOW_ANY | ArgsManager::DEBUG_ONLY, OptionsCategory::CHAINPARAMS);
    gArgs.AddArg("-fortcanningheight", "Fort Canning fork activation height (regtest only)", ArgsManager::ALLOW_ANY | ArgsManager::DEBUG_ONLY, OptionsCategory::CHAINPARAMS);
    gArgs.AddArg("-fortcanningmuseumheight", "Fort Canning Museum fork activation height (regtest only)", ArgsManager::ALLOW_ANY | ArgsManager::DEBUG_ONLY, OptionsCategory::CHAINPARAMS);
    gArgs.AddArg("-fortcanningparkheight", "Fort Canning Park fork activation height (regtest only)", ArgsManager::ALLOW_ANY | ArgsManager::DEBUG_ONLY, OptionsCategory::CHAINPARAMS);
    gArgs.AddArg("-fortcanninghillheight", "Fort Canning Hill fork activation height (regtest only)", ArgsManager::ALLOW_ANY | ArgsManager::DEBUG_ONLY, OptionsCategory::CHAINPARAMS);
    gArgs.AddArg("-fortcanningroadheight", "Fort Canning Road fork activation height (regtest only)", ArgsManager::ALLOW_ANY | ArgsManager::DEBUG_ONLY, OptionsCategory::CHAINPARAMS);
    gArgs.AddArg("-fortcanningcrunchheight", "Fort Canning Crunch fork activation height (regtest only)", ArgsManager::ALLOW_ANY | ArgsManager::DEBUG_ONLY, OptionsCategory::CHAINPARAMS);
    gArgs.AddArg("-fortcanningspringheight", "Fort Canning Spring fork activation height (regtest only)", ArgsManager::ALLOW_ANY | ArgsManager::DEBUG_ONLY, OptionsCategory::CHAINPARAMS);
    gArgs.AddArg("-fortcanninggreatworldheight", "Fort Canning Great World fork activation height (regtest only)", ArgsManager::ALLOW_ANY | ArgsManager::DEBUG_ONLY, OptionsCategory::CHAINPARAMS);
    gArgs.AddArg("-greatworldheight", "Alias for Fort Canning Great World fork activation height (regtest only)", ArgsManager::ALLOW_ANY | ArgsManager::DEBUG_ONLY, OptionsCategory::CHAINPARAMS);
    gArgs.AddArg("-fortcanningepilogueheight", "Alias for Fort Canning Epilogue fork activation height (regtest only)", ArgsManager::ALLOW_ANY | ArgsManager::DEBUG_ONLY, OptionsCategory::CHAINPARAMS);
    gArgs.AddArg("-grandcentralheight", "Grand Central fork activation height (regtest only)", ArgsManager::ALLOW_ANY | ArgsManager::DEBUG_ONLY, OptionsCategory::CHAINPARAMS);
    gArgs.AddArg("-grandcentralepilogueheight", "Grand Central Epilogue fork activation height (regtest only)", ArgsManager::ALLOW_ANY | ArgsManager::DEBUG_ONLY, OptionsCategory::CHAINPARAMS);
    gArgs.AddArg("-nextnetworkupgradeheight", "Next Network Upgrade fork activation height (regtest only)", ArgsManager::ALLOW_ANY | ArgsManager::DEBUG_ONLY, OptionsCategory::CHAINPARAMS);
    gArgs.AddArg("-changiintermediateheight", "Changi Intermediate fork activation height (regtest only)", ArgsManager::ALLOW_ANY | ArgsManager::DEBUG_ONLY, OptionsCategory::CHAINPARAMS);
    gArgs.AddArg("-changiintermediate2height", "Changi Intermediate2 fork activation height (regtest only)", ArgsManager::ALLOW_ANY | ArgsManager::DEBUG_ONLY, OptionsCategory::CHAINPARAMS);
    gArgs.AddArg("-changiintermediate3height", "Changi Intermediate3 fork activation height (regtest only)", ArgsManager::ALLOW_ANY | ArgsManager::DEBUG_ONLY, OptionsCategory::CHAINPARAMS);
    gArgs.AddArg("-jellyfish_regtest", "Configure the regtest network for jellyfish testing", ArgsManager::ALLOW_ANY | ArgsManager::DEBUG_ONLY, OptionsCategory::OPTIONS);
    gArgs.AddArg("-regtest-skip-loan-collateral-validation", "Skip loan collateral check for jellyfish testing", ArgsManager::ALLOW_ANY | ArgsManager::DEBUG_ONLY, OptionsCategory::OPTIONS);
    gArgs.AddArg("-regtest-minttoken-simulate-mainnet", "Simulate mainnet for minttokens on regtest -  default behavior on regtest is to allow anyone to mint mintable tokens for ease of testing", ArgsManager::ALLOW_ANY | ArgsManager::DEBUG_ONLY, OptionsCategory::OPTIONS);
    gArgs.AddArg("-simulatemainnet", "Configure the regtest network to mainnet target timespan and spacing ", ArgsManager::ALLOW_ANY | ArgsManager::DEBUG_ONLY, OptionsCategory::OPTIONS);
    gArgs.AddArg("-dexstats", strprintf("Enable storing live dex data in DB (default: %u)", DEFAULT_DEXSTATS), ArgsManager::ALLOW_ANY, OptionsCategory::OPTIONS);
    gArgs.AddArg("-blocktimeordering", strprintf("(Deprecated) Whether to order transactions by time, otherwise ordered by fee (default: %u)", false), ArgsManager::ALLOW_ANY, OptionsCategory::OPTIONS);
    gArgs.AddArg("-txordering", strprintf("Whether to order transactions by entry time, fee or both randomly (0: mixed, 1: fee based, 2: entry time) (default: %u)", DEFAULT_TX_ORDERING), ArgsManager::ALLOW_ANY, OptionsCategory::OPTIONS);
    gArgs.AddArg("-ethstartstate", strprintf("Initialise Ethereum state trie using JSON input"), ArgsManager::ALLOW_ANY, OptionsCategory::OPTIONS);
#ifdef USE_UPNP
#if USE_UPNP
    gArgs.AddArg("-upnp", "Use UPnP to map the listening port (default: 1 when listening and no -proxy)", ArgsManager::ALLOW_ANY, OptionsCategory::CONNECTION);
#else
    gArgs.AddArg("-upnp", strprintf("Use UPnP to map the listening port (default: %u)", 0), ArgsManager::ALLOW_ANY, OptionsCategory::CONNECTION);
#endif
#else
    hidden_args.emplace_back("-upnp");
#endif
    gArgs.AddArg("-whitebind=<[permissions@]addr>", "Bind to given address and whitelist peers connecting to it. "
        "Use [host]:port notation for IPv6. Allowed permissions are bloomfilter (allow requesting BIP37 filtered blocks and transactions), "
        "noban (do not ban for misbehavior), "
        "forcerelay (relay even non-standard transactions), "
        "relay (relay even in -blocksonly mode), "
        "and mempool (allow requesting BIP35 mempool contents). "
        "Specify multiple permissions separated by commas (default: noban,mempool,relay). Can be specified multiple times.", ArgsManager::ALLOW_ANY, OptionsCategory::CONNECTION);

    gArgs.AddArg("-whitelist=<[permissions@]IP address or network>", "Whitelist peers connecting from the given IP address (e.g. 1.2.3.4) or "
        "CIDR notated network(e.g. 1.2.3.0/24). Uses same permissions as "
        "-whitebind. Can be specified multiple times." , ArgsManager::ALLOW_ANY, OptionsCategory::CONNECTION);

    g_wallet_init_interface.AddWalletOptions();

#if ENABLE_ZMQ
    gArgs.AddArg("-zmqpubhashblock=<address>", "Enable publish hash block in <address>", ArgsManager::ALLOW_ANY, OptionsCategory::ZMQ);
    gArgs.AddArg("-zmqpubhashtx=<address>", "Enable publish hash transaction in <address>", ArgsManager::ALLOW_ANY, OptionsCategory::ZMQ);
    gArgs.AddArg("-zmqpubrawblock=<address>", "Enable publish raw block in <address>", ArgsManager::ALLOW_ANY, OptionsCategory::ZMQ);
    gArgs.AddArg("-zmqpubrawtx=<address>", "Enable publish raw transaction in <address>", ArgsManager::ALLOW_ANY, OptionsCategory::ZMQ);
    gArgs.AddArg("-zmqpubhashblockhwm=<n>", strprintf("Set publish hash block outbound message high water mark (default: %d)", CZMQAbstractNotifier::DEFAULT_ZMQ_SNDHWM), ArgsManager::ALLOW_ANY, OptionsCategory::ZMQ);
    gArgs.AddArg("-zmqpubhashtxhwm=<n>", strprintf("Set publish hash transaction outbound message high water mark (default: %d)", CZMQAbstractNotifier::DEFAULT_ZMQ_SNDHWM), ArgsManager::ALLOW_ANY, OptionsCategory::ZMQ);
    gArgs.AddArg("-zmqpubrawblockhwm=<n>", strprintf("Set publish raw block outbound message high water mark (default: %d)", CZMQAbstractNotifier::DEFAULT_ZMQ_SNDHWM), ArgsManager::ALLOW_ANY, OptionsCategory::ZMQ);
    gArgs.AddArg("-zmqpubrawtxhwm=<n>", strprintf("Set publish raw transaction outbound message high water mark (default: %d)", CZMQAbstractNotifier::DEFAULT_ZMQ_SNDHWM), ArgsManager::ALLOW_ANY, OptionsCategory::ZMQ);
#else
    hidden_args.emplace_back("-zmqpubhashblock=<address>");
    hidden_args.emplace_back("-zmqpubhashtx=<address>");
    hidden_args.emplace_back("-zmqpubrawblock=<address>");
    hidden_args.emplace_back("-zmqpubrawtx=<address>");
    hidden_args.emplace_back("-zmqpubhashblockhwm=<n>");
    hidden_args.emplace_back("-zmqpubhashtxhwm=<n>");
    hidden_args.emplace_back("-zmqpubrawblockhwm=<n>");
    hidden_args.emplace_back("-zmqpubrawtxhwm=<n>");
#endif

    gArgs.AddArg("-checkblocks=<n>", strprintf("How many blocks to check at startup (default: %u, 0 = all)", DEFAULT_CHECKBLOCKS), ArgsManager::ALLOW_ANY | ArgsManager::DEBUG_ONLY, OptionsCategory::DEBUG_TEST);
    gArgs.AddArg("-checklevel=<n>", strprintf("How thorough the block verification of -checkblocks is: "
        "level 0 reads the blocks from disk, "
        "level 1 verifies block validity, "
        "level 2 verifies undo data, "
        "level 3 checks disconnection of tip blocks, "
        "and level 4 tries to reconnect the blocks, "
        "each level includes the checks of the previous levels "
        "(0-4, default: %u)", DEFAULT_CHECKLEVEL), ArgsManager::ALLOW_ANY | ArgsManager::DEBUG_ONLY, OptionsCategory::DEBUG_TEST);
    gArgs.AddArg("-checkblockindex", strprintf("Do a full consistency check for the block tree, setBlockIndexCandidates, ::ChainActive() and mapBlocksUnlinked occasionally. (default: %u, regtest: %u)", defaultChainParams->DefaultConsistencyChecks(), regtestChainParams->DefaultConsistencyChecks()), ArgsManager::ALLOW_ANY | ArgsManager::DEBUG_ONLY, OptionsCategory::DEBUG_TEST);
    gArgs.AddArg("-checkmempool=<n>", strprintf("Run checks every <n> transactions (default: %u, regtest: %u)", defaultChainParams->DefaultConsistencyChecks(), regtestChainParams->DefaultConsistencyChecks()), ArgsManager::ALLOW_ANY | ArgsManager::DEBUG_ONLY, OptionsCategory::DEBUG_TEST);
    gArgs.AddArg("-checkpoints", strprintf("Disable expensive verification for known chain history (default: %u)", DEFAULT_CHECKPOINTS_ENABLED), ArgsManager::ALLOW_ANY | ArgsManager::DEBUG_ONLY, OptionsCategory::DEBUG_TEST);
    gArgs.AddArg("-deprecatedrpc=<method>", "Allows deprecated RPC method(s) to be used", ArgsManager::ALLOW_ANY | ArgsManager::DEBUG_ONLY, OptionsCategory::DEBUG_TEST);
    gArgs.AddArg("-dropmessagestest=<n>", "Randomly drop 1 of every <n> network messages", ArgsManager::ALLOW_ANY | ArgsManager::DEBUG_ONLY, OptionsCategory::DEBUG_TEST);
    gArgs.AddArg("-stopafterblockimport", strprintf("Stop running after importing blocks from disk (default: %u)", DEFAULT_STOPAFTERBLOCKIMPORT), ArgsManager::ALLOW_ANY | ArgsManager::DEBUG_ONLY, OptionsCategory::DEBUG_TEST);
    gArgs.AddArg("-stopatheight", strprintf("Stop running after reaching the given height in the main chain (default: %u)", DEFAULT_STOPATHEIGHT), ArgsManager::ALLOW_ANY | ArgsManager::DEBUG_ONLY, OptionsCategory::DEBUG_TEST);
    gArgs.AddArg("-limitancestorcount=<n>", strprintf("Do not accept transactions if number of in-mempool ancestors is <n> or more (default: %u)", DEFAULT_ANCESTOR_LIMIT), ArgsManager::ALLOW_ANY | ArgsManager::DEBUG_ONLY, OptionsCategory::DEBUG_TEST);
    gArgs.AddArg("-limitancestorsize=<n>", strprintf("Do not accept transactions whose size with all in-mempool ancestors exceeds <n> kilobytes (default: %u)", DEFAULT_ANCESTOR_SIZE_LIMIT), ArgsManager::ALLOW_ANY | ArgsManager::DEBUG_ONLY, OptionsCategory::DEBUG_TEST);
    gArgs.AddArg("-limitdescendantcount=<n>", strprintf("Do not accept transactions if any ancestor would have <n> or more in-mempool descendants (default: %u)", DEFAULT_DESCENDANT_LIMIT), ArgsManager::ALLOW_ANY | ArgsManager::DEBUG_ONLY, OptionsCategory::DEBUG_TEST);
    gArgs.AddArg("-limitdescendantsize=<n>", strprintf("Do not accept transactions if any ancestor would have more than <n> kilobytes of in-mempool descendants (default: %u).", DEFAULT_DESCENDANT_SIZE_LIMIT), ArgsManager::ALLOW_ANY | ArgsManager::DEBUG_ONLY, OptionsCategory::DEBUG_TEST);
    gArgs.AddArg("-addrmantest", "Allows to test address relay on localhost", ArgsManager::ALLOW_ANY | ArgsManager::DEBUG_ONLY, OptionsCategory::DEBUG_TEST);
    gArgs.AddArg("-debug=<category>", "Output debugging information (default: -nodebug, supplying <category> is optional). "
        "If <category> is not supplied or if <category> = 1, output all debugging information. <category> can be: " + ListLogCategories() + ".", ArgsManager::ALLOW_ANY, OptionsCategory::DEBUG_TEST);
    gArgs.AddArg("-debugexclude=<category>", strprintf("Exclude debugging information for a category. Can be used in conjunction with -debug=1 to output debug logs for all categories except one or more specified categories."), ArgsManager::ALLOW_ANY, OptionsCategory::DEBUG_TEST);
    gArgs.AddArg("-gen", strprintf("Generate coins (default: %u)", DEFAULT_GENERATE), ArgsManager::ALLOW_ANY | ArgsManager::DEBUG_ONLY, OptionsCategory::DEBUG_TEST);
    gArgs.AddArg("-rewardaddress", strprintf("Generate coins for selected address instead of masternode's owner"), ArgsManager::ALLOW_ANY | ArgsManager::DEBUG_ONLY, OptionsCategory::DEBUG_TEST);
    gArgs.AddArg("-logips", strprintf("Include IP addresses in debug output (default: %u)", DEFAULT_LOGIPS), ArgsManager::ALLOW_ANY, OptionsCategory::DEBUG_TEST);
    gArgs.AddArg("-logtimestamps", strprintf("Prepend debug output with timestamp (default: %u)", DEFAULT_LOGTIMESTAMPS), ArgsManager::ALLOW_ANY, OptionsCategory::DEBUG_TEST);
    gArgs.AddArg("-logthreadnames", strprintf("Prepend debug output with name of the originating thread (only available on platforms supporting thread_local) (default: %u)", DEFAULT_LOGTHREADNAMES), ArgsManager::ALLOW_ANY, OptionsCategory::DEBUG_TEST);
    gArgs.AddArg("-logtimemicros", strprintf("Add microsecond precision to debug timestamps (default: %u)", DEFAULT_LOGTIMEMICROS), ArgsManager::ALLOW_ANY | ArgsManager::DEBUG_ONLY, OptionsCategory::DEBUG_TEST);
    gArgs.AddArg("-mocktime=<n>", "Replace actual time with <n> seconds since epoch (default: 0)", ArgsManager::ALLOW_ANY | ArgsManager::DEBUG_ONLY, OptionsCategory::DEBUG_TEST);
    gArgs.AddArg("-maxsigcachesize=<n>", strprintf("Limit sum of signature cache and script execution cache sizes to <n> MiB (default: %u)", DEFAULT_MAX_SIG_CACHE_SIZE), ArgsManager::ALLOW_ANY | ArgsManager::DEBUG_ONLY, OptionsCategory::DEBUG_TEST);
    gArgs.AddArg("-maxtipage=<n>", strprintf("Maximum tip age in seconds to consider node in initial block download (default: %u)", DEFAULT_MAX_TIP_AGE), ArgsManager::ALLOW_ANY | ArgsManager::DEBUG_ONLY, OptionsCategory::DEBUG_TEST);
    gArgs.AddArg("-printpriority", strprintf("Log transaction fee per kB when mining blocks (default: %u)", DEFAULT_PRINTPRIORITY), ArgsManager::ALLOW_ANY | ArgsManager::DEBUG_ONLY, OptionsCategory::DEBUG_TEST);
    gArgs.AddArg("-printtoconsole", "Send trace/debug info to console (default: 1 when no -daemon. To disable logging to file, set -nodebuglogfile)", ArgsManager::ALLOW_ANY, OptionsCategory::DEBUG_TEST);
    gArgs.AddArg("-shrinkdebugfile", "Shrink debug.log file on client startup (default: 1 when no -debug)", ArgsManager::ALLOW_ANY, OptionsCategory::DEBUG_TEST);
    gArgs.AddArg("-uacomment=<cmt>", "Append comment to the user agent string", ArgsManager::ALLOW_ANY, OptionsCategory::DEBUG_TEST);

    SetupChainParamsBaseOptions();

    gArgs.AddArg("-acceptnonstdtxn", strprintf("Relay and mine \"non-standard\" transactions (default: (testnet: %u, changi: %u, devnet: %u, regtest: %u))", !testnetChainParams->RequireStandard(), !changiChainParams->RequireStandard(), !devnetChainParams->RequireStandard(), !regtestChainParams->RequireStandard()), ArgsManager::ALLOW_ANY | ArgsManager::DEBUG_ONLY, OptionsCategory::NODE_RELAY);
    gArgs.AddArg("-incrementalrelayfee=<amt>", strprintf("Fee rate (in %s/kB) used to define cost of relay, used for mempool limiting and BIP 125 replacement. (default: %s)", CURRENCY_UNIT, FormatMoney(DEFAULT_INCREMENTAL_RELAY_FEE)), ArgsManager::ALLOW_ANY | ArgsManager::DEBUG_ONLY, OptionsCategory::NODE_RELAY);
    gArgs.AddArg("-dustrelayfee=<amt>", strprintf("Fee rate (in %s/kB) used to define dust, the value of an output such that it will cost more than its value in fees at this fee rate to spend it. (default: %s)", CURRENCY_UNIT, FormatMoney(DUST_RELAY_TX_FEE)), ArgsManager::ALLOW_ANY | ArgsManager::DEBUG_ONLY, OptionsCategory::NODE_RELAY);
    gArgs.AddArg("-bytespersigop", strprintf("Equivalent bytes per sigop in transactions for relay and mining (default: %u)", DEFAULT_BYTES_PER_SIGOP), ArgsManager::ALLOW_ANY, OptionsCategory::NODE_RELAY);
    gArgs.AddArg("-datacarrier", strprintf("Relay and mine data carrier transactions (default: %u)", DEFAULT_ACCEPT_DATACARRIER), ArgsManager::ALLOW_ANY, OptionsCategory::NODE_RELAY);
    gArgs.AddArg("-datacarriersize", strprintf("Maximum size of data in data carrier transactions we relay and mine (default: %u)", MAX_OP_RETURN_RELAY), ArgsManager::ALLOW_ANY, OptionsCategory::NODE_RELAY);
    gArgs.AddArg("-minrelaytxfee=<amt>", strprintf("Fees (in %s/kB) smaller than this are considered zero fee for relaying, mining and transaction creation (default: %s)",
        CURRENCY_UNIT, FormatMoney(DEFAULT_MIN_RELAY_TX_FEE)), ArgsManager::ALLOW_ANY, OptionsCategory::NODE_RELAY);
    gArgs.AddArg("-whitelistforcerelay", strprintf("Add 'forcerelay' permission to whitelisted inbound peers with default permissions. This will relay transactions even if the transactions were already in the mempool or violate local relay policy. (default: %d)", DEFAULT_WHITELISTFORCERELAY), ArgsManager::ALLOW_ANY, OptionsCategory::NODE_RELAY);
    gArgs.AddArg("-whitelistrelay", strprintf("Add 'relay' permission to whitelisted inbound peers with default permissions. The will accept relayed transactions even when not relaying transactions (default: %d)", DEFAULT_WHITELISTRELAY), ArgsManager::ALLOW_ANY, OptionsCategory::NODE_RELAY);


    gArgs.AddArg("-blockmaxweight=<n>", strprintf("Set maximum BIP141 block weight (default: %d)", DEFAULT_BLOCK_MAX_WEIGHT), ArgsManager::ALLOW_ANY, OptionsCategory::BLOCK_CREATION);
    gArgs.AddArg("-blockmintxfee=<amt>", strprintf("Set lowest fee rate (in %s/kB) for transactions to be included in block creation. (default: %s)", CURRENCY_UNIT, FormatMoney(DEFAULT_BLOCK_MIN_TX_FEE)), ArgsManager::ALLOW_ANY, OptionsCategory::BLOCK_CREATION);
    gArgs.AddArg("-blockversion=<n>", "Override block version to test forking scenarios", ArgsManager::ALLOW_ANY | ArgsManager::DEBUG_ONLY, OptionsCategory::BLOCK_CREATION);

    gArgs.AddArg("-rest", strprintf("Accept public REST requests (default: %u)", DEFAULT_REST_ENABLE), ArgsManager::ALLOW_ANY, OptionsCategory::RPC);
    gArgs.AddArg("-rpcallowip=<ip>", "Allow JSON-RPC connections from specified source. Valid for <ip> are a single IP (e.g. 1.2.3.4), a network/netmask (e.g. 1.2.3.4/255.255.255.0) or a network/CIDR (e.g. 1.2.3.4/24). This option can be specified multiple times", ArgsManager::ALLOW_ANY, OptionsCategory::RPC);
    gArgs.AddArg("-rpcauth=<userpw>", "Username and HMAC-SHA-256 hashed password for JSON-RPC connections. The field <userpw> comes in the format: <USERNAME>:<SALT>$<HASH>. A canonical python script is included in share/rpcauth. The client then connects normally using the rpcuser=<USERNAME>/rpcpassword=<PASSWORD> pair of arguments. This option can be specified multiple times", ArgsManager::ALLOW_ANY, OptionsCategory::RPC);
    gArgs.AddArg("-rpcbind=<addr>[:port]", "Bind to given address to listen for JSON-RPC connections. Do not expose the RPC server to untrusted networks such as the public internet! This option is ignored unless -rpcallowip is also passed. Port is optional and overrides -rpcport. Use [host]:port notation for IPv6. This option can be specified multiple times (default: 127.0.0.1 and ::1 i.e., localhost)", ArgsManager::ALLOW_ANY | ArgsManager::NETWORK_ONLY, OptionsCategory::RPC);
    gArgs.AddArg("-rpccookiefile=<loc>", "Location of the auth cookie. Relative paths will be prefixed by a net-specific datadir location. (default: data dir)", ArgsManager::ALLOW_ANY, OptionsCategory::RPC);
    gArgs.AddArg("-rpcpassword=<pw>", "Password for JSON-RPC connections", ArgsManager::ALLOW_ANY, OptionsCategory::RPC);
    gArgs.AddArg("-rpcport=<port>", strprintf("Listen for JSON-RPC connections on <port> (default: %u, testnet: %u, devnet: %u, regtest: %u)", defaultBaseParams->RPCPort(), testnetBaseParams->RPCPort(), devnetBaseParams->RPCPort(), regtestBaseParams->RPCPort()), ArgsManager::ALLOW_ANY | ArgsManager::NETWORK_ONLY, OptionsCategory::RPC);
    gArgs.AddArg("-rpcserialversion", strprintf("Sets the serialization of raw transaction or block hex returned in non-verbose mode, non-segwit(0) or segwit(1) (default: %d)", DEFAULT_RPC_SERIALIZE_VERSION), ArgsManager::ALLOW_ANY, OptionsCategory::RPC);
    gArgs.AddArg("-rpcservertimeout=<n>", strprintf("Timeout during HTTP requests (default: %d)", DEFAULT_HTTP_SERVER_TIMEOUT), ArgsManager::ALLOW_ANY | ArgsManager::DEBUG_ONLY, OptionsCategory::RPC);
    gArgs.AddArg("-rpcthreads=<n>", strprintf("Set the number of threads to service RPC calls (default: %d)", DEFAULT_HTTP_THREADS), ArgsManager::ALLOW_ANY, OptionsCategory::RPC);
    gArgs.AddArg("-rpcuser=<user>", "Username for JSON-RPC connections", ArgsManager::ALLOW_ANY, OptionsCategory::RPC);
    gArgs.AddArg("-rpcworkqueue=<n>", strprintf("Set the depth of the work queue to service RPC calls (default: %d)", DEFAULT_HTTP_WORKQUEUE), ArgsManager::ALLOW_ANY | ArgsManager::DEBUG_ONLY, OptionsCategory::RPC);
    gArgs.AddArg("-server", "Accept command line and JSON-RPC commands", ArgsManager::ALLOW_ANY, OptionsCategory::RPC);
    gArgs.AddArg("-rpcallowcors=<host>", "Allow CORS requests from the given host origin. Include scheme and port (eg: -rpcallowcors=http://127.0.0.1:5000)", ArgsManager::ALLOW_ANY, OptionsCategory::RPC);
    gArgs.AddArg("-rpcstats", strprintf("Log RPC stats. (default: %u)", DEFAULT_RPC_STATS), ArgsManager::ALLOW_ANY, OptionsCategory::RPC);
    gArgs.AddArg("-consolidaterewards=<token-or-pool-symbol>", "Consolidate rewards on startup. Accepted multiple times for each token symbol", ArgsManager::ALLOW_ANY, OptionsCategory::DEBUG_TEST);
    gArgs.AddArg("-rpccache=<0/1/2>", "Cache rpc results - uses additional memory to hold on to the last results per block, but faster (0=none, 1=all, 2=smart)", ArgsManager::ALLOW_ANY, OptionsCategory::DEBUG_TEST);
    gArgs.AddArg("-negativeinterest", "(experimental) Track negative interest values", ArgsManager::ALLOW_ANY, OptionsCategory::HIDDEN);
    gArgs.AddArg("-rpc-governance-accept-neutral", "Allow voting with neutral votes for JellyFish purpose", ArgsManager::ALLOW_ANY, OptionsCategory::HIDDEN);
    gArgs.AddArg("-dftxworkers=<n>", strprintf("No. of parallel workers associated with the DfTx related work pool. Stock splits, parallel processing of the chain where appropriate, etc use this worker pool (default: %d)", DEFAULT_DFTX_WORKERS), ArgsManager::ALLOW_ANY, OptionsCategory::OPTIONS);
    gArgs.AddArg("-maxaddrratepersecond=<n>", strprintf("Sets MAX_ADDR_RATE_PER_SECOND limit for ADDR messages(default: %f)", MAX_ADDR_RATE_PER_SECOND), ArgsManager::ALLOW_ANY, OptionsCategory::CONNECTION);
    gArgs.AddArg("-maxaddrprocessingtokenbucket=<n>", strprintf("Sets MAX_ADDR_PROCESSING_TOKEN_BUCKET limit for ADDR messages(default: %d)", MAX_ADDR_PROCESSING_TOKEN_BUCKET), ArgsManager::ALLOW_ANY, OptionsCategory::CONNECTION);
    gArgs.AddArg("-grpcbind=<addr>[:port]", "Bind to given address to listen for JSON-gRPC connections. Do not expose the gRPC server to untrusted networks such as the public internet! This option is ignored unless -rpcallowip is also passed. Port is optional and overrides -grpcport. This option can be specified multiple times (default: 127.0.0.1 i.e., localhost)", ArgsManager::ALLOW_ANY | ArgsManager::NETWORK_ONLY, OptionsCategory::RPC);
    gArgs.AddArg("-grpcport=<port>", strprintf("Start GRPC connections on <port> and <port + 1> (default: %u, testnet: %u, changi: %u, devnet: %u, regtest: %u)", defaultBaseParams->GRPCPort(), testnetBaseParams->GRPCPort(), changiBaseParams->GRPCPort(), devnetBaseParams->GRPCPort(), regtestBaseParams->GRPCPort()), ArgsManager::ALLOW_ANY | ArgsManager::NETWORK_ONLY, OptionsCategory::RPC);
    gArgs.AddArg("-ethrpcbind=<addr>[:port]", "Bind to given address to listen for ETH-JSON-RPC connections. Do not expose the ETH-RPC server to untrusted networks such as the public internet! This option is ignored unless -rpcallowip is also passed. Port is optional and overrides -ethrpcport. This option can be specified multiple times (default: 127.0.0.1 i.e., localhost)", ArgsManager::ALLOW_ANY | ArgsManager::NETWORK_ONLY, OptionsCategory::RPC);
    gArgs.AddArg("-ethrpcport=<port>", strprintf("Listen for ETH-JSON-RPC connections on <port>> (default: %u, testnet: %u, changi: %u, devnet: %u, regtest: %u)", defaultBaseParams->ETHRPCPort(), testnetBaseParams->ETHRPCPort(), changiBaseParams->ETHRPCPort(), devnetBaseParams->ETHRPCPort(), regtestBaseParams->ETHRPCPort()), ArgsManager::ALLOW_ANY | ArgsManager::NETWORK_ONLY, OptionsCategory::RPC);

#if HAVE_DECL_DAEMON
    gArgs.AddArg("-daemon", "Run in the background as a daemon and accept commands", ArgsManager::ALLOW_ANY, OptionsCategory::OPTIONS);
#else
    hidden_args.emplace_back("-daemon");
#endif

    RPCMetadata::SetupArgs(gArgs);
    // Add the hidden options
    gArgs.AddHiddenArgs(hidden_args);
}

std::string LicenseInfo()
{
    const std::string URL_SOURCE_CODE = "<https://github.com/DeFiCh/ain>";
    const std::string URL_WEBSITE = "<https://defichain.com>";

    return CopyrightHolders(strprintf(_("Copyright (C) %i-%i").translated, 2009, COPYRIGHT_YEAR) + " ") + "\n" +
           "\n" +
           strprintf(_("Please contribute if you find %s useful. "
                       "Visit %s for further information about the software.").translated,
               PACKAGE_NAME, URL_WEBSITE) +
           "\n" +
           strprintf(_("The source code is available from %s.").translated,
               URL_SOURCE_CODE) +
           "\n" +
           "\n" +
           _("This is experimental software.").translated + "\n" +
           strprintf(_("Distributed under the MIT software license, see the accompanying file %s or %s").translated, "COPYING", "<https://opensource.org/licenses/MIT>") +
           "\n";
}

#if HAVE_SYSTEM
static void BlockNotifyCallback(bool initialSync, const CBlockIndex *pBlockIndex)
{
    if (initialSync || !pBlockIndex)
        return;

    std::string strCmd = gArgs.GetArg("-blocknotify", "");
    if (!strCmd.empty()) {
        boost::replace_all(strCmd, "%s", pBlockIndex->GetBlockHash().GetHex());
        std::thread t(runCommand, strCmd);
        t.detach(); // thread runs free
    }
}
#endif

static bool fHaveGenesis = false;
static Mutex g_genesis_wait_mutex;
static std::condition_variable g_genesis_wait_cv;

static void BlockNotifyGenesisWait(bool, const CBlockIndex *pBlockIndex)
{
    if (pBlockIndex != nullptr) {
        {
            LOCK(g_genesis_wait_mutex);
            fHaveGenesis = true;
        }
        g_genesis_wait_cv.notify_all();
    }
}

struct CImportingNow
{
    CImportingNow() {
        assert(fImporting == false);
        fImporting = true;
    }

    ~CImportingNow() {
        assert(fImporting == true);
        fImporting = false;
    }
};


// If we're using -prune with -reindex, then delete block files that will be ignored by the
// reindex.  Since reindexing works by starting at block file 0 and looping until a blockfile
// is missing, do the same here to delete any later block files after a gap.  Also delete all
// rev files since they'll be rewritten by the reindex anyway.  This ensures that vinfoBlockFile
// is in sync with what's actually on disk by the time we start downloading, so that pruning
// works correctly.
static void CleanupBlockRevFiles()
{
    std::map<std::string, fs::path> mapBlockFiles;

    // Glob all blk?????.dat and rev?????.dat files from the blocks directory.
    // Remove the rev files immediately and insert the blk file paths into an
    // ordered map keyed by block file index.
    LogPrintf("Removing unusable blk?????.dat and rev?????.dat files for -reindex with -prune\n");
    fs::path blocksdir = GetBlocksDir();
    for (fs::directory_iterator it(blocksdir); it != fs::directory_iterator(); it++) {
        if (fs::is_regular_file(*it) &&
            it->path().filename().string().length() == 12 &&
            it->path().filename().string().substr(8,4) == ".dat")
        {
            if (it->path().filename().string().substr(0,3) == "blk")
                mapBlockFiles[it->path().filename().string().substr(3,5)] = it->path();
            else if (it->path().filename().string().substr(0,3) == "rev")
                remove(it->path());
        }
    }

    // Remove all block files that aren't part of a contiguous set starting at
    // zero by walking the ordered map (keys are block file indices) by
    // keeping a separate counter.  Once we hit a gap (or if 0 doesn't exist)
    // start removing block files.
    int nContigCounter = 0;
    for (const std::pair<const std::string, fs::path>& item : mapBlockFiles) {
        if (atoi(item.first) == nContigCounter) {
            nContigCounter++;
            continue;
        }
        remove(item.second);
    }
}

static void ThreadImport(std::vector<fs::path> vImportFiles)
{
    const CChainParams& chainparams = Params();
    util::ThreadRename("loadblk");
    ScheduleBatchPriority();

    {
    CImportingNow imp;

    // -reindex
    if (fReindex) {
        int nFile = 0;
        while (true) {
            FlatFilePos pos(nFile, 0);
            if (!fs::exists(GetBlockPosFilename(pos)))
                break; // No block files left to reindex
            FILE *file = OpenBlockFile(pos, true);
            if (!file)
                break; // This error is logged in OpenBlockFile
            LogPrintf("Reindexing block file blk%05u.dat...\n", (unsigned int)nFile);
            LoadExternalBlockFile(chainparams, file, &pos);
            if (ShutdownRequested()) {
                LogPrintf("Shutdown requested. Exit %s\n", __func__);
                return;
            }
            nFile++;
        }
        pblocktree->WriteReindexing(false);
        fReindex = false;
        LogPrintf("Reindexing finished\n");
        // To avoid ending up in a situation without genesis block, re-try initializing (no-op if reindexing worked):
        LoadGenesisBlock(chainparams);
    }

    // hardcoded $DATADIR/bootstrap.dat
    fs::path pathBootstrap = GetDataDir() / "bootstrap.dat";
    if (fs::exists(pathBootstrap)) {
        FILE *file = fsbridge::fopen(pathBootstrap, "rb");
        if (file) {
            fs::path pathBootstrapOld = GetDataDir() / "bootstrap.dat.old";
            LogPrintf("Importing bootstrap.dat...\n");
            LoadExternalBlockFile(chainparams, file);
            if (ShutdownRequested()) {
                LogPrintf("Shutdown requested. Exit %s\n", __func__);
                return;
            }
            RenameOver(pathBootstrap, pathBootstrapOld);
        } else {
            LogPrintf("Warning: Could not open bootstrap file %s\n", pathBootstrap.string());
        }
    }

    // -loadblock=
    for (const fs::path& path : vImportFiles) {
        FILE *file = fsbridge::fopen(path, "rb");
        if (file) {
            LogPrintf("Importing blocks file %s...\n", path.string());
            LoadExternalBlockFile(chainparams, file);
            if (ShutdownRequested()) {
                LogPrintf("Shutdown requested. Exit %s\n", __func__);
                return;
            }
        } else {
            LogPrintf("Warning: Could not open blocks file %s\n", path.string());
        }
    }

    // scan for better chains in the block chain database, that are not yet connected in the active best chain
    CValidationState state;
    if (!ActivateBestChain(state, chainparams)) {
        LogPrintf("Failed to connect best block (%s)\n", FormatStateMessage(state));
        StartShutdown();
        return;
    }

    if (gArgs.GetBoolArg("-stopafterblockimport", DEFAULT_STOPAFTERBLOCKIMPORT)) {
        LogPrintf("Stopping after block import\n");
        StartShutdown();
        return;
    }
    } // End scope of CImportingNow
    if (gArgs.GetArg("-persistmempool", DEFAULT_PERSIST_MEMPOOL)) {
        LoadMempool(::mempool);
    }
    ::mempool.SetIsLoaded(!ShutdownRequested());
}

/** Sanity checks
 *  Ensure that the DeFi Blockchain is running in a usable environment with all
 *  necessary library support.
 */
static bool InitSanityCheck()
{
    if(!ECC_InitSanityCheck()) {
        InitError("Elliptic curve cryptography sanity check failure. Aborting.");
        return false;
    }

    if (!glibc_sanity_test() || !glibcxx_sanity_test())
        return false;

    if (!Random_SanityCheck()) {
        InitError("OS cryptographic RNG sanity check failure. Aborting.");
        return false;
    }

    return true;
}

static bool AppInitServers()
{
    if (!gArgs.GetBoolArg("-rpcstats", DEFAULT_RPC_STATS))
        statsRPC.setActive(false);

    auto rpcCacheModeVal = gArgs.GetArg("-rpccache", 1);
    auto rpcCacheMode = [=](){
        switch (rpcCacheModeVal) {
        case 1: return RPCResultCache::RPCCacheMode::All;
        // For the moment, there is smart is dumb, just redirects to all.
        // Future implementations could be smarter based on size / latency.
        case 2: return RPCResultCache::RPCCacheMode::All;
        default: return RPCResultCache::RPCCacheMode::None;
    }}();
    GetRPCResultCache().Init(rpcCacheMode);
    GetMemoizedResultCache().Init(rpcCacheMode);

    RPCServer::OnStarted(&OnRPCStarted);
    RPCServer::OnStopped(&OnRPCStopped);
    if (!InitHTTPServer())
        return false;
    StartRPC();
    if (!StartHTTPRPC())
        return false;
    if (gArgs.GetBoolArg("-rest", DEFAULT_REST_ENABLE)) StartREST();
    StartHTTPServer();
    return true;
}

// Parameter interaction based on rules
void InitParameterInteraction()
{
    // when specifying an explicit binding address, you want to listen on it
    // even when -connect or -proxy is specified
    if (gArgs.IsArgSet("-bind")) {
        if (gArgs.SoftSetBoolArg("-listen", true))
            LogPrintf("%s: parameter interaction: -bind set -> setting -listen=1\n", __func__);
    }
    if (gArgs.IsArgSet("-whitebind")) {
        if (gArgs.SoftSetBoolArg("-listen", true))
            LogPrintf("%s: parameter interaction: -whitebind set -> setting -listen=1\n", __func__);
    }

    if (gArgs.IsArgSet("-connect")) {
        // when only connecting to trusted nodes, do not seed via DNS, or listen by default
        if (gArgs.SoftSetBoolArg("-dnsseed", false))
            LogPrintf("%s: parameter interaction: -connect set -> setting -dnsseed=0\n", __func__);
        if (gArgs.SoftSetBoolArg("-listen", false))
            LogPrintf("%s: parameter interaction: -connect set -> setting -listen=0\n", __func__);
    }

    if (gArgs.IsArgSet("-proxy")) {
        // to protect privacy, do not listen by default if a default proxy server is specified
        if (gArgs.SoftSetBoolArg("-listen", false))
            LogPrintf("%s: parameter interaction: -proxy set -> setting -listen=0\n", __func__);
        // to protect privacy, do not use UPNP when a proxy is set. The user may still specify -listen=1
        // to listen locally, so don't rely on this happening through -listen below.
        if (gArgs.SoftSetBoolArg("-upnp", false))
            LogPrintf("%s: parameter interaction: -proxy set -> setting -upnp=0\n", __func__);
        // to protect privacy, do not discover addresses by default
        if (gArgs.SoftSetBoolArg("-discover", false))
            LogPrintf("%s: parameter interaction: -proxy set -> setting -discover=0\n", __func__);
    }

    if (!gArgs.GetBoolArg("-listen", DEFAULT_LISTEN)) {
        // do not map ports or try to retrieve public IP when not listening (pointless)
        if (gArgs.SoftSetBoolArg("-upnp", false))
            LogPrintf("%s: parameter interaction: -listen=0 -> setting -upnp=0\n", __func__);
        if (gArgs.SoftSetBoolArg("-discover", false))
            LogPrintf("%s: parameter interaction: -listen=0 -> setting -discover=0\n", __func__);
        if (gArgs.SoftSetBoolArg("-listenonion", false))
            LogPrintf("%s: parameter interaction: -listen=0 -> setting -listenonion=0\n", __func__);
    }

    if (gArgs.IsArgSet("-externalip")) {
        // if an explicit public IP is specified, do not try to find others
        if (gArgs.SoftSetBoolArg("-discover", false))
            LogPrintf("%s: parameter interaction: -externalip set -> setting -discover=0\n", __func__);
    }

    // disable whitelistrelay in blocksonly mode
    if (gArgs.GetBoolArg("-blocksonly", DEFAULT_BLOCKSONLY)) {
        if (gArgs.SoftSetBoolArg("-whitelistrelay", false))
            LogPrintf("%s: parameter interaction: -blocksonly=1 -> setting -whitelistrelay=0\n", __func__);
    }

    // Forcing relay from whitelisted hosts implies we will accept relays from them in the first place.
    if (gArgs.GetBoolArg("-whitelistforcerelay", DEFAULT_WHITELISTFORCERELAY)) {
        if (gArgs.SoftSetBoolArg("-whitelistrelay", true))
            LogPrintf("%s: parameter interaction: -whitelistforcerelay=1 -> setting -whitelistrelay=1\n", __func__);
    }

    // Parse leveldb checksum
    const auto checksumArg = gArgs.GetArg("-leveldbchecksum", DEFAULT_LEVELDB_CHECKSUM);
    if (checksumArg == "true"){
        levelDBChecksum = true;
    } else if (checksumArg == "false") {
        levelDBChecksum = false;
    } else {
        if (checksumArg != "auto"){
            InitWarning("Invalid value for -leveldbchecksum, setting default value -> 'auto'");
        }
        if (levelDBChecksum = gArgs.IsArgSet("-masternode_operator"); levelDBChecksum) {
            LogPrintf("%s: parameter interaction: -masternode_operator -> setting -leveldbchecksum='true'\n", __func__);
        }
    }

    txOrdering = static_cast<TxOrderings>(gArgs.GetArg("-txordering", DEFAULT_TX_ORDERING));

    if (gArgs.GetBoolArg("-blocktimeordering", false))
        txOrdering = TxOrderings::ENTRYTIME_ORDERING;
}

/**
 * Initialize global loggers.
 *
 * Note that this is called very early in the process lifetime, so you should be
 * careful about what global state you rely on here.
 */
void InitLogging()
{
    LogInstance().m_print_to_file = !gArgs.IsArgNegated("-debuglogfile");
    LogInstance().m_file_path = AbsPathForConfigVal(gArgs.GetArg("-debuglogfile", DEFAULT_DEBUGLOGFILE));
    LogInstance().m_print_to_console = gArgs.GetBoolArg("-printtoconsole", !gArgs.GetBoolArg("-daemon", false));
    LogInstance().m_log_timestamps = gArgs.GetBoolArg("-logtimestamps", DEFAULT_LOGTIMESTAMPS);
    LogInstance().m_log_time_micros = gArgs.GetBoolArg("-logtimemicros", DEFAULT_LOGTIMEMICROS);
    LogInstance().m_log_threadnames = gArgs.GetBoolArg("-logthreadnames", DEFAULT_LOGTHREADNAMES);

    fLogIPs = gArgs.GetBoolArg("-logips", DEFAULT_LOGIPS);

    std::string version_string = FormatVersionAndSuffix();
#ifdef DEBUG
    version_string += " (debug build)";
#else
    version_string += " (release build)";
#endif
    LogPrintf(PACKAGE_NAME " version %s\n", version_string);
}

namespace { // Variables internal to initialization process only

int nMaxConnections;
int nUserMaxConnections;
int nFD;
ServiceFlags nLocalServices = ServiceFlags(NODE_NETWORK | NODE_NETWORK_LIMITED);
int64_t peer_connect_timeout;
std::vector<BlockFilterType> g_enabled_filter_types;

} // namespace

[[noreturn]] static void new_handler_terminate()
{
    // Rather than throwing std::bad-alloc if allocation fails, terminate
    // immediately to (try to) avoid chain corruption.
    // Since LogPrintf may itself allocate memory, set the handler directly
    // to terminate first.
    std::set_new_handler(std::terminate);
    LogPrintf("Error: Out of memory. Terminating.\n");

    // The log was successful, terminate now.
    std::terminate();
};

bool AppInitBasicSetup()
{
    // ********************************************************* Step 1: setup
#ifdef _MSC_VER
    // Turn off Microsoft heap dump noise
    _CrtSetReportMode(_CRT_WARN, _CRTDBG_MODE_FILE);
    _CrtSetReportFile(_CRT_WARN, CreateFileA("NUL", GENERIC_WRITE, 0, nullptr, OPEN_EXISTING, 0, 0));
    // Disable confusing "helpful" text message on abort, Ctrl-C
    _set_abort_behavior(0, _WRITE_ABORT_MSG | _CALL_REPORTFAULT);
#endif
#ifdef WIN32
    // Enable Data Execution Prevention (DEP)
    SetProcessDEPPolicy(PROCESS_DEP_ENABLE);
#endif

    if (!SetupNetworking())
        return InitError("Initializing networking failed");

#ifndef WIN32
    if (!gArgs.GetBoolArg("-sysperms", false)) {
        umask(077);
    }

    // Clean shutdown on SIGTERM
    registerSignalHandler(SIGTERM, HandleSIGTERM);
    registerSignalHandler(SIGINT, HandleSIGTERM);

    // Reopen debug.log on SIGHUP
    registerSignalHandler(SIGHUP, HandleSIGHUP);

    // Ignore SIGPIPE, otherwise it will bring the daemon down if the client closes unexpectedly
    signal(SIGPIPE, SIG_IGN);
#else
    SetConsoleCtrlHandler(consoleCtrlHandler, true);
#endif

    std::set_new_handler(new_handler_terminate);

    return true;
}

bool AppInitParameterInteraction()
{
    const CChainParams& chainparams = Params();
    // ********************************************************* Step 2: parameter interactions

    // also see: InitParameterInteraction()

    // Warn if network-specific options (-addnode, -connect, etc) are
    // specified in default section of config file, but not overridden
    // on the command line or in this network's section of the config file.
    std::string network = gArgs.GetChainName();
    for (const auto& arg : gArgs.GetUnsuitableSectionOnlyArgs()) {
        return InitError(strprintf(_("Config setting for %s only applied on %s network when in [%s] section.").translated, arg, network, network));
    }

    // Warn if unrecognized section name are present in the config file.
    for (const auto& section : gArgs.GetUnrecognizedSections()) {
        InitWarning(strprintf("%s:%i " + _("Section [%s] is not recognized.").translated, section.m_file, section.m_line, section.m_name));
    }

    if (!fs::is_directory(GetBlocksDir())) {
        return InitError(strprintf(_("Specified blocks directory \"%s\" does not exist.").translated, gArgs.GetArg("-blocksdir", "").c_str()));
    }

    // parse and validate enabled filter types
    std::string blockfilterindex_value = gArgs.GetArg("-blockfilterindex", DEFAULT_BLOCKFILTERINDEX);
    if (blockfilterindex_value == "" || blockfilterindex_value == "1") {
        g_enabled_filter_types = AllBlockFilterTypes();
    } else if (blockfilterindex_value != "0") {
        const std::vector<std::string> names = gArgs.GetArgs("-blockfilterindex");
        g_enabled_filter_types.reserve(names.size());
        for (const auto& name : names) {
            BlockFilterType filter_type;
            if (!BlockFilterTypeByName(name, filter_type)) {
                return InitError(strprintf(_("Unknown -blockfilterindex value %s.").translated, name));
            }
            g_enabled_filter_types.push_back(filter_type);
        }
    }

    // if using block pruning, then disallow txindex
    if (gArgs.GetArg("-prune", 0)) {
        if (gArgs.GetBoolArg("-txindex", DEFAULT_TXINDEX))
            return InitError(_("Prune mode is incompatible with -txindex.").translated);
        if (!g_enabled_filter_types.empty()) {
            return InitError(_("Prune mode is incompatible with -blockfilterindex.").translated);
        }
    }

    // -bind and -whitebind can't be set when not listening
    size_t nUserBind = gArgs.GetArgs("-bind").size() + gArgs.GetArgs("-whitebind").size();
    if (nUserBind != 0 && !gArgs.GetBoolArg("-listen", DEFAULT_LISTEN)) {
        return InitError("Cannot set -bind or -whitebind together with -listen=0");
    }

    // Make sure enough file descriptors are available
    int nBind = std::max(nUserBind, size_t(1));
    nUserMaxConnections = gArgs.GetArg("-maxconnections", DEFAULT_MAX_PEER_CONNECTIONS);
    nMaxConnections = std::max(nUserMaxConnections, 0);

    // Trim requested connection counts, to fit into system limitations
    // <int> in std::min<int>(...) to work around FreeBSD compilation issue described in #2695
    nFD = RaiseFileDescriptorLimit(nMaxConnections + MIN_CORE_FILEDESCRIPTORS + MAX_ADDNODE_CONNECTIONS);
#ifdef USE_POLL
    int fd_max = nFD;
#else
    int fd_max = FD_SETSIZE;
#endif
    nMaxConnections = std::max(std::min<int>(nMaxConnections, fd_max - nBind - MIN_CORE_FILEDESCRIPTORS - MAX_ADDNODE_CONNECTIONS), 0);
    if (nFD < MIN_CORE_FILEDESCRIPTORS)
        return InitError(_("Not enough file descriptors available.").translated);
    nMaxConnections = std::min(nFD - MIN_CORE_FILEDESCRIPTORS - MAX_ADDNODE_CONNECTIONS, nMaxConnections);

    if (nMaxConnections < nUserMaxConnections)
        InitWarning(strprintf(_("Reducing -maxconnections from %d to %d, because of system limitations.").translated, nUserMaxConnections, nMaxConnections));

    // ********************************************************* Step 3: parameter-to-internal-flags
    if (gArgs.IsArgSet("-debug")) {
        // Special-case: if -debug=0/-nodebug is set, turn off debugging messages
        const std::vector<std::string> categories = gArgs.GetArgs("-debug");

        if (std::none_of(categories.begin(), categories.end(),
            [](std::string cat){return cat == "0" || cat == "none";})) {
            for (const auto& cat : categories) {
                if (!LogInstance().EnableCategory(cat)) {
                    InitWarning(strprintf(_("Unsupported logging category %s=%s.").translated, "-debug", cat));
                }
            }
        }
    }

    // Now remove the logging categories which were explicitly excluded
    for (const std::string& cat : gArgs.GetArgs("-debugexclude")) {
        if (!LogInstance().DisableCategory(cat)) {
            InitWarning(strprintf(_("Unsupported logging category %s=%s.").translated, "-debugexclude", cat));
        }
    }

    // Checkmempool and checkblockindex default to true in regtest mode
    int ratio = std::min<int>(std::max<int>(gArgs.GetArg("-checkmempool", chainparams.DefaultConsistencyChecks() ? 1 : 0), 0), 1000000);
    if (ratio != 0) {
        mempool.setSanityCheck(1.0 / ratio);
    }
    fCheckBlockIndex = gArgs.GetBoolArg("-checkblockindex", chainparams.DefaultConsistencyChecks());

    auto checkpoints_file = gArgs.GetArg("-checkpoints-file", "");
    if (!checkpoints_file.empty()) {
        auto res = UpdateCheckpointsFromFile(const_cast<CChainParams&>(chainparams), checkpoints_file);
        if (!res)
            return InitError(strprintf(_("Error in checkpoints file : %s").translated, res.msg));
    }

    if (!gArgs.GetBoolArg("-checkpoints", DEFAULT_CHECKPOINTS_ENABLED)) {
        LogPrintf("conf: checkpoints disabled.\n");
        // Safe to const_cast, as we know it's always allocated, and is always in the global var
        // and it is not used anywhere yet.
        ClearCheckpoints(const_cast<CChainParams&>(chainparams));
    } else {
        LogPrintf("conf: checkpoints enabled.\n");
    }

    hashAssumeValid = uint256S(gArgs.GetArg("-assumevalid", chainparams.GetConsensus().defaultAssumeValid.GetHex()));
    if (!hashAssumeValid.IsNull())
        LogPrintf("Assuming ancestors of block %s have valid signatures.\n", hashAssumeValid.GetHex());
    else
        LogPrintf("Validating signatures for all blocks.\n");

    if (gArgs.IsArgSet("-minimumchainwork")) {
        const std::string minChainWorkStr = gArgs.GetArg("-minimumchainwork", "");
        if (!IsHexNumber(minChainWorkStr)) {
            return InitError(strprintf("Invalid non-hex (%s) minimum chain work value specified", minChainWorkStr));
        }
        nMinimumChainWork = UintToArith256(uint256S(minChainWorkStr));
    } else {
        nMinimumChainWork = UintToArith256(chainparams.GetConsensus().nMinimumChainWork);
    }
    LogPrintf("Setting nMinimumChainWork=%s\n", nMinimumChainWork.GetHex());
    if (nMinimumChainWork < UintToArith256(chainparams.GetConsensus().nMinimumChainWork)) {
        LogPrintf("Warning: nMinimumChainWork set below default value of %s\n", chainparams.GetConsensus().nMinimumChainWork.GetHex());
    }

    // mempool limits
    int64_t nMempoolSizeMax = gArgs.GetArg("-maxmempool", DEFAULT_MAX_MEMPOOL_SIZE) * 1000000;
    int64_t nMempoolSizeMin = gArgs.GetArg("-limitdescendantsize", DEFAULT_DESCENDANT_SIZE_LIMIT) * 1000 * 40;
    if (nMempoolSizeMax < 0 || nMempoolSizeMax < nMempoolSizeMin)
        return InitError(strprintf(_("-maxmempool must be at least %d MB").translated, std::ceil(nMempoolSizeMin / 1000000.0)));
    // incremental relay fee sets the minimum feerate increase necessary for BIP 125 replacement in the mempool
    // and the amount the mempool min fee increases above the feerate of txs evicted due to mempool limiting.
    if (gArgs.IsArgSet("-incrementalrelayfee"))
    {
        CAmount n = 0;
        if (!ParseMoney(gArgs.GetArg("-incrementalrelayfee", ""), n))
            return InitError(AmountErrMsg("incrementalrelayfee", gArgs.GetArg("-incrementalrelayfee", "")));
        incrementalRelayFee = CFeeRate(n);
    }

    // block pruning; get the amount of disk space (in MiB) to allot for block & undo files
    int64_t nPruneArg = gArgs.GetArg("-prune", 0);
    if (nPruneArg < 0) {
        return InitError(_("Prune cannot be configured with a negative value.").translated);
    }
    nPruneTarget = (uint64_t) nPruneArg * 1024 * 1024;
    if (nPruneArg == 1) {  // manual pruning: -prune=1
        LogPrintf("Block pruning enabled.  Use RPC call pruneblockchain(height) to manually prune block and undo files.\n");
        nPruneTarget = std::numeric_limits<uint64_t>::max();
        fPruneMode = true;
    } else if (nPruneTarget) {
        if (nPruneTarget < MIN_DISK_SPACE_FOR_BLOCK_FILES) {
            return InitError(strprintf(_("Prune configured below the minimum of %d MiB.  Please use a higher number.").translated, MIN_DISK_SPACE_FOR_BLOCK_FILES / 1024 / 1024));
        }
        LogPrintf("Prune configured to target %u MiB on disk for block and undo files.\n", nPruneTarget / 1024 / 1024);
        fPruneMode = true;
    }

    nConnectTimeout = gArgs.GetArg("-timeout", DEFAULT_CONNECT_TIMEOUT);
    if (nConnectTimeout <= 0) {
        nConnectTimeout = DEFAULT_CONNECT_TIMEOUT;
    }

    peer_connect_timeout = gArgs.GetArg("-peertimeout", DEFAULT_PEER_CONNECT_TIMEOUT);
    if (peer_connect_timeout <= 0) {
        return InitError("peertimeout cannot be configured with a negative value.");
    }

    maxAddrRatePerSecond = gArgs.GetDoubleArg("-maxaddrratepersecond", Params().NetworkIDString() == CBaseChainParams::REGTEST ? MAX_ADDR_RATE_PER_SECOND_REGTEST : MAX_ADDR_RATE_PER_SECOND);
    if (maxAddrRatePerSecond <= static_cast<double>(0)) {
        return InitError("maxaddrratepersecond cannot be configured with a negative value.");
    }

    maxAddrProcessingTokenBucket = gArgs.GetArg("-maxaddrprocessingtokenbucket", MAX_ADDR_PROCESSING_TOKEN_BUCKET);
    if (maxAddrProcessingTokenBucket <= 0) {
        return InitError("maxaddrprocessingtokenbucket cannot be configured with a negative value.");
    }

    if (gArgs.IsArgSet("-minrelaytxfee")) {
        CAmount n = 0;
        if (!ParseMoney(gArgs.GetArg("-minrelaytxfee", ""), n)) {
            return InitError(AmountErrMsg("minrelaytxfee", gArgs.GetArg("-minrelaytxfee", "")));
        }
        // High fee check is done afterward in WalletParameterInteraction()
        ::minRelayTxFee = CFeeRate(n);
    } else if (incrementalRelayFee > ::minRelayTxFee) {
        // Allow only setting incrementalRelayFee to control both
        ::minRelayTxFee = incrementalRelayFee;
        LogPrintf("Increasing minrelaytxfee to %s to match incrementalrelayfee\n",::minRelayTxFee.ToString());
    }

    // Sanity check argument for min fee for including tx in block
    // TODO: Harmonize which arguments need sanity checking and where that happens
    if (gArgs.IsArgSet("-blockmintxfee"))
    {
        CAmount n = 0;
        if (!ParseMoney(gArgs.GetArg("-blockmintxfee", ""), n))
            return InitError(AmountErrMsg("blockmintxfee", gArgs.GetArg("-blockmintxfee", "")));
    }

    // Feerate used to define dust.  Shouldn't be changed lightly as old
    // implementations may inadvertently create non-standard transactions
    if (gArgs.IsArgSet("-dustrelayfee"))
    {
        CAmount n = 0;
        if (!ParseMoney(gArgs.GetArg("-dustrelayfee", ""), n))
            return InitError(AmountErrMsg("dustrelayfee", gArgs.GetArg("-dustrelayfee", "")));
        dustRelayFee = CFeeRate(n);
    }

    fRequireStandard = !gArgs.GetBoolArg("-acceptnonstdtxn", !chainparams.RequireStandard());
    if (!chainparams.IsTestChain() && !fRequireStandard) {
        return InitError(strprintf("acceptnonstdtxn is not currently supported for %s chain", chainparams.NetworkIDString()));
    }
    nBytesPerSigOp = gArgs.GetArg("-bytespersigop", nBytesPerSigOp);

    if (!g_wallet_init_interface.ParameterInteraction()) return false;

    fIsBareMultisigStd = gArgs.GetBoolArg("-permitbaremultisig", DEFAULT_PERMIT_BAREMULTISIG);
    fAcceptDatacarrier = gArgs.GetBoolArg("-datacarrier", DEFAULT_ACCEPT_DATACARRIER);
    nMaxDatacarrierBytes = gArgs.GetArg("-datacarriersize", nMaxDatacarrierBytes);

    // Option to startup with mocktime set (used for regression testing):
    SetMockTime(gArgs.GetArg("-mocktime", 0)); // SetMockTime(0) is a no-op

    if (gArgs.GetBoolArg("-peerbloomfilters", DEFAULT_PEERBLOOMFILTERS))
        nLocalServices = ServiceFlags(nLocalServices | NODE_BLOOM);

    if (gArgs.GetArg("-rpcserialversion", DEFAULT_RPC_SERIALIZE_VERSION) < 0)
        return InitError("rpcserialversion must be non-negative.");

    if (gArgs.GetArg("-rpcserialversion", DEFAULT_RPC_SERIALIZE_VERSION) > 1)
        return InitError("unknown rpcserialversion requested.");

    nMaxTipAge = gArgs.GetArg("-maxtipage", DEFAULT_MAX_TIP_AGE);
    fIsFakeNet = Params().NetworkIDString() == "regtest" && gArgs.GetArg("-dummypos", false);
    CTxOut::SERIALIZE_FORCED_TO_OLD_IN_TESTS = Params().NetworkIDString() == "regtest" && gArgs.GetArg("-txnotokens", false);

    return true;
}

static bool LockDataDirectory(bool probeOnly)
{
    // Make sure only a single DeFi Blockchain process is using the data directory.
    fs::path datadir = GetDataDir();
    if (!DirIsWritable(datadir)) {
        return InitError(strprintf(_("Cannot write to data directory '%s'; check permissions.").translated, datadir.string()));
    }
    if (!LockDirectory(datadir, ".lock", probeOnly)) {
        return InitError(strprintf(_("Cannot obtain a lock on data directory %s. %s is probably already running.").translated, datadir.string(), PACKAGE_NAME));
    }
    return true;
}

bool AppInitSanityChecks()
{
    // ********************************************************* Step 4: sanity checks

    // Initialize elliptic curve code
    std::string sha256_algo = SHA256AutoDetect();
    LogPrintf("Using the '%s' SHA256 implementation\n", sha256_algo);
    RandomInit();
    ECC_Start();
    globalVerifyHandle.reset(new ECCVerifyHandle());

    // Sanity check
    if (!InitSanityCheck())
        return InitError(strprintf(_("Initialization sanity check failed. %s is shutting down.").translated, PACKAGE_NAME));

    // Probe the data directory lock to give an early error message, if possible
    // We cannot hold the data directory lock here, as the forking for daemon() hasn't yet happened,
    // and a fork will cause weird behavior to it.
    return LockDataDirectory(true);
}

bool AppInitLockDataDirectory()
{
    // After daemonization get the data directory lock again and hold on to it until exit
    // This creates a slight window for a race condition to happen, however this condition is harmless: it
    // will at most make us exit without printing a message to console.
    if (!LockDataDirectory(false)) {
        // Detailed error printed inside LockDataDirectory
        return false;
    }
    return true;
}

bool SetupLogging() {
    if (LogInstance().m_print_to_file) {
        if (gArgs.GetBoolArg("-shrinkdebugfile", LogInstance().DefaultShrinkDebugFile())) {
            // Do this first since it both loads a bunch of debug.log into memory,
            // and because this needs to happen before any other debug.log printing
            LogInstance().ShrinkDebugFile();
        }
    }
    if (!LogInstance().StartLogging()) {
            return InitError(strprintf("Could not open debug log file %s",
                LogInstance().m_file_path.string()));
    }

    if (!LogInstance().m_log_timestamps)
        LogPrintf("Startup time: %s\n", FormatISO8601DateTime(GetTime()));
    LogPrintf("Default data directory %s\n", GetDefaultDataDir().string());
    LogPrintf("Using data directory %s\n", GetDataDir().string());

    return true;
}

void SetupScriptCheckThreads() {
    int script_threads = gArgs.GetArg("-par", DEFAULT_SCRIPTCHECK_THREADS);
    if (script_threads <= 0) {
        // -par=0 means autodetect (number of cores - 1 script threads)
        // -par=-n means "leave n cores free" (number of cores - n - 1 script threads)
        script_threads += GetNumCores();
        // DeFiChain specific:
        // Set this to a max value, since most custom TXs don't utilize this unfortunately
        // and is just a waste of resources.
        script_threads = std::min(script_threads, 4);
    }

    // Subtract 1 because the main thread counts towards the par threads
    script_threads = std::max(script_threads - 1, 0);

    // Number of script-checking threads <= MAX_SCRIPTCHECK_THREADS
    script_threads = std::min(script_threads, MAX_SCRIPTCHECK_THREADS);

    LogPrintf("Script verification uses %d additional threads\n", script_threads);
    if (script_threads >= 1) {
        g_parallel_script_checks = true;
        StartScriptCheckWorkerThreads(script_threads);
    }
}

bool SetupNetwork() {
    assert(!g_banman);
    g_banman = std::make_unique<BanMan>(GetDataDir() / "banlist.dat", &uiInterface, gArgs.GetArg("-bantime", DEFAULT_MISBEHAVING_BANTIME));
    assert(!g_connman);
    g_connman = std::unique_ptr<CConnman>(new CConnman(GetRand(std::numeric_limits<uint64_t>::max()), GetRand(std::numeric_limits<uint64_t>::max())));

    peerLogic.reset(new PeerLogicValidation(g_connman.get(), g_banman.get(), scheduler, gArgs.GetBoolArg("-enablebip61", DEFAULT_ENABLE_BIP61)));
    RegisterValidationInterface(peerLogic.get());

    // sanitize comments per BIP-0014, format user agent and check total size
    std::vector<std::string> uacomments;
    for (const std::string& cmt : gArgs.GetArgs("-uacomment")) {
        if (cmt != SanitizeString(cmt, SAFE_CHARS_UA_COMMENT))
            return InitError(strprintf(_("User Agent comment (%s) contains unsafe characters.").translated, cmt));
        uacomments.push_back(cmt);
    }
    strSubVersion = FormatUserAgentString(CLIENT_NAME, CLIENT_VERSION, uacomments);
    if (strSubVersion.size() > MAX_SUBVERSION_LENGTH) {
        return InitError(strprintf(_("Total length of network version string (%i) exceeds maximum length (%i). Reduce the number or size of uacomments.").translated,
            strSubVersion.size(), MAX_SUBVERSION_LENGTH));
    }

    if (gArgs.IsArgSet("-onlynet")) {
        std::set<enum Network> nets;
        for (const std::string& snet : gArgs.GetArgs("-onlynet")) {
            enum Network net = ParseNetwork(snet);
            if (net == NET_UNROUTABLE)
                return InitError(strprintf(_("Unknown network specified in -onlynet: '%s'").translated, snet));
            nets.insert(net);
        }
        for (int n = 0; n < NET_MAX; n++) {
            enum Network net = (enum Network)n;
            if (!nets.count(net))
                SetReachable(net, false);
        }
    }

    // Check for host lookup allowed before parsing any network related parameters
    fNameLookup = gArgs.GetBoolArg("-dns", DEFAULT_NAME_LOOKUP);

    bool proxyRandomize = gArgs.GetBoolArg("-proxyrandomize", DEFAULT_PROXYRANDOMIZE);
    // -proxy sets a proxy for all outgoing network traffic
    // -noproxy (or -proxy=0) as well as the empty string can be used to not set a proxy, this is the default
    std::string proxyArg = gArgs.GetArg("-proxy", "");
    SetReachable(NET_ONION, false);
    if (proxyArg != "" && proxyArg != "0") {
        CService proxyAddr;
        if (!Lookup(proxyArg.c_str(), proxyAddr, 9050, fNameLookup)) {
            return InitError(strprintf(_("Invalid -proxy address or hostname: '%s'").translated, proxyArg));
        }

        proxyType addrProxy = proxyType(proxyAddr, proxyRandomize);
        if (!addrProxy.IsValid())
            return InitError(strprintf(_("Invalid -proxy address or hostname: '%s'").translated, proxyArg));

        SetProxy(NET_IPV4, addrProxy);
        SetProxy(NET_IPV6, addrProxy);
        SetProxy(NET_ONION, addrProxy);
        SetNameProxy(addrProxy);
        SetReachable(NET_ONION, true); // by default, -proxy sets onion as reachable, unless -noonion later
    }

    // -onion can be used to set only a proxy for .onion, or override normal proxy for .onion addresses
    // -noonion (or -onion=0) disables connecting to .onion entirely
    // An empty string is used to not override the onion proxy (in which case it defaults to -proxy set above, or none)
    std::string onionArg = gArgs.GetArg("-onion", "");
    if (onionArg != "") {
        if (onionArg == "0") { // Handle -noonion/-onion=0
            SetReachable(NET_ONION, false);
        } else {
            CService onionProxy;
            if (!Lookup(onionArg.c_str(), onionProxy, 9050, fNameLookup)) {
                return InitError(strprintf(_("Invalid -onion address or hostname: '%s'").translated, onionArg));
            }
            proxyType addrOnion = proxyType(onionProxy, proxyRandomize);
            if (!addrOnion.IsValid())
                return InitError(strprintf(_("Invalid -onion address or hostname: '%s'").translated, onionArg));
            SetProxy(NET_ONION, addrOnion);
            SetReachable(NET_ONION, true);
        }
    }

    // see Step 2: parameter interactions for more information about these
    fListen = gArgs.GetBoolArg("-listen", DEFAULT_LISTEN);
    fDiscover = gArgs.GetBoolArg("-discover", true);
    g_relay_txes = !gArgs.GetBoolArg("-blocksonly", DEFAULT_BLOCKSONLY);

    for (const std::string& strAddr : gArgs.GetArgs("-externalip")) {
        CService addrLocal;
        if (Lookup(strAddr.c_str(), addrLocal, GetListenPort(), fNameLookup) && addrLocal.IsValid())
            AddLocal(addrLocal, LOCAL_MANUAL);
        else
            return InitError(ResolveErrMsg("externalip", strAddr));
    }
    return true;
}

void SetupCacheSizes(CacheSizes& cacheSizes) {
    // Cache size calculations
    int64_t totalCache = (gArgs.GetArg("-dbcache", nDefaultDbCache) << 20);
    totalCache = std::max(totalCache, nMinDbCache << 20); // total cache cannot be less than nMinDbCache
    totalCache = std::min(totalCache, nMaxDbCache << 20); // total cache cannot be greater than nMaxDbcache

    cacheSizes.customCacheSize = totalCache; // used for customs
    cacheSizes.blockTreeDBCache = std::min(totalCache / 8, nMaxBlockDBCache << 20);
    totalCache -= cacheSizes.blockTreeDBCache;
    cacheSizes.txIndexCache = std::min(totalCache / 8, gArgs.GetBoolArg("-txindex", DEFAULT_TXINDEX) ? nMaxTxIndexCache << 20 : 0);
    totalCache -= cacheSizes.txIndexCache;

    cacheSizes.filterIndexCache = 0;
    if (!g_enabled_filter_types.empty()) {
        size_t n_indexes = g_enabled_filter_types.size();
        int64_t max_cache = std::min(totalCache / 8, max_filter_index_cache << 20);
        cacheSizes.filterIndexCache = max_cache / n_indexes;
        totalCache -= cacheSizes.filterIndexCache * n_indexes;
    }

    cacheSizes.coinDBCache = std::min(totalCache / 2, (totalCache / 4) + (1 << 23)); // use 25%-50% of the remainder for disk cache
    cacheSizes.coinDBCache = std::min(cacheSizes.coinDBCache, nMaxCoinsDBCache << 20); // cap total coins db cache
    totalCache -= cacheSizes.coinDBCache;

    nCoinCacheUsage = totalCache; // the rest goes to in-memory cache
    nCustomMemUsage = std::max((totalCache >> 8), (nMinDbCache << 16)); // use significant less in-memory cache

    int64_t nMempoolSizeMax = gArgs.GetArg("-maxmempool", DEFAULT_MAX_MEMPOOL_SIZE) * 1000000;

    // Log cache configurations
    LogPrintf("Cache configuration:\n");
    LogPrintf("* Using %.1f MiB for block index database\n", cacheSizes.blockTreeDBCache * (1.0 / 1024 / 1024));
    if (gArgs.GetBoolArg("-txindex", DEFAULT_TXINDEX)) {
        LogPrintf("* Using %.1f MiB for transaction index database\n", cacheSizes.txIndexCache * (1.0 / 1024 / 1024));
    }
    for (BlockFilterType filter_type : g_enabled_filter_types) {
        LogPrintf("* Using %.1f MiB for %s block filter index database\n",
                  cacheSizes.filterIndexCache * (1.0 / 1024 / 1024), BlockFilterTypeName(filter_type));
    }
    LogPrintf("* Using %.1f MiB for chain state database\n", cacheSizes.coinDBCache * (1.0 / 1024 / 1024));
    LogPrintf("* Using %.1f MiB for in-memory UTXO set (plus up to %.1f MiB of unused mempool space)\n", nCoinCacheUsage * (1.0 / 1024 / 1024), nMempoolSizeMax * (1.0 / 1024 / 1024));
}

void SetupRPCPorts(std::vector<std::pair<std::string, uint16_t>>& ethEndpoints, std::vector<std::pair<std::string, uint16_t>>& gEndpoints) {
    // Current API only allows for one ETH RPC/gRPC server to bind to one address. 
    // By default, we will take the first address, if multiple addresses are specified.
    int eth_rpc_port = gArgs.GetArg("-ethrpcport", BaseParams().ETHRPCPort());
    int grpc_port = gArgs.GetArg("-grpcport", BaseParams().GRPCPort());

    // Determine which addresses to bind to ETH RPC server
    if (!(gArgs.IsArgSet("-rpcallowip") && gArgs.IsArgSet("-ethrpcbind"))) { // Default to loopback if not allowing external IPs
        ethEndpoints.emplace_back("127.0.0.1", eth_rpc_port);
        if (gArgs.IsArgSet("-rpcallowip")) {
            LogPrintf("WARNING: option -rpcallowip was specified without -ethrpcbind; this doesn't usually make sense\n");
        }
        if (gArgs.IsArgSet("-ethrpcbind")) {
            LogPrintf("WARNING: option -ethrpcbind was ignored because -rpcallowip was not specified, refusing to allow everyone to connect\n");
        }
    } else if (gArgs.IsArgSet("-ethrpcbind")) { // Specific bind address
        for (const std::string& strETHRPCBind : gArgs.GetArgs("-ethrpcbind")) {
            int port = eth_rpc_port;
            std::string host;
            SplitHostPort(strETHRPCBind, port, host);
            ethEndpoints.emplace_back(host, port);
        }
    }

    // Determine which addresses to bind to gRPC server
    if (!(gArgs.IsArgSet("-rpcallowip") && gArgs.IsArgSet("-grpcbind"))) { // Default to loopback if not allowing external IPs
        gEndpoints.emplace_back("127.0.0.1", grpc_port);
        if (gArgs.IsArgSet("-rpcallowip")) {
            LogPrintf("WARNING: option -rpcallowip was specified without -grpcbind; this doesn't usually make sense\n");
        }
        if (gArgs.IsArgSet("-grpcbind")) {
            LogPrintf("WARNING: option -grpcbind was ignored because -rpcallowip was not specified, refusing to allow everyone to connect\n");
        }
    } else if (gArgs.IsArgSet("-grpcbind")) { // Specific bind address
        for (const std::string& strGRPCBind : gArgs.GetArgs("-grpcbind")) {
            int port = grpc_port;
            std::string host;
            SplitHostPort(strGRPCBind, port, host);
            gEndpoints.emplace_back(host, port);
        }
    }
}

void SetupAnchorSPVDatabases(bool resync, int64_t customCache) {
    // Close and open database
    panchors.reset();
    panchors = std::make_unique<CAnchorIndex>(customCache, false, gArgs.GetBoolArg("-spv", true) && resync);

    // load anchors after spv due to spv (and spv height) not set before (no last height yet)
    if (gArgs.GetBoolArg("-spv", true)) {
        // Close database
        spv::pspv.reset();

        // Open database based on network
        if (Params().NetworkIDString() == "regtest") {
            spv::pspv = std::make_unique<spv::CFakeSpvWrapper>();
        } else if (Params().NetworkIDString() == "test" || Params().NetworkIDString() == "changi" || Params().NetworkIDString() == "devnet") {
            spv::pspv = std::make_unique<spv::CSpvWrapper>(false, customCache, false, resync);
        } else {
            spv::pspv = std::make_unique<spv::CSpvWrapper>(true, customCache, false, resync);
        }
    }
}

bool SetupInterruptArg(const std::string &argName, std::string &hashStore, int &heightStore) {
    // Experimental: Block height or hash to invalidate on and stop sync
    auto val = gArgs.GetArg(argName, "");
    auto flagName = argName.substr(1);
    if (val.empty())
        return false;
    if (val.size() == 64) {
        hashStore = val;
        LogPrintf("flag: %s hash: %s\n", flagName, hashStore);
    } else {
        std::stringstream ss(val);
        ss >> heightStore;
       if (heightStore) {
            LogPrintf("flag: %s height: %d\n", flagName, heightStore);
       } else {
            LogPrintf("%s: invalid hash or height provided: %s\n", flagName, val);
       }
    }
    return true;
}

void SetupInterrupts() {
    auto isSet = false;
    isSet = SetupInterruptArg("-interrupt-block", fInterruptBlockHash, fInterruptBlockHeight) || isSet;
    isSet = SetupInterruptArg("-stop-block", fStopBlockHash, fStopBlockHeight) || isSet;
    fStopOrInterrupt = isSet;
}

static bool LoanAmountsInClosedVaults(CCustomCSView &mnview) {
    LOCK(cs_main);

    std::set<CVaultId> vaults;
    mnview.ForEachLoanTokenAmount([&](const CVaultId &vaultId, const CBalances &balances) {
        vaults.insert(vaultId);
        return true;
    });

    for (const auto &vaultId : vaults) {
        const auto vault = mnview.GetVault(vaultId);
        if (!vault) {
            return true;
        }
    }
    return false;
}

bool AppInitMain(InitInterfaces& interfaces)
{
    const CChainParams& chainparams = Params();
    // ********************************************************* Step 5: application initialization
    if (!CreatePidFile()) {
        return false;
    }

    if (!SetupLogging()) {
        return false;
    }

    // Only log conf file usage message if conf file actually exists.
    fs::path config_file_path = GetConfigFile(gArgs.GetArg("-conf", DEFI_CONF_FILENAME));
    if (fs::exists(config_file_path)) {
        LogPrintf("Config file: %s\n", config_file_path.string());
    } else if (gArgs.IsArgSet("-conf")) {
        // Warn if no conf file exists at path provided by user
        InitWarning(strprintf(_("The specified config file %s does not exist\n").translated, config_file_path.string()));
    } else {
        // Not categorizing as "Warning" because it's the default behavior
        LogPrintf("Config file: %s (not found, skipping)\n", config_file_path.string());
    }

    LogPrintf("Using at most %i automatic connections (%i file descriptors available)\n", nMaxConnections, nFD);

    // Warn about relative -datadir path.
    if (gArgs.IsArgSet("-datadir") && !fs::path(gArgs.GetArg("-datadir", "")).is_absolute()) {
        LogPrintf("Warning: relative datadir option '%s' specified, which will be interpreted relative to the " /* Continued */
                  "current working directory '%s'. This is fragile, because if defid is started in the future "
                  "from a different location, it will be unable to locate the current data files. There could "
                  "also be data loss if defi is started while in a temporary directory.\n",
            gArgs.GetArg("-datadir", ""), fs::current_path().string());
    }

    InitSignatureCache();
    InitScriptExecutionCache();
    RPCMetadata::InitFromArgs(gArgs);
    SetupScriptCheckThreads();

    // Start the lightweight task scheduler thread
    scheduler.m_service_thread = std::thread([&] { TraceThread("scheduler", [&] { scheduler.serviceQueue(); }); });
    GetMainSignals().RegisterBackgroundSignalScheduler(scheduler);
    GetMainSignals().RegisterWithMempoolSignals(mempool);

    // Create client interfaces for wallets that are supposed to be loaded
    // according to -wallet and -disablewallet options. This only constructs
    // the interfaces, it doesn't load wallet data. Wallets actually get loaded
    // when load() and start() interface methods are called below.
    g_wallet_init_interface.Construct(interfaces);

    /* Register RPC commands regardless of -server setting so they will be
     * available in the GUI RPC console even if external calls are disabled.
     */
    RegisterAllCoreRPCCommands(tableRPC);
    for (const auto& client : interfaces.chain_clients) {
        client->registerRpcs();
    }
    g_rpc_interfaces = &interfaces;
#if ENABLE_ZMQ
    RegisterZMQRPCCommands(tableRPC);
#endif

    /* Start the RPC server already.  It will be started in "warmup" mode
     * and not really process calls already (but it will signify connections
     * that the server is there and will be ready later).  Warmup mode will
     * be disabled when initialisation is finished.
     */
    if (gArgs.GetBoolArg("-server", false))
    {
        uiInterface.InitMessage_connect(SetRPCWarmupStatus);
        if (!AppInitServers())
            return InitError(_("Unable to start HTTP server. See debug log for details.").translated);
    }

    // ********************************************************* Step 6: verify wallet database integrity
    for (const auto& client : interfaces.chain_clients) {
        if (!client->verify()) {
            return false;
        }
    }

    // ********************************************************* Step 7: network initialization
    // Note that we absolutely cannot open any actual connections
    // until the very end ("start node") as the UTXO/block state
    // is not yet setup and may end up being set up twice if we
    // need to reindex later.
    if (!SetupNetwork()) {
        return false;
    }

#if ENABLE_ZMQ
    g_zmq_notification_interface = CZMQNotificationInterface::Create();

    if (g_zmq_notification_interface) {
        RegisterValidationInterface(g_zmq_notification_interface);
    }
#endif
    uint64_t nMaxOutboundLimit = 0; //unlimited unless -maxuploadtarget is set
    uint64_t nMaxOutboundTimeframe = MAX_UPLOAD_TIMEFRAME;

    if (gArgs.IsArgSet("-maxuploadtarget")) {
        nMaxOutboundLimit = gArgs.GetArg("-maxuploadtarget", DEFAULT_MAX_UPLOAD_TARGET)*1024*1024;
    }

    // Setup interrupts
    SetupInterrupts();

    // ********************************************************* Step 8: load block chain
    CacheSizes nCacheSizes;
    SetupCacheSizes(nCacheSizes);
    InitDfTxGlobalTaskPool();

    bool fLoaded = false;
    fReindex = gArgs.GetBoolArg("-reindex", false);
    bool fReindexChainState = gArgs.GetBoolArg("-reindex-chainstate", false);
    while (!fLoaded && !ShutdownRequested()) {
        bool fReset = fReindex;
        std::string strLoadError;

        uiInterface.InitMessage(_("Loading block index...").translated);

        do {
            const int64_t load_block_index_start_time = GetTimeMillis();
            bool is_coinsview_empty;
            try {
                LOCK(cs_main);
                // This statement makes ::ChainstateActive() usable.
                g_chainstate = std::make_unique<CChainState>();
                UnloadBlockIndex();

                // new CBlockTreeDB tries to delete the existing file, which
                // fails if it's still open from the previous loop. Close it first:
                pblocktree.reset();
                pblocktree.reset(new CBlockTreeDB(nCacheSizes.blockTreeDBCache, false, fReset));

                if (fReset) {
                    pblocktree->WriteReindexing(true);
                    //If we're reindexing in prune mode, wipe away unusable block files and all undo data files
                    if (fPruneMode)
                        CleanupBlockRevFiles();
                }

                if (ShutdownRequested()) break;

                // LoadBlockIndex will load fHavePruned if we've ever removed a
                // block file from disk.
                // Note that it also sets fReindex based on the disk flag!
                // From here on out fReindex and fReset mean something different!
                if (!LoadBlockIndex(chainparams)) {
                    if (ShutdownRequested()) break;
                    strLoadError = _("Error loading block database").translated;
                    break;
                }

                // If the loaded chain has a wrong genesis, bail out immediately
                // (we're likely using a testnet datadir, or the other way around).
                if (!::BlockIndex().empty() &&
                        !LookupBlockIndex(chainparams.GetConsensus().hashGenesisBlock)) {
                    return InitError(_("Incorrect or no genesis block found. Wrong datadir for network?").translated);
                }

                // Check for changed -prune state.  What we are concerned about is a user who has pruned blocks
                // in the past, but is now trying to run unpruned.
                if (fHavePruned && !fPruneMode) {
                    strLoadError = _("You need to rebuild the database using -reindex to go back to unpruned mode.  This will redownload the entire blockchain").translated;
                    break;
                }

                // At this point blocktree args are consistent with what's on disk.
                // If we're not mid-reindex (based on disk + args), add a genesis block on disk
                // (otherwise we use the one already on disk).
                // This is called again in ThreadImport after the reindex completes.
                if (!fReindex && !LoadGenesisBlock(chainparams)) {
                    strLoadError = _("Error initializing block database").translated;
                    break;
                }

                // At this point we're either in reindex or we've loaded a useful
                // block tree into BlockIndex()!

                ::ChainstateActive().InitCoinsDB(
                    /* cache_size_bytes */ nCacheSizes.coinDBCache,
                    /* in_memory */ false,
                    /* should_wipe */ fReset || fReindexChainState);

                ::ChainstateActive().CoinsErrorCatcher().AddReadErrCallback([]() {
                    uiInterface.ThreadSafeMessageBox(
                        _("Error reading from database, shutting down.").translated,
                        "", CClientUIInterface::MSG_ERROR);
                });

                pcustomcsDB.reset();
                pcustomcsDB = std::make_unique<CStorageLevelDB>(GetDataDir() / "enhancedcs", nCacheSizes.customCacheSize, false, fReset || fReindexChainState);
                pcustomcsview.reset();
                pcustomcsview = std::make_unique<CCustomCSView>(*pcustomcsDB.get());

                if (!fReset && !fReindexChainState) {
                    if (!pcustomcsDB->IsEmpty() && pcustomcsview->GetDbVersion() != CCustomCSView::DbVersion) {
                        strLoadError = _("Account database is unsuitable").translated;
                        break;
                    }
                }

                // Ensure we are on latest DB version
                pcustomcsview->SetDbVersion(CCustomCSView::DbVersion);

                if (LoanAmountsInClosedVaults(*pcustomcsview)) {
                    strLoadError = "Corrupted block database detected. You will need to rebuild the database using -reindex-chainstate.";
                    break;
                }

                // make account history db
                paccountHistoryDB.reset();
                if (gArgs.GetBoolArg("-acindex", DEFAULT_ACINDEX)) {
                    paccountHistoryDB = std::make_unique<CAccountHistoryStorage>(GetDataDir() / "history", nCacheSizes.customCacheSize, false, fReset || fReindexChainState);
                    paccountHistoryDB->CreateMultiIndexIfNeeded();
                }

                pburnHistoryDB.reset();
                pburnHistoryDB = std::make_unique<CBurnHistoryStorage>(GetDataDir() / "burn", nCacheSizes.customCacheSize, false, fReset || fReindexChainState);
                pburnHistoryDB->CreateMultiIndexIfNeeded();

                // Create vault history DB
                pvaultHistoryDB.reset();
                if (gArgs.GetBoolArg("-vaultindex", DEFAULT_VAULTINDEX)) {
                    pvaultHistoryDB = std::make_unique<CVaultHistoryStorage>(GetDataDir() / "vault", nCacheSizes.customCacheSize, false, fReset || fReindexChainState);
                }

                // If necessary, upgrade from older database format.
                // This is a no-op if we cleared the coinsviewdb with -reindex or -reindex-chainstate
                if (!::ChainstateActive().CoinsDB().Upgrade()) {
                    strLoadError = _("Error upgrading chainstate database").translated;
                    break;
                }

                // ReplayBlocks is a no-op if we cleared the coinsviewdb with -reindex or -reindex-chainstate
                if (!ReplayBlocks(chainparams, &::ChainstateActive().CoinsDB(), pcustomcsview.get())) {
                    strLoadError = _("Unable to replay blocks. You will need to rebuild the database using -reindex-chainstate.").translated;
                    break;
                }

                // The on-disk coinsdb is now in a good state, create the cache
                ::ChainstateActive().InitCoinsCache();
                assert(::ChainstateActive().CanFlushToDisk());

                is_coinsview_empty = fReset || fReindexChainState ||
                    ::ChainstateActive().CoinsTip().GetBestBlock().IsNull();
                if (!is_coinsview_empty) {
                    // LoadChainTip sets ::ChainActive() based on CoinsTip()'s best block
                    if (!LoadChainTip(chainparams)) {
                        strLoadError = _("Error initializing block database").translated;
                        break;
                    }
                    assert(::ChainActive().Tip() != nullptr);
                }

                auto dexStats = gArgs.GetBoolArg("-dexstats", DEFAULT_DEXSTATS);
                pcustomcsview->SetDexStatsEnabled(dexStats);

                if (!fReset && !fReindexChainState && !pcustomcsDB->IsEmpty() && dexStats) {
                    // force reindex if there is no dex data at the tip
                    PoolHeightKey anyPoolSwap{DCT_ID{}, ~0u};
                    auto it = pcustomcsview->LowerBound<CPoolPairView::ByPoolSwap>(anyPoolSwap);
                    auto shouldReindex = it.Valid();
                    auto lastHeight = pcustomcsview->GetDexStatsLastHeight();
                    if (lastHeight.has_value())
                        shouldReindex &= !(*lastHeight == ::ChainActive().Tip()->nHeight);

                    if (shouldReindex) {
                        strLoadError = _("Live dex needs reindex").translated;
                        break;
                    }
                }
            } catch (const std::exception& e) {
                LogPrintf("%s\n", e.what());
                strLoadError = _("Error opening block database").translated;
                break;
            }

            if (!fReset) {
                // Note that RewindBlockIndex MUST run even if we're about to -reindex-chainstate.
                // It both disconnects blocks based on ::ChainActive(), and drops block data in
                // BlockIndex() based on lack of available witness data.
                uiInterface.InitMessage(_("Rewinding blocks...").translated);
                if (!RewindBlockIndex(chainparams)) {
                    strLoadError = _("Unable to rewind the database to a pre-fork state. You will need to redownload the blockchain").translated;
                    break;
                }
            }

            std::vector<std::pair<std::string, uint16_t>> eth_endpoints;
            std::vector<std::pair<std::string, uint16_t>> g_endpoints;
            SetupRPCPorts(eth_endpoints, g_endpoints);

<<<<<<< HEAD
            // Default to using the first address passed to bind to ETH RPC server and gRPC server
            CrossBoundaryResult result;
            start_servers(result, eth_endpoints[0].first + ":" + std::to_string(eth_endpoints[0].second), g_endpoints[0].first + "." + std::to_string(g_endpoints[0].second));
            if (!result.ok) {
                LogPrintf("EVM servers failed to start: %s\n", result.reason.c_str());
            }
=======
            // Start the ETH RPC and gRPC servers
            start_servers(eth_endpoints[0].first + ":" + std::to_string(eth_endpoints[0].second), g_endpoints[0].first + "." + std::to_string(g_endpoints[0].second));
>>>>>>> df360e73

            try {
                LOCK(cs_main);
                if (!is_coinsview_empty) {
                    uiInterface.InitMessage(_("Verifying blocks...").translated);
                    if (fHavePruned && gArgs.GetArg("-checkblocks", DEFAULT_CHECKBLOCKS) > MIN_BLOCKS_TO_KEEP) {
                        LogPrintf("Prune: pruned datadir may not have more than %d blocks; only checking available blocks\n",
                            MIN_BLOCKS_TO_KEEP);
                    }

                    CBlockIndex* tip = ::ChainActive().Tip();
                    RPCNotifyBlockChange(true, tip);
                    if (tip && tip->nTime > GetAdjustedTime() + 2 * 60 * 60) {
                        strLoadError = _("The block database contains a block which appears to be from the future. "
                                "This may be due to your computer's date and time being set incorrectly. "
                                "Only rebuild the block database if you are sure that your computer's date and time are correct").translated;
                        break;
                    }

                    if (!CVerifyDB().VerifyDB(chainparams, &::ChainstateActive().CoinsDB(), gArgs.GetArg("-checklevel", DEFAULT_CHECKLEVEL),
                                  gArgs.GetArg("-checkblocks", DEFAULT_CHECKBLOCKS))) {
                        strLoadError = _("Corrupted block database detected").translated;
                        break;
                    }
                }
            } catch (const std::exception& e) {
                LogPrintf("%s\n", e.what());
                strLoadError = _("Error opening block database").translated;
                break;
            }

            fLoaded = true;
            LogPrintf(" block index %15dms\n", GetTimeMillis() - load_block_index_start_time);
        } while(false);

        if (!fLoaded && !ShutdownRequested()) {
            // first suggest a reindex
            if (!fReset) {
                bool fRet = uiInterface.ThreadSafeQuestion(
                    strLoadError + ".\n\n" + _("Do you want to rebuild the block database now?").translated,
                    strLoadError + ".\nPlease restart with -reindex or -reindex-chainstate to recover.",
                    "", CClientUIInterface::MSG_ERROR | CClientUIInterface::BTN_ABORT);
                if (fRet) {
                    fReindex = true;
                    AbortShutdown();
                } else {
                    LogPrintf("Aborted block database rebuild. Exiting.\n");
                    return false;
                }
            } else {
                return InitError(strLoadError);
            }
        }
    }

    // As LoadBlockIndex can take several minutes, it's possible the user
    // requested to kill the GUI during the last operation. If so, exit.
    // As the program has not fully started yet, Shutdown() is possibly overkill.
    if (ShutdownRequested()) {
        LogPrintf("Shutdown requested. Exiting.\n");
        return false;
    }

    fs::path est_path = GetDataDir() / FEE_ESTIMATES_FILENAME;
    CAutoFile est_filein(fsbridge::fopen(est_path, "rb"), SER_DISK, CLIENT_VERSION);
    // Allowed to fail as this file IS missing on first startup.
    if (!est_filein.IsNull())
        ::feeEstimator.Read(est_filein);
    fFeeEstimatesInitialized = true;

    // ********************************************************* Step 9: start indexers
    if (gArgs.GetBoolArg("-txindex", DEFAULT_TXINDEX)) {
        g_txindex = std::make_unique<TxIndex>(nCacheSizes.txIndexCache, false, fReindex);
        g_txindex->Start();
    }

    for (const auto& filter_type : g_enabled_filter_types) {
        InitBlockFilterIndex(filter_type, nCacheSizes.filterIndexCache, false, fReindex);
        GetBlockFilterIndex(filter_type)->Start();
    }

    // ********************************************************* Step 10.a: load wallet
    for (const auto& client : interfaces.chain_clients) {
        if (!client->load()) {
            return false;
        }
    }

    // ********************************************************* Step 10.b: load anchors / SPV wallet

    try {
        LOCK(cs_main);

        panchorauths.reset();
        panchorauths = std::make_unique<CAnchorAuthIndex>();
        panchorAwaitingConfirms.reset();
        panchorAwaitingConfirms = std::make_unique<CAnchorAwaitingConfirms>();
        SetupAnchorSPVDatabases(gArgs.GetBoolArg("-spv_resync", fReindex || fReindexChainState), nCacheSizes.customCacheSize);

        // Check if DB version changed
        if (spv::pspv && SPV_DB_VERSION != spv::pspv->GetDBVersion()) {
            SetupAnchorSPVDatabases(true, nCacheSizes.customCacheSize);
            assert(spv::pspv->SetDBVersion() == SPV_DB_VERSION);
            LogPrintf("Cleared anchor and SPV database. SPV DB version set to %d\n", SPV_DB_VERSION);
        }

        if (spv::pspv) {
            spv::pspv->Load();
        }
        panchors->Load();

    } catch (const std::exception& e) {
        LogPrintf("%s\n", e.what());
        return InitError("Error opening SPV database");
    }

    // ********************************************************* Step 11: data directory maintenance

    // if pruning, unset the service bit and perform the initial blockstore prune
    // after any wallet rescanning has taken place.
    if (fPruneMode) {
        LogPrintf("Unsetting NODE_NETWORK on prune mode\n");
        nLocalServices = ServiceFlags(nLocalServices & ~NODE_NETWORK);
        if (!fReindex) {
            uiInterface.InitMessage(_("Pruning blockstore...").translated);
            ::ChainstateActive().PruneAndFlush();
        }
    }

    if (chainparams.GetConsensus().SegwitHeight != std::numeric_limits<int>::max()) {
        // Advertise witness capabilities.
        // The option to not set NODE_WITNESS is only used in the tests and should be removed.
        nLocalServices = ServiceFlags(nLocalServices | NODE_WITNESS);
    }

    if (gArgs.IsArgSet("-consolidaterewards")) {
        const std::vector<std::string> tokenSymbolArgs = gArgs.GetArgs("-consolidaterewards");
        auto fullRewardConsolidation = false;
        for (const auto& tokenSymbolInput : tokenSymbolArgs) {
            auto tokenSymbol = trim_ws(tokenSymbolInput);
            if (tokenSymbol.empty()) {
                fullRewardConsolidation = true;
                continue;
            }
            LogPrintf("Consolidate rewards for token: %s\n", tokenSymbol);
            auto token = pcustomcsview->GetToken(tokenSymbol);
            if (!token) {
                InitError(strprintf("Invalid token \"%s\" for reward consolidation.\n", tokenSymbol));
                return false;
            }

            std::vector<std::pair<CScript, CAmount>> balancesToMigrate;
            pcustomcsview->ForEachBalance([&, tokenId = token->first](CScript const& owner, CTokenAmount balance) {
                if (tokenId.v == balance.nTokenId.v && balance.nValue > 0) {
                    balancesToMigrate.emplace_back(owner, balance.nValue);
                }
                return true;
            });
            ConsolidateRewards(*pcustomcsview, ::ChainActive().Height(), balancesToMigrate, true);
        }
        if (fullRewardConsolidation) {
            LogPrintf("Consolidate rewards for all addresses..\n");
            std::vector<std::pair<CScript, CAmount>> balancesToMigrate;
            pcustomcsview->ForEachBalance([&](CScript const& owner, CTokenAmount balance) {
                if (balance.nValue > 0) {
                    balancesToMigrate.emplace_back(owner, balance.nValue);
                }
                return true;
            });
            ConsolidateRewards(*pcustomcsview, ::ChainActive().Height(), balancesToMigrate, true);
        }
        pcustomcsview->Flush();
    }

    // ********************************************************* Step 12: import blocks

    if (!CheckDiskSpace(GetDataDir())) {
        InitError(strprintf(_("Error: Disk space is low for %s").translated, GetDataDir()));
        return false;
    }
    if (!CheckDiskSpace(GetBlocksDir())) {
        InitError(strprintf(_("Error: Disk space is low for %s").translated, GetBlocksDir()));
        return false;
    }

    // Either install a handler to notify us when genesis activates, or set fHaveGenesis directly.
    // No locking, as this happens before any background thread is started.
    boost::signals2::connection block_notify_genesis_wait_connection;
    if (::ChainActive().Tip() == nullptr) {
        block_notify_genesis_wait_connection = uiInterface.NotifyBlockTip_connect(BlockNotifyGenesisWait);
    } else {
        fHaveGenesis = true;
    }

#if HAVE_SYSTEM
    if (gArgs.IsArgSet("-blocknotify"))
        uiInterface.NotifyBlockTip_connect(BlockNotifyCallback);
#endif

    std::vector<fs::path> vImportFiles;
    for (const std::string& strFile : gArgs.GetArgs("-loadblock")) {
        vImportFiles.push_back(strFile);
    }

    threadGroup.emplace_back(ThreadImport, vImportFiles);

    // Wait for genesis block to be processed
    {
        WAIT_LOCK(g_genesis_wait_mutex, lock);
        // We previously could hang here if StartShutdown() is called prior to
        // ThreadImport getting started, so instead we just wait on a timer to
        // check ShutdownRequested() regularly.
        while (!fHaveGenesis && !ShutdownRequested()) {
            g_genesis_wait_cv.wait_for(lock, std::chrono::milliseconds(500));
        }
        block_notify_genesis_wait_connection.disconnect();
    }

    if (ShutdownRequested()) {
        return false;
    }

    // ********************************************************* Step 13: start node

    int chain_active_height;

    //// debug print
    {
        LOCK(cs_main);
        LogPrintf("block tree size = %u\n", ::BlockIndex().size());
        chain_active_height = ::ChainActive().Height();
    }
    LogPrintf("nBestHeight = %d\n", chain_active_height);

    if (gArgs.GetBoolArg("-listenonion", DEFAULT_LISTEN_ONION))
        StartTorControl();

    Discover();

    // Map ports with UPnP
    if (gArgs.GetBoolArg("-upnp", DEFAULT_UPNP)) {
        StartMapPort();
    }

    CConnman::Options connOptions;
    connOptions.nLocalServices = nLocalServices;
    connOptions.nMaxConnections = nMaxConnections;
    connOptions.nMaxOutbound = std::min(MAX_OUTBOUND_CONNECTIONS, connOptions.nMaxConnections);
    connOptions.nMaxAddnode = MAX_ADDNODE_CONNECTIONS;
    connOptions.nMaxFeeler = 1;
    connOptions.nBestHeight = chain_active_height;
    connOptions.uiInterface = &uiInterface;
    connOptions.m_banman = g_banman.get();
    connOptions.m_msgproc = peerLogic.get();
    connOptions.nSendBufferMaxSize = 1000*gArgs.GetArg("-maxsendbuffer", DEFAULT_MAXSENDBUFFER);
    connOptions.nReceiveFloodSize = 1000*gArgs.GetArg("-maxreceivebuffer", DEFAULT_MAXRECEIVEBUFFER);
    connOptions.m_added_nodes = gArgs.GetArgs("-addnode");

    connOptions.nMaxOutboundTimeframe = nMaxOutboundTimeframe;
    connOptions.nMaxOutboundLimit = nMaxOutboundLimit;
    connOptions.m_peer_connect_timeout = peer_connect_timeout;

    for (const std::string& strBind : gArgs.GetArgs("-bind")) {
        CService addrBind;
        if (!Lookup(strBind.c_str(), addrBind, GetListenPort(), false)) {
            return InitError(ResolveErrMsg("bind", strBind));
        }
        connOptions.vBinds.push_back(addrBind);
    }
    for (const std::string& strBind : gArgs.GetArgs("-whitebind")) {
        NetWhitebindPermissions whitebind;
        std::string error;
        if (!NetWhitebindPermissions::TryParse(strBind, whitebind, error)) return InitError(error);
        connOptions.vWhiteBinds.push_back(whitebind);
    }

    for (const auto& net : gArgs.GetArgs("-whitelist")) {
        NetWhitelistPermissions subnet;
        std::string error;
        if (!NetWhitelistPermissions::TryParse(net, subnet, error)) return InitError(error);
        connOptions.vWhitelistedRange.push_back(subnet);
    }

    connOptions.vSeedNodes = gArgs.GetArgs("-seednode");

    // Initiate outbound connections unless connect=0
    connOptions.m_use_addrman_outgoing = !gArgs.IsArgSet("-connect");
    if (!connOptions.m_use_addrman_outgoing) {
        const auto connect = gArgs.GetArgs("-connect");
        if (connect.size() != 1 || connect[0] != "0") {
            connOptions.m_specified_outgoing = connect;
        }
    }
    if (!g_connman->Start(scheduler, connOptions)) {
        return false;
    }

    // ********************************************************* Step 14: finished

    SetRPCWarmupFinished();
    uiInterface.InitMessage(_("Done loading").translated);

    for (const auto& client : interfaces.chain_clients) {
        client->start(scheduler);
    }

    scheduler.scheduleEvery([]{
        g_banman->DumpBanlist();
    }, DUMP_BANS_INTERVAL * 1000);

    // ********************************************************* Step XX.a: create mocknet MN
    // MN: 0000000000000000000000000000000000000000000000000000000000000000
    // Owner/Operator Address: df1qu04hcpd3untnm453mlkgc0g9mr9ap39lyx4ajc
    // Owner/Operator Privkey: L5DhrVPhA2FbJ1ezpN3JijHVnnH1sVcbdcAcp3nE373ooGH6LEz6

    if (fMockNetwork && HasWallets()) {

        // Import privkey
        const auto key = DecodeSecret("L5DhrVPhA2FbJ1ezpN3JijHVnnH1sVcbdcAcp3nE373ooGH6LEz6");
        const auto keyID = key.GetPubKey().GetID();
        const auto dest = WitnessV0KeyHash(PKHash{keyID});
        const auto time{std::time(nullptr)};

        auto pwallet = GetWallets()[0];
        pwallet->SetAddressBook(dest, "", "receive");
        pwallet->ImportPrivKeys({{keyID, {key, false}}}, time);

        // Create masternode
        CMasternode node;
        node.creationHeight = chain_active_height - Params().GetConsensus().mn.newActivationDelay;
        node.ownerType = WitV0KeyHashType;
        node.ownerAuthAddress = keyID;
        node.operatorType = WitV0KeyHashType;
        node.operatorAuthAddress = keyID;
        node.version = CMasternode::VERSION0;
        pcustomcsview->CreateMasternode(uint256S(std::string{64, '0'}), node, CMasternode::ZEROYEAR);
        for (uint8_t i{0}; i < SUBNODE_COUNT; ++i) {
            pcustomcsview->SetSubNodesBlockTime(node.operatorAuthAddress, chain_active_height, i, time);
        }
    }

    // ********************************************************* Step XX.b: start spv
    if (spv::pspv)
    {
        spv::pspv->Connect();
    }

    // ********************************************************* Step 15: start minter thread
    if(gArgs.GetBoolArg("-gen", DEFAULT_GENERATE)) {
        LOCK(cs_main);

        auto wallets = GetWallets();
        if (wallets.size() == 0) {
            LogPrintf("Warning! wallets not found\n");
            return true;
        }

        std::set<std::string> operatorsSet;
        bool atLeastOneRunningOperator = false;
        auto operators = gArgs.GetArgs("-masternode_operator");

        if (fMockNetwork) {
            auto mocknet_operator = "df1qu04hcpd3untnm453mlkgc0g9mr9ap39lyx4ajc";
            operators.push_back(mocknet_operator);
        }

        std::vector<pos::ThreadStaker::Args> stakersParams;
        for (auto const & op : operators) {
            // do not process duplicate operator option
            if (operatorsSet.count(op)) {
                continue;
            }
            operatorsSet.insert(op);

            pos::ThreadStaker::Args stakerParams;
            auto& operatorId = stakerParams.operatorID;
            auto& coinbaseScript = stakerParams.coinbaseScript;

            CTxDestination destination = DecodeDestination(op);
            operatorId = destination.index() == PKHashType ? CKeyID(std::get<PKHash>(destination)) :
                         destination.index() == WitV0KeyHashType ? CKeyID(std::get<WitnessV0KeyHash>(destination)) : CKeyID();

            if (operatorId.IsNull()) {
                LogPrintf("Error: wrong masternode_operator address (%s)\n", op);
                continue;
            }

            bool found = false;
            for (auto wallet : wallets) {
                if (::IsMine(*wallet, destination) & ISMINE_SPENDABLE) {
                    found = true;
                    break;
                }
            }

            if (!found) {
                LogPrintf("Error: masternode operator (%s) private key is not owned by the wallet\n", op);
                continue;
            }

            // determine coinbase script for minting thread
            auto const customRewardAddressStr = gArgs.GetArg("-rewardaddress", "");
            CTxDestination const customRewardDest = customRewardAddressStr.empty() ?
                CNoDestination{} :
                DecodeDestination(customRewardAddressStr, chainparams);

            CTxDestination ownerDest;
            CTxDestination rewardDest;
            auto optMasternodeID = pcustomcsview->GetMasternodeIdByOperator(operatorId);
            if (optMasternodeID) {
                auto nodePtr = pcustomcsview->GetMasternode(*optMasternodeID);
                assert(nodePtr); // this should not happen if MN was found by operator's id
                ownerDest = nodePtr->ownerType == PKHashType ?
                    CTxDestination(PKHash(nodePtr->ownerAuthAddress)) :
                    CTxDestination(WitnessV0KeyHash(nodePtr->ownerAuthAddress));
                if (nodePtr->rewardAddressType != 0) {
                    rewardDest = nodePtr->GetRewardAddressDestination();
                }
            }

            if (IsValidDestination(rewardDest)) {
                coinbaseScript = GetScriptForDestination(rewardDest);
                LogPrintf("Minting thread will start with reward address %s\n", EncodeDestination(rewardDest));
            }
            else if (IsValidDestination(customRewardDest)) {
                coinbaseScript = GetScriptForDestination(customRewardDest);
                LogPrintf("Default minting address was overlapped by -rewardaddress=%s\n", customRewardAddressStr);
            }
            else if (IsValidDestination(ownerDest)) {
                coinbaseScript = GetScriptForDestination(ownerDest);
                LogPrintf("Minting thread will start with default address %s\n", EncodeDestination(ownerDest));
            }
            else {
                LogPrintf("Minting thread will start with empty coinbase address cause masternode does not exist yet. Correct address will be resolved later.\n");
            }
            stakersParams.push_back(std::move(stakerParams));
            atLeastOneRunningOperator = true;
        }

        if (!atLeastOneRunningOperator) {
            LogPrintf("Error: there is no valid masternode_operator\n");
            return false;
        }

        // Mint proof-of-stake blocks in background
        threadGroup.emplace_back(TraceThread<std::function<void()>>, "CoinStaker", [=]() {
            // Run ThreadStaker
            pos::ThreadStaker threadStaker;
            threadStaker(stakersParams, chainparams);
        });
    }

    return true;
}<|MERGE_RESOLUTION|>--- conflicted
+++ resolved
@@ -1972,17 +1972,12 @@
             std::vector<std::pair<std::string, uint16_t>> g_endpoints;
             SetupRPCPorts(eth_endpoints, g_endpoints);
 
-<<<<<<< HEAD
             // Default to using the first address passed to bind to ETH RPC server and gRPC server
             CrossBoundaryResult result;
             start_servers(result, eth_endpoints[0].first + ":" + std::to_string(eth_endpoints[0].second), g_endpoints[0].first + "." + std::to_string(g_endpoints[0].second));
             if (!result.ok) {
                 LogPrintf("EVM servers failed to start: %s\n", result.reason.c_str());
             }
-=======
-            // Start the ETH RPC and gRPC servers
-            start_servers(eth_endpoints[0].first + ":" + std::to_string(eth_endpoints[0].second), g_endpoints[0].first + "." + std::to_string(g_endpoints[0].second));
->>>>>>> df360e73
 
             try {
                 LOCK(cs_main);
