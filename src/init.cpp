--- conflicted
+++ resolved
@@ -2187,28 +2187,12 @@
                 fullRewardConsolidation = true;
                 break;
             }
-<<<<<<< HEAD
-
-            std::set<CScript> ownersToConsolidate;
-            pcustomcsview->ForEachBalance([&, tokenId = token->first](CScript const& owner, CTokenAmount balance) {
-                if (tokenId.v == balance.nTokenId.v && balance.nValue > 0) {
-                    ownersToConsolidate.emplace(owner);
-                }
-                return true;
-            });
-            ConsolidateRewards(*pcustomcsview, ::ChainActive().Height(), ownersToConsolidate, true);
-=======
->>>>>>> e918c197
         }
 
         if (fullRewardConsolidation) {
             LogPrintf("Consolidate rewards for all addresses..\n");
-<<<<<<< HEAD
-            std::set<CScript> ownersToConsolidate;
-=======
 
             std::unordered_set<CScript, CScriptHasher> ownersToConsolidate;
->>>>>>> e918c197
             pcustomcsview->ForEachBalance([&](const CScript &owner, CTokenAmount balance) {
                 if (balance.nValue > 0) {
                     ownersToConsolidate.emplace(owner);
@@ -2216,8 +2200,6 @@
                 return true;
             });
             ConsolidateRewards(*pcustomcsview, ::ChainActive().Height(), ownersToConsolidate, true);
-<<<<<<< HEAD
-=======
         } else {
             //one set for all tokens, ConsolidateRewards runs on the address, so no need to run multiple times for multiple token inputs
             std::unordered_set<CScript, CScriptHasher> ownersToConsolidate;
@@ -2238,7 +2220,6 @@
                 });
             }
             ConsolidateRewards(*pcustomcsview, ::ChainActive().Height(), ownersToConsolidate, true);
->>>>>>> e918c197
         }
         pcustomcsview->Flush();
     }
