--- conflicted
+++ resolved
@@ -1254,10 +1254,6 @@
     }
 
     maxAddrRatePerSecond = gArgs.GetDoubleArg("-maxaddrratepersecond", Params().NetworkIDString() == CBaseChainParams::REGTEST ? MAX_ADDR_RATE_PER_SECOND_REGTEST : MAX_ADDR_RATE_PER_SECOND);
-<<<<<<< HEAD
-=======
-
->>>>>>> 37a1ce2e
     if (maxAddrRatePerSecond <= static_cast<double>(0)) {
         return InitError("maxaddrratepersecond cannot be configured with a negative value.");
     }
