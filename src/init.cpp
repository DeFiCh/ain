// Copyright (c) 2009-2010 Satoshi Nakamoto
// Copyright (c) 2009-2018 The Bitcoin Core developers
// Distributed under the MIT software license, see the accompanying
// file LICENSE or http://www.opensource.org/licenses/mit-license.php.

#if defined(HAVE_CONFIG_H)
#include <config/defi-config.h>
#endif

#include <init.h>

#include <amount.h>
#include <banman.h>
#include <blockfilter.h>
#include <chain.h>
#include <chainparams.h>
#include <compat/sanity.h>
#include <consensus/validation.h>
#include <fs.h>
#include <httprpc.h>
#include <httpserver.h>
#include <index/blockfilterindex.h>
#include <index/txindex.h>
#include <key.h>
#include <key_io.h>
#include <ain_rs_exports.h>
#include <masternodes/accountshistory.h>
#include <masternodes/anchors.h>
#include <masternodes/govvariables/attributes.h>
#include <masternodes/masternodes.h>
#include <masternodes/vaulthistory.h>
#include <masternodes/threadpool.h>
#include <miner.h>
#include <net.h>
#include <net_permissions.h>
#include <net_processing.h>
#include <netbase.h>
#include <policy/feerate.h>
#include <policy/fees.h>
#include <policy/policy.h>
#include <policy/settings.h>
#include <rpc/blockchain.h>
#include <rpc/register.h>
#include <rpc/stats.h>
#include <rpc/resultcache.h>
#include <rpc/server.h>
#include <rpc/util.h>
#include <scheduler.h>
#include <script/sigcache.h>
#include <script/standard.h>
#include <shutdown.h>
#include <spv/spv_wrapper.h>
#include <timedata.h>
#include <torcontrol.h>
#include <txdb.h>
#include <txmempool.h>
#include <ui_interface.h>
#include <util/moneystr.h>
#include <util/system.h>
#include <util/threadnames.h>
#include <util/translation.h>
#include <util/validation.h>
#include <validation.h>
#include <validationinterface.h>
#include <walletinitinterface.h>
#include <wallet/wallet.h>

#include <stdint.h>
#include <stdio.h>

#ifndef WIN32
#include <attributes.h>
#include <cerrno>
#include <signal.h>
#include <sys/stat.h>
#endif

#include <boost/algorithm/string/replace.hpp>

#if ENABLE_ZMQ
#include <zmq/zmqabstractnotifier.h>
#include <zmq/zmqnotificationinterface.h>
#include <zmq/zmqrpc.h>
#endif

static bool fFeeEstimatesInitialized = false;
static const bool DEFAULT_PROXYRANDOMIZE = true;
static const bool DEFAULT_REST_ENABLE = false;
static const bool DEFAULT_STOPAFTERBLOCKIMPORT = false;

// Dump addresses to banlist.dat every 15 minutes (900s)
static constexpr int DUMP_BANS_INTERVAL = 60 * 15;

std::unique_ptr<CConnman> g_connman;
std::unique_ptr<PeerLogicValidation> peerLogic;
std::unique_ptr<BanMan> g_banman;

#ifdef WIN32
// Win32 LevelDB doesn't use filedescriptors, and the ones used for
// accessing block files don't count towards the fd_set size limit
// anyway.
#define MIN_CORE_FILEDESCRIPTORS 0
#else
#define MIN_CORE_FILEDESCRIPTORS 150
#endif

static const char* FEE_ESTIMATES_FILENAME="fee_estimates.dat";

/**
 * The PID file facilities.
 */
static const char* DEFI_PID_FILENAME = "defid.pid";

static fs::path GetPidFile()
{
    return AbsPathForConfigVal(fs::path(gArgs.GetArg("-pid", DEFI_PID_FILENAME)));
}

NODISCARD static bool CreatePidFile()
{
    fsbridge::ofstream file{GetPidFile()};
    if (file) {
#ifdef WIN32
        tfm::format(file, "%d\n", GetCurrentProcessId());
#else
        tfm::format(file, "%d\n", getpid());
#endif
        return true;
    } else {
        return InitError(strprintf(_("Unable to create the PID file '%s': %s").translated, GetPidFile().string(), std::strerror(errno)));
    }
}

//////////////////////////////////////////////////////////////////////////////
//
// Shutdown
//

//
// Thread management and startup/shutdown:
//
// The network-processing threads are all part of a thread group
// created by AppInit() or the Qt main() function.
//
// A clean exit happens when StartShutdown() or the SIGTERM
// signal handler sets ShutdownRequested(), which makes main thread's
// WaitForShutdown() interrupts the thread group.
// And then, WaitForShutdown() makes all other on-going threads
// in the thread group join the main thread.
// Shutdown() is then called to clean up database connections, and stop other
// threads that should only be stopped after the main network-processing
// threads have exited.
//
// Shutdown for Qt is very similar, only it uses a QTimer to detect
// ShutdownRequested() getting set, and then does the normal Qt
// shutdown thing.
//

static std::unique_ptr<ECCVerifyHandle> globalVerifyHandle;

std::vector<std::thread> threadGroup;
static CScheduler scheduler;

#if HAVE_SYSTEM
static void ShutdownNotify()
{
    std::vector<std::thread> threads;
    for (const auto& cmd : gArgs.GetArgs("-shutdownnotify")) {
        threads.emplace_back(runCommand, cmd);
    }
    for (auto& t : threads) {
        t.join();
    }
}
#endif

void Interrupt()
{
#if HAVE_SYSTEM
    ShutdownNotify();
#endif
    InterruptHTTPServer();
    InterruptHTTPRPC();
    InterruptRPC();
    InterruptREST();
    InterruptTorControl();
    InterruptMapPort();
    if (g_connman)
        g_connman->Interrupt();
    if (g_txindex) {
        g_txindex->Interrupt();
    }
    ForEachBlockFilterIndex([](BlockFilterIndex& index) { index.Interrupt(); });
}

void Shutdown(InitInterfaces& interfaces)
{
    LogPrintf("%s: In progress...\n", __func__);
    static CCriticalSection cs_Shutdown;
    TRY_LOCK(cs_Shutdown, lockShutdown);
    if (!lockShutdown)
        return;

    /// Note: Shutdown() must be able to handle cases in which initialization failed part of the way,
    /// for example if the data directory was found to be locked.
    /// Be sure that anything that writes files or flushes caches only does this if the respective
    /// module was initialized.
    util::ThreadRename("shutoff");
    mempool.AddTransactionsUpdated(1);

    /// @attention outside of cs_main lock! Before http cause spv rpc may be pending
    if (spv::pspv) {
        spv::pspv->CancelPendingTxs();
        spv::pspv->Disconnect();
    }

    StopHTTPRPC();
    StopREST();
    StopRPC();
    StopHTTPServer();
    for (const auto& client : interfaces.chain_clients) {
        client->flush();
    }
    StopMapPort();

    // Because these depend on each-other, we make sure that neither can be
    // using the other before destroying them.
    if (peerLogic) UnregisterValidationInterface(peerLogic.get());
    if (g_connman) g_connman->Stop();
    if (g_txindex) g_txindex->Stop();
    ForEachBlockFilterIndex([](BlockFilterIndex& index) { index.Stop(); });

    StopTorControl();

    // After everything has been shut down, but before things get flushed, stop the
    // CScheduler/checkqueue threaGroup
    scheduler.stop();
    for (auto& thread : threadGroup) {
        if (thread.joinable()) thread.join();
    }
    StopScriptCheckWorkerThreads();

    // After the threads that potentially access these pointers have been stopped,
    // destruct and reset all to nullptr.
    peerLogic.reset();
    g_connman.reset();
    g_banman.reset();
    g_txindex.reset();
    DestroyAllBlockFilterIndexes();

    if (::mempool.IsLoaded() && gArgs.GetArg("-persistmempool", DEFAULT_PERSIST_MEMPOOL)) {
        DumpMempool(::mempool);
    }

    if (fFeeEstimatesInitialized)
    {
        ::feeEstimator.FlushUnconfirmed();
        fs::path est_path = GetDataDir() / FEE_ESTIMATES_FILENAME;
        CAutoFile est_fileout(fsbridge::fopen(est_path, "wb"), SER_DISK, CLIENT_VERSION);
        if (!est_fileout.IsNull())
            ::feeEstimator.Write(est_fileout);
        else
            LogPrintf("%s: Failed to write fee estimates to %s\n", __func__, est_path.string());
        fFeeEstimatesInitialized = false;
    }

    // FlushStateToDisk generates a ChainStateFlushed callback, which we should avoid missing
    //
    // g_chainstate is referenced here directly (instead of ::ChainstateActive()) because it
    // may not have been initialized yet.
    {
        LOCK(cs_main);
        if (g_chainstate && g_chainstate->CanFlushToDisk()) {
            g_chainstate->ForceFlushStateToDisk();
        }
    }

    // After there are no more peers/RPC left to give us new data which may generate
    // CValidationInterface callbacks, flush them...
    GetMainSignals().FlushBackgroundCallbacks();

    // Any future callbacks will be dropped. This should absolutely be safe - if
    // missing a callback results in an unrecoverable situation, unclean shutdown
    // would too. The only reason to do the above flushes is to let the wallet catch
    // up with our current chain to avoid any strange pruning edge cases and make
    // next startup faster by avoiding rescan.

    LogPrint(BCLog::SPV, "Releasing\n");
    spv::pspv.reset();
    ShutdownDfTxGlobalTaskPool();
    {
        LOCK(cs_main);
        if (g_chainstate && g_chainstate->CanFlushToDisk()) {
            g_chainstate->ForceFlushStateToDisk();
            g_chainstate->ResetCoinsViews();
        }
        panchors.reset();
        panchorAwaitingConfirms.reset();
        panchorauths.reset();
        pcustomcsview.reset();
        pcustomcsDB.reset();
        pblocktree.reset();
    }
    for (const auto& client : interfaces.chain_clients) {
        client->stop();
    }

#if ENABLE_ZMQ
    if (g_zmq_notification_interface) {
        UnregisterValidationInterface(g_zmq_notification_interface);
        delete g_zmq_notification_interface;
        g_zmq_notification_interface = nullptr;
    }
#endif

    try {
        if (!fs::remove(GetPidFile())) {
            LogPrintf("%s: Unable to remove PID file: File does not exist\n", __func__);
        }
    } catch (const fs::filesystem_error& e) {
        LogPrintf("%s: Unable to remove PID file: %s\n", __func__, fsbridge::get_filesystem_error_message(e));
    }
    interfaces.chain_clients.clear();
    UnregisterAllValidationInterfaces();
    GetMainSignals().UnregisterBackgroundSignalScheduler();
    GetMainSignals().UnregisterWithMempoolSignals(mempool);
    globalVerifyHandle.reset();
    ECC_Stop();
    LogPrintf("%s: done\n", __func__);
}

/**
 * Signal handlers are very limited in what they are allowed to do.
 * The execution context the handler is invoked in is not guaranteed,
 * so we restrict handler operations to just touching variables:
 */
#ifndef WIN32
static void HandleSIGTERM(int)
{
    StartShutdown();
}

static void HandleSIGHUP(int)
{
    LogInstance().m_reopen_file = true;
}
#else
static BOOL WINAPI consoleCtrlHandler(DWORD dwCtrlType)
{
    StartShutdown();
    Sleep(INFINITE);
    return true;
}
#endif

#ifndef WIN32
static void registerSignalHandler(int signal, void(*handler)(int))
{
    struct sigaction sa;
    sa.sa_handler = handler;
    sigemptyset(&sa.sa_mask);
    sa.sa_flags = 0;
    sigaction(signal, &sa, nullptr);
}
#endif

static boost::signals2::connection rpc_notify_block_change_connection;
static void OnRPCStarted()
{
    rpc_notify_block_change_connection = uiInterface.NotifyBlockTip_connect(&RPCNotifyBlockChange);
}

static void OnRPCStopped()
{
    rpc_notify_block_change_connection.disconnect();
    RPCNotifyBlockChange(false, nullptr);
    g_best_block_cv.notify_all();
    LogPrint(BCLog::RPC, "RPC stopped.\n");
}

void SetupServerArgs()
{
    SetupHelpOptions(gArgs);
    gArgs.AddArg("-help-debug", "Print help message with debugging options and exit", ArgsManager::ALLOW_ANY, OptionsCategory::DEBUG_TEST); // server-only for now

    const auto defaultBaseParams = CreateBaseChainParams(CBaseChainParams::MAIN);
    const auto testnetBaseParams = CreateBaseChainParams(CBaseChainParams::TESTNET);
    const auto changiBaseParams = CreateBaseChainParams(CBaseChainParams::CHANGI);
    const auto devnetBaseParams  = CreateBaseChainParams(CBaseChainParams::DEVNET);
    const auto regtestBaseParams = CreateBaseChainParams(CBaseChainParams::REGTEST);
    const auto defaultChainParams = CreateChainParams(CBaseChainParams::MAIN);
    const auto testnetChainParams = CreateChainParams(CBaseChainParams::TESTNET);
    const auto changiChainParams = CreateChainParams(CBaseChainParams::CHANGI);
    const auto devnetChainParams  = CreateChainParams(CBaseChainParams::DEVNET);
    const auto regtestChainParams = CreateChainParams(CBaseChainParams::REGTEST);

    // Hidden Options
    std::vector<std::string> hidden_args = {
        "-dbcrashratio", "-forcecompactdb",
        "-interrupt-block=<hash|height>", "-stop-block=<hash|height>",
        "-mocknet", "-mocknet-blocktime=<secs>", "-mocknet-key=<pubkey>",
        "-checkpoints-file",
        // GUI args. These will be overwritten by SetupUIArgs for the GUI
        "-choosedatadir", "-lang=<lang>", "-min", "-resetguisettings", "-splash"};

    gArgs.AddArg("-version", "Print version and exit", ArgsManager::ALLOW_ANY, OptionsCategory::OPTIONS);
#if HAVE_SYSTEM
    gArgs.AddArg("-alertnotify=<cmd>", "Execute command when a relevant alert is received or we see a really long fork (%s in cmd is replaced by message)", ArgsManager::ALLOW_ANY, OptionsCategory::OPTIONS);
#endif
    gArgs.AddArg("-assumevalid=<hex>", strprintf("If this block is in the chain assume that it and its ancestors are valid and potentially skip their script verification (0 to verify all, default: %s, testnet: %s, changi: %s, devnet: %s)", defaultChainParams->GetConsensus().defaultAssumeValid.GetHex(), testnetChainParams->GetConsensus().defaultAssumeValid.GetHex(), changiChainParams->GetConsensus().defaultAssumeValid.GetHex(), devnetChainParams->GetConsensus().defaultAssumeValid.GetHex()), ArgsManager::ALLOW_ANY, OptionsCategory::OPTIONS);
    gArgs.AddArg("-blocksdir=<dir>", "Specify directory to hold blocks subdirectory for *.dat files (default: <datadir>)", ArgsManager::ALLOW_ANY, OptionsCategory::OPTIONS);
#if HAVE_SYSTEM
    gArgs.AddArg("-blocknotify=<cmd>", "Execute command when the best block changes (%s in cmd is replaced by block hash)", ArgsManager::ALLOW_ANY, OptionsCategory::OPTIONS);
    gArgs.AddArg("-spvblocknotify=<cmd>", "Execute command when the last Bitcoin block changes (%s in cmd is replaced by block hash)", ArgsManager::ALLOW_ANY, OptionsCategory::OPTIONS);
    gArgs.AddArg("-spvwalletnotify=<cmd>", "Execute command when an SPV Bitcoin wallet transaction changes (%s in cmd is replaced by TxID)", ArgsManager::ALLOW_ANY, OptionsCategory::WALLET);
#endif
    gArgs.AddArg("-blockreconstructionextratxn=<n>", strprintf("Extra transactions to keep in memory for compact block reconstructions (default: %u)", DEFAULT_BLOCK_RECONSTRUCTION_EXTRA_TXN), ArgsManager::ALLOW_ANY, OptionsCategory::OPTIONS);
    gArgs.AddArg("-blocksonly", strprintf("Whether to reject transactions from network peers. Transactions from the wallet, RPC and relay whitelisted inbound peers are not affected. (default: %u)", DEFAULT_BLOCKSONLY), ArgsManager::ALLOW_ANY, OptionsCategory::OPTIONS);
    gArgs.AddArg("-conf=<file>", strprintf("Specify configuration file. Relative paths will be prefixed by datadir location. (default: %s)", DEFI_CONF_FILENAME), ArgsManager::ALLOW_ANY, OptionsCategory::OPTIONS);
    gArgs.AddArg("-datadir=<dir>", "Specify data directory", ArgsManager::ALLOW_ANY, OptionsCategory::OPTIONS);
    gArgs.AddArg("-dbbatchsize", strprintf("Maximum database write batch size in bytes (default: %u)", nDefaultDbBatchSize), ArgsManager::ALLOW_ANY | ArgsManager::DEBUG_ONLY, OptionsCategory::OPTIONS);
    gArgs.AddArg("-dbcache=<n>", strprintf("Maximum database cache size <n> MiB (%d to %d, default: %d). In addition, unused mempool memory is shared for this cache (see -maxmempool).", nMinDbCache, nMaxDbCache, nDefaultDbCache), ArgsManager::ALLOW_ANY, OptionsCategory::OPTIONS);
    gArgs.AddArg("-debuglogfile=<file>", strprintf("Specify location of debug log file. Relative paths will be prefixed by a net-specific datadir location. (-nodebuglogfile to disable; default: %s)", DEFAULT_DEBUGLOGFILE), ArgsManager::ALLOW_ANY, OptionsCategory::OPTIONS);
    gArgs.AddArg("-feefilter", strprintf("Tell other nodes to filter invs to us by our mempool min fee (default: %u)", DEFAULT_FEEFILTER), ArgsManager::ALLOW_ANY | ArgsManager::DEBUG_ONLY, OptionsCategory::OPTIONS);
    gArgs.AddArg("-includeconf=<file>", "Specify additional configuration file, relative to the -datadir path (only useable from configuration file, not command line)", ArgsManager::ALLOW_ANY, OptionsCategory::OPTIONS);
    gArgs.AddArg("-loadblock=<file>", "Imports blocks from external blk000??.dat file on startup", ArgsManager::ALLOW_ANY, OptionsCategory::OPTIONS);
    gArgs.AddArg("-maxmempool=<n>", strprintf("Keep the transaction memory pool below <n> megabytes (default: %u)", DEFAULT_MAX_MEMPOOL_SIZE), ArgsManager::ALLOW_ANY, OptionsCategory::OPTIONS);
    gArgs.AddArg("-maxorphantx=<n>", strprintf("Keep at most <n> unconnectable transactions in memory (default: %u)", DEFAULT_MAX_ORPHAN_TRANSACTIONS), ArgsManager::ALLOW_ANY, OptionsCategory::OPTIONS);
    gArgs.AddArg("-mempoolexpiry=<n>", strprintf("Do not keep transactions in the mempool longer than <n> hours (default: %u)", DEFAULT_MEMPOOL_EXPIRY), ArgsManager::ALLOW_ANY, OptionsCategory::OPTIONS);
    gArgs.AddArg("-minimumchainwork=<hex>", strprintf("Minimum work assumed to exist on a valid chain in hex (default: %s, testnet: %s, changi: %s, devnet: %s)", defaultChainParams->GetConsensus().nMinimumChainWork.GetHex(), testnetChainParams->GetConsensus().nMinimumChainWork.GetHex(), changiChainParams->GetConsensus().nMinimumChainWork.GetHex(), devnetChainParams->GetConsensus().nMinimumChainWork.GetHex()), ArgsManager::ALLOW_ANY | ArgsManager::DEBUG_ONLY, OptionsCategory::OPTIONS);
    gArgs.AddArg("-par=<n>", strprintf("Set the number of script verification threads (%u to %d, 0 = auto, <0 = leave that many cores free, default: %d)",
        -GetNumCores(), MAX_SCRIPTCHECK_THREADS, DEFAULT_SCRIPTCHECK_THREADS), ArgsManager::ALLOW_ANY, OptionsCategory::OPTIONS);
    gArgs.AddArg("-persistmempool", strprintf("Whether to save the mempool on shutdown and load on restart (default: %u)", DEFAULT_PERSIST_MEMPOOL), ArgsManager::ALLOW_ANY, OptionsCategory::OPTIONS);
    gArgs.AddArg("-pid=<file>", strprintf("Specify pid file. Relative paths will be prefixed by a net-specific datadir location. (default: %s)", DEFI_PID_FILENAME), ArgsManager::ALLOW_ANY, OptionsCategory::OPTIONS);
    gArgs.AddArg("-prune=<n>", strprintf("Reduce storage requirements by enabling pruning (deleting) of old blocks. This allows the pruneblockchain RPC to be called to delete specific blocks, and enables automatic pruning of old blocks if a target size in MiB is provided. This mode is incompatible with -txindex and -rescan. "
            "Warning: Reverting this setting requires re-downloading the entire blockchain. "
            "(default: 0 = disable pruning blocks, 1 = allow manual pruning via RPC, >=%u = automatically prune block files to stay under the specified target size in MiB)", MIN_DISK_SPACE_FOR_BLOCK_FILES / 1024 / 1024), ArgsManager::ALLOW_ANY, OptionsCategory::OPTIONS);
    gArgs.AddArg("-reindex", "Rebuild chain state and block index from the blk*.dat files on disk", ArgsManager::ALLOW_ANY, OptionsCategory::OPTIONS);
    gArgs.AddArg("-reindex-chainstate", "Rebuild chain state from the currently indexed blocks. When in pruning mode or if blocks on disk might be corrupted, use full -reindex instead.", ArgsManager::ALLOW_ANY, OptionsCategory::OPTIONS);
#if HAVE_SYSTEM
    gArgs.AddArg("-shutdownnotify=<cmd>", "Execute command immediately before beginning shutdown. The need for shutdown may be urgent, so be careful not to delay it long (if the command doesn't require interaction with the server, consider having it fork into the background).", ArgsManager::ALLOW_ANY, OptionsCategory::OPTIONS);
#endif
#ifndef WIN32
    gArgs.AddArg("-sysperms", "Create new files with system default permissions, instead of umask 077 (only effective with disabled wallet functionality)", ArgsManager::ALLOW_ANY, OptionsCategory::OPTIONS);
#else
    hidden_args.emplace_back("-sysperms");
#endif
    gArgs.AddArg("-txindex", strprintf("Maintain a full transaction index, used by the getrawtransaction rpc call (default: %u)", DEFAULT_TXINDEX), ArgsManager::ALLOW_ANY, OptionsCategory::OPTIONS);
    gArgs.AddArg("-acindex", strprintf("Maintain a full account history index, tracking all accounts balances changes. Used by the listaccounthistory, getaccounthistory and accounthistorycount rpc calls (default: %u)", DEFAULT_ACINDEX), ArgsManager::ALLOW_ANY, OptionsCategory::OPTIONS);
    gArgs.AddArg("-vaultindex", strprintf("Maintain a full vault history index, tracking all vault changes. Used by the listvaulthistory rpc call (default: %u)", DEFAULT_VAULTINDEX), ArgsManager::ALLOW_ANY, OptionsCategory::OPTIONS);
    gArgs.AddArg("-blockfilterindex=<type>",
                 strprintf("Maintain an index of compact filters by block (default: %s, values: %s).", DEFAULT_BLOCKFILTERINDEX, ListBlockFilterTypes()) +
                 " If <type> is not supplied or if <type> = 1, indexes for all known types are enabled.",
                 ArgsManager::ALLOW_ANY, OptionsCategory::OPTIONS);

    gArgs.AddArg("-addnode=<ip>", "Add a node to connect to and attempt to keep the connection open (see the `addnode` RPC command help for more info). This option can be specified multiple times to add multiple nodes.", ArgsManager::ALLOW_ANY | ArgsManager::NETWORK_ONLY, OptionsCategory::CONNECTION);
    gArgs.AddArg("-banscore=<n>", strprintf("Threshold for disconnecting misbehaving peers (default: %u)", DEFAULT_BANSCORE_THRESHOLD), ArgsManager::ALLOW_ANY, OptionsCategory::CONNECTION);
    gArgs.AddArg("-bantime=<n>", strprintf("Number of seconds to keep misbehaving peers from reconnecting (default: %u)", DEFAULT_MISBEHAVING_BANTIME), ArgsManager::ALLOW_ANY, OptionsCategory::CONNECTION);
    gArgs.AddArg("-bind=<addr>", "Bind to given address and always listen on it. Use [host]:port notation for IPv6", ArgsManager::ALLOW_ANY | ArgsManager::NETWORK_ONLY, OptionsCategory::CONNECTION);
    gArgs.AddArg("-connect=<ip>", "Connect only to the specified node; -noconnect disables automatic connections (the rules for this peer are the same as for -addnode). This option can be specified multiple times to connect to multiple nodes.", ArgsManager::ALLOW_ANY | ArgsManager::NETWORK_ONLY, OptionsCategory::CONNECTION);
    gArgs.AddArg("-discover", "Discover own IP addresses (default: 1 when listening and no -externalip or -proxy)", ArgsManager::ALLOW_ANY, OptionsCategory::CONNECTION);
    gArgs.AddArg("-dns", strprintf("Allow DNS lookups for -addnode, -seednode and -connect (default: %u)", DEFAULT_NAME_LOOKUP), ArgsManager::ALLOW_ANY, OptionsCategory::CONNECTION);
    gArgs.AddArg("-dnsseed", "Query for peer addresses via DNS lookup, if low on addresses (default: 1 unless -connect used)", ArgsManager::ALLOW_ANY, OptionsCategory::CONNECTION);
    gArgs.AddArg("-enablebip61", strprintf("Send reject messages per BIP61 (default: %u)", DEFAULT_ENABLE_BIP61), ArgsManager::ALLOW_ANY, OptionsCategory::CONNECTION);
    gArgs.AddArg("-externalip=<ip>", "Specify your own public address", ArgsManager::ALLOW_ANY, OptionsCategory::CONNECTION);
    gArgs.AddArg("-forcednsseed", strprintf("Always query for peer addresses via DNS lookup (default: %u)", DEFAULT_FORCEDNSSEED), ArgsManager::ALLOW_ANY, OptionsCategory::CONNECTION);
    gArgs.AddArg("-listen", "Accept connections from outside (default: 1 if no -proxy or -connect)", ArgsManager::ALLOW_ANY, OptionsCategory::CONNECTION);
    gArgs.AddArg("-listenonion", strprintf("Automatically create Tor hidden service (default: %d)", DEFAULT_LISTEN_ONION), ArgsManager::ALLOW_ANY, OptionsCategory::CONNECTION);
    gArgs.AddArg("-maxconnections=<n>", strprintf("Maintain at most <n> connections to peers (default: %u)", DEFAULT_MAX_PEER_CONNECTIONS), ArgsManager::ALLOW_ANY, OptionsCategory::CONNECTION);
    gArgs.AddArg("-maxreceivebuffer=<n>", strprintf("Maximum per-connection receive buffer, <n>*1000 bytes (default: %u)", DEFAULT_MAXRECEIVEBUFFER), ArgsManager::ALLOW_ANY, OptionsCategory::CONNECTION);
    gArgs.AddArg("-maxsendbuffer=<n>", strprintf("Maximum per-connection send buffer, <n>*1000 bytes (default: %u)", DEFAULT_MAXSENDBUFFER), ArgsManager::ALLOW_ANY, OptionsCategory::CONNECTION);
    gArgs.AddArg("-maxtimeadjustment", strprintf("Maximum allowed median peer time offset adjustment. Local perspective of time may be influenced by peers forward or backward by this amount. (default: %u seconds)", DEFAULT_MAX_TIME_ADJUSTMENT), ArgsManager::ALLOW_ANY, OptionsCategory::CONNECTION);
    gArgs.AddArg("-maxuploadtarget=<n>", strprintf("Tries to keep outbound traffic under the given target (in MiB per 24h), 0 = no limit (default: %d)", DEFAULT_MAX_UPLOAD_TARGET), ArgsManager::ALLOW_ANY, OptionsCategory::CONNECTION);
    gArgs.AddArg("-onion=<ip:port>", "Use separate SOCKS5 proxy to reach peers via Tor hidden services, set -noonion to disable (default: -proxy)", ArgsManager::ALLOW_ANY, OptionsCategory::CONNECTION);
    gArgs.AddArg("-onlynet=<net>", "Make outgoing connections only through network <net> (ipv4, ipv6 or onion). Incoming connections are not affected by this option. This option can be specified multiple times to allow multiple networks.", ArgsManager::ALLOW_ANY, OptionsCategory::CONNECTION);
    gArgs.AddArg("-peerbloomfilters", strprintf("Support filtering of blocks and transaction with bloom filters (default: %u)", DEFAULT_PEERBLOOMFILTERS), ArgsManager::ALLOW_ANY, OptionsCategory::CONNECTION);
    gArgs.AddArg("-permitbaremultisig", strprintf("Relay non-P2SH multisig (default: %u)", DEFAULT_PERMIT_BAREMULTISIG), ArgsManager::ALLOW_ANY, OptionsCategory::CONNECTION);
    gArgs.AddArg("-port=<port>", strprintf("Listen for connections on <port> (default: %u, testnet: %u, changi: %u, devnet: %u, regtest: %u)", defaultChainParams->GetDefaultPort(), testnetChainParams->GetDefaultPort(), changiChainParams->GetDefaultPort(), devnetChainParams->GetDefaultPort(), regtestChainParams->GetDefaultPort()), ArgsManager::ALLOW_ANY | ArgsManager::NETWORK_ONLY, OptionsCategory::CONNECTION);
    gArgs.AddArg("-proxy=<ip:port>", "Connect through SOCKS5 proxy, set -noproxy to disable (default: disabled)", ArgsManager::ALLOW_ANY, OptionsCategory::CONNECTION);
    gArgs.AddArg("-proxyrandomize", strprintf("Randomize credentials for every proxy connection. This enables Tor stream isolation (default: %u)", DEFAULT_PROXYRANDOMIZE), ArgsManager::ALLOW_ANY, OptionsCategory::CONNECTION);
    gArgs.AddArg("-seednode=<ip>", "Connect to a node to retrieve peer addresses, and disconnect. This option can be specified multiple times to connect to multiple nodes.", ArgsManager::ALLOW_ANY, OptionsCategory::CONNECTION);
    gArgs.AddArg("-timeout=<n>", strprintf("Specify connection timeout in milliseconds (minimum: 1, default: %d)", DEFAULT_CONNECT_TIMEOUT), ArgsManager::ALLOW_ANY, OptionsCategory::CONNECTION);
    gArgs.AddArg("-peertimeout=<n>", strprintf("Specify p2p connection timeout in seconds. This option determines the amount of time a peer may be inactive before the connection to it is dropped. (minimum: 1, default: %d)", DEFAULT_PEER_CONNECT_TIMEOUT), ArgsManager::ALLOW_ANY | ArgsManager::DEBUG_ONLY, OptionsCategory::CONNECTION);
    gArgs.AddArg("-torcontrol=<ip>:<port>", strprintf("Tor control port to use if onion listening enabled (default: %s)", DEFAULT_TOR_CONTROL), ArgsManager::ALLOW_ANY, OptionsCategory::CONNECTION);
    gArgs.AddArg("-torpassword=<pass>", "Tor control port password (default: empty)", ArgsManager::ALLOW_ANY, OptionsCategory::CONNECTION);
    gArgs.AddArg("-masternode_owner=<address>", "Masternode owner address (default: empty)", ArgsManager::ALLOW_ANY, OptionsCategory::OPTIONS);
    gArgs.AddArg("-masternode_operator=<address>", "Masternode operator address (default: empty)", ArgsManager::ALLOW_ANY, OptionsCategory::OPTIONS);
    gArgs.AddArg("-dummypos", "Flag to skip PoS-related checks (regtest only)", ArgsManager::ALLOW_ANY, OptionsCategory::CHAINPARAMS);
    gArgs.AddArg("-txnotokens", "Flag to force old tx serialization (regtest only)", ArgsManager::ALLOW_ANY, OptionsCategory::CHAINPARAMS);
    gArgs.AddArg("-subsidytest", "Flag to enable new subsidy rules (regtest only)", ArgsManager::ALLOW_ANY, OptionsCategory::CHAINPARAMS);
    gArgs.AddArg("-anchorquorum", "Min quorum size (regtest only)", ArgsManager::ALLOW_ANY, OptionsCategory::CHAINPARAMS);
    gArgs.AddArg("-spv", "Enable SPV to bitcoin blockchain (default: 1)", ArgsManager::ALLOW_ANY, OptionsCategory::OPTIONS);
    gArgs.AddArg("-spv_resync", "Flag to reset spv database and resync from zero block (default: 0)", ArgsManager::ALLOW_ANY, OptionsCategory::OPTIONS);
    gArgs.AddArg("-amkheight", "AMK fork activation height (regtest only)", ArgsManager::ALLOW_ANY | ArgsManager::DEBUG_ONLY, OptionsCategory::CHAINPARAMS);
    gArgs.AddArg("-bayfrontheight", "Bayfront fork activation height (regtest only)", ArgsManager::ALLOW_ANY | ArgsManager::DEBUG_ONLY, OptionsCategory::CHAINPARAMS);
    gArgs.AddArg("-bayfrontgardensheight", "Bayfront Gardens fork activation height (regtest only)", ArgsManager::ALLOW_ANY | ArgsManager::DEBUG_ONLY, OptionsCategory::CHAINPARAMS);
    gArgs.AddArg("-clarkequayheight", "ClarkeQuay fork activation height (regtest only)", ArgsManager::ALLOW_ANY | ArgsManager::DEBUG_ONLY, OptionsCategory::CHAINPARAMS);
    gArgs.AddArg("-dakotaheight", "Dakota fork activation height (regtest only)", ArgsManager::ALLOW_ANY | ArgsManager::DEBUG_ONLY, OptionsCategory::CHAINPARAMS);
    gArgs.AddArg("-dakotacrescentheight", "DakotaCrescent fork activation height (regtest only)", ArgsManager::ALLOW_ANY | ArgsManager::DEBUG_ONLY, OptionsCategory::CHAINPARAMS);
    gArgs.AddArg("-eunosheight", "Eunos fork activation height (regtest only)", ArgsManager::ALLOW_ANY | ArgsManager::DEBUG_ONLY, OptionsCategory::CHAINPARAMS);
    gArgs.AddArg("-eunospayaheight", "EunosPaya fork activation height (regtest only)", ArgsManager::ALLOW_ANY | ArgsManager::DEBUG_ONLY, OptionsCategory::CHAINPARAMS);
    gArgs.AddArg("-fortcanningheight", "Fort Canning fork activation height (regtest only)", ArgsManager::ALLOW_ANY | ArgsManager::DEBUG_ONLY, OptionsCategory::CHAINPARAMS);
    gArgs.AddArg("-fortcanningmuseumheight", "Fort Canning Museum fork activation height (regtest only)", ArgsManager::ALLOW_ANY | ArgsManager::DEBUG_ONLY, OptionsCategory::CHAINPARAMS);
    gArgs.AddArg("-fortcanningparkheight", "Fort Canning Park fork activation height (regtest only)", ArgsManager::ALLOW_ANY | ArgsManager::DEBUG_ONLY, OptionsCategory::CHAINPARAMS);
    gArgs.AddArg("-fortcanninghillheight", "Fort Canning Hill fork activation height (regtest only)", ArgsManager::ALLOW_ANY | ArgsManager::DEBUG_ONLY, OptionsCategory::CHAINPARAMS);
    gArgs.AddArg("-fortcanningroadheight", "Fort Canning Road fork activation height (regtest only)", ArgsManager::ALLOW_ANY | ArgsManager::DEBUG_ONLY, OptionsCategory::CHAINPARAMS);
    gArgs.AddArg("-fortcanningcrunchheight", "Fort Canning Crunch fork activation height (regtest only)", ArgsManager::ALLOW_ANY | ArgsManager::DEBUG_ONLY, OptionsCategory::CHAINPARAMS);
    gArgs.AddArg("-fortcanningspringheight", "Fort Canning Spring fork activation height (regtest only)", ArgsManager::ALLOW_ANY | ArgsManager::DEBUG_ONLY, OptionsCategory::CHAINPARAMS);
    gArgs.AddArg("-fortcanninggreatworldheight", "Fort Canning Great World fork activation height (regtest only)", ArgsManager::ALLOW_ANY | ArgsManager::DEBUG_ONLY, OptionsCategory::CHAINPARAMS);
    gArgs.AddArg("-greatworldheight", "Alias for Fort Canning Great World fork activation height (regtest only)", ArgsManager::ALLOW_ANY | ArgsManager::DEBUG_ONLY, OptionsCategory::CHAINPARAMS);
    gArgs.AddArg("-fortcanningepilogueheight", "Alias for Fort Canning Epilogue fork activation height (regtest only)", ArgsManager::ALLOW_ANY | ArgsManager::DEBUG_ONLY, OptionsCategory::CHAINPARAMS);
    gArgs.AddArg("-grandcentralheight", "Grand Central fork activation height (regtest only)", ArgsManager::ALLOW_ANY | ArgsManager::DEBUG_ONLY, OptionsCategory::CHAINPARAMS);
    gArgs.AddArg("-grandcentralepilogueheight", "Grand Central Epilogue fork activation height (regtest only)", ArgsManager::ALLOW_ANY | ArgsManager::DEBUG_ONLY, OptionsCategory::CHAINPARAMS);
    gArgs.AddArg("-nextnetworkupgradeheight", "Next NEtwork Upgrade fork activation height (regtest only)", ArgsManager::ALLOW_ANY | ArgsManager::DEBUG_ONLY, OptionsCategory::CHAINPARAMS);
    gArgs.AddArg("-jellyfish_regtest", "Configure the regtest network for jellyfish testing", ArgsManager::ALLOW_ANY | ArgsManager::DEBUG_ONLY, OptionsCategory::OPTIONS);
    gArgs.AddArg("-regtest-skip-loan-collateral-validation", "Skip loan collateral check for jellyfish testing", ArgsManager::ALLOW_ANY | ArgsManager::DEBUG_ONLY, OptionsCategory::OPTIONS);
    gArgs.AddArg("-regtest-minttoken-simulate-mainnet", "Simulate mainnet for minttokens on regtest -  default behavior on regtest is to allow anyone to mint mintable tokens for ease of testing", ArgsManager::ALLOW_ANY | ArgsManager::DEBUG_ONLY, OptionsCategory::OPTIONS);
    gArgs.AddArg("-simulatemainnet", "Configure the regtest network to mainnet target timespan and spacing ", ArgsManager::ALLOW_ANY | ArgsManager::DEBUG_ONLY, OptionsCategory::OPTIONS);
    gArgs.AddArg("-dexstats", strprintf("Enable storing live dex data in DB (default: %u)", DEFAULT_DEXSTATS), ArgsManager::ALLOW_ANY, OptionsCategory::OPTIONS);
    gArgs.AddArg("-blocktimeordering", strprintf("(Deprecated) Whether to order transactions by time, otherwise ordered by fee (default: %u)", false), ArgsManager::ALLOW_ANY, OptionsCategory::OPTIONS);
    gArgs.AddArg("-txordering", strprintf("Whether to order transactions by entry time, fee or both randomly (0: mixed, 1: fee based, 2: entry time) (default: %u)", DEFAULT_TX_ORDERING), ArgsManager::ALLOW_ANY, OptionsCategory::OPTIONS);
    gArgs.AddArg("-ethstartstate", strprintf("Initialise Ethereum state trie using JSON input"), ArgsManager::ALLOW_ANY, OptionsCategory::OPTIONS);
#ifdef USE_UPNP
#if USE_UPNP
    gArgs.AddArg("-upnp", "Use UPnP to map the listening port (default: 1 when listening and no -proxy)", ArgsManager::ALLOW_ANY, OptionsCategory::CONNECTION);
#else
    gArgs.AddArg("-upnp", strprintf("Use UPnP to map the listening port (default: %u)", 0), ArgsManager::ALLOW_ANY, OptionsCategory::CONNECTION);
#endif
#else
    hidden_args.emplace_back("-upnp");
#endif
    gArgs.AddArg("-whitebind=<[permissions@]addr>", "Bind to given address and whitelist peers connecting to it. "
        "Use [host]:port notation for IPv6. Allowed permissions are bloomfilter (allow requesting BIP37 filtered blocks and transactions), "
        "noban (do not ban for misbehavior), "
        "forcerelay (relay even non-standard transactions), "
        "relay (relay even in -blocksonly mode), "
        "and mempool (allow requesting BIP35 mempool contents). "
        "Specify multiple permissions separated by commas (default: noban,mempool,relay). Can be specified multiple times.", ArgsManager::ALLOW_ANY, OptionsCategory::CONNECTION);

    gArgs.AddArg("-whitelist=<[permissions@]IP address or network>", "Whitelist peers connecting from the given IP address (e.g. 1.2.3.4) or "
        "CIDR notated network(e.g. 1.2.3.0/24). Uses same permissions as "
        "-whitebind. Can be specified multiple times." , ArgsManager::ALLOW_ANY, OptionsCategory::CONNECTION);

    g_wallet_init_interface.AddWalletOptions();

#if ENABLE_ZMQ
    gArgs.AddArg("-zmqpubhashblock=<address>", "Enable publish hash block in <address>", ArgsManager::ALLOW_ANY, OptionsCategory::ZMQ);
    gArgs.AddArg("-zmqpubhashtx=<address>", "Enable publish hash transaction in <address>", ArgsManager::ALLOW_ANY, OptionsCategory::ZMQ);
    gArgs.AddArg("-zmqpubrawblock=<address>", "Enable publish raw block in <address>", ArgsManager::ALLOW_ANY, OptionsCategory::ZMQ);
    gArgs.AddArg("-zmqpubrawtx=<address>", "Enable publish raw transaction in <address>", ArgsManager::ALLOW_ANY, OptionsCategory::ZMQ);
    gArgs.AddArg("-zmqpubhashblockhwm=<n>", strprintf("Set publish hash block outbound message high water mark (default: %d)", CZMQAbstractNotifier::DEFAULT_ZMQ_SNDHWM), ArgsManager::ALLOW_ANY, OptionsCategory::ZMQ);
    gArgs.AddArg("-zmqpubhashtxhwm=<n>", strprintf("Set publish hash transaction outbound message high water mark (default: %d)", CZMQAbstractNotifier::DEFAULT_ZMQ_SNDHWM), ArgsManager::ALLOW_ANY, OptionsCategory::ZMQ);
    gArgs.AddArg("-zmqpubrawblockhwm=<n>", strprintf("Set publish raw block outbound message high water mark (default: %d)", CZMQAbstractNotifier::DEFAULT_ZMQ_SNDHWM), ArgsManager::ALLOW_ANY, OptionsCategory::ZMQ);
    gArgs.AddArg("-zmqpubrawtxhwm=<n>", strprintf("Set publish raw transaction outbound message high water mark (default: %d)", CZMQAbstractNotifier::DEFAULT_ZMQ_SNDHWM), ArgsManager::ALLOW_ANY, OptionsCategory::ZMQ);
#else
    hidden_args.emplace_back("-zmqpubhashblock=<address>");
    hidden_args.emplace_back("-zmqpubhashtx=<address>");
    hidden_args.emplace_back("-zmqpubrawblock=<address>");
    hidden_args.emplace_back("-zmqpubrawtx=<address>");
    hidden_args.emplace_back("-zmqpubhashblockhwm=<n>");
    hidden_args.emplace_back("-zmqpubhashtxhwm=<n>");
    hidden_args.emplace_back("-zmqpubrawblockhwm=<n>");
    hidden_args.emplace_back("-zmqpubrawtxhwm=<n>");
#endif

    gArgs.AddArg("-checkblocks=<n>", strprintf("How many blocks to check at startup (default: %u, 0 = all)", DEFAULT_CHECKBLOCKS), ArgsManager::ALLOW_ANY | ArgsManager::DEBUG_ONLY, OptionsCategory::DEBUG_TEST);
    gArgs.AddArg("-checklevel=<n>", strprintf("How thorough the block verification of -checkblocks is: "
        "level 0 reads the blocks from disk, "
        "level 1 verifies block validity, "
        "level 2 verifies undo data, "
        "level 3 checks disconnection of tip blocks, "
        "and level 4 tries to reconnect the blocks, "
        "each level includes the checks of the previous levels "
        "(0-4, default: %u)", DEFAULT_CHECKLEVEL), ArgsManager::ALLOW_ANY | ArgsManager::DEBUG_ONLY, OptionsCategory::DEBUG_TEST);
    gArgs.AddArg("-checkblockindex", strprintf("Do a full consistency check for the block tree, setBlockIndexCandidates, ::ChainActive() and mapBlocksUnlinked occasionally. (default: %u, regtest: %u)", defaultChainParams->DefaultConsistencyChecks(), regtestChainParams->DefaultConsistencyChecks()), ArgsManager::ALLOW_ANY | ArgsManager::DEBUG_ONLY, OptionsCategory::DEBUG_TEST);
    gArgs.AddArg("-checkmempool=<n>", strprintf("Run checks every <n> transactions (default: %u, regtest: %u)", defaultChainParams->DefaultConsistencyChecks(), regtestChainParams->DefaultConsistencyChecks()), ArgsManager::ALLOW_ANY | ArgsManager::DEBUG_ONLY, OptionsCategory::DEBUG_TEST);
    gArgs.AddArg("-checkpoints", strprintf("Disable expensive verification for known chain history (default: %u)", DEFAULT_CHECKPOINTS_ENABLED), ArgsManager::ALLOW_ANY | ArgsManager::DEBUG_ONLY, OptionsCategory::DEBUG_TEST);
    gArgs.AddArg("-deprecatedrpc=<method>", "Allows deprecated RPC method(s) to be used", ArgsManager::ALLOW_ANY | ArgsManager::DEBUG_ONLY, OptionsCategory::DEBUG_TEST);
    gArgs.AddArg("-dropmessagestest=<n>", "Randomly drop 1 of every <n> network messages", ArgsManager::ALLOW_ANY | ArgsManager::DEBUG_ONLY, OptionsCategory::DEBUG_TEST);
    gArgs.AddArg("-stopafterblockimport", strprintf("Stop running after importing blocks from disk (default: %u)", DEFAULT_STOPAFTERBLOCKIMPORT), ArgsManager::ALLOW_ANY | ArgsManager::DEBUG_ONLY, OptionsCategory::DEBUG_TEST);
    gArgs.AddArg("-stopatheight", strprintf("Stop running after reaching the given height in the main chain (default: %u)", DEFAULT_STOPATHEIGHT), ArgsManager::ALLOW_ANY | ArgsManager::DEBUG_ONLY, OptionsCategory::DEBUG_TEST);
    gArgs.AddArg("-limitancestorcount=<n>", strprintf("Do not accept transactions if number of in-mempool ancestors is <n> or more (default: %u)", DEFAULT_ANCESTOR_LIMIT), ArgsManager::ALLOW_ANY | ArgsManager::DEBUG_ONLY, OptionsCategory::DEBUG_TEST);
    gArgs.AddArg("-limitancestorsize=<n>", strprintf("Do not accept transactions whose size with all in-mempool ancestors exceeds <n> kilobytes (default: %u)", DEFAULT_ANCESTOR_SIZE_LIMIT), ArgsManager::ALLOW_ANY | ArgsManager::DEBUG_ONLY, OptionsCategory::DEBUG_TEST);
    gArgs.AddArg("-limitdescendantcount=<n>", strprintf("Do not accept transactions if any ancestor would have <n> or more in-mempool descendants (default: %u)", DEFAULT_DESCENDANT_LIMIT), ArgsManager::ALLOW_ANY | ArgsManager::DEBUG_ONLY, OptionsCategory::DEBUG_TEST);
    gArgs.AddArg("-limitdescendantsize=<n>", strprintf("Do not accept transactions if any ancestor would have more than <n> kilobytes of in-mempool descendants (default: %u).", DEFAULT_DESCENDANT_SIZE_LIMIT), ArgsManager::ALLOW_ANY | ArgsManager::DEBUG_ONLY, OptionsCategory::DEBUG_TEST);
    gArgs.AddArg("-addrmantest", "Allows to test address relay on localhost", ArgsManager::ALLOW_ANY | ArgsManager::DEBUG_ONLY, OptionsCategory::DEBUG_TEST);
    gArgs.AddArg("-debug=<category>", "Output debugging information (default: -nodebug, supplying <category> is optional). "
        "If <category> is not supplied or if <category> = 1, output all debugging information. <category> can be: " + ListLogCategories() + ".", ArgsManager::ALLOW_ANY, OptionsCategory::DEBUG_TEST);
    gArgs.AddArg("-debugexclude=<category>", strprintf("Exclude debugging information for a category. Can be used in conjunction with -debug=1 to output debug logs for all categories except one or more specified categories."), ArgsManager::ALLOW_ANY, OptionsCategory::DEBUG_TEST);
    gArgs.AddArg("-gen", strprintf("Generate coins (default: %u)", DEFAULT_GENERATE), ArgsManager::ALLOW_ANY | ArgsManager::DEBUG_ONLY, OptionsCategory::DEBUG_TEST);
    gArgs.AddArg("-rewardaddress", strprintf("Generate coins for selected address instead of masternode's owner"), ArgsManager::ALLOW_ANY | ArgsManager::DEBUG_ONLY, OptionsCategory::DEBUG_TEST);
    gArgs.AddArg("-logips", strprintf("Include IP addresses in debug output (default: %u)", DEFAULT_LOGIPS), ArgsManager::ALLOW_ANY, OptionsCategory::DEBUG_TEST);
    gArgs.AddArg("-logtimestamps", strprintf("Prepend debug output with timestamp (default: %u)", DEFAULT_LOGTIMESTAMPS), ArgsManager::ALLOW_ANY, OptionsCategory::DEBUG_TEST);
    gArgs.AddArg("-logthreadnames", strprintf("Prepend debug output with name of the originating thread (only available on platforms supporting thread_local) (default: %u)", DEFAULT_LOGTHREADNAMES), ArgsManager::ALLOW_ANY, OptionsCategory::DEBUG_TEST);
    gArgs.AddArg("-logtimemicros", strprintf("Add microsecond precision to debug timestamps (default: %u)", DEFAULT_LOGTIMEMICROS), ArgsManager::ALLOW_ANY | ArgsManager::DEBUG_ONLY, OptionsCategory::DEBUG_TEST);
    gArgs.AddArg("-mocktime=<n>", "Replace actual time with <n> seconds since epoch (default: 0)", ArgsManager::ALLOW_ANY | ArgsManager::DEBUG_ONLY, OptionsCategory::DEBUG_TEST);
    gArgs.AddArg("-maxsigcachesize=<n>", strprintf("Limit sum of signature cache and script execution cache sizes to <n> MiB (default: %u)", DEFAULT_MAX_SIG_CACHE_SIZE), ArgsManager::ALLOW_ANY | ArgsManager::DEBUG_ONLY, OptionsCategory::DEBUG_TEST);
    gArgs.AddArg("-maxtipage=<n>", strprintf("Maximum tip age in seconds to consider node in initial block download (default: %u)", DEFAULT_MAX_TIP_AGE), ArgsManager::ALLOW_ANY | ArgsManager::DEBUG_ONLY, OptionsCategory::DEBUG_TEST);
    gArgs.AddArg("-printpriority", strprintf("Log transaction fee per kB when mining blocks (default: %u)", DEFAULT_PRINTPRIORITY), ArgsManager::ALLOW_ANY | ArgsManager::DEBUG_ONLY, OptionsCategory::DEBUG_TEST);
    gArgs.AddArg("-printtoconsole", "Send trace/debug info to console (default: 1 when no -daemon. To disable logging to file, set -nodebuglogfile)", ArgsManager::ALLOW_ANY, OptionsCategory::DEBUG_TEST);
    gArgs.AddArg("-shrinkdebugfile", "Shrink debug.log file on client startup (default: 1 when no -debug)", ArgsManager::ALLOW_ANY, OptionsCategory::DEBUG_TEST);
    gArgs.AddArg("-uacomment=<cmt>", "Append comment to the user agent string", ArgsManager::ALLOW_ANY, OptionsCategory::DEBUG_TEST);

    SetupChainParamsBaseOptions();

    gArgs.AddArg("-acceptnonstdtxn", strprintf("Relay and mine \"non-standard\" transactions (default: (testnet: %u, changi: %u, devnet: %u, regtest: %u))", !testnetChainParams->RequireStandard(), !changiChainParams->RequireStandard(), !devnetChainParams->RequireStandard(), !regtestChainParams->RequireStandard()), ArgsManager::ALLOW_ANY | ArgsManager::DEBUG_ONLY, OptionsCategory::NODE_RELAY);
    gArgs.AddArg("-incrementalrelayfee=<amt>", strprintf("Fee rate (in %s/kB) used to define cost of relay, used for mempool limiting and BIP 125 replacement. (default: %s)", CURRENCY_UNIT, FormatMoney(DEFAULT_INCREMENTAL_RELAY_FEE)), ArgsManager::ALLOW_ANY | ArgsManager::DEBUG_ONLY, OptionsCategory::NODE_RELAY);
    gArgs.AddArg("-dustrelayfee=<amt>", strprintf("Fee rate (in %s/kB) used to define dust, the value of an output such that it will cost more than its value in fees at this fee rate to spend it. (default: %s)", CURRENCY_UNIT, FormatMoney(DUST_RELAY_TX_FEE)), ArgsManager::ALLOW_ANY | ArgsManager::DEBUG_ONLY, OptionsCategory::NODE_RELAY);
    gArgs.AddArg("-bytespersigop", strprintf("Equivalent bytes per sigop in transactions for relay and mining (default: %u)", DEFAULT_BYTES_PER_SIGOP), ArgsManager::ALLOW_ANY, OptionsCategory::NODE_RELAY);
    gArgs.AddArg("-datacarrier", strprintf("Relay and mine data carrier transactions (default: %u)", DEFAULT_ACCEPT_DATACARRIER), ArgsManager::ALLOW_ANY, OptionsCategory::NODE_RELAY);
    gArgs.AddArg("-datacarriersize", strprintf("Maximum size of data in data carrier transactions we relay and mine (default: %u)", MAX_OP_RETURN_RELAY), ArgsManager::ALLOW_ANY, OptionsCategory::NODE_RELAY);
    gArgs.AddArg("-minrelaytxfee=<amt>", strprintf("Fees (in %s/kB) smaller than this are considered zero fee for relaying, mining and transaction creation (default: %s)",
        CURRENCY_UNIT, FormatMoney(DEFAULT_MIN_RELAY_TX_FEE)), ArgsManager::ALLOW_ANY, OptionsCategory::NODE_RELAY);
    gArgs.AddArg("-whitelistforcerelay", strprintf("Add 'forcerelay' permission to whitelisted inbound peers with default permissions. This will relay transactions even if the transactions were already in the mempool or violate local relay policy. (default: %d)", DEFAULT_WHITELISTFORCERELAY), ArgsManager::ALLOW_ANY, OptionsCategory::NODE_RELAY);
    gArgs.AddArg("-whitelistrelay", strprintf("Add 'relay' permission to whitelisted inbound peers with default permissions. The will accept relayed transactions even when not relaying transactions (default: %d)", DEFAULT_WHITELISTRELAY), ArgsManager::ALLOW_ANY, OptionsCategory::NODE_RELAY);


    gArgs.AddArg("-blockmaxweight=<n>", strprintf("Set maximum BIP141 block weight (default: %d)", DEFAULT_BLOCK_MAX_WEIGHT), ArgsManager::ALLOW_ANY, OptionsCategory::BLOCK_CREATION);
    gArgs.AddArg("-blockmintxfee=<amt>", strprintf("Set lowest fee rate (in %s/kB) for transactions to be included in block creation. (default: %s)", CURRENCY_UNIT, FormatMoney(DEFAULT_BLOCK_MIN_TX_FEE)), ArgsManager::ALLOW_ANY, OptionsCategory::BLOCK_CREATION);
    gArgs.AddArg("-blockversion=<n>", "Override block version to test forking scenarios", ArgsManager::ALLOW_ANY | ArgsManager::DEBUG_ONLY, OptionsCategory::BLOCK_CREATION);

    gArgs.AddArg("-rest", strprintf("Accept public REST requests (default: %u)", DEFAULT_REST_ENABLE), ArgsManager::ALLOW_ANY, OptionsCategory::RPC);
    gArgs.AddArg("-rpcallowip=<ip>", "Allow JSON-RPC connections from specified source. Valid for <ip> are a single IP (e.g. 1.2.3.4), a network/netmask (e.g. 1.2.3.4/255.255.255.0) or a network/CIDR (e.g. 1.2.3.4/24). This option can be specified multiple times", ArgsManager::ALLOW_ANY, OptionsCategory::RPC);
    gArgs.AddArg("-rpcauth=<userpw>", "Username and HMAC-SHA-256 hashed password for JSON-RPC connections. The field <userpw> comes in the format: <USERNAME>:<SALT>$<HASH>. A canonical python script is included in share/rpcauth. The client then connects normally using the rpcuser=<USERNAME>/rpcpassword=<PASSWORD> pair of arguments. This option can be specified multiple times", ArgsManager::ALLOW_ANY, OptionsCategory::RPC);
    gArgs.AddArg("-rpcbind=<addr>[:port]", "Bind to given address to listen for JSON-RPC connections. Do not expose the RPC server to untrusted networks such as the public internet! This option is ignored unless -rpcallowip is also passed. Port is optional and overrides -rpcport. Use [host]:port notation for IPv6. This option can be specified multiple times (default: 127.0.0.1 and ::1 i.e., localhost)", ArgsManager::ALLOW_ANY | ArgsManager::NETWORK_ONLY, OptionsCategory::RPC);
    gArgs.AddArg("-rpccookiefile=<loc>", "Location of the auth cookie. Relative paths will be prefixed by a net-specific datadir location. (default: data dir)", ArgsManager::ALLOW_ANY, OptionsCategory::RPC);
    gArgs.AddArg("-rpcpassword=<pw>", "Password for JSON-RPC connections", ArgsManager::ALLOW_ANY, OptionsCategory::RPC);
    gArgs.AddArg("-rpcport=<port>", strprintf("Listen for JSON-RPC connections on <port> (default: %u, testnet: %u, devnet: %u, regtest: %u)", defaultBaseParams->RPCPort(), testnetBaseParams->RPCPort(), devnetBaseParams->RPCPort(), regtestBaseParams->RPCPort()), ArgsManager::ALLOW_ANY | ArgsManager::NETWORK_ONLY, OptionsCategory::RPC);
    gArgs.AddArg("-rpcserialversion", strprintf("Sets the serialization of raw transaction or block hex returned in non-verbose mode, non-segwit(0) or segwit(1) (default: %d)", DEFAULT_RPC_SERIALIZE_VERSION), ArgsManager::ALLOW_ANY, OptionsCategory::RPC);
    gArgs.AddArg("-rpcservertimeout=<n>", strprintf("Timeout during HTTP requests (default: %d)", DEFAULT_HTTP_SERVER_TIMEOUT), ArgsManager::ALLOW_ANY | ArgsManager::DEBUG_ONLY, OptionsCategory::RPC);
    gArgs.AddArg("-rpcthreads=<n>", strprintf("Set the number of threads to service RPC calls (default: %d)", DEFAULT_HTTP_THREADS), ArgsManager::ALLOW_ANY, OptionsCategory::RPC);
    gArgs.AddArg("-rpcuser=<user>", "Username for JSON-RPC connections", ArgsManager::ALLOW_ANY, OptionsCategory::RPC);
    gArgs.AddArg("-rpcworkqueue=<n>", strprintf("Set the depth of the work queue to service RPC calls (default: %d)", DEFAULT_HTTP_WORKQUEUE), ArgsManager::ALLOW_ANY | ArgsManager::DEBUG_ONLY, OptionsCategory::RPC);
    gArgs.AddArg("-server", "Accept command line and JSON-RPC commands", ArgsManager::ALLOW_ANY, OptionsCategory::RPC);
    gArgs.AddArg("-rpcallowcors=<host>", "Allow CORS requests from the given host origin. Include scheme and port (eg: -rpcallowcors=http://127.0.0.1:5000)", ArgsManager::ALLOW_ANY, OptionsCategory::RPC);
    gArgs.AddArg("-rpcstats", strprintf("Log RPC stats. (default: %u)", DEFAULT_RPC_STATS), ArgsManager::ALLOW_ANY, OptionsCategory::RPC);
    gArgs.AddArg("-consolidaterewards=<token-or-pool-symbol>", "Consolidate rewards on startup. Accepted multiple times for each token symbol", ArgsManager::ALLOW_ANY, OptionsCategory::DEBUG_TEST);
    gArgs.AddArg("-rpccache=<0/1/2>", "Cache rpc results - uses additional memory to hold on to the last results per block, but faster (0=none, 1=all, 2=smart)", ArgsManager::ALLOW_ANY, OptionsCategory::DEBUG_TEST);
    gArgs.AddArg("-negativeinterest", "(experimental) Track negative interest values", ArgsManager::ALLOW_ANY, OptionsCategory::HIDDEN);
    gArgs.AddArg("-rpc-governance-accept-neutral", "Allow voting with neutral votes for JellyFish purpose", ArgsManager::ALLOW_ANY, OptionsCategory::HIDDEN);
    gArgs.AddArg("-dftxworkers=<n>", strprintf("No. of parallel workers associated with the DfTx related work pool. Stock splits, parallel processing of the chain where appropriate, etc use this worker pool (default: %d)", DEFAULT_DFTX_WORKERS), ArgsManager::ALLOW_ANY, OptionsCategory::OPTIONS);
    gArgs.AddArg("-maxaddrratepersecond=<n>", strprintf("Sets MAX_ADDR_RATE_PER_SECOND limit for ADDR messages(default: %f)", MAX_ADDR_RATE_PER_SECOND), ArgsManager::ALLOW_ANY, OptionsCategory::CONNECTION);
    gArgs.AddArg("-maxaddrprocessingtokenbucket=<n>", strprintf("Sets MAX_ADDR_PROCESSING_TOKEN_BUCKET limit for ADDR messages(default: %d)", MAX_ADDR_PROCESSING_TOKEN_BUCKET), ArgsManager::ALLOW_ANY, OptionsCategory::CONNECTION);
    gArgs.AddArg("-grpcbind=<addr>[:port]", "Bind to given address to listen for JSON-gRPC connections. Do not expose the gRPC server to untrusted networks such as the public internet! This option is ignored unless -rpcallowip is also passed. Port is optional and overrides -grpcport. This option can be specified multiple times (default: 127.0.0.1 i.e., localhost)", ArgsManager::ALLOW_ANY | ArgsManager::NETWORK_ONLY, OptionsCategory::RPC);
<<<<<<< HEAD
    gArgs.AddArg("-grpcport=<port>", strprintf("Start GRPC connections on <port> and <port + 1> (default: %u, testnet: %u, devnet: %u, regtest: %u)", defaultBaseParams->GRPCPort(), testnetBaseParams->GRPCPort(), devnetBaseParams->GRPCPort(), regtestBaseParams->GRPCPort()), ArgsManager::ALLOW_ANY | ArgsManager::NETWORK_ONLY, OptionsCategory::RPC);
    gArgs.AddArg("-ethrpcbind=<addr>[:port]", "Bind to given address to listen for ETH-JSON-RPC connections. Do not expose the ETH-RPC server to untrusted networks such as the public internet! This option is ignored unless -rpcallowip is also passed. Port is optional and overrides -ethrpcport. This option can be specified multiple times (default: 127.0.0.1 i.e., localhost)", ArgsManager::ALLOW_ANY | ArgsManager::NETWORK_ONLY, OptionsCategory::RPC);
    gArgs.AddArg("-ethrpcport=<port>", strprintf("Listen for ETH-JSON-RPC connections on <port>> (default: %u, testnet: %u, devnet: %u, regtest: %u)", defaultBaseParams->ETHRPCPort(), testnetBaseParams->ETHRPCPort(), devnetBaseParams->ETHRPCPort(), regtestBaseParams->ETHRPCPort()), ArgsManager::ALLOW_ANY | ArgsManager::NETWORK_ONLY, OptionsCategory::RPC);
=======
    gArgs.AddArg("-grpcport=<port>", strprintf("Start GRPC connections on <port> and <port + 1> (default: %u, testnet: %u, changi: %u, devnet: %u, regtest: %u)", defaultBaseParams->GRPCPort(), testnetBaseParams->GRPCPort(), changiBaseParams->GRPCPort(), devnetBaseParams->GRPCPort(), regtestBaseParams->GRPCPort()), ArgsManager::ALLOW_ANY | ArgsManager::NETWORK_ONLY, OptionsCategory::RPC);
    gArgs.AddArg("-ethrpcbind=<addr>[:port]", "Bind to given address to listen for ETH-JSON-RPC connections. Do not expose the ETH-RPC server to untrusted networks such as the public internet! This option is ignored unless -rpcallowip is also passed. Port is optional and overrides -ethrpcport. This option can be specified multiple times (default: 127.0.0.1 i.e., localhost)", ArgsManager::ALLOW_ANY | ArgsManager::NETWORK_ONLY, OptionsCategory::RPC);
    gArgs.AddArg("-ethrpcport=<port>", strprintf("Listen for ETH-JSON-RPC connections on <port>> (default: %u, testnet: %u, changi: %u, devnet: %u, regtest: %u)", defaultBaseParams->ETHRPCPort(), testnetBaseParams->ETHRPCPort(), changiBaseParams->ETHRPCPort(), devnetBaseParams->ETHRPCPort(), regtestBaseParams->ETHRPCPort()), ArgsManager::ALLOW_ANY | ArgsManager::NETWORK_ONLY, OptionsCategory::RPC);
>>>>>>> 3708c2de

#if HAVE_DECL_DAEMON
    gArgs.AddArg("-daemon", "Run in the background as a daemon and accept commands", ArgsManager::ALLOW_ANY, OptionsCategory::OPTIONS);
#else
    hidden_args.emplace_back("-daemon");
#endif

    RPCMetadata::SetupArgs(gArgs);
    // Add the hidden options
    gArgs.AddHiddenArgs(hidden_args);
}

std::string LicenseInfo()
{
    const std::string URL_SOURCE_CODE = "<https://github.com/DeFiCh/ain>";
    const std::string URL_WEBSITE = "<https://defichain.com>";

    return CopyrightHolders(strprintf(_("Copyright (C) %i-%i").translated, 2009, COPYRIGHT_YEAR) + " ") + "\n" +
           "\n" +
           strprintf(_("Please contribute if you find %s useful. "
                       "Visit %s for further information about the software.").translated,
               PACKAGE_NAME, URL_WEBSITE) +
           "\n" +
           strprintf(_("The source code is available from %s.").translated,
               URL_SOURCE_CODE) +
           "\n" +
           "\n" +
           _("This is experimental software.").translated + "\n" +
           strprintf(_("Distributed under the MIT software license, see the accompanying file %s or %s").translated, "COPYING", "<https://opensource.org/licenses/MIT>") +
           "\n";
}

#if HAVE_SYSTEM
static void BlockNotifyCallback(bool initialSync, const CBlockIndex *pBlockIndex)
{
    if (initialSync || !pBlockIndex)
        return;

    std::string strCmd = gArgs.GetArg("-blocknotify", "");
    if (!strCmd.empty()) {
        boost::replace_all(strCmd, "%s", pBlockIndex->GetBlockHash().GetHex());
        std::thread t(runCommand, strCmd);
        t.detach(); // thread runs free
    }
}
#endif

static bool fHaveGenesis = false;
static Mutex g_genesis_wait_mutex;
static std::condition_variable g_genesis_wait_cv;

static void BlockNotifyGenesisWait(bool, const CBlockIndex *pBlockIndex)
{
    if (pBlockIndex != nullptr) {
        {
            LOCK(g_genesis_wait_mutex);
            fHaveGenesis = true;
        }
        g_genesis_wait_cv.notify_all();
    }
}

struct CImportingNow
{
    CImportingNow() {
        assert(fImporting == false);
        fImporting = true;
    }

    ~CImportingNow() {
        assert(fImporting == true);
        fImporting = false;
    }
};


// If we're using -prune with -reindex, then delete block files that will be ignored by the
// reindex.  Since reindexing works by starting at block file 0 and looping until a blockfile
// is missing, do the same here to delete any later block files after a gap.  Also delete all
// rev files since they'll be rewritten by the reindex anyway.  This ensures that vinfoBlockFile
// is in sync with what's actually on disk by the time we start downloading, so that pruning
// works correctly.
static void CleanupBlockRevFiles()
{
    std::map<std::string, fs::path> mapBlockFiles;

    // Glob all blk?????.dat and rev?????.dat files from the blocks directory.
    // Remove the rev files immediately and insert the blk file paths into an
    // ordered map keyed by block file index.
    LogPrintf("Removing unusable blk?????.dat and rev?????.dat files for -reindex with -prune\n");
    fs::path blocksdir = GetBlocksDir();
    for (fs::directory_iterator it(blocksdir); it != fs::directory_iterator(); it++) {
        if (fs::is_regular_file(*it) &&
            it->path().filename().string().length() == 12 &&
            it->path().filename().string().substr(8,4) == ".dat")
        {
            if (it->path().filename().string().substr(0,3) == "blk")
                mapBlockFiles[it->path().filename().string().substr(3,5)] = it->path();
            else if (it->path().filename().string().substr(0,3) == "rev")
                remove(it->path());
        }
    }

    // Remove all block files that aren't part of a contiguous set starting at
    // zero by walking the ordered map (keys are block file indices) by
    // keeping a separate counter.  Once we hit a gap (or if 0 doesn't exist)
    // start removing block files.
    int nContigCounter = 0;
    for (const std::pair<const std::string, fs::path>& item : mapBlockFiles) {
        if (atoi(item.first) == nContigCounter) {
            nContigCounter++;
            continue;
        }
        remove(item.second);
    }
}

static void ThreadImport(std::vector<fs::path> vImportFiles)
{
    const CChainParams& chainparams = Params();
    util::ThreadRename("loadblk");
    ScheduleBatchPriority();

    {
    CImportingNow imp;

    // -reindex
    if (fReindex) {
        int nFile = 0;
        while (true) {
            FlatFilePos pos(nFile, 0);
            if (!fs::exists(GetBlockPosFilename(pos)))
                break; // No block files left to reindex
            FILE *file = OpenBlockFile(pos, true);
            if (!file)
                break; // This error is logged in OpenBlockFile
            LogPrintf("Reindexing block file blk%05u.dat...\n", (unsigned int)nFile);
            LoadExternalBlockFile(chainparams, file, &pos);
            if (ShutdownRequested()) {
                LogPrintf("Shutdown requested. Exit %s\n", __func__);
                return;
            }
            nFile++;
        }
        pblocktree->WriteReindexing(false);
        fReindex = false;
        LogPrintf("Reindexing finished\n");
        // To avoid ending up in a situation without genesis block, re-try initializing (no-op if reindexing worked):
        LoadGenesisBlock(chainparams);
    }

    // hardcoded $DATADIR/bootstrap.dat
    fs::path pathBootstrap = GetDataDir() / "bootstrap.dat";
    if (fs::exists(pathBootstrap)) {
        FILE *file = fsbridge::fopen(pathBootstrap, "rb");
        if (file) {
            fs::path pathBootstrapOld = GetDataDir() / "bootstrap.dat.old";
            LogPrintf("Importing bootstrap.dat...\n");
            LoadExternalBlockFile(chainparams, file);
            if (ShutdownRequested()) {
                LogPrintf("Shutdown requested. Exit %s\n", __func__);
                return;
            }
            RenameOver(pathBootstrap, pathBootstrapOld);
        } else {
            LogPrintf("Warning: Could not open bootstrap file %s\n", pathBootstrap.string());
        }
    }

    // -loadblock=
    for (const fs::path& path : vImportFiles) {
        FILE *file = fsbridge::fopen(path, "rb");
        if (file) {
            LogPrintf("Importing blocks file %s...\n", path.string());
            LoadExternalBlockFile(chainparams, file);
            if (ShutdownRequested()) {
                LogPrintf("Shutdown requested. Exit %s\n", __func__);
                return;
            }
        } else {
            LogPrintf("Warning: Could not open blocks file %s\n", path.string());
        }
    }

    // scan for better chains in the block chain database, that are not yet connected in the active best chain
    CValidationState state;
    if (!ActivateBestChain(state, chainparams)) {
        LogPrintf("Failed to connect best block (%s)\n", FormatStateMessage(state));
        StartShutdown();
        return;
    }

    if (gArgs.GetBoolArg("-stopafterblockimport", DEFAULT_STOPAFTERBLOCKIMPORT)) {
        LogPrintf("Stopping after block import\n");
        StartShutdown();
        return;
    }
    } // End scope of CImportingNow
    if (gArgs.GetArg("-persistmempool", DEFAULT_PERSIST_MEMPOOL)) {
        LoadMempool(::mempool);
    }
    ::mempool.SetIsLoaded(!ShutdownRequested());
}

/** Sanity checks
 *  Ensure that the DeFi Blockchain is running in a usable environment with all
 *  necessary library support.
 */
static bool InitSanityCheck()
{
    if(!ECC_InitSanityCheck()) {
        InitError("Elliptic curve cryptography sanity check failure. Aborting.");
        return false;
    }

    if (!glibc_sanity_test() || !glibcxx_sanity_test())
        return false;

    if (!Random_SanityCheck()) {
        InitError("OS cryptographic RNG sanity check failure. Aborting.");
        return false;
    }

    return true;
}

static bool AppInitServers()
{
    if (!gArgs.GetBoolArg("-rpcstats", DEFAULT_RPC_STATS))
        statsRPC.setActive(false);

    auto rpcCacheModeVal = gArgs.GetArg("-rpccache", 1);
    auto rpcCacheMode = [=](){
        switch (rpcCacheModeVal) {
        case 1: return RPCResultCache::RPCCacheMode::All;
        // For the moment, there is smart is dumb, just redirects to all.
        // Future implementations could be smarter based on size / latency.
        case 2: return RPCResultCache::RPCCacheMode::All;
        default: return RPCResultCache::RPCCacheMode::None;
    }}();
    GetRPCResultCache().Init(rpcCacheMode);
    GetMemoizedResultCache().Init(rpcCacheMode);

    RPCServer::OnStarted(&OnRPCStarted);
    RPCServer::OnStopped(&OnRPCStopped);
    if (!InitHTTPServer())
        return false;
    StartRPC();
    if (!StartHTTPRPC())
        return false;
    if (gArgs.GetBoolArg("-rest", DEFAULT_REST_ENABLE)) StartREST();
    StartHTTPServer();
    return true;
}

// Parameter interaction based on rules
void InitParameterInteraction()
{
    // when specifying an explicit binding address, you want to listen on it
    // even when -connect or -proxy is specified
    if (gArgs.IsArgSet("-bind")) {
        if (gArgs.SoftSetBoolArg("-listen", true))
            LogPrintf("%s: parameter interaction: -bind set -> setting -listen=1\n", __func__);
    }
    if (gArgs.IsArgSet("-whitebind")) {
        if (gArgs.SoftSetBoolArg("-listen", true))
            LogPrintf("%s: parameter interaction: -whitebind set -> setting -listen=1\n", __func__);
    }

    if (gArgs.IsArgSet("-connect")) {
        // when only connecting to trusted nodes, do not seed via DNS, or listen by default
        if (gArgs.SoftSetBoolArg("-dnsseed", false))
            LogPrintf("%s: parameter interaction: -connect set -> setting -dnsseed=0\n", __func__);
        if (gArgs.SoftSetBoolArg("-listen", false))
            LogPrintf("%s: parameter interaction: -connect set -> setting -listen=0\n", __func__);
    }

    if (gArgs.IsArgSet("-proxy")) {
        // to protect privacy, do not listen by default if a default proxy server is specified
        if (gArgs.SoftSetBoolArg("-listen", false))
            LogPrintf("%s: parameter interaction: -proxy set -> setting -listen=0\n", __func__);
        // to protect privacy, do not use UPNP when a proxy is set. The user may still specify -listen=1
        // to listen locally, so don't rely on this happening through -listen below.
        if (gArgs.SoftSetBoolArg("-upnp", false))
            LogPrintf("%s: parameter interaction: -proxy set -> setting -upnp=0\n", __func__);
        // to protect privacy, do not discover addresses by default
        if (gArgs.SoftSetBoolArg("-discover", false))
            LogPrintf("%s: parameter interaction: -proxy set -> setting -discover=0\n", __func__);
    }

    if (!gArgs.GetBoolArg("-listen", DEFAULT_LISTEN)) {
        // do not map ports or try to retrieve public IP when not listening (pointless)
        if (gArgs.SoftSetBoolArg("-upnp", false))
            LogPrintf("%s: parameter interaction: -listen=0 -> setting -upnp=0\n", __func__);
        if (gArgs.SoftSetBoolArg("-discover", false))
            LogPrintf("%s: parameter interaction: -listen=0 -> setting -discover=0\n", __func__);
        if (gArgs.SoftSetBoolArg("-listenonion", false))
            LogPrintf("%s: parameter interaction: -listen=0 -> setting -listenonion=0\n", __func__);
    }

    if (gArgs.IsArgSet("-externalip")) {
        // if an explicit public IP is specified, do not try to find others
        if (gArgs.SoftSetBoolArg("-discover", false))
            LogPrintf("%s: parameter interaction: -externalip set -> setting -discover=0\n", __func__);
    }

    // disable whitelistrelay in blocksonly mode
    if (gArgs.GetBoolArg("-blocksonly", DEFAULT_BLOCKSONLY)) {
        if (gArgs.SoftSetBoolArg("-whitelistrelay", false))
            LogPrintf("%s: parameter interaction: -blocksonly=1 -> setting -whitelistrelay=0\n", __func__);
    }

    // Forcing relay from whitelisted hosts implies we will accept relays from them in the first place.
    if (gArgs.GetBoolArg("-whitelistforcerelay", DEFAULT_WHITELISTFORCERELAY)) {
        if (gArgs.SoftSetBoolArg("-whitelistrelay", true))
            LogPrintf("%s: parameter interaction: -whitelistforcerelay=1 -> setting -whitelistrelay=1\n", __func__);
    }

    // Parse leveldb checksum
    const auto checksumArg = gArgs.GetArg("-leveldbchecksum", DEFAULT_LEVELDB_CHECKSUM);
    if (checksumArg == "true"){
        levelDBChecksum = true;
    } else if (checksumArg == "false") {
        levelDBChecksum = false;
    } else {
        if (checksumArg != "auto"){
            InitWarning("Invalid value for -leveldbchecksum, setting default value -> 'auto'");
        }
        if (levelDBChecksum = gArgs.IsArgSet("-masternode_operator"); levelDBChecksum) {
            LogPrintf("%s: parameter interaction: -masternode_operator -> setting -leveldbchecksum='true'\n", __func__);
        }
    }

    txOrdering = static_cast<TxOrderings>(gArgs.GetArg("-txordering", DEFAULT_TX_ORDERING));

    if (gArgs.GetBoolArg("-blocktimeordering", false))
        txOrdering = TxOrderings::ENTRYTIME_ORDERING;
}

/**
 * Initialize global loggers.
 *
 * Note that this is called very early in the process lifetime, so you should be
 * careful about what global state you rely on here.
 */
void InitLogging()
{
    LogInstance().m_print_to_file = !gArgs.IsArgNegated("-debuglogfile");
    LogInstance().m_file_path = AbsPathForConfigVal(gArgs.GetArg("-debuglogfile", DEFAULT_DEBUGLOGFILE));
    LogInstance().m_print_to_console = gArgs.GetBoolArg("-printtoconsole", !gArgs.GetBoolArg("-daemon", false));
    LogInstance().m_log_timestamps = gArgs.GetBoolArg("-logtimestamps", DEFAULT_LOGTIMESTAMPS);
    LogInstance().m_log_time_micros = gArgs.GetBoolArg("-logtimemicros", DEFAULT_LOGTIMEMICROS);
    LogInstance().m_log_threadnames = gArgs.GetBoolArg("-logthreadnames", DEFAULT_LOGTHREADNAMES);

    fLogIPs = gArgs.GetBoolArg("-logips", DEFAULT_LOGIPS);

    std::string version_string = FormatVersionAndSuffix();
#ifdef DEBUG
    version_string += " (debug build)";
#else
    version_string += " (release build)";
#endif
    LogPrintf(PACKAGE_NAME " version %s\n", version_string);
}

namespace { // Variables internal to initialization process only

int nMaxConnections;
int nUserMaxConnections;
int nFD;
ServiceFlags nLocalServices = ServiceFlags(NODE_NETWORK | NODE_NETWORK_LIMITED);
int64_t peer_connect_timeout;
std::vector<BlockFilterType> g_enabled_filter_types;

} // namespace

[[noreturn]] static void new_handler_terminate()
{
    // Rather than throwing std::bad-alloc if allocation fails, terminate
    // immediately to (try to) avoid chain corruption.
    // Since LogPrintf may itself allocate memory, set the handler directly
    // to terminate first.
    std::set_new_handler(std::terminate);
    LogPrintf("Error: Out of memory. Terminating.\n");

    // The log was successful, terminate now.
    std::terminate();
};

bool AppInitBasicSetup()
{
    // ********************************************************* Step 1: setup
#ifdef _MSC_VER
    // Turn off Microsoft heap dump noise
    _CrtSetReportMode(_CRT_WARN, _CRTDBG_MODE_FILE);
    _CrtSetReportFile(_CRT_WARN, CreateFileA("NUL", GENERIC_WRITE, 0, nullptr, OPEN_EXISTING, 0, 0));
    // Disable confusing "helpful" text message on abort, Ctrl-C
    _set_abort_behavior(0, _WRITE_ABORT_MSG | _CALL_REPORTFAULT);
#endif
#ifdef WIN32
    // Enable Data Execution Prevention (DEP)
    SetProcessDEPPolicy(PROCESS_DEP_ENABLE);
#endif

    if (!SetupNetworking())
        return InitError("Initializing networking failed");

#ifndef WIN32
    if (!gArgs.GetBoolArg("-sysperms", false)) {
        umask(077);
    }

    // Clean shutdown on SIGTERM
    registerSignalHandler(SIGTERM, HandleSIGTERM);
    registerSignalHandler(SIGINT, HandleSIGTERM);

    // Reopen debug.log on SIGHUP
    registerSignalHandler(SIGHUP, HandleSIGHUP);

    // Ignore SIGPIPE, otherwise it will bring the daemon down if the client closes unexpectedly
    signal(SIGPIPE, SIG_IGN);
#else
    SetConsoleCtrlHandler(consoleCtrlHandler, true);
#endif

    std::set_new_handler(new_handler_terminate);

    return true;
}

bool AppInitParameterInteraction()
{
    const CChainParams& chainparams = Params();
    // ********************************************************* Step 2: parameter interactions

    // also see: InitParameterInteraction()

    // Warn if network-specific options (-addnode, -connect, etc) are
    // specified in default section of config file, but not overridden
    // on the command line or in this network's section of the config file.
    std::string network = gArgs.GetChainName();
    for (const auto& arg : gArgs.GetUnsuitableSectionOnlyArgs()) {
        return InitError(strprintf(_("Config setting for %s only applied on %s network when in [%s] section.").translated, arg, network, network));
    }

    // Warn if unrecognized section name are present in the config file.
    for (const auto& section : gArgs.GetUnrecognizedSections()) {
        InitWarning(strprintf("%s:%i " + _("Section [%s] is not recognized.").translated, section.m_file, section.m_line, section.m_name));
    }

    if (!fs::is_directory(GetBlocksDir())) {
        return InitError(strprintf(_("Specified blocks directory \"%s\" does not exist.").translated, gArgs.GetArg("-blocksdir", "").c_str()));
    }

    // parse and validate enabled filter types
    std::string blockfilterindex_value = gArgs.GetArg("-blockfilterindex", DEFAULT_BLOCKFILTERINDEX);
    if (blockfilterindex_value == "" || blockfilterindex_value == "1") {
        g_enabled_filter_types = AllBlockFilterTypes();
    } else if (blockfilterindex_value != "0") {
        const std::vector<std::string> names = gArgs.GetArgs("-blockfilterindex");
        g_enabled_filter_types.reserve(names.size());
        for (const auto& name : names) {
            BlockFilterType filter_type;
            if (!BlockFilterTypeByName(name, filter_type)) {
                return InitError(strprintf(_("Unknown -blockfilterindex value %s.").translated, name));
            }
            g_enabled_filter_types.push_back(filter_type);
        }
    }

    // if using block pruning, then disallow txindex
    if (gArgs.GetArg("-prune", 0)) {
        if (gArgs.GetBoolArg("-txindex", DEFAULT_TXINDEX))
            return InitError(_("Prune mode is incompatible with -txindex.").translated);
        if (!g_enabled_filter_types.empty()) {
            return InitError(_("Prune mode is incompatible with -blockfilterindex.").translated);
        }
    }

    // -bind and -whitebind can't be set when not listening
    size_t nUserBind = gArgs.GetArgs("-bind").size() + gArgs.GetArgs("-whitebind").size();
    if (nUserBind != 0 && !gArgs.GetBoolArg("-listen", DEFAULT_LISTEN)) {
        return InitError("Cannot set -bind or -whitebind together with -listen=0");
    }

    // Make sure enough file descriptors are available
    int nBind = std::max(nUserBind, size_t(1));
    nUserMaxConnections = gArgs.GetArg("-maxconnections", DEFAULT_MAX_PEER_CONNECTIONS);
    nMaxConnections = std::max(nUserMaxConnections, 0);

    // Trim requested connection counts, to fit into system limitations
    // <int> in std::min<int>(...) to work around FreeBSD compilation issue described in #2695
    nFD = RaiseFileDescriptorLimit(nMaxConnections + MIN_CORE_FILEDESCRIPTORS + MAX_ADDNODE_CONNECTIONS);
#ifdef USE_POLL
    int fd_max = nFD;
#else
    int fd_max = FD_SETSIZE;
#endif
    nMaxConnections = std::max(std::min<int>(nMaxConnections, fd_max - nBind - MIN_CORE_FILEDESCRIPTORS - MAX_ADDNODE_CONNECTIONS), 0);
    if (nFD < MIN_CORE_FILEDESCRIPTORS)
        return InitError(_("Not enough file descriptors available.").translated);
    nMaxConnections = std::min(nFD - MIN_CORE_FILEDESCRIPTORS - MAX_ADDNODE_CONNECTIONS, nMaxConnections);

    if (nMaxConnections < nUserMaxConnections)
        InitWarning(strprintf(_("Reducing -maxconnections from %d to %d, because of system limitations.").translated, nUserMaxConnections, nMaxConnections));

    // ********************************************************* Step 3: parameter-to-internal-flags
    if (gArgs.IsArgSet("-debug")) {
        // Special-case: if -debug=0/-nodebug is set, turn off debugging messages
        const std::vector<std::string> categories = gArgs.GetArgs("-debug");

        if (std::none_of(categories.begin(), categories.end(),
            [](std::string cat){return cat == "0" || cat == "none";})) {
            for (const auto& cat : categories) {
                if (!LogInstance().EnableCategory(cat)) {
                    InitWarning(strprintf(_("Unsupported logging category %s=%s.").translated, "-debug", cat));
                }
            }
        }
    }

    // Now remove the logging categories which were explicitly excluded
    for (const std::string& cat : gArgs.GetArgs("-debugexclude")) {
        if (!LogInstance().DisableCategory(cat)) {
            InitWarning(strprintf(_("Unsupported logging category %s=%s.").translated, "-debugexclude", cat));
        }
    }

    // Checkmempool and checkblockindex default to true in regtest mode
    int ratio = std::min<int>(std::max<int>(gArgs.GetArg("-checkmempool", chainparams.DefaultConsistencyChecks() ? 1 : 0), 0), 1000000);
    if (ratio != 0) {
        mempool.setSanityCheck(1.0 / ratio);
    }
    fCheckBlockIndex = gArgs.GetBoolArg("-checkblockindex", chainparams.DefaultConsistencyChecks());

    auto checkpoints_file = gArgs.GetArg("-checkpoints-file", "");
    if (!checkpoints_file.empty()) {
        auto res = UpdateCheckpointsFromFile(const_cast<CChainParams&>(chainparams), checkpoints_file);
        if (!res)
            return InitError(strprintf(_("Error in checkpoints file : %s").translated, res.msg));
    }

    if (!gArgs.GetBoolArg("-checkpoints", DEFAULT_CHECKPOINTS_ENABLED)) {
        LogPrintf("conf: checkpoints disabled.\n");
        // Safe to const_cast, as we know it's always allocated, and is always in the global var
        // and it is not used anywhere yet.
        ClearCheckpoints(const_cast<CChainParams&>(chainparams));
    } else {
        LogPrintf("conf: checkpoints enabled.\n");
    }

    hashAssumeValid = uint256S(gArgs.GetArg("-assumevalid", chainparams.GetConsensus().defaultAssumeValid.GetHex()));
    if (!hashAssumeValid.IsNull())
        LogPrintf("Assuming ancestors of block %s have valid signatures.\n", hashAssumeValid.GetHex());
    else
        LogPrintf("Validating signatures for all blocks.\n");

    if (gArgs.IsArgSet("-minimumchainwork")) {
        const std::string minChainWorkStr = gArgs.GetArg("-minimumchainwork", "");
        if (!IsHexNumber(minChainWorkStr)) {
            return InitError(strprintf("Invalid non-hex (%s) minimum chain work value specified", minChainWorkStr));
        }
        nMinimumChainWork = UintToArith256(uint256S(minChainWorkStr));
    } else {
        nMinimumChainWork = UintToArith256(chainparams.GetConsensus().nMinimumChainWork);
    }
    LogPrintf("Setting nMinimumChainWork=%s\n", nMinimumChainWork.GetHex());
    if (nMinimumChainWork < UintToArith256(chainparams.GetConsensus().nMinimumChainWork)) {
        LogPrintf("Warning: nMinimumChainWork set below default value of %s\n", chainparams.GetConsensus().nMinimumChainWork.GetHex());
    }

    // mempool limits
    int64_t nMempoolSizeMax = gArgs.GetArg("-maxmempool", DEFAULT_MAX_MEMPOOL_SIZE) * 1000000;
    int64_t nMempoolSizeMin = gArgs.GetArg("-limitdescendantsize", DEFAULT_DESCENDANT_SIZE_LIMIT) * 1000 * 40;
    if (nMempoolSizeMax < 0 || nMempoolSizeMax < nMempoolSizeMin)
        return InitError(strprintf(_("-maxmempool must be at least %d MB").translated, std::ceil(nMempoolSizeMin / 1000000.0)));
    // incremental relay fee sets the minimum feerate increase necessary for BIP 125 replacement in the mempool
    // and the amount the mempool min fee increases above the feerate of txs evicted due to mempool limiting.
    if (gArgs.IsArgSet("-incrementalrelayfee"))
    {
        CAmount n = 0;
        if (!ParseMoney(gArgs.GetArg("-incrementalrelayfee", ""), n))
            return InitError(AmountErrMsg("incrementalrelayfee", gArgs.GetArg("-incrementalrelayfee", "")));
        incrementalRelayFee = CFeeRate(n);
    }

    // block pruning; get the amount of disk space (in MiB) to allot for block & undo files
    int64_t nPruneArg = gArgs.GetArg("-prune", 0);
    if (nPruneArg < 0) {
        return InitError(_("Prune cannot be configured with a negative value.").translated);
    }
    nPruneTarget = (uint64_t) nPruneArg * 1024 * 1024;
    if (nPruneArg == 1) {  // manual pruning: -prune=1
        LogPrintf("Block pruning enabled.  Use RPC call pruneblockchain(height) to manually prune block and undo files.\n");
        nPruneTarget = std::numeric_limits<uint64_t>::max();
        fPruneMode = true;
    } else if (nPruneTarget) {
        if (nPruneTarget < MIN_DISK_SPACE_FOR_BLOCK_FILES) {
            return InitError(strprintf(_("Prune configured below the minimum of %d MiB.  Please use a higher number.").translated, MIN_DISK_SPACE_FOR_BLOCK_FILES / 1024 / 1024));
        }
        LogPrintf("Prune configured to target %u MiB on disk for block and undo files.\n", nPruneTarget / 1024 / 1024);
        fPruneMode = true;
    }

    nConnectTimeout = gArgs.GetArg("-timeout", DEFAULT_CONNECT_TIMEOUT);
    if (nConnectTimeout <= 0) {
        nConnectTimeout = DEFAULT_CONNECT_TIMEOUT;
    }

    peer_connect_timeout = gArgs.GetArg("-peertimeout", DEFAULT_PEER_CONNECT_TIMEOUT);
    if (peer_connect_timeout <= 0) {
        return InitError("peertimeout cannot be configured with a negative value.");
    }

    maxAddrRatePerSecond = gArgs.GetDoubleArg("-maxaddrratepersecond", Params().NetworkIDString() == CBaseChainParams::REGTEST ? MAX_ADDR_RATE_PER_SECOND_REGTEST : MAX_ADDR_RATE_PER_SECOND);
    if (maxAddrRatePerSecond <= static_cast<double>(0)) {
        return InitError("maxaddrratepersecond cannot be configured with a negative value.");
    }

    maxAddrProcessingTokenBucket = gArgs.GetArg("-maxaddrprocessingtokenbucket", MAX_ADDR_PROCESSING_TOKEN_BUCKET);
    if (maxAddrProcessingTokenBucket <= 0) {
        return InitError("maxaddrprocessingtokenbucket cannot be configured with a negative value.");
    }

    if (gArgs.IsArgSet("-minrelaytxfee")) {
        CAmount n = 0;
        if (!ParseMoney(gArgs.GetArg("-minrelaytxfee", ""), n)) {
            return InitError(AmountErrMsg("minrelaytxfee", gArgs.GetArg("-minrelaytxfee", "")));
        }
        // High fee check is done afterward in WalletParameterInteraction()
        ::minRelayTxFee = CFeeRate(n);
    } else if (incrementalRelayFee > ::minRelayTxFee) {
        // Allow only setting incrementalRelayFee to control both
        ::minRelayTxFee = incrementalRelayFee;
        LogPrintf("Increasing minrelaytxfee to %s to match incrementalrelayfee\n",::minRelayTxFee.ToString());
    }

    // Sanity check argument for min fee for including tx in block
    // TODO: Harmonize which arguments need sanity checking and where that happens
    if (gArgs.IsArgSet("-blockmintxfee"))
    {
        CAmount n = 0;
        if (!ParseMoney(gArgs.GetArg("-blockmintxfee", ""), n))
            return InitError(AmountErrMsg("blockmintxfee", gArgs.GetArg("-blockmintxfee", "")));
    }

    // Feerate used to define dust.  Shouldn't be changed lightly as old
    // implementations may inadvertently create non-standard transactions
    if (gArgs.IsArgSet("-dustrelayfee"))
    {
        CAmount n = 0;
        if (!ParseMoney(gArgs.GetArg("-dustrelayfee", ""), n))
            return InitError(AmountErrMsg("dustrelayfee", gArgs.GetArg("-dustrelayfee", "")));
        dustRelayFee = CFeeRate(n);
    }

    fRequireStandard = !gArgs.GetBoolArg("-acceptnonstdtxn", !chainparams.RequireStandard());
    if (!chainparams.IsTestChain() && !fRequireStandard) {
        return InitError(strprintf("acceptnonstdtxn is not currently supported for %s chain", chainparams.NetworkIDString()));
    }
    nBytesPerSigOp = gArgs.GetArg("-bytespersigop", nBytesPerSigOp);

    if (!g_wallet_init_interface.ParameterInteraction()) return false;

    fIsBareMultisigStd = gArgs.GetBoolArg("-permitbaremultisig", DEFAULT_PERMIT_BAREMULTISIG);
    fAcceptDatacarrier = gArgs.GetBoolArg("-datacarrier", DEFAULT_ACCEPT_DATACARRIER);
    nMaxDatacarrierBytes = gArgs.GetArg("-datacarriersize", nMaxDatacarrierBytes);

    // Option to startup with mocktime set (used for regression testing):
    SetMockTime(gArgs.GetArg("-mocktime", 0)); // SetMockTime(0) is a no-op

    if (gArgs.GetBoolArg("-peerbloomfilters", DEFAULT_PEERBLOOMFILTERS))
        nLocalServices = ServiceFlags(nLocalServices | NODE_BLOOM);

    if (gArgs.GetArg("-rpcserialversion", DEFAULT_RPC_SERIALIZE_VERSION) < 0)
        return InitError("rpcserialversion must be non-negative.");

    if (gArgs.GetArg("-rpcserialversion", DEFAULT_RPC_SERIALIZE_VERSION) > 1)
        return InitError("unknown rpcserialversion requested.");

    nMaxTipAge = gArgs.GetArg("-maxtipage", DEFAULT_MAX_TIP_AGE);
    fIsFakeNet = Params().NetworkIDString() == "regtest" && gArgs.GetArg("-dummypos", false);
    CTxOut::SERIALIZE_FORCED_TO_OLD_IN_TESTS = Params().NetworkIDString() == "regtest" && gArgs.GetArg("-txnotokens", false);

    return true;
}

static bool LockDataDirectory(bool probeOnly)
{
    // Make sure only a single DeFi Blockchain process is using the data directory.
    fs::path datadir = GetDataDir();
    if (!DirIsWritable(datadir)) {
        return InitError(strprintf(_("Cannot write to data directory '%s'; check permissions.").translated, datadir.string()));
    }
    if (!LockDirectory(datadir, ".lock", probeOnly)) {
        return InitError(strprintf(_("Cannot obtain a lock on data directory %s. %s is probably already running.").translated, datadir.string(), PACKAGE_NAME));
    }
    return true;
}

bool AppInitSanityChecks()
{
    // ********************************************************* Step 4: sanity checks

    // Initialize elliptic curve code
    std::string sha256_algo = SHA256AutoDetect();
    LogPrintf("Using the '%s' SHA256 implementation\n", sha256_algo);
    RandomInit();
    ECC_Start();
    globalVerifyHandle.reset(new ECCVerifyHandle());

    // Sanity check
    if (!InitSanityCheck())
        return InitError(strprintf(_("Initialization sanity check failed. %s is shutting down.").translated, PACKAGE_NAME));

    // Probe the data directory lock to give an early error message, if possible
    // We cannot hold the data directory lock here, as the forking for daemon() hasn't yet happened,
    // and a fork will cause weird behavior to it.
    return LockDataDirectory(true);
}

bool AppInitLockDataDirectory()
{
    // After daemonization get the data directory lock again and hold on to it until exit
    // This creates a slight window for a race condition to happen, however this condition is harmless: it
    // will at most make us exit without printing a message to console.
    if (!LockDataDirectory(false)) {
        // Detailed error printed inside LockDataDirectory
        return false;
    }
    return true;
}

void SetupAnchorSPVDatabases(bool resync, int64_t customCache) {
    // Close and open database
    panchors.reset();
    panchors = std::make_unique<CAnchorIndex>(customCache, false, gArgs.GetBoolArg("-spv", true) && resync);

    // load anchors after spv due to spv (and spv height) not set before (no last height yet)
    if (gArgs.GetBoolArg("-spv", true)) {
        // Close database
        spv::pspv.reset();

        // Open database based on network
        if (Params().NetworkIDString() == "regtest") {
            spv::pspv = std::make_unique<spv::CFakeSpvWrapper>();
        } else if (Params().NetworkIDString() == "test" || Params().NetworkIDString() == "changi" || Params().NetworkIDString() == "devnet") {
            spv::pspv = std::make_unique<spv::CSpvWrapper>(false, customCache, false, resync);
        } else {
            spv::pspv = std::make_unique<spv::CSpvWrapper>(true, customCache, false, resync);
        }
    }
}

bool SetupInterruptArg(const std::string &argName, std::string &hashStore, int &heightStore) {
    // Experimental: Block height or hash to invalidate on and stop sync
    auto val = gArgs.GetArg(argName, "");
    auto flagName = argName.substr(1);
    if (val.empty())
        return false;
    if (val.size() == 64) {
        hashStore = val;
        LogPrintf("flag: %s hash: %s\n", flagName, hashStore);
    } else {
        std::stringstream ss(val);
        ss >> heightStore;
       if (heightStore) {
            LogPrintf("flag: %s height: %d\n", flagName, heightStore);
       } else {
            LogPrintf("%s: invalid hash or height provided: %s\n", flagName, val);
       }
    }
    return true;
}

void SetupInterrupts() {
    auto isSet = false;
    isSet = SetupInterruptArg("-interrupt-block", fInterruptBlockHash, fInterruptBlockHeight) || isSet;
    isSet = SetupInterruptArg("-stop-block", fStopBlockHash, fStopBlockHeight) || isSet;
    fStopOrInterrupt = isSet;
}

static bool LoanAmountsInClosedVaults(CCustomCSView &mnview) {
    LOCK(cs_main);

    std::set<CVaultId> vaults;
    mnview.ForEachLoanTokenAmount([&](const CVaultId &vaultId, const CBalances &balances) {
        vaults.insert(vaultId);
        return true;
    });

    for (const auto &vaultId : vaults) {
        const auto vault = mnview.GetVault(vaultId);
        if (!vault) {
            return true;
        }
    }
    return false;
}

bool AppInitMain(InitInterfaces& interfaces)
{
    const CChainParams& chainparams = Params();
    // ********************************************************* Step 4a: application initialization
    if (!CreatePidFile()) {
        // Detailed error printed inside CreatePidFile().
        return false;
    }
    if (LogInstance().m_print_to_file) {
        if (gArgs.GetBoolArg("-shrinkdebugfile", LogInstance().DefaultShrinkDebugFile())) {
            // Do this first since it both loads a bunch of debug.log into memory,
            // and because this needs to happen before any other debug.log printing
            LogInstance().ShrinkDebugFile();
        }
    }
    if (!LogInstance().StartLogging()) {
            return InitError(strprintf("Could not open debug log file %s",
                LogInstance().m_file_path.string()));
    }

    if (!LogInstance().m_log_timestamps)
        LogPrintf("Startup time: %s\n", FormatISO8601DateTime(GetTime()));
    LogPrintf("Default data directory %s\n", GetDefaultDataDir().string());
    LogPrintf("Using data directory %s\n", GetDataDir().string());

    // Only log conf file usage message if conf file actually exists.
    fs::path config_file_path = GetConfigFile(gArgs.GetArg("-conf", DEFI_CONF_FILENAME));
    if (fs::exists(config_file_path)) {
        LogPrintf("Config file: %s\n", config_file_path.string());
    } else if (gArgs.IsArgSet("-conf")) {
        // Warn if no conf file exists at path provided by user
        InitWarning(strprintf(_("The specified config file %s does not exist\n").translated, config_file_path.string()));
    } else {
        // Not categorizing as "Warning" because it's the default behavior
        LogPrintf("Config file: %s (not found, skipping)\n", config_file_path.string());
    }

    LogPrintf("Using at most %i automatic connections (%i file descriptors available)\n", nMaxConnections, nFD);

    // Warn about relative -datadir path.
    if (gArgs.IsArgSet("-datadir") && !fs::path(gArgs.GetArg("-datadir", "")).is_absolute()) {
        LogPrintf("Warning: relative datadir option '%s' specified, which will be interpreted relative to the " /* Continued */
                  "current working directory '%s'. This is fragile, because if defid is started in the future "
                  "from a different location, it will be unable to locate the current data files. There could "
                  "also be data loss if defi is started while in a temporary directory.\n",
            gArgs.GetArg("-datadir", ""), fs::current_path().string());
    }

    InitSignatureCache();
    InitScriptExecutionCache();
    RPCMetadata::InitFromArgs(gArgs);

    int script_threads = gArgs.GetArg("-par", DEFAULT_SCRIPTCHECK_THREADS);
    if (script_threads <= 0) {
        // -par=0 means autodetect (number of cores - 1 script threads)
        // -par=-n means "leave n cores free" (number of cores - n - 1 script threads)
        script_threads += GetNumCores();
        // DeFiChain specific:
        // Set this to a max value, since most custom TXs don't utilize this unfortunately
        // and is just a waste of resources.
        script_threads = std::min(script_threads, 4);
    }

    // Subtract 1 because the main thread counts towards the par threads
    script_threads = std::max(script_threads - 1, 0);

    // Number of script-checking threads <= MAX_SCRIPTCHECK_THREADS
    script_threads = std::min(script_threads, MAX_SCRIPTCHECK_THREADS);

    LogPrintf("Script verification uses %d additional threads\n", script_threads);
    if (script_threads >= 1) {
        g_parallel_script_checks = true;
        StartScriptCheckWorkerThreads(script_threads);
    }

    // Start the lightweight task scheduler thread
    scheduler.m_service_thread = std::thread([&] { TraceThread("scheduler", [&] { scheduler.serviceQueue(); }); });

    GetMainSignals().RegisterBackgroundSignalScheduler(scheduler);
    GetMainSignals().RegisterWithMempoolSignals(mempool);

    // Create client interfaces for wallets that are supposed to be loaded
    // according to -wallet and -disablewallet options. This only constructs
    // the interfaces, it doesn't load wallet data. Wallets actually get loaded
    // when load() and start() interface methods are called below.
    g_wallet_init_interface.Construct(interfaces);

    /* Register RPC commands regardless of -server setting so they will be
     * available in the GUI RPC console even if external calls are disabled.
     */
    RegisterAllCoreRPCCommands(tableRPC);
    for (const auto& client : interfaces.chain_clients) {
        client->registerRpcs();
    }
    g_rpc_interfaces = &interfaces;
#if ENABLE_ZMQ
    RegisterZMQRPCCommands(tableRPC);
#endif

    /* Start the RPC server already.  It will be started in "warmup" mode
     * and not really process calls already (but it will signify connections
     * that the server is there and will be ready later).  Warmup mode will
     * be disabled when initialisation is finished.
     */
    if (gArgs.GetBoolArg("-server", false))
    {
        uiInterface.InitMessage_connect(SetRPCWarmupStatus);
        if (!AppInitServers())
            return InitError(_("Unable to start HTTP server. See debug log for details.").translated);
    }

    // ********************************************************* Step 4b: application initialization

<<<<<<< HEAD
    /* Start the ETH RPC and gRPC servers. Current API only allows for one ETH 
     * RPC/gRPC server to bind to one address. By default, we will only take 
=======
    /* Start the ETH RPC and gRPC servers. Current API only allows for one ETH
     * RPC/gRPC server to bind to one address. By default, we will only take
>>>>>>> 3708c2de
     * the first address, if multiple addresses are specified.
    */
    int eth_rpc_port = gArgs.GetArg("-ethrpcport", BaseParams().ETHRPCPort());
    int grpc_port = gArgs.GetArg("-grpcport", BaseParams().GRPCPort());
    std::vector<std::pair<std::string, uint16_t> > eth_endpoints;
    std::vector<std::pair<std::string, uint16_t> > g_endpoints;

    // Determine which addresses to bind to ETH RPC server
    if (!(gArgs.IsArgSet("-rpcallowip") && gArgs.IsArgSet("-ethrpcbind"))) { // Default to loopback if not allowing external IPs
        eth_endpoints.push_back(std::make_pair("127.0.0.1", eth_rpc_port));
        if (gArgs.IsArgSet("-rpcallowip")) {
            LogPrintf("WARNING: option -rpcallowip was specified without -ethrpcbind; this doesn't usually make sense\n");
        }
        if (gArgs.IsArgSet("-ethrpcbind")) {
            LogPrintf("WARNING: option -ethrpcbind was ignored because -rpcallowip was not specified, refusing to allow everyone to connect\n");
        }
    } else if (gArgs.IsArgSet("-ethrpcbind")) { // Specific bind address
        for (const std::string& strETHRPCBind : gArgs.GetArgs("-ethrpcbind")) {
            int port = eth_rpc_port;
            std::string host;
            SplitHostPort(strETHRPCBind, port, host);
            eth_endpoints.push_back(std::make_pair(host, port));
        }
    }

    // Determine which addresses to bind to gRPC server
    if (!(gArgs.IsArgSet("-rpcallowip") && gArgs.IsArgSet("-grpcbind"))) { // Default to loopback if not allowing external IPs
        g_endpoints.push_back(std::make_pair("127.0.0.1", grpc_port));
        if (gArgs.IsArgSet("-rpcallowip")) {
            LogPrintf("WARNING: option -rpcallowip was specified without -grpcbind; this doesn't usually make sense\n");
        }
        if (gArgs.IsArgSet("-grpcbind")) {
            LogPrintf("WARNING: option -grpcbind was ignored because -rpcallowip was not specified, refusing to allow everyone to connect\n");
        }
    } else if (gArgs.IsArgSet("-grpcbind")) { // Specific bind address
        for (const std::string& strGRPCBind : gArgs.GetArgs("-grpcbind")) {
            int port = grpc_port;
            std::string host;
            SplitHostPort(strGRPCBind, port, host);
            g_endpoints.push_back(std::make_pair(host, port));
        }
    }

    // Default to using the first address passed to bind to ETH RPC server and gRPC server
    start_servers(eth_endpoints[0].first + ":" + std::to_string(eth_endpoints[0].second), g_endpoints[0].first + "." + std::to_string(g_endpoints[0].second));

    // ********************************************************* Step 5: verify wallet database integrity
    for (const auto& client : interfaces.chain_clients) {
        if (!client->verify()) {
            return false;
        }
    }

    // ********************************************************* Step 6: network initialization
    // Note that we absolutely cannot open any actual connections
    // until the very end ("start node") as the UTXO/block state
    // is not yet setup and may end up being set up twice if we
    // need to reindex later.

    assert(!g_banman);
    g_banman = std::make_unique<BanMan>(GetDataDir() / "banlist.dat", &uiInterface, gArgs.GetArg("-bantime", DEFAULT_MISBEHAVING_BANTIME));
    assert(!g_connman);
    g_connman = std::unique_ptr<CConnman>(new CConnman(GetRand(std::numeric_limits<uint64_t>::max()), GetRand(std::numeric_limits<uint64_t>::max())));

    peerLogic.reset(new PeerLogicValidation(g_connman.get(), g_banman.get(), scheduler, gArgs.GetBoolArg("-enablebip61", DEFAULT_ENABLE_BIP61)));
    RegisterValidationInterface(peerLogic.get());

    // sanitize comments per BIP-0014, format user agent and check total size
    std::vector<std::string> uacomments;
    for (const std::string& cmt : gArgs.GetArgs("-uacomment")) {
        if (cmt != SanitizeString(cmt, SAFE_CHARS_UA_COMMENT))
            return InitError(strprintf(_("User Agent comment (%s) contains unsafe characters.").translated, cmt));
        uacomments.push_back(cmt);
    }
    strSubVersion = FormatUserAgentString(CLIENT_NAME, CLIENT_VERSION, uacomments);
    if (strSubVersion.size() > MAX_SUBVERSION_LENGTH) {
        return InitError(strprintf(_("Total length of network version string (%i) exceeds maximum length (%i). Reduce the number or size of uacomments.").translated,
            strSubVersion.size(), MAX_SUBVERSION_LENGTH));
    }

    if (gArgs.IsArgSet("-onlynet")) {
        std::set<enum Network> nets;
        for (const std::string& snet : gArgs.GetArgs("-onlynet")) {
            enum Network net = ParseNetwork(snet);
            if (net == NET_UNROUTABLE)
                return InitError(strprintf(_("Unknown network specified in -onlynet: '%s'").translated, snet));
            nets.insert(net);
        }
        for (int n = 0; n < NET_MAX; n++) {
            enum Network net = (enum Network)n;
            if (!nets.count(net))
                SetReachable(net, false);
        }
    }

    // Check for host lookup allowed before parsing any network related parameters
    fNameLookup = gArgs.GetBoolArg("-dns", DEFAULT_NAME_LOOKUP);

    bool proxyRandomize = gArgs.GetBoolArg("-proxyrandomize", DEFAULT_PROXYRANDOMIZE);
    // -proxy sets a proxy for all outgoing network traffic
    // -noproxy (or -proxy=0) as well as the empty string can be used to not set a proxy, this is the default
    std::string proxyArg = gArgs.GetArg("-proxy", "");
    SetReachable(NET_ONION, false);
    if (proxyArg != "" && proxyArg != "0") {
        CService proxyAddr;
        if (!Lookup(proxyArg.c_str(), proxyAddr, 9050, fNameLookup)) {
            return InitError(strprintf(_("Invalid -proxy address or hostname: '%s'").translated, proxyArg));
        }

        proxyType addrProxy = proxyType(proxyAddr, proxyRandomize);
        if (!addrProxy.IsValid())
            return InitError(strprintf(_("Invalid -proxy address or hostname: '%s'").translated, proxyArg));

        SetProxy(NET_IPV4, addrProxy);
        SetProxy(NET_IPV6, addrProxy);
        SetProxy(NET_ONION, addrProxy);
        SetNameProxy(addrProxy);
        SetReachable(NET_ONION, true); // by default, -proxy sets onion as reachable, unless -noonion later
    }

    // -onion can be used to set only a proxy for .onion, or override normal proxy for .onion addresses
    // -noonion (or -onion=0) disables connecting to .onion entirely
    // An empty string is used to not override the onion proxy (in which case it defaults to -proxy set above, or none)
    std::string onionArg = gArgs.GetArg("-onion", "");
    if (onionArg != "") {
        if (onionArg == "0") { // Handle -noonion/-onion=0
            SetReachable(NET_ONION, false);
        } else {
            CService onionProxy;
            if (!Lookup(onionArg.c_str(), onionProxy, 9050, fNameLookup)) {
                return InitError(strprintf(_("Invalid -onion address or hostname: '%s'").translated, onionArg));
            }
            proxyType addrOnion = proxyType(onionProxy, proxyRandomize);
            if (!addrOnion.IsValid())
                return InitError(strprintf(_("Invalid -onion address or hostname: '%s'").translated, onionArg));
            SetProxy(NET_ONION, addrOnion);
            SetReachable(NET_ONION, true);
        }
    }

    // see Step 2: parameter interactions for more information about these
    fListen = gArgs.GetBoolArg("-listen", DEFAULT_LISTEN);
    fDiscover = gArgs.GetBoolArg("-discover", true);
    g_relay_txes = !gArgs.GetBoolArg("-blocksonly", DEFAULT_BLOCKSONLY);

    for (const std::string& strAddr : gArgs.GetArgs("-externalip")) {
        CService addrLocal;
        if (Lookup(strAddr.c_str(), addrLocal, GetListenPort(), fNameLookup) && addrLocal.IsValid())
            AddLocal(addrLocal, LOCAL_MANUAL);
        else
            return InitError(ResolveErrMsg("externalip", strAddr));
    }

#if ENABLE_ZMQ
    g_zmq_notification_interface = CZMQNotificationInterface::Create();

    if (g_zmq_notification_interface) {
        RegisterValidationInterface(g_zmq_notification_interface);
    }
#endif
    uint64_t nMaxOutboundLimit = 0; //unlimited unless -maxuploadtarget is set
    uint64_t nMaxOutboundTimeframe = MAX_UPLOAD_TIMEFRAME;

    if (gArgs.IsArgSet("-maxuploadtarget")) {
        nMaxOutboundLimit = gArgs.GetArg("-maxuploadtarget", DEFAULT_MAX_UPLOAD_TARGET)*1024*1024;
    }

    // Setup interrupts
    SetupInterrupts();

    // ********************************************************* Step 7: load block chain

    fReindex = gArgs.GetBoolArg("-reindex", false);
    bool fReindexChainState = gArgs.GetBoolArg("-reindex-chainstate", false);

    // cache size calculations
    int64_t nTotalCache = (gArgs.GetArg("-dbcache", nDefaultDbCache) << 20);
    nTotalCache = std::max(nTotalCache, nMinDbCache << 20); // total cache cannot be less than nMinDbCache
    nTotalCache = std::min(nTotalCache, nMaxDbCache << 20); // total cache cannot be greater than nMaxDbcache
    auto nCustomCacheSize = nTotalCache; // used for customs
    int64_t nBlockTreeDBCache = std::min(nTotalCache / 8, nMaxBlockDBCache << 20);
    nTotalCache -= nBlockTreeDBCache;
    int64_t nTxIndexCache = std::min(nTotalCache / 8, gArgs.GetBoolArg("-txindex", DEFAULT_TXINDEX) ? nMaxTxIndexCache << 20 : 0);
    nTotalCache -= nTxIndexCache;
    int64_t filter_index_cache = 0;
    if (!g_enabled_filter_types.empty()) {
        size_t n_indexes = g_enabled_filter_types.size();
        int64_t max_cache = std::min(nTotalCache / 8, max_filter_index_cache << 20);
        filter_index_cache = max_cache / n_indexes;
        nTotalCache -= filter_index_cache * n_indexes;
    }
    int64_t nCoinDBCache = std::min(nTotalCache / 2, (nTotalCache / 4) + (1 << 23)); // use 25%-50% of the remainder for disk cache
    nCoinDBCache = std::min(nCoinDBCache, nMaxCoinsDBCache << 20); // cap total coins db cache
    nTotalCache -= nCoinDBCache;
    nCoinCacheUsage = nTotalCache; // the rest goes to in-memory cache
    nCustomMemUsage = std::max((nTotalCache >> 8), (nMinDbCache << 16)); // use significant less in-memory cache
    int64_t nMempoolSizeMax = gArgs.GetArg("-maxmempool", DEFAULT_MAX_MEMPOOL_SIZE) * 1000000;
    LogPrintf("Cache configuration:\n");
    LogPrintf("* Using %.1f MiB for block index database\n", nBlockTreeDBCache * (1.0 / 1024 / 1024));
    if (gArgs.GetBoolArg("-txindex", DEFAULT_TXINDEX)) {
        LogPrintf("* Using %.1f MiB for transaction index database\n", nTxIndexCache * (1.0 / 1024 / 1024));
    }
    for (BlockFilterType filter_type : g_enabled_filter_types) {
        LogPrintf("* Using %.1f MiB for %s block filter index database\n",
                  filter_index_cache * (1.0 / 1024 / 1024), BlockFilterTypeName(filter_type));
    }
    LogPrintf("* Using %.1f MiB for chain state database\n", nCoinDBCache * (1.0 / 1024 / 1024));
    LogPrintf("* Using %.1f MiB for in-memory UTXO set (plus up to %.1f MiB of unused mempool space)\n", nCoinCacheUsage * (1.0 / 1024 / 1024), nMempoolSizeMax * (1.0 / 1024 / 1024));

    InitDfTxGlobalTaskPool();

    bool fLoaded = false;
    while (!fLoaded && !ShutdownRequested()) {
        bool fReset = fReindex;
        std::string strLoadError;

        uiInterface.InitMessage(_("Loading block index...").translated);

        do {
            const int64_t load_block_index_start_time = GetTimeMillis();
            bool is_coinsview_empty;
            try {
                LOCK(cs_main);
                // This statement makes ::ChainstateActive() usable.
                g_chainstate = std::make_unique<CChainState>();
                UnloadBlockIndex();

                // new CBlockTreeDB tries to delete the existing file, which
                // fails if it's still open from the previous loop. Close it first:
                pblocktree.reset();
                pblocktree.reset(new CBlockTreeDB(nBlockTreeDBCache, false, fReset));

                if (fReset) {
                    pblocktree->WriteReindexing(true);
                    //If we're reindexing in prune mode, wipe away unusable block files and all undo data files
                    if (fPruneMode)
                        CleanupBlockRevFiles();
                }

                if (ShutdownRequested()) break;

                // LoadBlockIndex will load fHavePruned if we've ever removed a
                // block file from disk.
                // Note that it also sets fReindex based on the disk flag!
                // From here on out fReindex and fReset mean something different!
                if (!LoadBlockIndex(chainparams)) {
                    if (ShutdownRequested()) break;
                    strLoadError = _("Error loading block database").translated;
                    break;
                }

                // If the loaded chain has a wrong genesis, bail out immediately
                // (we're likely using a testnet datadir, or the other way around).
                if (!::BlockIndex().empty() &&
                        !LookupBlockIndex(chainparams.GetConsensus().hashGenesisBlock)) {
                    return InitError(_("Incorrect or no genesis block found. Wrong datadir for network?").translated);
                }

                // Check for changed -prune state.  What we are concerned about is a user who has pruned blocks
                // in the past, but is now trying to run unpruned.
                if (fHavePruned && !fPruneMode) {
                    strLoadError = _("You need to rebuild the database using -reindex to go back to unpruned mode.  This will redownload the entire blockchain").translated;
                    break;
                }

                // At this point blocktree args are consistent with what's on disk.
                // If we're not mid-reindex (based on disk + args), add a genesis block on disk
                // (otherwise we use the one already on disk).
                // This is called again in ThreadImport after the reindex completes.
                if (!fReindex && !LoadGenesisBlock(chainparams)) {
                    strLoadError = _("Error initializing block database").translated;
                    break;
                }

                // At this point we're either in reindex or we've loaded a useful
                // block tree into BlockIndex()!

                ::ChainstateActive().InitCoinsDB(
                    /* cache_size_bytes */ nCoinDBCache,
                    /* in_memory */ false,
                    /* should_wipe */ fReset || fReindexChainState);

                ::ChainstateActive().CoinsErrorCatcher().AddReadErrCallback([]() {
                    uiInterface.ThreadSafeMessageBox(
                        _("Error reading from database, shutting down.").translated,
                        "", CClientUIInterface::MSG_ERROR);
                });

                pcustomcsDB.reset();
                pcustomcsDB = std::make_unique<CStorageLevelDB>(GetDataDir() / "enhancedcs", nCustomCacheSize, false, fReset || fReindexChainState);
                pcustomcsview.reset();
                pcustomcsview = std::make_unique<CCustomCSView>(*pcustomcsDB.get());

                if (!fReset && !fReindexChainState) {
                    if (!pcustomcsDB->IsEmpty() && pcustomcsview->GetDbVersion() != CCustomCSView::DbVersion) {
                        strLoadError = _("Account database is unsuitable").translated;
                        break;
                    }
                }

                // Ensure we are on latest DB version
                pcustomcsview->SetDbVersion(CCustomCSView::DbVersion);

                if (LoanAmountsInClosedVaults(*pcustomcsview)) {
                    strLoadError = "Corrupted block database detected. You will need to rebuild the database using -reindex-chainstate.";
                    break;
                }

                // make account history db
                paccountHistoryDB.reset();
                if (gArgs.GetBoolArg("-acindex", DEFAULT_ACINDEX)) {
                    paccountHistoryDB = std::make_unique<CAccountHistoryStorage>(GetDataDir() / "history", nCustomCacheSize, false, fReset || fReindexChainState);
                    paccountHistoryDB->CreateMultiIndexIfNeeded();
                }

                pburnHistoryDB.reset();
                pburnHistoryDB = std::make_unique<CBurnHistoryStorage>(GetDataDir() / "burn", nCustomCacheSize, false, fReset || fReindexChainState);
                pburnHistoryDB->CreateMultiIndexIfNeeded();

                // Create vault history DB
                pvaultHistoryDB.reset();
                if (gArgs.GetBoolArg("-vaultindex", DEFAULT_VAULTINDEX)) {
                    pvaultHistoryDB = std::make_unique<CVaultHistoryStorage>(GetDataDir() / "vault", nCustomCacheSize, false, fReset || fReindexChainState);
                }

                // If necessary, upgrade from older database format.
                // This is a no-op if we cleared the coinsviewdb with -reindex or -reindex-chainstate
                if (!::ChainstateActive().CoinsDB().Upgrade()) {
                    strLoadError = _("Error upgrading chainstate database").translated;
                    break;
                }

                // ReplayBlocks is a no-op if we cleared the coinsviewdb with -reindex or -reindex-chainstate
                if (!ReplayBlocks(chainparams, &::ChainstateActive().CoinsDB(), pcustomcsview.get())) {
                    strLoadError = _("Unable to replay blocks. You will need to rebuild the database using -reindex-chainstate.").translated;
                    break;
                }

                // The on-disk coinsdb is now in a good state, create the cache
                ::ChainstateActive().InitCoinsCache();
                assert(::ChainstateActive().CanFlushToDisk());

                is_coinsview_empty = fReset || fReindexChainState ||
                    ::ChainstateActive().CoinsTip().GetBestBlock().IsNull();
                if (!is_coinsview_empty) {
                    // LoadChainTip sets ::ChainActive() based on CoinsTip()'s best block
                    if (!LoadChainTip(chainparams)) {
                        strLoadError = _("Error initializing block database").translated;
                        break;
                    }
                    assert(::ChainActive().Tip() != nullptr);
                }

                auto dexStats = gArgs.GetBoolArg("-dexstats", DEFAULT_DEXSTATS);
                pcustomcsview->SetDexStatsEnabled(dexStats);

                if (!fReset && !fReindexChainState && !pcustomcsDB->IsEmpty() && dexStats) {
                    // force reindex if there is no dex data at the tip
                    PoolHeightKey anyPoolSwap{DCT_ID{}, ~0u};
                    auto it = pcustomcsview->LowerBound<CPoolPairView::ByPoolSwap>(anyPoolSwap);
                    auto shouldReindex = it.Valid();
                    auto lastHeight = pcustomcsview->GetDexStatsLastHeight();
                    if (lastHeight.has_value())
                        shouldReindex &= !(*lastHeight == ::ChainActive().Tip()->nHeight);

                    if (shouldReindex) {
                        strLoadError = _("Live dex needs reindex").translated;
                        break;
                    }
                }
            } catch (const std::exception& e) {
                LogPrintf("%s\n", e.what());
                strLoadError = _("Error opening block database").translated;
                break;
            }

            if (!fReset) {
                // Note that RewindBlockIndex MUST run even if we're about to -reindex-chainstate.
                // It both disconnects blocks based on ::ChainActive(), and drops block data in
                // BlockIndex() based on lack of available witness data.
                uiInterface.InitMessage(_("Rewinding blocks...").translated);
                if (!RewindBlockIndex(chainparams)) {
                    strLoadError = _("Unable to rewind the database to a pre-fork state. You will need to redownload the blockchain").translated;
                    break;
                }
            }

            try {
                LOCK(cs_main);
                if (!is_coinsview_empty) {
                    uiInterface.InitMessage(_("Verifying blocks...").translated);
                    if (fHavePruned && gArgs.GetArg("-checkblocks", DEFAULT_CHECKBLOCKS) > MIN_BLOCKS_TO_KEEP) {
                        LogPrintf("Prune: pruned datadir may not have more than %d blocks; only checking available blocks\n",
                            MIN_BLOCKS_TO_KEEP);
                    }

                    CBlockIndex* tip = ::ChainActive().Tip();
                    RPCNotifyBlockChange(true, tip);
                    if (tip && tip->nTime > GetAdjustedTime() + 2 * 60 * 60) {
                        strLoadError = _("The block database contains a block which appears to be from the future. "
                                "This may be due to your computer's date and time being set incorrectly. "
                                "Only rebuild the block database if you are sure that your computer's date and time are correct").translated;
                        break;
                    }

                    if (!CVerifyDB().VerifyDB(chainparams, &::ChainstateActive().CoinsDB(), gArgs.GetArg("-checklevel", DEFAULT_CHECKLEVEL),
                                  gArgs.GetArg("-checkblocks", DEFAULT_CHECKBLOCKS))) {
                        strLoadError = _("Corrupted block database detected").translated;
                        break;
                    }
                }
            } catch (const std::exception& e) {
                LogPrintf("%s\n", e.what());
                strLoadError = _("Error opening block database").translated;
                break;
            }

            fLoaded = true;
            LogPrintf(" block index %15dms\n", GetTimeMillis() - load_block_index_start_time);
        } while(false);

        if (!fLoaded && !ShutdownRequested()) {
            // first suggest a reindex
            if (!fReset) {
                bool fRet = uiInterface.ThreadSafeQuestion(
                    strLoadError + ".\n\n" + _("Do you want to rebuild the block database now?").translated,
                    strLoadError + ".\nPlease restart with -reindex or -reindex-chainstate to recover.",
                    "", CClientUIInterface::MSG_ERROR | CClientUIInterface::BTN_ABORT);
                if (fRet) {
                    fReindex = true;
                    AbortShutdown();
                } else {
                    LogPrintf("Aborted block database rebuild. Exiting.\n");
                    return false;
                }
            } else {
                return InitError(strLoadError);
            }
        }
    }

    // As LoadBlockIndex can take several minutes, it's possible the user
    // requested to kill the GUI during the last operation. If so, exit.
    // As the program has not fully started yet, Shutdown() is possibly overkill.
    if (ShutdownRequested()) {
        LogPrintf("Shutdown requested. Exiting.\n");
        return false;
    }

    fs::path est_path = GetDataDir() / FEE_ESTIMATES_FILENAME;
    CAutoFile est_filein(fsbridge::fopen(est_path, "rb"), SER_DISK, CLIENT_VERSION);
    // Allowed to fail as this file IS missing on first startup.
    if (!est_filein.IsNull())
        ::feeEstimator.Read(est_filein);
    fFeeEstimatesInitialized = true;

    // ********************************************************* Step 8: start indexers
    if (gArgs.GetBoolArg("-txindex", DEFAULT_TXINDEX)) {
        g_txindex = std::make_unique<TxIndex>(nTxIndexCache, false, fReindex);
        g_txindex->Start();
    }

    for (const auto& filter_type : g_enabled_filter_types) {
        InitBlockFilterIndex(filter_type, filter_index_cache, false, fReindex);
        GetBlockFilterIndex(filter_type)->Start();
    }

    // ********************************************************* Step 9.a: load wallet
    for (const auto& client : interfaces.chain_clients) {
        if (!client->load()) {
            return false;
        }
    }

    // ********************************************************* Step 9.b: load anchors / SPV wallet

    try {
        LOCK(cs_main);

        panchorauths.reset();
        panchorauths = std::make_unique<CAnchorAuthIndex>();
        panchorAwaitingConfirms.reset();
        panchorAwaitingConfirms = std::make_unique<CAnchorAwaitingConfirms>();
        SetupAnchorSPVDatabases(gArgs.GetBoolArg("-spv_resync", fReindex || fReindexChainState), nCustomCacheSize);

        // Check if DB version changed
        if (spv::pspv && SPV_DB_VERSION != spv::pspv->GetDBVersion()) {
            SetupAnchorSPVDatabases(true, nCustomCacheSize);
            assert(spv::pspv->SetDBVersion() == SPV_DB_VERSION);
            LogPrintf("Cleared anchor and SPV database. SPV DB version set to %d\n", SPV_DB_VERSION);
        }

        if (spv::pspv) {
            spv::pspv->Load();
        }
        panchors->Load();

    } catch (const std::exception& e) {
        LogPrintf("%s\n", e.what());
        return InitError("Error opening SPV database");
    }

    // ********************************************************* Step 10: data directory maintenance

    // if pruning, unset the service bit and perform the initial blockstore prune
    // after any wallet rescanning has taken place.
    if (fPruneMode) {
        LogPrintf("Unsetting NODE_NETWORK on prune mode\n");
        nLocalServices = ServiceFlags(nLocalServices & ~NODE_NETWORK);
        if (!fReindex) {
            uiInterface.InitMessage(_("Pruning blockstore...").translated);
            ::ChainstateActive().PruneAndFlush();
        }
    }

    if (chainparams.GetConsensus().SegwitHeight != std::numeric_limits<int>::max()) {
        // Advertise witness capabilities.
        // The option to not set NODE_WITNESS is only used in the tests and should be removed.
        nLocalServices = ServiceFlags(nLocalServices | NODE_WITNESS);
    }

    if (gArgs.IsArgSet("-consolidaterewards")) {
        const std::vector<std::string> tokenSymbolArgs = gArgs.GetArgs("-consolidaterewards");
        auto fullRewardConsolidation = false;
        for (const auto& tokenSymbolInput : tokenSymbolArgs) {
            auto tokenSymbol = trim_ws(tokenSymbolInput);
            if (tokenSymbol.empty()) {
                fullRewardConsolidation = true;
                continue;
            }
            LogPrintf("Consolidate rewards for token: %s\n", tokenSymbol);
            auto token = pcustomcsview->GetToken(tokenSymbol);
            if (!token) {
                InitError(strprintf("Invalid token \"%s\" for reward consolidation.\n", tokenSymbol));
                return false;
            }

            std::vector<std::pair<CScript, CAmount>> balancesToMigrate;
            pcustomcsview->ForEachBalance([&, tokenId = token->first](CScript const& owner, CTokenAmount balance) {
                if (tokenId.v == balance.nTokenId.v && balance.nValue > 0) {
                    balancesToMigrate.emplace_back(owner, balance.nValue);
                }
                return true;
            });
            ConsolidateRewards(*pcustomcsview, ::ChainActive().Height(), balancesToMigrate, true);
        }
        if (fullRewardConsolidation) {
            LogPrintf("Consolidate rewards for all addresses..\n");
            std::vector<std::pair<CScript, CAmount>> balancesToMigrate;
            pcustomcsview->ForEachBalance([&](CScript const& owner, CTokenAmount balance) {
                if (balance.nValue > 0) {
                    balancesToMigrate.emplace_back(owner, balance.nValue);
                }
                return true;
            });
            ConsolidateRewards(*pcustomcsview, ::ChainActive().Height(), balancesToMigrate, true);
        }
        pcustomcsview->Flush();
    }

    // ********************************************************* Step 11: import blocks

    if (!CheckDiskSpace(GetDataDir())) {
        InitError(strprintf(_("Error: Disk space is low for %s").translated, GetDataDir()));
        return false;
    }
    if (!CheckDiskSpace(GetBlocksDir())) {
        InitError(strprintf(_("Error: Disk space is low for %s").translated, GetBlocksDir()));
        return false;
    }

    // Either install a handler to notify us when genesis activates, or set fHaveGenesis directly.
    // No locking, as this happens before any background thread is started.
    boost::signals2::connection block_notify_genesis_wait_connection;
    if (::ChainActive().Tip() == nullptr) {
        block_notify_genesis_wait_connection = uiInterface.NotifyBlockTip_connect(BlockNotifyGenesisWait);
    } else {
        fHaveGenesis = true;
    }

#if HAVE_SYSTEM
    if (gArgs.IsArgSet("-blocknotify"))
        uiInterface.NotifyBlockTip_connect(BlockNotifyCallback);
#endif

    std::vector<fs::path> vImportFiles;
    for (const std::string& strFile : gArgs.GetArgs("-loadblock")) {
        vImportFiles.push_back(strFile);
    }

    threadGroup.emplace_back(ThreadImport, vImportFiles);

    // Wait for genesis block to be processed
    {
        WAIT_LOCK(g_genesis_wait_mutex, lock);
        // We previously could hang here if StartShutdown() is called prior to
        // ThreadImport getting started, so instead we just wait on a timer to
        // check ShutdownRequested() regularly.
        while (!fHaveGenesis && !ShutdownRequested()) {
            g_genesis_wait_cv.wait_for(lock, std::chrono::milliseconds(500));
        }
        block_notify_genesis_wait_connection.disconnect();
    }

    if (ShutdownRequested()) {
        return false;
    }

    // ********************************************************* Step 12: start node

    int chain_active_height;

    //// debug print
    {
        LOCK(cs_main);
        LogPrintf("block tree size = %u\n", ::BlockIndex().size());
        chain_active_height = ::ChainActive().Height();
    }
    LogPrintf("nBestHeight = %d\n", chain_active_height);

    if (gArgs.GetBoolArg("-listenonion", DEFAULT_LISTEN_ONION))
        StartTorControl();

    Discover();

    // Map ports with UPnP
    if (gArgs.GetBoolArg("-upnp", DEFAULT_UPNP)) {
        StartMapPort();
    }

    CConnman::Options connOptions;
    connOptions.nLocalServices = nLocalServices;
    connOptions.nMaxConnections = nMaxConnections;
    connOptions.nMaxOutbound = std::min(MAX_OUTBOUND_CONNECTIONS, connOptions.nMaxConnections);
    connOptions.nMaxAddnode = MAX_ADDNODE_CONNECTIONS;
    connOptions.nMaxFeeler = 1;
    connOptions.nBestHeight = chain_active_height;
    connOptions.uiInterface = &uiInterface;
    connOptions.m_banman = g_banman.get();
    connOptions.m_msgproc = peerLogic.get();
    connOptions.nSendBufferMaxSize = 1000*gArgs.GetArg("-maxsendbuffer", DEFAULT_MAXSENDBUFFER);
    connOptions.nReceiveFloodSize = 1000*gArgs.GetArg("-maxreceivebuffer", DEFAULT_MAXRECEIVEBUFFER);
    connOptions.m_added_nodes = gArgs.GetArgs("-addnode");

    connOptions.nMaxOutboundTimeframe = nMaxOutboundTimeframe;
    connOptions.nMaxOutboundLimit = nMaxOutboundLimit;
    connOptions.m_peer_connect_timeout = peer_connect_timeout;

    for (const std::string& strBind : gArgs.GetArgs("-bind")) {
        CService addrBind;
        if (!Lookup(strBind.c_str(), addrBind, GetListenPort(), false)) {
            return InitError(ResolveErrMsg("bind", strBind));
        }
        connOptions.vBinds.push_back(addrBind);
    }
    for (const std::string& strBind : gArgs.GetArgs("-whitebind")) {
        NetWhitebindPermissions whitebind;
        std::string error;
        if (!NetWhitebindPermissions::TryParse(strBind, whitebind, error)) return InitError(error);
        connOptions.vWhiteBinds.push_back(whitebind);
    }

    for (const auto& net : gArgs.GetArgs("-whitelist")) {
        NetWhitelistPermissions subnet;
        std::string error;
        if (!NetWhitelistPermissions::TryParse(net, subnet, error)) return InitError(error);
        connOptions.vWhitelistedRange.push_back(subnet);
    }

    connOptions.vSeedNodes = gArgs.GetArgs("-seednode");

    // Initiate outbound connections unless connect=0
    connOptions.m_use_addrman_outgoing = !gArgs.IsArgSet("-connect");
    if (!connOptions.m_use_addrman_outgoing) {
        const auto connect = gArgs.GetArgs("-connect");
        if (connect.size() != 1 || connect[0] != "0") {
            connOptions.m_specified_outgoing = connect;
        }
    }
    if (!g_connman->Start(scheduler, connOptions)) {
        return false;
    }

    // ********************************************************* Step 13: finished

    SetRPCWarmupFinished();
    uiInterface.InitMessage(_("Done loading").translated);

    for (const auto& client : interfaces.chain_clients) {
        client->start(scheduler);
    }

    scheduler.scheduleEvery([]{
        g_banman->DumpBanlist();
    }, DUMP_BANS_INTERVAL * 1000);

    // ********************************************************* Step XX.a: create mocknet MN
    // MN: 0000000000000000000000000000000000000000000000000000000000000000
    // Owner/Operator Address: df1qu04hcpd3untnm453mlkgc0g9mr9ap39lyx4ajc
    // Owner/Operator Privkey: L5DhrVPhA2FbJ1ezpN3JijHVnnH1sVcbdcAcp3nE373ooGH6LEz6

    if (fMockNetwork && HasWallets()) {

        // Import privkey
        const auto key = DecodeSecret("L5DhrVPhA2FbJ1ezpN3JijHVnnH1sVcbdcAcp3nE373ooGH6LEz6");
        const auto keyID = key.GetPubKey().GetID();
        const auto dest = WitnessV0KeyHash(PKHash{keyID});
        const auto time{std::time(nullptr)};

        auto pwallet = GetWallets()[0];
        pwallet->SetAddressBook(dest, "", "receive");
        pwallet->ImportPrivKeys({{keyID, {key, false}}}, time);

        // Create masternode
        CMasternode node;
        node.creationHeight = chain_active_height - Params().GetConsensus().mn.newActivationDelay;
        node.ownerType = WitV0KeyHashType;
        node.ownerAuthAddress = keyID;
        node.operatorType = WitV0KeyHashType;
        node.operatorAuthAddress = keyID;
        node.version = CMasternode::VERSION0;
        pcustomcsview->CreateMasternode(uint256S(std::string{64, '0'}), node, CMasternode::ZEROYEAR);
        for (uint8_t i{0}; i < SUBNODE_COUNT; ++i) {
            pcustomcsview->SetSubNodesBlockTime(node.operatorAuthAddress, chain_active_height, i, time);
        }
    }

    // ********************************************************* Step XX.b: start spv
    if (spv::pspv)
    {
        spv::pspv->Connect();
    }

    // ********************************************************* Step 14: start minter thread
    if(gArgs.GetBoolArg("-gen", DEFAULT_GENERATE)) {
        LOCK(cs_main);

        auto wallets = GetWallets();
        if (wallets.size() == 0) {
            LogPrintf("Warning! wallets not found\n");
            return true;
        }

        std::set<std::string> operatorsSet;
        bool atLeastOneRunningOperator = false;
        auto operators = gArgs.GetArgs("-masternode_operator");

        if (fMockNetwork) {
            auto mocknet_operator = "df1qu04hcpd3untnm453mlkgc0g9mr9ap39lyx4ajc";
            operators.push_back(mocknet_operator);
        }

        std::vector<pos::ThreadStaker::Args> stakersParams;
        for (auto const & op : operators) {
            // do not process duplicate operator option
            if (operatorsSet.count(op)) {
                continue;
            }
            operatorsSet.insert(op);

            pos::ThreadStaker::Args stakerParams;
            auto& operatorId = stakerParams.operatorID;
            auto& coinbaseScript = stakerParams.coinbaseScript;

            CTxDestination destination = DecodeDestination(op);
            operatorId = destination.index() == PKHashType ? CKeyID(std::get<PKHash>(destination)) :
                         destination.index() == WitV0KeyHashType ? CKeyID(std::get<WitnessV0KeyHash>(destination)) : CKeyID();

            if (operatorId.IsNull()) {
                LogPrintf("Error: wrong masternode_operator address (%s)\n", op);
                continue;
            }

            bool found = false;
            for (auto wallet : wallets) {
                if (::IsMine(*wallet, destination) & ISMINE_SPENDABLE) {
                    found = true;
                    break;
                }
            }

            if (!found) {
                LogPrintf("Error: masternode operator (%s) private key is not owned by the wallet\n", op);
                continue;
            }

            // determine coinbase script for minting thread
            auto const customRewardAddressStr = gArgs.GetArg("-rewardaddress", "");
            CTxDestination const customRewardDest = customRewardAddressStr.empty() ?
                CNoDestination{} :
                DecodeDestination(customRewardAddressStr, chainparams);

            CTxDestination ownerDest;
            CTxDestination rewardDest;
            auto optMasternodeID = pcustomcsview->GetMasternodeIdByOperator(operatorId);
            if (optMasternodeID) {
                auto nodePtr = pcustomcsview->GetMasternode(*optMasternodeID);
                assert(nodePtr); // this should not happen if MN was found by operator's id
                ownerDest = nodePtr->ownerType == PKHashType ?
                    CTxDestination(PKHash(nodePtr->ownerAuthAddress)) :
                    CTxDestination(WitnessV0KeyHash(nodePtr->ownerAuthAddress));
                if (nodePtr->rewardAddressType != 0) {
                    rewardDest = nodePtr->rewardAddressType == PKHashType ?
                        CTxDestination(PKHash(nodePtr->rewardAddress)) :
                        CTxDestination(WitnessV0KeyHash(nodePtr->rewardAddress));
                }
            }

            if (IsValidDestination(rewardDest)) {
                coinbaseScript = GetScriptForDestination(rewardDest);
                LogPrintf("Minting thread will start with reward address %s\n", EncodeDestination(rewardDest));
            }
            else if (IsValidDestination(customRewardDest)) {
                coinbaseScript = GetScriptForDestination(customRewardDest);
                LogPrintf("Default minting address was overlapped by -rewardaddress=%s\n", customRewardAddressStr);
            }
            else if (IsValidDestination(ownerDest)) {
                coinbaseScript = GetScriptForDestination(ownerDest);
                LogPrintf("Minting thread will start with default address %s\n", EncodeDestination(ownerDest));
            }
            else {
                LogPrintf("Minting thread will start with empty coinbase address cause masternode does not exist yet. Correct address will be resolved later.\n");
            }
            stakersParams.push_back(std::move(stakerParams));
            atLeastOneRunningOperator = true;
        }

        if (!atLeastOneRunningOperator) {
            LogPrintf("Error: there is no valid masternode_operator\n");
            return false;
        }

        // Mint proof-of-stake blocks in background
        threadGroup.emplace_back(TraceThread<std::function<void()>>, "CoinStaker", [=]() {
            // Run ThreadStaker
            pos::ThreadStaker threadStaker;
            threadStaker(stakersParams, chainparams);
        });
    }

    return true;
}<|MERGE_RESOLUTION|>--- conflicted
+++ resolved
@@ -642,15 +642,9 @@
     gArgs.AddArg("-maxaddrratepersecond=<n>", strprintf("Sets MAX_ADDR_RATE_PER_SECOND limit for ADDR messages(default: %f)", MAX_ADDR_RATE_PER_SECOND), ArgsManager::ALLOW_ANY, OptionsCategory::CONNECTION);
     gArgs.AddArg("-maxaddrprocessingtokenbucket=<n>", strprintf("Sets MAX_ADDR_PROCESSING_TOKEN_BUCKET limit for ADDR messages(default: %d)", MAX_ADDR_PROCESSING_TOKEN_BUCKET), ArgsManager::ALLOW_ANY, OptionsCategory::CONNECTION);
     gArgs.AddArg("-grpcbind=<addr>[:port]", "Bind to given address to listen for JSON-gRPC connections. Do not expose the gRPC server to untrusted networks such as the public internet! This option is ignored unless -rpcallowip is also passed. Port is optional and overrides -grpcport. This option can be specified multiple times (default: 127.0.0.1 i.e., localhost)", ArgsManager::ALLOW_ANY | ArgsManager::NETWORK_ONLY, OptionsCategory::RPC);
-<<<<<<< HEAD
-    gArgs.AddArg("-grpcport=<port>", strprintf("Start GRPC connections on <port> and <port + 1> (default: %u, testnet: %u, devnet: %u, regtest: %u)", defaultBaseParams->GRPCPort(), testnetBaseParams->GRPCPort(), devnetBaseParams->GRPCPort(), regtestBaseParams->GRPCPort()), ArgsManager::ALLOW_ANY | ArgsManager::NETWORK_ONLY, OptionsCategory::RPC);
-    gArgs.AddArg("-ethrpcbind=<addr>[:port]", "Bind to given address to listen for ETH-JSON-RPC connections. Do not expose the ETH-RPC server to untrusted networks such as the public internet! This option is ignored unless -rpcallowip is also passed. Port is optional and overrides -ethrpcport. This option can be specified multiple times (default: 127.0.0.1 i.e., localhost)", ArgsManager::ALLOW_ANY | ArgsManager::NETWORK_ONLY, OptionsCategory::RPC);
-    gArgs.AddArg("-ethrpcport=<port>", strprintf("Listen for ETH-JSON-RPC connections on <port>> (default: %u, testnet: %u, devnet: %u, regtest: %u)", defaultBaseParams->ETHRPCPort(), testnetBaseParams->ETHRPCPort(), devnetBaseParams->ETHRPCPort(), regtestBaseParams->ETHRPCPort()), ArgsManager::ALLOW_ANY | ArgsManager::NETWORK_ONLY, OptionsCategory::RPC);
-=======
     gArgs.AddArg("-grpcport=<port>", strprintf("Start GRPC connections on <port> and <port + 1> (default: %u, testnet: %u, changi: %u, devnet: %u, regtest: %u)", defaultBaseParams->GRPCPort(), testnetBaseParams->GRPCPort(), changiBaseParams->GRPCPort(), devnetBaseParams->GRPCPort(), regtestBaseParams->GRPCPort()), ArgsManager::ALLOW_ANY | ArgsManager::NETWORK_ONLY, OptionsCategory::RPC);
     gArgs.AddArg("-ethrpcbind=<addr>[:port]", "Bind to given address to listen for ETH-JSON-RPC connections. Do not expose the ETH-RPC server to untrusted networks such as the public internet! This option is ignored unless -rpcallowip is also passed. Port is optional and overrides -ethrpcport. This option can be specified multiple times (default: 127.0.0.1 i.e., localhost)", ArgsManager::ALLOW_ANY | ArgsManager::NETWORK_ONLY, OptionsCategory::RPC);
     gArgs.AddArg("-ethrpcport=<port>", strprintf("Listen for ETH-JSON-RPC connections on <port>> (default: %u, testnet: %u, changi: %u, devnet: %u, regtest: %u)", defaultBaseParams->ETHRPCPort(), testnetBaseParams->ETHRPCPort(), changiBaseParams->ETHRPCPort(), devnetBaseParams->ETHRPCPort(), regtestBaseParams->ETHRPCPort()), ArgsManager::ALLOW_ANY | ArgsManager::NETWORK_ONLY, OptionsCategory::RPC);
->>>>>>> 3708c2de
 
 #if HAVE_DECL_DAEMON
     gArgs.AddArg("-daemon", "Run in the background as a daemon and accept commands", ArgsManager::ALLOW_ANY, OptionsCategory::OPTIONS);
@@ -1564,13 +1558,8 @@
 
     // ********************************************************* Step 4b: application initialization
 
-<<<<<<< HEAD
-    /* Start the ETH RPC and gRPC servers. Current API only allows for one ETH 
-     * RPC/gRPC server to bind to one address. By default, we will only take 
-=======
     /* Start the ETH RPC and gRPC servers. Current API only allows for one ETH
      * RPC/gRPC server to bind to one address. By default, we will only take
->>>>>>> 3708c2de
      * the first address, if multiple addresses are specified.
     */
     int eth_rpc_port = gArgs.GetArg("-ethrpcport", BaseParams().ETHRPCPort());
