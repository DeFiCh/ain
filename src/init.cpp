--- conflicted
+++ resolved
@@ -539,11 +539,8 @@
     gArgs.AddArg("-blocktimeordering", strprintf("(Deprecated) Whether to order transactions by time, otherwise ordered by fee (default: %u)", false), ArgsManager::ALLOW_ANY, OptionsCategory::OPTIONS);
     gArgs.AddArg("-txordering", strprintf("Whether to order transactions by entry time, fee or both randomly (0: mixed, 1: fee based, 2: entry time) (default: %u)", DEFAULT_TX_ORDERING), ArgsManager::ALLOW_ANY, OptionsCategory::OPTIONS);
     gArgs.AddArg("-ethstartstate", strprintf("Initialise Ethereum state trie using JSON input"), ArgsManager::ALLOW_ANY, OptionsCategory::OPTIONS);
-<<<<<<< HEAD
     gArgs.AddArg("-enablesnapshots", strprintf("Whether to enable snapshot on each block (default: %u)", DEFAULT_SNAPSHOT), ArgsManager::ALLOW_ANY, OptionsCategory::OPTIONS);
-=======
     gArgs.AddArg("-ascendingstaketime", strprintf("Test staking forward in time from the current block"), ArgsManager::ALLOW_ANY, OptionsCategory::OPTIONS);
->>>>>>> 5370c8c6
 #ifdef USE_UPNP
 #if USE_UPNP
     gArgs.AddArg("-upnp", "Use UPnP to map the listening port (default: 1 when listening and no -proxy)", ArgsManager::ALLOW_ANY, OptionsCategory::CONNECTION);
