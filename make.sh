#!/usr/bin/env bash

# Copyright (c) DeFi Blockchain Developers
# Maker script

export LC_ALL=C.UTF-8
set -Eeuo pipefail

setup_vars() {
    IMAGE_PREFIX=${IMAGE_PREFIX:-"defichain"}
    GIT_VERSION=${GIT_VERSION:-0}
    if [[ "$GIT_VERSION" == 1 ]]; then
        IMAGE_VERSION=${IMAGE_VERSION:-"$(git_version 0)"}
    else 
        IMAGE_VERSION=${IMAGE_VERSION:-"latest"}
    fi

    DOCKER_ROOT_CONTEXT=${DOCKER_ROOT_CONTEXT:-"."}
    DOCKERFILE=${DOCKERFILE:-""}
    DOCKERFILES_DIR=${DOCKERFILES_DIR:-"./contrib/dockerfiles"}

    ROOT_DIR="$(_canonicalize "${_SCRIPT_DIR}")"

    TARGET=${TARGET:-"$(_get_default_target)"}

    RELEASE_DIR=${RELEASE_DIR:-"./build"}
    RELEASE_DIR="$(_canonicalize "$RELEASE_DIR")"
    RELEASE_TARGET_DIR="${RELEASE_DIR}/${TARGET}"
    DEPENDS_DIR=${DEPENDS_DIR:-"${RELEASE_DIR}/depends"}
    DEPENDS_DIR="$(_canonicalize "$DEPENDS_DIR")"

    CLANG_DEFAULT_VERSION=${CLANG_DEFAULT_VERSION:-"15"}
    MAKE_DEBUG=${MAKE_DEBUG:-"0"}

    local default_compiler_flags=""
    if [[ "${TARGET}" == "x86_64-pc-linux-gnu" ]]; then
        local clang_ver="${CLANG_DEFAULT_VERSION}"
        default_compiler_flags="CC=clang-${clang_ver} CXX=clang++-${clang_ver}"
    fi

    MAKE_JOBS=${MAKE_JOBS:-"$(_nproc)"}

    MAKE_CONF_ARGS="$(_get_default_conf_args) ${MAKE_CONF_ARGS:-}"
    MAKE_CONF_ARGS="${default_compiler_flags} ${MAKE_CONF_ARGS:-}"
    if [[ "${MAKE_DEBUG}" == "1" ]]; then
      MAKE_CONF_ARGS="${MAKE_CONF_ARGS} --enable-debug";
    fi

    MAKE_CONF_ARGS_OVERRIDE="${MAKE_CONF_ARGS_OVERRIDE:-}"
    if [[ "${MAKE_CONF_ARGS_OVERRIDE}" ]]; then
        MAKE_CONF_ARGS="${MAKE_CONF_ARGS_OVERRIDE}"
    fi

    MAKE_ARGS=${MAKE_ARGS:-}
    MAKE_DEPS_ARGS=${MAKE_DEPS_ARGS:-}
}

main() {
    _ensure_script_dir
    trap _cleanup 0 1 2 3 6 15 ERR
    cd "$_SCRIPT_DIR"
    _platform_init
    setup_vars
    git_add_hooks

    # Get all functions declared in this file except ones starting with
    # '_' or the ones in the list
    # shellcheck disable=SC2207
    COMMANDS=($(declare -F | cut -d" " -f3 | grep -v -E "^_.*$|main|setup_vars")) || true

    # Commands use `-` instead of `_` for getopts consistency. Flip this.
    local cmd=${1:-} && cmd="${cmd//-/_}"

    local x
    for x in "${COMMANDS[@]}"; do
        if [[ "$x" == "$cmd" ]]; then
            shift
            ${cmd} "$@"
            return 0
        fi
    done

    help
    return 1
}

_ensure_script_dir() {
    _WORKING_DIR="$(pwd)"
    local dir
    dir="$(dirname "${BASH_SOURCE[0]}")"
    _SCRIPT_DIR="$(cd "${dir}/" && pwd)"
}

_cleanup() {
    cd "$_WORKING_DIR"
}

help() {
    echo "Usage: $0 <commands>"
    printf "\n\`%s build\` or \`%s docker-build\` are your friends :) \n" "$0" "$0"
    printf "\nCommands:\n"
    printf "\t%s\n" "${COMMANDS[@]//_/-}"
    printf "\nNote: All commands without docker-* prefix assume that it's run in\n" 
    printf "an environment with correct arch and pre-requisites configured. \n"
    printf "(most pre-requisites can be installed with pkg-* commands). \n"
}

# ----------- Direct builds ---------------

build_deps() {
    local target=${1:-${TARGET}}
    local make_deps_args=${MAKE_DEPS_ARGS:-}
    local make_jobs=${MAKE_JOBS}
    local src_depends_dir=${ROOT_DIR}/depends
    local release_depends_dir=${DEPENDS_DIR}

    echo "> build-deps: target: ${target} / deps_args: ${make_deps_args} / jobs: ${make_jobs}"
    
    _ensure_enter_dir "$release_depends_dir"
    if [[ "$target" =~ .*darwin.* ]]; then
        pkg_local_ensure_osx_sysroot
    fi
    
    _fold_start "build-deps"

    # shellcheck disable=SC2086
    make -C "${src_depends_dir}" DESTDIR="${release_depends_dir}" \
        HOST="${target}" -j${make_jobs} ${make_deps_args}

    _fold_end
    _exit_dir
}

build_conf() {
    local target=${1:-${TARGET}}
    local make_conf_opts=${MAKE_CONF_ARGS:-}
    local make_jobs=${MAKE_JOBS}
    local root_dir=${ROOT_DIR}
    local release_target_dir=${RELEASE_TARGET_DIR}
    local release_depends_dir=${DEPENDS_DIR}

    echo "> build-conf: target: ${target} / conf_args: ${make_conf_opts} / jobs: ${make_jobs}"

    _ensure_enter_dir "${release_target_dir}"
    _fold_start "build-conf::autogen"
    "$root_dir/autogen.sh"
    _fold_end

    _fold_start "build-conf::configure"
    # shellcheck disable=SC2086
    CONFIG_SITE="$release_depends_dir/${target}/share/config.site" \
        $root_dir/configure --prefix="$release_depends_dir/${target}" \
        ${make_conf_opts}
    _fold_end
    _exit_dir
}

build_make() {
    local target=${1:-${TARGET}}
    local make_args=${MAKE_ARGS:-}
    local make_jobs=${MAKE_JOBS}
    local release_target_dir=${RELEASE_TARGET_DIR}

    echo "> build: target: ${target} / args: ${make_args} / jobs: ${make_jobs}"

    _ensure_enter_dir "${release_target_dir}"
    _fold_start "build_make"

    # shellcheck disable=SC2086
    make DESTDIR="${release_target_dir}" -j${make_jobs} ${make_args}


    _fold_end
    _exit_dir
}

build() {
    build_deps "$@"
    build_conf "$@"
    build_make "$@"
}

deploy() {
    local target=${1:-${TARGET}}
    local img_prefix="${IMAGE_PREFIX}"
    local img_version="${IMAGE_VERSION}"
    local release_dir="${RELEASE_DIR}"
    local release_target_dir="${RELEASE_TARGET_DIR}"

    local versioned_name="${img_prefix}-${img_version}"
    local versioned_release_path
    versioned_release_path="$(_canonicalize "${release_dir}/${versioned_name}")"

    echo "> deploy into: ${release_dir} from ${versioned_release_path}"

    _safe_rm_rf "${versioned_release_path}" && mkdir -p "${versioned_release_path}"
    
    make -C "${release_target_dir}" prefix=/ DESTDIR="${versioned_release_path}" \
        install && cp README.md "${versioned_release_path}/"

    echo "> deployed: ${versioned_release_path}"
}

package() {
    local target=${1:-${TARGET}}
    local img_prefix="${IMAGE_PREFIX}"
    local img_version="${IMAGE_VERSION}"
    local release_dir="${RELEASE_DIR}"

    local pkg_name="${img_prefix}-${img_version}-${target}"
    local pkg_tar_file_name="${pkg_name}.tar.gz"

    local pkg_path
    pkg_path="$(_canonicalize "${release_dir}/${pkg_tar_file_name}")"

    local versioned_name="${img_prefix}-${img_version}"
    local versioned_release_dir="${release_dir}/${versioned_name}"

    if [[ ! -d "$versioned_release_dir" ]]; then
        echo "> error: deployment required to package"
        echo "> tip: try \`$0 deploy\` or \`$0 docker-deploy\` first"
        exit 1
    fi

    echo "> packaging: ${pkg_name} from ${versioned_release_dir}"

    _ensure_enter_dir "${versioned_release_dir}"
<<<<<<< HEAD
    _tar "s,^./,${versioned_name}/," -czf "${pkg_path}" ./*
=======
    _tar --transform "s,^./,${versioned_name}/," -czf "${pkg_path}" ./*
>>>>>>> 4d3cc9de
    _exit_dir

    echo "> package: ${pkg_path}"
}

release() {
    local target=${1:-${TARGET}}

    build "${target}"
    deploy "${target}"
    package "${target}"
    _sign "${target}"
}

# -------------- Docker ---------------

docker_build() {
    local target=${1:-${TARGET}}
    local img_prefix="${IMAGE_PREFIX}"
    local img_version="${IMAGE_VERSION}"
    local docker_context="${DOCKER_ROOT_CONTEXT}"
    local docker_file="${DOCKERFILES_DIR}/${DOCKERFILE:-"${target}"}.dockerfile"

    echo "> docker-build";

    local img="${img_prefix}-${target}:${img_version}"
    echo "> building: ${img}"
    echo "> docker build: ${img}"
    docker build -f "${docker_file}" -t "${img}" "${docker_context}"
}

docker_deploy() {
    local target=${1:-${TARGET}}
    local img_prefix="${IMAGE_PREFIX}"
    local img_version="${IMAGE_VERSION}"
    local release_dir="${RELEASE_DIR}"

    echo "> docker-deploy";

    local img="${img_prefix}-${target}:${img_version}"
    echo "> deploy from: ${img}"

    local pkg_name="${img_prefix}-${img_version}-${target}"
    local versioned_name="${img_prefix}-${img_version}"
    local versioned_release_dir="${release_dir}/${versioned_name}"

    _safe_rm_rf "${versioned_release_dir}" && mkdir -p "${versioned_release_dir}"

    local cid
    cid=$(docker create "${img}")
    local e=0

    { docker cp "${cid}:/app/." "${versioned_release_dir}" 2>/dev/null && e=1; } || true
    docker rm "${cid}"

    if [[ "$e" == "1" ]]; then
        echo "> deployed into: ${versioned_release_dir}"
    else
        echo "> failed: please ensure package is built first"
    fi
}

docker_release() {
    local target=${1:-${TARGET}}

    docker_build "$target"
    docker_deploy "$target"
    package "$target"
    _sign "$target"
}

docker_clean_builds() {
    echo "> clean: defichain build images"
    _docker_clean "org.defichain.name=defichain"
}

docker_clean_all() {
    echo "> clean: defichain* images"
    _docker_clean "org.defichain.name"
}

_docker_clean() {
    local labels_to_clean=${1:?labels required}
    # shellcheck disable=SC2046
    docker rmi $(docker images -f label="${labels_to_clean}" -q) \
        --force 2>/dev/null || true
}

# -------------- Misc -----------------

debug_env() {
    (set -o posix ; set)
    (set -x +e
    uname -a
    gcc -v
    "clang-${CLANG_DEFAULT_VERSION}" -v
    rustup show)
}

test() {
    local make_jobs=${MAKE_JOBS}
    local make_args=${MAKE_ARGS:-}
    local release_target_dir=${RELEASE_TARGET_DIR}

    _ensure_enter_dir "${release_target_dir}"

    _fold_start "unit-tests"
    # shellcheck disable=SC2086
    make -j$make_jobs check
    _fold_end

    _fold_start "functional-tests"
    # shellcheck disable=SC2086
    ./test/functional/test_runner.py --ci -j$make_jobs --tmpdirprefix "./test_runner/" --ansi --combinedlogslen=10000
    _fold_end

    _exit_dir
}

test_py() {
    local release_target_dir=${RELEASE_TARGET_DIR}
    local first_arg="${1:-}"

    if [[ -f "${first_arg}" ]]; then
      shift
      "${first_arg}" --configfile "${release_target_dir}/test/config.ini" --tmpdirprefix "./test_runner/" --ansi "$@"
      return
    fi

    _ensure_enter_dir "${release_target_dir}"

    # shellcheck disable=SC2086
    ./test/functional/test_runner.py --tmpdirprefix "./test_runner/" --ansi "$@"

    _exit_dir
}

exec() {
    local make_jobs=${MAKE_JOBS}
    local make_args=${MAKE_ARGS:-}
    local release_target_dir=${RELEASE_TARGET_DIR}

    _ensure_enter_dir "${release_target_dir}"
    _fold_start "exec:: ${*-(default)}"

    # shellcheck disable=SC2086,SC2068
    make -j$make_jobs $make_args $@

    _fold_end
    _exit_dir
}

git_version() {
    local verbose=${1:-1}
    # If we have a tagged version (for proper releases), then just
    # release it with the tag, otherwise we use the commit hash
    local current_tag
    local current_commit
    local current_branch

    git fetch --tags &> /dev/null
    current_tag=$(git tag --points-at HEAD | head -1)
    current_commit=$(git rev-parse --short HEAD)
    current_branch=$(git rev-parse --abbrev-ref HEAD)

    local ver=""

    if [[ -z $current_tag ]]; then
        # Replace `/` in branch names with `-` as / is trouble
        ver="${current_branch//\//-}-${current_commit}"
    else
        ver="${current_tag}"
        # strip the 'v' infront of version tags
        if [[ "$ver" =~ ^v[0-9]\.[0-9] ]]; then
            ver="${ver##v}"
        fi
    fi

    if [[ "$verbose" == "1" ]]; then 
        echo "> git branch: ${current_branch}"
        echo "> version: ${ver}"
    else
        echo "$ver"
    fi
}

pkg_update_base() {
    _fold_start "pkg-update-base"

    apt update
    apt install -y apt-transport-https
    apt dist-upgrade -y
    
    _fold_end
}

pkg_install_deps() {
    _fold_start "pkg-install-deps"

    apt install -y \
        software-properties-common build-essential git libtool autotools-dev automake \
        pkg-config bsdmainutils python3 python3-pip libssl-dev libevent-dev libboost-system-dev \
        libboost-filesystem-dev libboost-chrono-dev libboost-test-dev libboost-thread-dev \
        libminiupnpc-dev libzmq3-dev libqrencode-dev wget \
        libdb-dev libdb++-dev libdb5.3 libdb5.3-dev libdb5.3++ libdb5.3++-dev \
        curl cmake unzip

    _fold_end
}

pkg_install_deps_mingw_x86_64() {
    _fold_start "pkg-install-deps-mingw-x86_64"
    
    apt install -y \
        g++-mingw-w64-x86-64 mingw-w64-x86-64-dev

    _fold_end
}

pkg_install_deps_armhf() {
    _fold_start "pkg-install-deps-armhf"

    apt install -y \
        g++-arm-linux-gnueabihf binutils-arm-linux-gnueabihf

    _fold_end
}

pkg_install_deps_arm64() {
    _fold_start "pkg-install-deps-arm64"

    apt install -y \
        g++-aarch64-linux-gnu binutils-aarch64-linux-gnu

    _fold_end
}

pkg_install_deps_osx_tools() {
    _fold_start "pkg-install-deps-mac-tools"

    apt install -y \
        python3-dev libcap-dev libbz2-dev libz-dev fonts-tuffy librsvg2-bin libtiff-tools imagemagick libtinfo5

    _fold_end
}

pkg_local_ensure_osx_sysroot() {
    local sdk_name="Xcode-12.2-12B45b-extracted-SDK-with-libcxx-headers"
    local pkg="${sdk_name}.tar.gz"
    local release_depends_dir="${DEPENDS_DIR}"

    _ensure_enter_dir "$release_depends_dir/SDKs"
    if [[ -d "${sdk_name}" ]]; then 
        _exit_dir
        return
    fi

    _fold_start "pkg-local-mac-sdk"

    if [[ ! -f "${pkg}" ]]; then 
        wget https://bitcoincore.org/depends-sources/sdks/${pkg}
    fi
    tar -zxf "${pkg}"
    rm "${pkg}" 2>/dev/null || true
    _exit_dir

    _fold_end
}

pkg_install_llvm() {
    _fold_start "pkg-install-llvm"
    # shellcheck disable=SC2086
    wget -O - "https://apt.llvm.org/llvm.sh" | bash -s ${CLANG_DEFAULT_VERSION}
    _fold_end
}

pkg_install_rust() {
    # This is for local convenience only. Not used for automation
    curl --proto '=https' --tlsv1.2 -sSf https://sh.rustup.rs | sh
}

clean_pkg_local_osx_sysroot() {
    local release_depends_dir="${DEPENDS_DIR}"
    _safe_rm_rf "$release_depends_dir/SDKs"
}

purge() {
    local release_dir="${RELEASE_DIR}"
    local release_depends_dir="${DEPENDS_DIR}"

    clean_depends
    _safe_rm_rf "$release_depends_dir"
    clean_conf
    clean_artifacts
    docker_clean_all
    _safe_rm_rf "$release_dir"
}

clean_artifacts() {
    # If build is done out of tree, this is not needed at all. But when done
    # in-tree, or helper tools that end up running configure in-tree, this is 
    # a helpful method to clean up left overs. 
    local items=(\
        .libs .deps obj "*.dirstamp" "*.a" "*.o" "*.Po" "*.lo")
    
    local x
    for x in "${items[@]}"; do
        find src -iname "$x" -exec rm -rf \;
    done
}

clean_conf() {
    local top_left_overs=(\
        Makefile.in aclocal.m4 autom4te.cache configure configure~)

    # If things were built in-tree, help clean this up as well
    local in_tree_conf_left_overs=(\
        Makefile libtool config.log config.status)

    local build_aux_left_overs=(\
        ar-lib compile config.guess config.sub depcomp install-sh ltmain.sh
        missing test-driver)

    local build_aux_m4_left_overs=(\
        libtool.m4 lt~obsolete.m4 ltoptions.m4 ltsugar.m4 ltversion.m4)

    local left_overs=("${top_left_overs[@]}" \
        "${in_tree_conf_left_overs[@]}" \
        "${build_aux_left_overs[@]/#/build-aux/}" \
        "${build_aux_m4_left_overs[@]/#/build-aux/m4/}")

    local individual_files=(./test/config.ini)

    local x
    for x in "${individual_files[@]}"; do
        _safe_rm_rf "$x"
    done

    for x in "${left_overs[@]} "; do
        _safe_rm_rf "$x"
        _safe_rm_rf "src/secp256k1/$x"
        _safe_rm_rf "src/univalue/$x"
    done

    _safe_rm_rf \
        src/Makefile.in \
        src/defi-config.h.{in,in~} \
        src/univalue/univalue-config.h.{in,in~} \
        src/secp256k1/libsecp256k1-config.h.{in,in~}
}

clean_depends() {
    local root_dir="$ROOT_DIR"
    local release_dir="${RELEASE_DIR}"
    local release_depends_dir="${DEPENDS_DIR}"

    make -C "$root_dir/depends" DESTDIR="${release_depends_dir}" clean-all || true
    _ensure_enter_dir "$release_depends_dir"
    clean_pkg_local_osx_sysroot
    _safe_rm_rf built \
        work \
        sources \
        x86_64* \
        i686* \
        mips* \
        arm* \
        aarch64* \
        riscv32* \
        riscv64*
    _exit_dir
}

clean() {
    local release_dir="${RELEASE_TARGET_DIR}"
    _ensure_enter_dir "${release_dir}"
    make clean || true
    _exit_dir
    clean_artifacts
}

# ========
# Internal Support methods
# ========

# Defaults
# ---

_get_default_target() {
    local default_target=""
    if [[ "${OSTYPE}" == "darwin"* ]]; then
        local macos_arch=""
        macos_arch=$(uname -m || true)
        if [[ "$macos_arch" == "x86_64" ]]; then
            default_target="x86_64-apple-darwin"
        else
            default_target="aarch64-apple-darwin"
        fi
    elif [[ "${OSTYPE}" == "msys" ]]; then
        default_target="x86_64-w64-mingw32"
    else
        # Note: make.sh only formally supports auto selection for 
        # windows under msys, mac os and debian derivatives to build on.
        # Also note: Support for auto selection on make.sh does not imply
        # support for the architecture. 
        # Only supported architectures are the ones with release builds
        # enabled on the CI. 
        local dpkg_arch=""
        dpkg_arch=$(dpkg --print-architecture || true)
        if [[ "$dpkg_arch" == "armhf" ]]; then
            default_target="arm-linux-gnueabihf"
        elif [[ "$dpkg_arch" == "aarch64" ]]; then
            default_target="aarch64-linux-gnu"
        else
            # Global default if we can't determine it from the 
            # above, which are our only supported list for auto select
            default_target="x86_64-pc-linux-gnu"
        fi
    fi
    echo "$default_target"
}

_get_default_conf_args() {
    local conf_args=""
    if [[ "$TARGET" =~ .*linux.* ]]; then
        conf_args="${conf_args} --enable-glibc-back-compat";
    fi
    conf_args="${conf_args} --enable-static";
    conf_args="${conf_args} --enable-reduce-exports";
    # Note: https://stackoverflow.com/questions/13636513/linking-libstdc-statically-any-gotchas
    # We don't use dynamic loading at the time being
    conf_args="${conf_args} LDFLAGS=-static-libstdc++";
    # Other potential options: -static-libgcc on gcc, -static on clang
    echo "$conf_args"
}


# Dev tools
# ---

# shellcheck disable=SC2120
git_add_hooks() {
    local force_update=${1:-0}
    local file=".git/hooks/pre-push"
    if [[ -f "$file" && $force_update == "0" ]]; then 
        return;
    fi
    echo "> add pre-push-hook"
    mkdir -p "$(dirname $file)" 2>/dev/null || { true && return; }
    cat <<END > "$file"
#!/bin/bash
set -Eeuo pipefail
dir="\$(dirname "\${BASH_SOURCE[0]}")"
_SCRIPT_DIR="\$(cd "\${dir}/" && pwd)"
cd \$_SCRIPT_DIR/../../
./make.sh check
END
    chmod +x "$file"
}

check() {
    check_rs
}

check_rs() {
    _ensure_enter_dir ./lib
    # shellcheck disable=SC2015 # Intended
    cargo build && cargo test && cargo clippy  || { 
        echo "Error: Please resolve compiler checks before commit"; 
        exit 1; }
    cargo fmt --all --check  || {
        echo "Error: Please format code before commit"; 
        exit 1; }
    _exit_dir
}


# Platform specifics
# ---

_platform_init() {
    # Lazy init functions
    if [[ $(readlink -m . 2> /dev/null) != "${_SCRIPT_DIR}" ]]; then
        if [[ $(greadlink -m . 2> /dev/null) != "${_SCRIPT_DIR}" ]]; then 
            echo "error: readlink or greadlink with \`-m\` support is required"
            echo "tip: debian/ubuntu: apt install coreutils"
            echo "tip: osx: brew install coreutils"
            exit 1
        else
        _canonicalize() {
            greadlink -m "$@"
        }
        fi
    else
        _canonicalize() {
            readlink -m "$@"
        }
    fi

<<<<<<< HEAD
    if [[ $(tar --help | grep -cwF "transform")  -gt 0 ]]; then
        _tar() {
            tar --transform "$@"
        }
    else
        if [[ $(gtar --help | grep -cwF "transform") -gt 0 ]]; then
            _tar() {
                gtar --transform "$@"
=======
    if tar --version 2> /dev/null | grep -q 'GNU tar'; then
        _tar() {
            tar "$@"
        }
    else
        if gtar --version 2> /dev/null | grep -q 'GNU tar'; then
            _tar() {
                gtar "$@"
>>>>>>> 4d3cc9de
            }
        else
            echo "error: GNU version of tar is required"
            echo "tip: debian/ubuntu: apt install tar"
            echo "tip: osx: brew install gnu-tar"
        fi
    fi
}

_nproc() {
    if [[ "${OSTYPE}" == "darwin"* ]]; then
        sysctl -n hw.logicalcpu
    else
        nproc
    fi
}

# Misc
# ---

ci_export_vars() {
    if [[ -n "${GITHUB_ACTIONS-}" ]]; then
        # GitHub Actions
        echo "BUILD_VERSION=${IMAGE_VERSION}" >> "$GITHUB_ENV"
    fi
}

_sign() {
    # TODO: generate sha sums and sign
    :
}

_safe_rm_rf() {
    local x
    for x in "$@"; do
        if [[ "$x" =~ ^[[:space:]]*$ || "$x" =~ ^/*$ ]]; then 
            # Safe guard against accidental rm -rfs
            echo "error: unsafe delete attempted"
            exit 1
        fi
        rm -rf "$x"
    done
}

_fold_start() {
    echo "::group::${*:-}"
}

_fold_end() {
    echo "::endgroup::"
}

_ensure_enter_dir() {
    local dir="${1?dir required}"
    mkdir -p "${dir}" && pushd "${dir}" > /dev/null
}

_exit_dir() {
    popd > /dev/null
}

main "$@"<|MERGE_RESOLUTION|>--- conflicted
+++ resolved
@@ -225,11 +225,7 @@
     echo "> packaging: ${pkg_name} from ${versioned_release_dir}"
 
     _ensure_enter_dir "${versioned_release_dir}"
-<<<<<<< HEAD
-    _tar "s,^./,${versioned_name}/," -czf "${pkg_path}" ./*
-=======
     _tar --transform "s,^./,${versioned_name}/," -czf "${pkg_path}" ./*
->>>>>>> 4d3cc9de
     _exit_dir
 
     echo "> package: ${pkg_path}"
@@ -728,16 +724,6 @@
         }
     fi
 
-<<<<<<< HEAD
-    if [[ $(tar --help | grep -cwF "transform")  -gt 0 ]]; then
-        _tar() {
-            tar --transform "$@"
-        }
-    else
-        if [[ $(gtar --help | grep -cwF "transform") -gt 0 ]]; then
-            _tar() {
-                gtar --transform "$@"
-=======
     if tar --version 2> /dev/null | grep -q 'GNU tar'; then
         _tar() {
             tar "$@"
@@ -746,7 +732,6 @@
         if gtar --version 2> /dev/null | grep -q 'GNU tar'; then
             _tar() {
                 gtar "$@"
->>>>>>> 4d3cc9de
             }
         else
             echo "error: GNU version of tar is required"
