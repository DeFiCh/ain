#!/usr/bin/env bash

# Copyright (c) DeFi Blockchain Developers
# Maker script

export LC_ALL=C.UTF-8
set -Eeuo pipefail

setup_vars() {
    IMAGE_PREFIX=${IMAGE_PREFIX:-"defichain"}
    GIT_VERSION=${GIT_VERSION:-0}
    if [[ "$GIT_VERSION" == 1 ]]; then
        IMAGE_VERSION=${IMAGE_VERSION:-"$(git_version 0)"}
        _ci_export_vars
    else 
        IMAGE_VERSION=${IMAGE_VERSION:-"latest"}
    fi

    DOCKER_ROOT_CONTEXT=${DOCKER_ROOT_CONTEXT:-"."}
    DOCKERFILE=${DOCKERFILE:-""}
    DOCKERFILES_DIR=${DOCKERFILES_DIR:-"./contrib/dockerfiles"}

    ROOT_DIR="$(_canonicalize "${_SCRIPT_DIR}")"

    TARGET=${TARGET:-"$(_get_default_target)"}

    RELEASE_DIR=${RELEASE_DIR:-"./build"}
    RELEASE_DIR="$(_canonicalize "$RELEASE_DIR")"
    RELEASE_TARGET_DIR="${RELEASE_DIR}/${TARGET}"
    DEPENDS_DIR=${DEPENDS_DIR:-"${RELEASE_DIR}/depends"}
    DEPENDS_DIR="$(_canonicalize "$DEPENDS_DIR")"

    CLANG_DEFAULT_VERSION=${CLANG_DEFAULT_VERSION:-"15"}
    MAKE_DEBUG=${MAKE_DEBUG:-"0"}

    local default_compiler_flags=""
    if [[ "${TARGET}" == "x86_64-pc-linux-gnu" ]]; then
        local clang_ver="${CLANG_DEFAULT_VERSION}"
        default_compiler_flags="CC=clang-${clang_ver} CXX=clang++-${clang_ver}"
    fi

    MAKE_JOBS=${MAKE_JOBS:-"$(_nproc)"}

    MAKE_CONF_ARGS="$(_get_default_conf_args) ${MAKE_CONF_ARGS:-}"
    MAKE_CONF_ARGS="${default_compiler_flags} ${MAKE_CONF_ARGS:-}"
    if [[ "${MAKE_DEBUG}" == "1" ]]; then
      MAKE_CONF_ARGS="${MAKE_CONF_ARGS} --enable-debug";
    fi

    MAKE_CONF_ARGS_OVERRIDE="${MAKE_CONF_ARGS_OVERRIDE:-}"
    if [[ "${MAKE_CONF_ARGS_OVERRIDE}" ]]; then
        MAKE_CONF_ARGS="${MAKE_CONF_ARGS_OVERRIDE}"
    fi

    MAKE_ARGS=${MAKE_ARGS:-}
    MAKE_DEPS_ARGS=${MAKE_DEPS_ARGS:-}
}

main() {
    _ensure_script_dir
    trap _cleanup 0 1 2 3 6 15 ERR
    cd "$_SCRIPT_DIR"
    _platform_init
    setup_vars

    # Get all functions declared in this file except ones starting with
    # '_' or the ones in the list
    # shellcheck disable=SC2207
    COMMANDS=($(declare -F | cut -d" " -f3 | grep -v -E "^_.*$|main|setup_vars")) || true

    # Commands use `-` instead of `_` for getopts consistency. Flip this.
    local cmd=${1:-} && cmd="${cmd//-/_}"

    for x in "${COMMANDS[@]}"; do
        if [[ "$x" == "$cmd" ]]; then
            shift
            ${cmd} "$@"
            return 0
        fi
    done

    help
    return 1
}

_ensure_script_dir() {
    _WORKING_DIR="$(pwd)"
    local dir
    dir="$(dirname "${BASH_SOURCE[0]}")"
    _SCRIPT_DIR="$(cd "${dir}/" && pwd)"
}

_cleanup() {
    cd "$_WORKING_DIR"
}

help() {
    echo "Usage: $0 <commands>"
    printf "\n\`%s build\` or \`%s docker-build\` are your friends :) \n" $0 $0
    printf "\nCommands:\n"
    printf "\t%s\n" "${COMMANDS[@]//_/-}"
    printf "\nNote: All commands without docker-* prefix assume that it's run in\n" 
    printf "an environment with correct arch and pre-requisites configured. \n"
    printf "(most pre-requisites can be installed with pkg-* commands). \n"
}

# ----------- Direct builds ---------------

build_deps() {
    local target=${1:-${TARGET}}
    local make_deps_args=${MAKE_DEPS_ARGS:-}
    local make_jobs=${MAKE_JOBS}
    local src_depends_dir=${ROOT_DIR}/depends
    local release_depends_dir=${DEPENDS_DIR}

    echo "> build-deps: target: ${target} / deps_args: ${make_deps_args} / jobs: ${make_jobs}"
    
    _ensure_enter_dir "$release_depends_dir"
    if [[ "$target" =~ .*darwin.* ]]; then
        pkg_local_ensure_osx_sysroot
    fi
    
    _fold_start "build-deps"

    # shellcheck disable=SC2086
    make -C "${src_depends_dir}" DESTDIR="${release_depends_dir}" \
        HOST="${target}" -j${make_jobs} ${make_deps_args}

    _fold_end
    _exit_dir
}

build_conf() {
    local target=${1:-${TARGET}}
    local make_conf_opts=${MAKE_CONF_ARGS:-}
    local make_jobs=${MAKE_JOBS}
    local root_dir=${ROOT_DIR}
    local release_target_dir=${RELEASE_TARGET_DIR}
    local release_depends_dir=${DEPENDS_DIR}

    echo "> build-conf: target: ${target} / conf_args: ${make_conf_opts} / jobs: ${make_jobs}"

    _ensure_enter_dir "${release_target_dir}"
    _fold_start "build-conf::autogen"
    "$root_dir/autogen.sh"
    _fold_end

    _fold_start "build-conf::configure"
    # shellcheck disable=SC2086
    CONFIG_SITE="$release_depends_dir/${target}/share/config.site" \
        $root_dir/configure ${make_conf_opts}
    _fold_end
    _exit_dir
}

build_make() {
    local target=${1:-${TARGET}}
    local make_args=${MAKE_ARGS:-}
    local make_jobs=${MAKE_JOBS}
    local release_target_dir=${RELEASE_TARGET_DIR}
    local release_out=${release_target_dir}/bin

    echo "> build: target: ${target} / args: ${make_args} / jobs: ${make_jobs}"

    _ensure_enter_dir "${release_target_dir}"
    _fold_start "build_make"

    # shellcheck disable=SC2086
    make DESTDIR="${release_target_dir}" -j${make_jobs} ${make_args}

    mkdir -p "${release_out}"
    local bins=(defid defid.exe defi-cli defi-cli.exe defi-tx defi-tx.exe)
    for x in "${bins[@]}"; do
        { cp -f "${release_target_dir}/src/${x}" "${release_out}/" || true; } 2> /dev/null
    done

    _fold_end
    _exit_dir
}

build() {
    build_deps "$@"
    build_conf "$@"
    build_make "$@"
}

deploy() {
    local target=${1:-${TARGET}}
    local img_prefix="${IMAGE_PREFIX}"
    local img_version="${IMAGE_VERSION}"
    local release_dir="${RELEASE_DIR}"
    local release_target_dir="${RELEASE_TARGET_DIR}"

    local versioned_name="${img_prefix}-${img_version}"
    local versioned_release_path
    versioned_release_path="$(_canonicalize "${release_dir}/${versioned_name}")"

    echo "> deploy into: ${release_dir} from ${versioned_release_path}"

    _safe_rm_rf "${versioned_release_path}" && mkdir -p "${versioned_release_path}"
    
    make -C "${release_target_dir}" prefix=/ DESTDIR="${versioned_release_path}" \
        install && cp README.md "${versioned_release_path}/"

    echo "> deployed: ${versioned_release_path}"
}

package() {
    local target=${1:-${TARGET}}
    local img_prefix="${IMAGE_PREFIX}"
    local img_version="${IMAGE_VERSION}"
    local release_dir="${RELEASE_DIR}"

    local pkg_name="${img_prefix}-${img_version}-${target}"
    local pkg_tar_file_name="${pkg_name}.tar.gz"

    local pkg_path
    pkg_path="$(_canonicalize "${release_dir}/${pkg_tar_file_name}")"

    local versioned_name="${img_prefix}-${img_version}"
    local versioned_release_dir="${release_dir}/${versioned_name}"

    if [[ ! -d "$versioned_release_dir" ]]; then
        echo "> error: deployment required to package"
        echo "> tip: try \`$0 deploy\` or \`$0 docker-deploy\` first"
        exit 1
    fi

    echo "> packaging: ${pkg_name} from ${versioned_release_dir}"

    _ensure_enter_dir "${versioned_release_dir}"
    tar --transform "s,^./,${versioned_name}/," -czf "${pkg_path}" ./*
    _exit_dir

    echo "> package: ${pkg_path}"
}

release() {
    local target=${1:-${TARGET}}

    build "${target}"
    deploy "${target}"
    package "${target}"
    _sign "${target}"
}

# -------------- Docker ---------------

docker_build() {
    local target=${1:-${TARGET}}
    local img_prefix="${IMAGE_PREFIX}"
    local img_version="${IMAGE_VERSION}"
    local docker_context="${DOCKER_ROOT_CONTEXT}"
    local docker_file="${DOCKERFILES_DIR}/${DOCKERFILE:-"${target}"}.dockerfile"

    echo "> docker-build";

    local img="${img_prefix}-${target}:${img_version}"
    echo "> building: ${img}"
    echo "> docker build: ${img}"
    docker build -f "${docker_file}" -t "${img}" "${docker_context}"
}

docker_deploy() {
    local target=${1:-${TARGET}}
    local img_prefix="${IMAGE_PREFIX}"
    local img_version="${IMAGE_VERSION}"
    local release_dir="${RELEASE_DIR}"

    echo "> docker-deploy";

    local img="${img_prefix}-${target}:${img_version}"
    echo "> deploy from: ${img}"

    local pkg_name="${img_prefix}-${img_version}-${target}"
    local versioned_name="${img_prefix}-${img_version}"
    local versioned_release_dir="${release_dir}/${versioned_name}"

    _safe_rm_rf "${versioned_release_dir}" && mkdir -p "${versioned_release_dir}"

    local cid
    cid=$(docker create "${img}")
    local e=0

    { docker cp "${cid}:/app/." "${versioned_release_dir}" 2>/dev/null && e=1; } || true
    docker rm "${cid}"

    if [[ "$e" == "1" ]]; then
        echo "> deployed into: ${versioned_release_dir}"
    else
        echo "> failed: please ensure package is built first"
    fi
}

docker_release() {
    local target=${1:-${TARGET}}

    docker_build "$target"
    docker_deploy "$target"
    package "$target"
    _sign "$target"
}

docker_clean_builds() {
    echo "> clean: defichain build images"
    _docker_clean "org.defichain.name=defichain"
}

docker_clean_all() {
    echo "> clean: defichain* images"
    _docker_clean "org.defichain.name"
}

_docker_clean() {
    local labels_to_clean=${1:?labels required}
    # shellcheck disable=SC2046
    docker rmi $(docker images -f label="${labels_to_clean}" -q) \
        --force 2>/dev/null || true
}

# -------------- Misc -----------------

test() {
    local make_jobs=${MAKE_JOBS}
    local make_args=${MAKE_ARGS:-}
    local release_target_dir=${RELEASE_TARGET_DIR}

    _ensure_enter_dir "${release_target_dir}"

    _fold_start "unit-tests"
    # shellcheck disable=SC2086
    make -j$make_jobs check
    _fold_end

    _fold_start "functional-tests"
    # shellcheck disable=SC2086
    ./test/functional/test_runner.py --ci -j$make_jobs --tmpdirprefix "./test_runner/" --ansi --combinedlogslen=10000
    _fold_end

    _exit_dir
}

exec() {
    local make_jobs=${MAKE_JOBS}
    local make_args=${MAKE_ARGS:-}
    local release_target_dir=${RELEASE_TARGET_DIR}

    _ensure_enter_dir "${release_target_dir}"
    _fold_start "exec:: ${*-(default)}"

    # shellcheck disable=SC2086,SC2068
    make -j$make_jobs $make_args $@

    _fold_end
    _exit_dir
}

git_version() {
    local verbose=${1:-1}
    # If we have a tagged version (for proper releases), then just
    # release it with the tag, otherwise we use the commit hash
    local current_tag
    local current_commit
    local current_branch

    git fetch --tags &> /dev/null
    current_tag=$(git tag --points-at HEAD | head -1)
    current_commit=$(git rev-parse --short HEAD)
    current_branch=$(git rev-parse --abbrev-ref HEAD)

    local ver=""

    if [[ -z $current_tag ]]; then
        # Replace `/` in branch names with `-` as / is trouble
        ver="${current_branch//\//-}-${current_commit}"
    else
        ver="${current_tag}"
        # strip the 'v' infront of version tags
        if [[ "$ver" =~ ^v[0-9]\.[0-9] ]]; then
            ver="${ver##v}"
        fi
    fi

    if [[ "$verbose" == "1" ]]; then 
        echo "> git branch: ${current_branch}"
        echo "> version: ${ver}"
    else
        echo "$ver"
    fi
<<<<<<< HEAD
}

_ci_export_vars() {
    if [[ -n "${GITHUB_ACTIONS-}" ]]; then
        # GitHub Actions
        echo "BUILD_VERSION=${IMAGE_VERSION}" >> "$GITHUB_ENV"
    fi
=======
>>>>>>> 0563fba5
}

pkg_update_base() {
    _fold_start "pkg-update-base"

    apt update
    apt install -y apt-transport-https
    apt dist-upgrade -y
    
    _fold_end
}

pkg_install_deps() {
    _fold_start "pkg-install-deps"

    apt install -y \
        software-properties-common build-essential git libtool autotools-dev automake \
        pkg-config bsdmainutils python3 python3-pip libssl-dev libevent-dev libboost-system-dev \
        libboost-filesystem-dev libboost-chrono-dev libboost-test-dev libboost-thread-dev \
        libminiupnpc-dev libzmq3-dev libqrencode-dev wget \
        libdb-dev libdb++-dev libdb5.3 libdb5.3-dev libdb5.3++ libdb5.3++-dev \
        curl cmake

    _fold_end
}

pkg_install_deps_mingw_x86_64() {
    _fold_start "pkg-install-deps-mingw-x86_64"
    
    apt install -y \
        g++-mingw-w64-x86-64 mingw-w64-x86-64-dev

    _fold_end
}

pkg_install_deps_armhf() {
    _fold_start "pkg-install-deps-armhf"

    apt install -y \
        g++-arm-linux-gnueabihf binutils-arm-linux-gnueabihf

    _fold_end
}

pkg_install_deps_arm64() {
    _fold_start "pkg-install-deps-arm64"

    apt install -y \
        g++-aarch64-linux-gnu binutils-aarch64-linux-gnu

    _fold_end
}

pkg_install_deps_osx_tools() {
    _fold_start "pkg-install-deps-mac-tools"

    apt install -y \
        python3-dev libcap-dev libbz2-dev libz-dev fonts-tuffy librsvg2-bin libtiff-tools imagemagick libtinfo5

    _fold_end
}

pkg_local_ensure_osx_sysroot() {
    local sdk_name="Xcode-12.2-12B45b-extracted-SDK-with-libcxx-headers"
    local pkg="${sdk_name}.tar.gz"
    local release_depends_dir=${DEPENDS_DIR}

    _ensure_enter_dir "$release_depends_dir/SDKs"
    if [[ -d "${sdk_name}" ]]; then return; fi

    _fold_start "pkg-local-mac-sdk"

    if [[ ! -f "${pkg}" ]]; then 
        wget https://bitcoincore.org/depends-sources/sdks/${pkg}
    fi
    tar -zxf "${pkg}"
    rm "${pkg}" 2>/dev/null || true
    _exit_dir

    _fold_end
}

pkg_install_llvm() {
    _fold_start "pkg-install-llvm"
    # shellcheck disable=SC2086
    wget -O - "https://apt.llvm.org/llvm.sh" | bash -s ${CLANG_DEFAULT_VERSION}
    _fold_end
}

pkg_install_rust() {
    curl --proto '=https' --tlsv1.2 -sSf https://sh.rustup.rs | sh
}

clean_pkg_local_osx_sysroot() {
    local release_depends_dir=${DEPENDS_DIR}
    _safe_rm_rf "$release_depends_dir/SDKs"
}

purge() {
    local release_dir="${RELEASE_DIR}"
    local release_depends_dir=${DEPENDS_DIR}

    clean_depends
    _safe_rm_rf "$release_depends_dir"
    clean_conf
    docker_clean_all
    _safe_rm_rf "$release_dir"
}

clean_conf() {
    local top_left_overs=(\
        Makefile.in aclocal.m4 autom4te.cache configure configure~ )

    local build_aux_left_overs=(\
        ar-lib compile config.guess config.sub depcomp install-sh ltmain.sh
        missing test-driver)

    local build_aux_m4_left_overs=(\
        libtool.m4 lt~obsolete.m4 ltoptions.m4 ltsugar.m4 ltversion.m4)

    local left_overs=("${top_left_overs[@]}" \
        "${build_aux_left_overs[@]/#/build-aux/}" \
        "${build_aux_m4_left_overs[@]/#/build-aux/m4/}")

    for x in "${left_overs[@]} "; do
        _safe_rm_rf "$x"
        _safe_rm_rf "src/secp256k1/$x"
        _safe_rm_rf "src/univalue/$x"
    done

    _safe_rm_rf \
        src/Makefile.in \
        src/defi-config.h.{in,in~} \
        src/univalue/src/univalue-config.h.{in,in~} \
        src/secp256k1/src/libsecp256k1-config.h.{in,in~}
}

clean_depends() {
    local root_dir="$ROOT_DIR"
    local release_dir="${RELEASE_DIR}"
    local release_depends_dir=${DEPENDS_DIR}

    make -C "$root_dir/depends" DESTDIR="${release_depends_dir}" clean-all || true
    _ensure_enter_dir "$release_depends_dir"
    clean_pkg_local_osx_sysroot
    _safe_rm_rf built \
        work \
        sources \
        x86_64* \
        i686* \
        mips* \
        arm* \
        aarch64* \
        riscv32* \
        riscv64*
    _exit_dir
}

clean() {
    local release_dir="${RELEASE_TARGET_DIR}"
    _ensure_enter_dir "${release_dir}"
    make clean || true
    _exit_dir
}

# ========
# Internal Support methods
# ========

# Defaults
# ---

_get_default_target() {
    local default_target=""
    if [[ "${OSTYPE}" == "darwin"* ]]; then
        default_target="x86_64-apple-darwin"
    elif [[ "${OSTYPE}" == "msys" ]]; then
        default_target="x86_64-w64-mingw32"
    else
        # Note: make.sh only formally supports auto selection for 
        # windows under msys, mac os and debian derivatives to build on.
        # Also note: Support for auto selection on make.sh does not imply
        # support for the architecture. 
        # Only supported architectures are the ones with release builds
        # enabled on the CI. 
        local dpkg_arch=""
        dpkg_arch=$(dpkg --print-architecture || true)
        if [[ "$dpkg_arch" == "armhf" ]]; then
            default_target="arm-linux-gnueabihf"
        elif [[ "$dpkg_arch" == "aarch64" ]]; then
            default_target="aarch64-linux-gnu"
        else
            # Global default if we can't determine it from the 
            # above, which are our only supported list for auto select
            default_target="x86_64-pc-linux-gnu"
        fi
    fi
    echo "$default_target"
}

_get_default_conf_args() {
    local conf_args=""
    if [[ "$TARGET" =~ .*linux.* ]]; then
        conf_args="${conf_args} --enable-glibc-back-compat";
    fi
    conf_args="${conf_args} --enable-static";
    conf_args="${conf_args} --enable-reduce-exports";
    # Note: https://stackoverflow.com/questions/13636513/linking-libstdc-statically-any-gotchas
    # We don't use dynamic loading at the time being
    conf_args="${conf_args} LDFLAGS=-static-libstdc++";
    # Other potential options: -static-libgcc on gcc, -static on clang
    echo "$conf_args"
}

# Platform specifics
# ---

_platform_init() {
    # Lazy init functions
    if [[ $(readlink -m . 2> /dev/null) != "${_SCRIPT_DIR}" ]]; then
        if [[ $(greadlink -m . 2> /dev/null) != "${_SCRIPT_DIR}" ]]; then 
            echo "error: readlink or greadlink with \`-m\` support is required"
            echo "tip: debian/ubuntu: apt install coreutils"
            echo "tip: osx: brew install coreutils"
            exit 1
        else
        _canonicalize() {
            greadlink -m "$@"
        }
        fi
    else
        _canonicalize() {
            readlink -m "$@"
        }
    fi
}

_nproc() {
    if [[ "${OSTYPE}" == "darwin"* ]]; then
        sysctl -n hw.logicalcpu
    else
        nproc
    fi
}

# Misc
# ---

ci_export_vars() {
    if [[ -n "${GITHUB_ACTIONS-}" ]]; then
        # GitHub Actions
        echo "BUILD_VERSION=${IMAGE_VERSION}" >> "$GITHUB_ENV"
    fi
}

_sign() {
    # TODO: generate sha sums and sign
    :
}

_safe_rm_rf() {
    for x in "$@"; do
        if [[ "$x" =~ ^[[:space:]]*$ || "$x" =~ ^/*$ ]]; then 
            # Safe guard against accidental rm -rfs
            echo "error: unsafe delete attempted"
            exit 1
        fi
        rm -rf "$x"
    done
}

_fold_start() {
    echo "::group::${*:-}"
}

_fold_end() {
    echo "::endgroup::"
}

_ensure_enter_dir() {
    local dir="${1?dir required}"
    mkdir -p "${dir}" && pushd "${dir}" > /dev/null
}

_exit_dir() {
    popd > /dev/null
}

main "$@"<|MERGE_RESOLUTION|>--- conflicted
+++ resolved
@@ -387,16 +387,6 @@
     else
         echo "$ver"
     fi
-<<<<<<< HEAD
-}
-
-_ci_export_vars() {
-    if [[ -n "${GITHUB_ACTIONS-}" ]]; then
-        # GitHub Actions
-        echo "BUILD_VERSION=${IMAGE_VERSION}" >> "$GITHUB_ENV"
-    fi
-=======
->>>>>>> 0563fba5
 }
 
 pkg_update_base() {
