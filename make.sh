#!/usr/bin/env bash

# Copyright (c) DeFi Blockchain Developers
# Maker script

# shellcheck disable=SC2155

export LC_ALL=C
set -Eeuo pipefail

setup_vars() {
    IMAGE_PREFIX=${IMAGE_PREFIX:-"defichain"}
    IMAGE_VERSION=${IMAGE_VERSION:-"latest"}

    DOCKER_ROOT_CONTEXT=${DOCKER_ROOT_CONTEXT:-"."}
    DOCKERFILES_DIR=${DOCKERFILES_DIR:-"./contrib/dockerfiles"}
    RELEASE_DIR=${RELEASE_DIR:-"./build"}

    MAKE_JOBS=${MAKE_JOBS:-$(nproc)}
    MAKE_CONF_ARGS=${MAKE_CONF_ARGS:-}
    MAKE_ARGS=${MAKE_ARGS:-}
    MAKE_DEPS_ARGS=${MAKE_DEPS_ARGS:-}

    # shellcheck disable=SC2206
    # This intentionally word-splits the array as env arg can only be strings.
    # Other options available: x86_64-w64-mingw32 x86_64-apple-darwin11
    TARGETS=(${TARGETS:-"x86_64-pc-linux-gnu"})
}

main() {
    _ensure_script_dir
    trap _cleanup 0 1 2 3 6 15 ERR
    cd "$_SCRIPT_DIR"
    setup_vars

    # Get all functions declared in this file except ones starting with
    # '_' or the ones in the list
    # shellcheck disable=SC2207
    COMMANDS=($(declare -F | cut -d" " -f3 | grep -v -E "^_.*$|main|setup_vars")) || true

    # Commands use `-` instead of `_` for getopts consistency. Flip this.
    local cmd=${1:-} && cmd="${cmd//-/_}"

    for x in "${COMMANDS[@]}"; do
        if [[ "$x" == "$cmd" ]]; then
            shift
            ${cmd} "$@"
            return 0
        fi
    done

    help
    return 1
}

_ensure_script_dir() {
    _WORKING_DIR="$(pwd)"
    local dir
    dir="$(dirname "${BASH_SOURCE[0]}")"
    _SCRIPT_DIR="$(cd "${dir}/" && pwd)"
}

_cleanup() {
    cd "$_WORKING_DIR"
}

help() {
    echo "Usage: $0 <commands>"
    printf "\nCommands:\n"
    printf "\t%s\n" "${COMMANDS[@]//_/-}"
    printf "\nNote: All non-docker commands assume that it's run on an environment \n"
    printf "with correct arch and the pre-requisites properly configured. \n"
}

# ----------- Direct builds ---------------

<<<<<<< HEAD
build_deps() {
    local target=${1:-"x86_64-pc-linux-gnu"}
    local make_deps_args=${MAKE_DEPS_ARGS:-}
    local make_jobs=${MAKE_JOBS}
=======

build_prepare() {
    local target=${1:-"x86_64-pc-linux-gnu"}
    local extra_conf_opts=${EXTRA_CONF_ARGS:-}
    local extra_make_depends_args=${EXTRA_MAKE_DEPENDS_ARGS:--j $(nproc)}
>>>>>>> 62a6187f

    echo "> build-deps"
    pushd ./depends >/dev/null
    # XREF: #make-deps
    # shellcheck disable=SC2086
    make HOST="${target}" -j${make_jobs} ${make_deps_args}
    popd >/dev/null 
}

build_conf() {
    local target=${1:-"x86_64-pc-linux-gnu"}
    local make_conf_opts=${MAKE_CONF_ARGS:-}
    local make_jobs=${MAKE_JOBS}

    echo "> build-conf: ${target}"
    
    ./autogen.sh
    # XREF: #make-configure
<<<<<<< HEAD
    # shellcheck disable=SC2086
    ./configure --prefix="$(pwd)/depends/${target}" ${make_conf_opts}
}

build_make() {
    local target=${1:-"x86_64-pc-linux-gnu"}
    local make_args=${MAKE_ARGS:-}
    local make_jobs=${MAKE_JOBS}

    echo "> build: ${target}"
    # shellcheck disable=SC2086
    make -j${make_jobs} ${make_args}
}

build() {
    build_deps "$@"
    build_conf "$@"
    build_make "$@"
=======
    # ./configure CC=clang-11 CXX=clang++-11 --prefix="$(pwd)/depends/x86_64-pc-linux-gnu"
    ./configure CC=clang-11 CXX=clang++-11 --prefix="$(pwd)/depends/${target}" ${extra_conf_opts}
}

build() {
    local extra_make_args=${EXTRA_MAKE_ARGS:--j $(nproc)}

    build_prepare "$@"
    make ${extra_make_args}
>>>>>>> 62a6187f
}

deploy() {
    local target=${1:-"x86_64-pc-linux-gnu"}
    local img_prefix="${IMAGE_PREFIX}"
    local img_version="${IMAGE_VERSION}"
    local release_dir="${RELEASE_DIR}"

    mkdir -p "${release_dir}"

    # XREF: #pkg-name
    local versioned_name="${img_prefix}-${img_version}"
    local versioned_release_path
    versioned_release_path="$(readlink -m "${release_dir}/${versioned_name}")"

    echo "> deploy into: ${release_dir} from ${versioned_release_path}"

    pushd "${release_dir}" >/dev/null
    rm -rf "./${versioned_name}" && mkdir "${versioned_name}"
    popd >/dev/null

    make prefix=/ DESTDIR="${versioned_release_path}" install && cp README.md "${versioned_release_path}/"

    echo "> deployed: ${versioned_release_path}"
}

package() {
    local target=${1:-"x86_64-pc-linux-gnu"}
    local img_prefix="${IMAGE_PREFIX}"
    local img_version="${IMAGE_VERSION}"
    local release_dir="${RELEASE_DIR}"

    deploy "${target}"

    # XREF: #pkg-name
    local pkg_name="${img_prefix}-${img_version}-${target}"
    local pkg_tar_file_name="${pkg_name}.tar.gz"

    local pkg_path
    pkg_path="$(readlink -m "${release_dir}/${pkg_tar_file_name}")"

    local versioned_name="${img_prefix}-${img_version}"
    local versioned_release_dir="${release_dir}/${versioned_name}"

    echo "> packaging: ${pkg_name} from ${versioned_release_dir}"

    pushd "${versioned_release_dir}" >/dev/null
    tar --transform "s,^./,${versioned_name}/," -cvzf "${pkg_path}" ./*
    popd >/dev/null

    echo "> package: ${pkg_path}"
}

release() {
    local target=${1:-"x86_64-pc-linux-gnu"}

    build "${target}"
    package "${target}"
    sign
}

# -------------- Docker ---------------

docker_build() {
    local targets=("${TARGETS[@]}")
    local img_prefix="${IMAGE_PREFIX}"
    local img_version="${IMAGE_VERSION}"
    local dockerfiles_dir="${DOCKERFILES_DIR}"
    local docker_context="${DOCKER_ROOT_CONTEXT}"

    echo "> docker-build";

    for target in "${targets[@]}"; do
        if [[ "$target" == "x86_64-apple-darwin11" ]]; then
            pkg_ensure_mac_sdk
        fi
        local img="${img_prefix}-${target}:${img_version}"
        echo "> building: ${img}"
        local docker_file="${dockerfiles_dir}/${target}.dockerfile"
        echo "> docker build: ${img}"
        docker build -f "${docker_file}" -t "${img}" "${docker_context}"
    done
}

docker_package() {
    local targets=("${TARGETS[@]}")
    local img_prefix="${IMAGE_PREFIX}"
    local img_version="${IMAGE_VERSION}"
    local release_dir="${RELEASE_DIR}"

    echo "> docker-package";

    for target in "${targets[@]}"; do
        local img="${img_prefix}-${target}:${img_version}"
        echo "> packaging: ${img}"

        # XREF: #pkg-name
        local pkg_name="${img_prefix}-${img_version}-${target}"
        local pkg_tar_file_name="${pkg_name}.tar.gz"
        local pkg_rel_path="${release_dir}/${pkg_tar_file_name}"
        local versioned_name="${img_prefix}-${img_version}"

        mkdir -p "${release_dir}"

        docker run --rm "${img}" bash -c \
            "tar --transform 's,^./,${versioned_name}/,' -czf - ./*" >"${pkg_rel_path}"

        echo "> package: ${pkg_rel_path}"
    done
}

docker_deploy() {
    local targets=("${TARGETS[@]}")
    local img_prefix="${IMAGE_PREFIX}"
    local img_version="${IMAGE_VERSION}"
    local release_dir="${RELEASE_DIR}"

    echo "> docker-deploy";

    for target in "${targets[@]}"; do
        local img="${img_prefix}-${target}:${img_version}"
        echo "> deploy from: ${img}"

        # XREF: #pkg-name
        local pkg_name="${img_prefix}-${img_version}-${target}"
        local versioned_name="${img_prefix}-${img_version}"
        local versioned_release_dir="${release_dir}/${versioned_name}"

        rm -rf "${versioned_release_dir}" && mkdir -p "${versioned_release_dir}"

        local cid
        cid=$(docker create "${img}")
        local e=0

        { docker cp "${cid}:/app/." "${versioned_release_dir}" 2>/dev/null && e=1; } || true
        docker rm "${cid}"

        if [[ "$e" == "1" ]]; then
            echo "> deployed into: ${versioned_release_dir}"
        else
            echo "> failed: please sure package is built first"
        fi
    done
}

docker_release() {
    docker_build
    docker_package
    sign
}

docker_package_git() {
    git_version
    docker_package
}

docker_release_git() {
    git_version
    docker_release
}

docker_build_deploy_git() {
    git_version
    docker_build
    docker_deploy
}

docker_clean() {
    rm -rf "${RELEASE_DIR}"
    docker_clean_images
}

docker_clean_images() {
    echo "> clean: defichain images"

    local imgs
    imgs="$(docker images -f label=org.defichain.name=defichain -q)"
    if [[ -n "${imgs}" ]]; then
        # shellcheck disable=SC2086
        docker rmi ${imgs} --force
        _docker_clean_builder_base
    fi
}

_docker_clean_builder_base() {
    echo "> clean: defichain-builder-base images"

    # shellcheck disable=SC2046
    docker rmi $(docker images -f label=org.defichain.name=defichain-builder-base -q) \
        2>/dev/null || true
}

docker_purge() {
    echo "> clean: defichain* images"

    # shellcheck disable=SC2046
    docker rmi $(docker images -f label=org.defichain.name -q) \
        2>/dev/null || true
}

# -------------- Misc -----------------

sign() {
    # TODO: generate sha sums and sign
    :
}

git_version() {
    # If we have a tagged version (for proper releases), then just
    # release it with the tag, otherwise we use the commit hash
    local current_tag
    local current_commit
    local current_branch

    current_tag=$(git tag --points-at HEAD | head -1)
    current_commit=$(git rev-parse --short HEAD)
    current_branch=$(git rev-parse --abbrev-ref HEAD)

    if [[ -z $current_tag || "${current_branch}" == "hotfix" ]]; then
        # Replace `/` in branch names with `-` as / is trouble
        IMAGE_VERSION="${current_branch//\//-}-${current_commit}"
        if [[ "${current_branch}" == "hotfix" ]]; then
            # If the current branch is hotfix branch, 
            # prefix it with the last available tag. 
            git fetch --tags
            local last_tag
            last_tag="$(git describe --tags $(git rev-list --tags --max-count=1))"
            echo "> last tag: ${last_tag}"
            if [[ -n "${last_tag}" ]]; then
                IMAGE_VERSION="${last_tag}-${IMAGE_VERSION}"
            fi
        fi
    else
        IMAGE_VERSION="${current_tag}"
        # strip the 'v' infront of version tags
        if [[ "$IMAGE_VERSION" =~ ^v[0-9]\.[0-9] ]]; then
            IMAGE_VERSION="${IMAGE_VERSION##v}"
        fi
    fi

    echo "> git branch: ${current_branch}"
    echo "> version: ${IMAGE_VERSION}"
<<<<<<< HEAD
    echo "BUILD_VERSION=${IMAGE_VERSION}" >> "$GITHUB_ENV" # GitHub Actions
=======

    if [[ -n "${GITHUB_ACTIONS-}" ]]; then
        # GitHub Actions
        echo "BUILD_VERSION=${IMAGE_VERSION}" >> $GITHUB_ENV
    fi
>>>>>>> 62a6187f
}

pkg_install_deps() {
    apt update && apt install -y \
        software-properties-common build-essential libtool autotools-dev automake \
        pkg-config bsdmainutils python3 libssl-dev libevent-dev libboost-system-dev \
        libboost-filesystem-dev libboost-chrono-dev libboost-test-dev libboost-thread-dev \
        libminiupnpc-dev libzmq3-dev libqrencode-dev wget \
        curl cmake
}

pkg_install_llvm() {
    wget https://apt.llvm.org/llvm.sh
    chmod +x llvm.sh
    ./llvm.sh 11
}

pkg_ensure_mac_sdk() {
    local sdk_name="MacOSX10.11.sdk"
    local pkg="${sdk_name}.tar.xz"

    echo "> ensuring mac sdk"

    mkdir -p ./depends/SDKs
    pushd ./depends/SDKs >/dev/null
    if [[ ! -d "$sdk_name" ]]; then
        if [[ ! -f "${pkg}" ]]; then
            wget https://github.com/phracker/MacOSX-SDKs/releases/download/10.15/MacOSX10.11.sdk.tar.xz
        fi
        tar -xvf "${pkg}"
    fi
    rm "${pkg}" 2>/dev/null || true
    popd >/dev/null
}

clean_mac_sdk() {
    rm -rf ./depends/SDKs
}

purge() {
    clean
    clean_depends
    # shellcheck disable=SC2119
    docker_purge
}

clean_depends() {
    pushd ./depends >/dev/null
    make clean-all || true
    clean_mac_sdk
    rm -rf built \
        work \
        sources \
        x86_64* \
        i686* \
        mips* \
        arm* \
        aarch64* \
        riscv32* \
        riscv64*
    popd >/dev/null
}

clean() {
    make clean || true
    make distclean || true
    rm -rf "${RELEASE_DIR}"

    # All untracked git files that's left over after clean
    find . -type d -name ".deps" -exec rm -rf {} + || true

    rm -rf src/secp256k1/Makefile.in \
        src/secp256k1/aclocal.m4 \
        src/secp256k1/autom4te.cache/ \
        src/secp256k1/build-aux/compile \
        src/secp256k1/build-aux/config.guess \
        src/secp256k1/build-aux/config.sub \
        src/secp256k1/build-aux/depcomp \
        src/secp256k1/build-aux/install-sh \
        src/secp256k1/build-aux/ltmain.sh \
        src/secp256k1/build-aux/m4/libtool.m4 \
        src/secp256k1/build-aux/m4/ltoptions.m4 \
        src/secp256k1/build-aux/m4/ltsugar.m4 \
        src/secp256k1/build-aux/m4/ltversion.m4 \
        src/secp256k1/build-aux/m4/lt~obsolete.m4 \
        src/secp256k1/build-aux/missing \
        src/secp256k1/build-aux/test-driver \
        src/secp256k1/configure \
        src/secp256k1/src/libsecp256k1-config.h.in \
        src/secp256k1/src/libsecp256k1-config.h.in~ \
        src/univalue/Makefile.in \
        src/univalue/aclocal.m4 \
        src/univalue/autom4te.cache/ \
        src/univalue/build-aux/compile \
        src/univalue/build-aux/config.guess \
        src/univalue/build-aux/config.sub \
        src/univalue/build-aux/depcomp \
        src/univalue/build-aux/install-sh \
        src/univalue/build-aux/ltmain.sh \
        src/univalue/build-aux/m4/libtool.m4 \
        src/univalue/build-aux/m4/ltoptions.m4 \
        src/univalue/build-aux/m4/ltsugar.m4 \
        src/univalue/build-aux/m4/ltversion.m4 \
        src/univalue/build-aux/m4/lt~obsolete.m4 \
        src/univalue/build-aux/missing \
        src/univalue/build-aux/test-driver \
        src/univalue/configure \
        src/univalue/univalue-config.h.in \
        src/univalue/univalue-config.h.in~

    rm -rf ./autom4te.cache \
        Makefile.in \
        aclocal.m4 \
        build-aux/compile \
        build-aux/config.guess \
        build-aux/config.sub \
        build-aux/depcomp \
        build-aux/install-sh \
        build-aux/ltmain.sh \
        build-aux/m4/libtool.m4 \
        build-aux/m4/ltoptions.m4 \
        build-aux/m4/ltsugar.m4 \
        build-aux/m4/ltversion.m4 \
        build-aux/m4/lt~obsolete.m4 \
        build-aux/missing \
        build-aux/test-driver \
        configure \
        doc/man/Makefile.in \
        src/Makefile.in \
        src/config/defi-config.h.in \
        src/config/defi-config.h.in~
}

main "$@"<|MERGE_RESOLUTION|>--- conflicted
+++ resolved
@@ -74,25 +74,17 @@
 
 # ----------- Direct builds ---------------
 
-<<<<<<< HEAD
 build_deps() {
     local target=${1:-"x86_64-pc-linux-gnu"}
     local make_deps_args=${MAKE_DEPS_ARGS:-}
     local make_jobs=${MAKE_JOBS}
-=======
-
-build_prepare() {
-    local target=${1:-"x86_64-pc-linux-gnu"}
-    local extra_conf_opts=${EXTRA_CONF_ARGS:-}
-    local extra_make_depends_args=${EXTRA_MAKE_DEPENDS_ARGS:--j $(nproc)}
->>>>>>> 62a6187f
 
     echo "> build-deps"
     pushd ./depends >/dev/null
     # XREF: #make-deps
     # shellcheck disable=SC2086
     make HOST="${target}" -j${make_jobs} ${make_deps_args}
-    popd >/dev/null 
+    popd >/dev/null
 }
 
 build_conf() {
@@ -101,10 +93,9 @@
     local make_jobs=${MAKE_JOBS}
 
     echo "> build-conf: ${target}"
-    
+
     ./autogen.sh
     # XREF: #make-configure
-<<<<<<< HEAD
     # shellcheck disable=SC2086
     ./configure --prefix="$(pwd)/depends/${target}" ${make_conf_opts}
 }
@@ -123,17 +114,6 @@
     build_deps "$@"
     build_conf "$@"
     build_make "$@"
-=======
-    # ./configure CC=clang-11 CXX=clang++-11 --prefix="$(pwd)/depends/x86_64-pc-linux-gnu"
-    ./configure CC=clang-11 CXX=clang++-11 --prefix="$(pwd)/depends/${target}" ${extra_conf_opts}
-}
-
-build() {
-    local extra_make_args=${EXTRA_MAKE_ARGS:--j $(nproc)}
-
-    build_prepare "$@"
-    make ${extra_make_args}
->>>>>>> 62a6187f
 }
 
 deploy() {
@@ -356,8 +336,8 @@
         # Replace `/` in branch names with `-` as / is trouble
         IMAGE_VERSION="${current_branch//\//-}-${current_commit}"
         if [[ "${current_branch}" == "hotfix" ]]; then
-            # If the current branch is hotfix branch, 
-            # prefix it with the last available tag. 
+            # If the current branch is hotfix branch,
+            # prefix it with the last available tag.
             git fetch --tags
             local last_tag
             last_tag="$(git describe --tags $(git rev-list --tags --max-count=1))"
@@ -376,15 +356,12 @@
 
     echo "> git branch: ${current_branch}"
     echo "> version: ${IMAGE_VERSION}"
-<<<<<<< HEAD
     echo "BUILD_VERSION=${IMAGE_VERSION}" >> "$GITHUB_ENV" # GitHub Actions
-=======
 
     if [[ -n "${GITHUB_ACTIONS-}" ]]; then
         # GitHub Actions
         echo "BUILD_VERSION=${IMAGE_VERSION}" >> $GITHUB_ENV
     fi
->>>>>>> 62a6187f
 }
 
 pkg_install_deps() {
