#!/usr/bin/env bash

# Copyright (c) DeFi Blockchain Developers
# Maker script

# Note: Ideal to use POSIX C.UTF-8, however Apple systems don't have
# this locale and throws a fit, so en-US.UTF-8 is reasonable middle ground.
export LC_ALL=en_US.UTF-8
set -Eeuo pipefail

setup_vars() {
    IMAGE_PREFIX=${IMAGE_PREFIX:-"defichain"}
    GIT_VERSION=${GIT_VERSION:-0}
    if [[ "$GIT_VERSION" == 1 ]]; then
        IMAGE_VERSION=${IMAGE_VERSION:-"$(git_version 0)"}
    else 
        IMAGE_VERSION=${IMAGE_VERSION:-"latest"}
    fi

    DOCKER_ROOT_CONTEXT=${DOCKER_ROOT_CONTEXT:-"."}
    DOCKERFILES_DIR=${DOCKERFILES_DIR:-"./contrib/dockerfiles"}

    ROOT_DIR="$(_canonicalize "${_SCRIPT_DIR}")"

    TARGET=${TARGET:-"$(get_default_target)"}
    DOCKERFILE=${DOCKERFILE:-"$(get_default_docker_file)"}

    BUILD_DIR=${BUILD_DIR:-"./build"}
    BUILD_DIR="$(_canonicalize "$BUILD_DIR")"
    # Was previously ${BUILD_DIR}/$TARGET for host specific
    # But simplifying this since autotools conf ends up in reconf and
    # rebuilds anyway, might as well just point manually if needed
    BUILD_TARGET_DIR="${BUILD_DIR}"
    BUILD_DEPENDS_DIR=${BUILD_DEPENDS_DIR:-"${BUILD_DIR}/depends"}
    BUILD_DEPENDS_DIR="$(_canonicalize "$BUILD_DEPENDS_DIR")"
    PYTHON_VENV_DIR=${PYTHON_VENV_DIR:-"${BUILD_DIR}/pyenv"}

    CLANG_DEFAULT_VERSION=${CLANG_DEFAULT_VERSION:-"15"}
    RUST_DEFAULT_VERSION=${RUST_DEFAULT_VERSION:-"1.70"}

    SOLC_DIR=${SOLC_DIR:-"${BUILD_TARGET_DIR}/solc-bin"}
    
    MAKE_DEBUG=${MAKE_DEBUG:-"1"}

    local default_compiler_flags=""
    if [[ "${TARGET}" == "x86_64-pc-linux-gnu" ]]; then
        local clang_ver="${CLANG_DEFAULT_VERSION}"
        default_compiler_flags="CC=clang-${clang_ver} CXX=clang++-${clang_ver}"
    fi

    MAKE_JOBS=${MAKE_JOBS:-"$(get_default_jobs)"}

    MAKE_CONF_ARGS="$(get_default_conf_args) ${MAKE_CONF_ARGS:-}"
    MAKE_CONF_ARGS="${default_compiler_flags} ${MAKE_CONF_ARGS:-}"
    if [[ "${MAKE_DEBUG}" == "1" ]]; then
      MAKE_CONF_ARGS="${MAKE_CONF_ARGS} --enable-debug";
    fi

    MAKE_CONF_ARGS_OVERRIDE="${MAKE_CONF_ARGS_OVERRIDE:-}"
    if [[ "${MAKE_CONF_ARGS_OVERRIDE}" ]]; then
        MAKE_CONF_ARGS="${MAKE_CONF_ARGS_OVERRIDE}"
    fi

    MAKE_ARGS=${MAKE_ARGS:-}
    MAKE_DEPS_ARGS=${MAKE_DEPS_ARGS:-}
}

main() {
    _setup_dir_env
    trap _cleanup 0 1 2 3 6 15 ERR
    cd "$_SCRIPT_DIR"
    _platform_init
    setup_vars
    git_add_hooks
    _append_to_path "${SOLC_DIR}"

    echo $PATH

    # Get all functions declared in this file except ones starting with
    # '_' or the ones in the list
    # shellcheck disable=SC2207
    COMMANDS=($(declare -F | cut -d" " -f3 | grep -v -E "^_.*$|main|setup_vars")) || true

    # Commands use `-` instead of `_` for getopts consistency. Flip this.
    local cmd=${1:-} && cmd="${cmd//-/_}"

    local x
    for x in "${COMMANDS[@]}"; do
        if [[ "$x" == "$cmd" ]]; then
            shift
            ${cmd} "$@"
            _remove_from_path "${SOLC_DIR}"
            return 0
        fi
    done

    _remove_from_path "${SOLC_DIR}"
    help
    return 1
}

_setup_dir_env() {
    _WORKING_DIR="$(pwd)"
    local dir
    dir="$(dirname "${BASH_SOURCE[0]}")"
    _SCRIPT_DIR="$(cd "${dir}/" && pwd)"
}

_cleanup() {
    cd "$_WORKING_DIR"
}

help() {
    echo "Usage: $0 <commands>"
    printf "\n\`%s build\` or \`%s docker-build\` are your friends :) \n" "$0" "$0"
    printf "\nCommands:\n"
    printf "\t%s\n" "${COMMANDS[@]//_/-}"
    printf "\nNote: All commands without docker-* prefix assume that it's run in\n" 
    printf "an environment with correct arch and pre-requisites configured. \n"
    printf "(most pre-requisites can be installed with pkg-* commands). \n"
}

# ----------- Direct builds ---------------

build_deps() {
    local target=${1:-${TARGET}}
    local make_deps_args=${MAKE_DEPS_ARGS:-}
    local make_jobs=${MAKE_JOBS}
    local src_depends_dir=${ROOT_DIR}/depends
    local build_depends_dir=${BUILD_DEPENDS_DIR}

    echo "> build-deps: target: ${target} / deps_args: ${make_deps_args} / jobs: ${make_jobs}"
    
    _ensure_enter_dir "$build_depends_dir"
    if [[ "$target" =~ .*darwin.* ]]; then
        pkg_local_ensure_osx_sysroot
    fi
    
    _fold_start "build-deps"

    # shellcheck disable=SC2086
    make -C "${src_depends_dir}" DESTDIR="${build_depends_dir}" \
        HOST="${target}" -j${make_jobs} ${make_deps_args}

    _fold_end
    _exit_dir
}

build_conf() {
    local target=${1:-${TARGET}}
    local make_conf_opts=${MAKE_CONF_ARGS:-}
    local make_jobs=${MAKE_JOBS}
    local root_dir=${ROOT_DIR}
    local build_target_dir=${BUILD_TARGET_DIR}
    local build_depends_dir=${BUILD_DEPENDS_DIR}

    echo "> build-conf: target: ${target} / conf_args: ${make_conf_opts} / jobs: ${make_jobs}"

    _ensure_enter_dir "${build_target_dir}"
    _fold_start "build-conf::autogen"
    "$root_dir/autogen.sh"
    _fold_end

    _fold_start "build-conf::configure"
    # shellcheck disable=SC2086
    CONFIG_SITE="$build_depends_dir/${target}/share/config.site" \
        $root_dir/configure --prefix="$build_depends_dir/${target}" \
        ${make_conf_opts}
    _fold_end
    _exit_dir
}

build_make() {
    local target=${1:-${TARGET}}
    local make_args=${MAKE_ARGS:-}
    local make_jobs=${MAKE_JOBS}
    local build_target_dir=${BUILD_TARGET_DIR}

    echo "> build: target: ${target} / args: ${make_args} / jobs: ${make_jobs}"

    _ensure_enter_dir "${build_target_dir}"
    _fold_start "build_make"

    # shellcheck disable=SC2086
    make DESTDIR="${build_target_dir}" -j${make_jobs} JOBS=${make_jobs} ${make_args}

    _fold_end
    _exit_dir
}

build() {
    build_deps "$@"
    build_conf "$@"
    build_make "$@"
}

deploy() {
    local target=${1:-${TARGET}}
    local img_prefix="${IMAGE_PREFIX}"
    local img_version="${IMAGE_VERSION}"
    local build_dir="${BUILD_DIR}"
    local build_target_dir="${BUILD_TARGET_DIR}"

    local versioned_name="${img_prefix}-${img_version}"
    local versioned_build_path
    versioned_build_path="$(_canonicalize "${build_dir}/${versioned_name}")"

    echo "> deploy into: ${build_dir} from ${versioned_build_path}"

    _safe_rm_rf "${versioned_build_path}" && mkdir -p "${versioned_build_path}"
    
    make -C "${build_target_dir}" prefix=/ DESTDIR="${versioned_build_path}" \
        install && cp README.md "${versioned_build_path}/"

    echo "> deployed: ${versioned_build_path}"
}

package() {
    local target=${1:-${TARGET}}
    local img_prefix="${IMAGE_PREFIX}"
    local img_version="${IMAGE_VERSION}"
    local build_dir="${BUILD_DIR}"

    local pkg_name="${img_prefix}-${img_version}-${target}"
    local pkg_tar_file_name="${pkg_name}.tar.gz"

    local pkg_path
    pkg_path="$(_canonicalize "${build_dir}/${pkg_tar_file_name}")"

    local versioned_name="${img_prefix}-${img_version}"
    local versioned_build_dir="${build_dir}/${versioned_name}"

    if [[ ! -d "$versioned_build_dir" ]]; then
        echo "> error: deployment required to package"
        echo "> tip: try \`$0 deploy\` or \`$0 docker-deploy\` first"
        exit 1
    fi

    echo "> packaging: ${pkg_name} from ${versioned_build_dir}"

    _ensure_enter_dir "${versioned_build_dir}"
    _tar --transform "s,^./,${versioned_name}/," -czf "${pkg_path}" ./*
    _exit_dir

    echo "> package: ${pkg_path}"
}

release() {
    local target=${1:-${TARGET}}

    build "${target}"
    deploy "${target}"
    package "${target}"
    _sign "${target}"
}

# -------------- Docker ---------------

docker_build() {
    local target=${1:-${TARGET}}
    local img_prefix="${IMAGE_PREFIX}"
    local img_version="${IMAGE_VERSION}"
    local docker_context="${DOCKER_ROOT_CONTEXT}"
    local docker_file="${DOCKERFILE}"

    echo "> docker-build";

    local img="${img_prefix}-${target}:${img_version}"
    echo "> building: ${img}"
    echo "> docker build: ${img}"
    docker build -f "${docker_file}" \
        --build-arg TARGET="${target}" \
        --build-arg MAKE_DEBUG="${MAKE_DEBUG}" \
        -t "${img}" "${docker_context}"
}

docker_deploy() {
    local target=${1:-${TARGET}}
    local img_prefix="${IMAGE_PREFIX}"
    local img_version="${IMAGE_VERSION}"
    local build_dir="${BUILD_DIR}"

    echo "> docker-deploy";

    local img="${img_prefix}-${target}:${img_version}"
    echo "> deploy from: ${img}"

    local pkg_name="${img_prefix}-${img_version}-${target}"
    local versioned_name="${img_prefix}-${img_version}"
    local versioned_build_dir="${build_dir}/${versioned_name}"

    _safe_rm_rf "${versioned_build_dir}" && mkdir -p "${versioned_build_dir}"

    local cid
    cid=$(docker create "${img}")
    local e=0

    { docker cp "${cid}:/app/." "${versioned_build_dir}" 2>/dev/null && e=1; } || true
    docker rm "${cid}"

    if [[ "$e" == "1" ]]; then
        echo "> deployed into: ${versioned_build_dir}"
    else
        echo "> failed: please ensure package is built first"
    fi
}

docker_release() {
    local target=${1:-${TARGET}}

    docker_build "$target"
    docker_deploy "$target"
    package "$target"
    _sign "$target"
}

docker_clean_builds() {
    echo "> clean: defichain build images"
    _docker_clean "org.defichain.name=defichain"
}

docker_clean_all() {
    echo "> clean: defichain* images"
    _docker_clean "org.defichain.name"
}

_docker_clean() {
    local labels_to_clean=${1:?labels required}
    # shellcheck disable=SC2046
    docker rmi $(docker images -f label="${labels_to_clean}" -q) \
        --force 2>/dev/null || true
}

# -------------- Misc -----------------

debug_env() {
    (set -o posix ; set)
    (set -x +e
    uname -a
    gcc -v
    "clang-${CLANG_DEFAULT_VERSION}" -v
    rustup show)
}

test() {
    local make_jobs=${MAKE_JOBS}
    local make_args=${MAKE_ARGS:-}
    local build_target_dir=${BUILD_TARGET_DIR}

    _ensure_enter_dir "${build_target_dir}"

    _fold_start "unit-tests"
    # shellcheck disable=SC2086
    make -j$make_jobs check
    _fold_end

    _fold_start "functional-tests"

    py_ensure_env_active

    # shellcheck disable=SC2086
    python3 ./test/functional/test_runner.py --ci -j$make_jobs --tmpdirprefix "./test_runner/" --ansi --combinedlogslen=10000

    py_env_deactivate

    _fold_end
    _exit_dir
}

test_py() {
    local build_target_dir=${BUILD_TARGET_DIR}
    local first_arg="${1:-}"

    if [[ -f "${first_arg}" ]]; then
      shift
      "${first_arg}" --configfile "${build_target_dir}/test/config.ini" --tmpdirprefix "./test_runner/" --ansi "$@"
      return
    fi

    _ensure_enter_dir "${build_target_dir}"

    py_ensure_env_active

    # shellcheck disable=SC2086
    python3 ./test/functional/test_runner.py --tmpdirprefix "./test_runner/" --ansi "$@"

    py_env_deactivate
    _exit_dir
}

exec() {
    local make_jobs=${MAKE_JOBS}
    local make_args=${MAKE_ARGS:-}
    local build_target_dir=${BUILD_TARGET_DIR}

    _ensure_enter_dir "${build_target_dir}"
    _fold_start "exec:: ${*-(default)}"

    # shellcheck disable=SC2086,SC2068
    make -j$make_jobs JOBS=${make_jobs} $make_args $@

    _fold_end
    _exit_dir
}

git_version() {
    local verbose=${1:-1}
    # If we have a tagged version (for proper releases), then just
    # release it with the tag, otherwise we use the commit hash
    local current_tag
    local current_commit
    local current_branch

    git fetch --tags &> /dev/null
    current_tag=$(git tag --points-at HEAD | head -1)
    current_commit=$(git rev-parse --short HEAD)
    current_branch=$(git rev-parse --abbrev-ref HEAD)

    local ver=""

    if [[ -z $current_tag ]]; then
        # Replace `/` in branch names with `-` as / is trouble
        ver="${current_branch//\//-}-${current_commit}"
    else
        ver="${current_tag}"
        # strip the 'v' infront of version tags
        if [[ "$ver" =~ ^v[0-9]\.[0-9] ]]; then
            ver="${ver##v}"
        fi
    fi

    if [[ "$verbose" == "1" ]]; then 
        echo "> git branch: ${current_branch}"
        echo "> version: ${ver}"
    else
        echo "$ver"
    fi
}

# ------------ pkg --------------------
# Conventions:
# - pkg_*
# - pkg_install_*: for installing packages (system level)
# - pkg_update_*: distro update only
# - pkg_local_*: for pulling packages into the local dir
#   - clean_pkg_local*: Make sure to have the opp. 
# - pkg_setup*: setup of existing (or installed) pkgs // but not installing now


pkg_update_base() {
    _fold_start "pkg-update-base"

    apt-get update
    apt-get install -y apt-transport-https
    apt-get upgrade -y
    
    _fold_end
}

pkg_install_deps() {
    _fold_start "pkg-install-deps"

    # gcc-multilib: for cross compilations
    # locales: for using en-US.UTF-8 (see head of this file).
    apt-get install -y \
        software-properties-common build-essential git libtool autotools-dev automake \
        pkg-config bsdmainutils python3 python3-pip python3-venv libssl-dev libevent-dev libboost-system-dev \
        libboost-filesystem-dev libboost-chrono-dev libboost-test-dev libboost-thread-dev \
        libminiupnpc-dev libzmq3-dev libqrencode-dev wget \
        libdb-dev libdb++-dev libdb5.3 libdb5.3-dev libdb5.3++ libdb5.3++-dev \
        curl cmake unzip libc6-dev gcc-multilib locales locales-all

    _fold_end
}

pkg_setup_locale() {
    # Not a hard requirement. We use en_US.UTF-8 to maintain coherence across
    # different platforms. C.UTF-8 is not available on all platforms.
    locale-gen "en_US.UTF-8"
}

pkg_install_deps_mingw_x86_64() {
    _fold_start "pkg-install-deps-mingw-x86_64"
    
    apt-get install -y \
        g++-mingw-w64-x86-64 mingw-w64-x86-64-dev

    _fold_end
}

pkg_setup_mingw_x86_64() {
    update-alternatives --set x86_64-w64-mingw32-gcc /usr/bin/x86_64-w64-mingw32-gcc-posix
    update-alternatives --set x86_64-w64-mingw32-g++ /usr/bin/x86_64-w64-mingw32-g++-posix
}

pkg_install_deps_armhf() {
    _fold_start "pkg-install-deps-armhf"

    apt-get install -y \
        g++-arm-linux-gnueabihf binutils-arm-linux-gnueabihf libc6-dev-armhf-cross

    _fold_end
}

pkg_install_deps_arm64() {
    _fold_start "pkg-install-deps-arm64"

    apt-get install -y \
        g++-aarch64-linux-gnu binutils-aarch64-linux-gnu libc6-dev-arm64-cross

    _fold_end
}

pkg_install_deps_osx_tools() {
    _fold_start "pkg-install-deps-mac-tools"

    apt-get install -y \
        python3-dev libcap-dev libbz2-dev libz-dev fonts-tuffy librsvg2-bin libtiff-tools imagemagick libtinfo5

    _fold_end
}

pkg_install_llvm() {
    _fold_start "pkg-install-llvm"
    # shellcheck disable=SC2086
    wget -O - "https://apt.llvm.org/llvm.sh" | bash -s ${CLANG_DEFAULT_VERSION}
    _fold_end
}

pkg_install_rust() {
    _fold_start "pkg-install-rust"
    curl --proto '=https' --tlsv1.2 -sSf https://sh.rustup.rs | sh -s -- \
        --default-toolchain="${RUST_DEFAULT_VERSION}" -y
    _fold_end
}

pkg_local_ensure_osx_sysroot() {
    local sdk_name="Xcode-12.2-12B45b-extracted-SDK-with-libcxx-headers"
    local pkg="${sdk_name}.tar.gz"
    local build_depends_dir="${BUILD_DEPENDS_DIR}"
    local sdk_base_dir="$build_depends_dir/SDKs"

    if [[ -d "${sdk_base_dir}/${sdk_name}" ]]; then 
        return
    fi

    _fold_start "pkg-local-mac-sdk"

    _ensure_enter_dir "${sdk_base_dir}"
    if [[ ! -f "${pkg}" ]]; then 
        wget https://bitcoincore.org/depends-sources/sdks/${pkg}
    fi
    _tar -zxf "${pkg}"
    rm "${pkg}" 2>/dev/null || true
    _exit_dir

    _fold_end
}

clean_pkg_local_osx_sysroot() {
    local build_depends_dir="${BUILD_DEPENDS_DIR}"
    _safe_rm_rf "$build_depends_dir/SDKs"
}

pkg_local_ensure_py_deps() {
    local python_venv="${PYTHON_VENV_DIR}"
    if [[ -d "${python_venv}" ]]; then 
        return
    fi
    pkg_local_install_py_deps
}

<<<<<<< HEAD
pkg_install_web3_deps() {
    _fold_start "pkg-install-web3-deps"
=======
pkg_local_install_py_deps() {
    _fold_start "pkg-install-py-deps"
    py_env_activate

    # install dependencies
>>>>>>> 7c048988
    python3 -m pip install py-solc-x web3
    python3 -c 'from solcx import install_solc;install_solc("0.8.20")'

    py_env_deactivate
    _fold_end
}

clean_pkg_local_py_deps() {
  local python_venv="${PYTHON_VENV_DIR}"
  _safe_rm_rf "${python_venv}"
}

pkg_setup_rust() {
    local rust_target
    rust_target=$(get_rust_target)
    rustup target add "${rust_target}"
}

<<<<<<< HEAD
pkg_install_solc_linux() {
    _fold_start "pkg-install-solc"

    local solc_dir="${SOLC_DIR}"

    _ensure_enter_dir "${solc_dir}"
    wget -O solc https://github.com/ethereum/solidity/releases/download/v0.8.20/solc-static-linux
    chmod +x solc
    _exit_dir

    _fold_end
}

pkg_install_solc_osx() {
    _fold_start "pkg-install-solc"

    local solc_dir="${SOLC_DIR}"

    _ensure_enter_dir "${solc_dir}"
    wget -o solc https://github.com/ethereum/solidity/releases/download/v0.8.20/solc-macos
    chmod +x solc
    _exit_dir

    _fold_end
}

pkg_install_solc_windows() {
    _fold_start "pkg-install-solc"

    local solc_dir="${SOLC_DIR}"

    _ensure_enter_dir "${solc_dir}"
    wget -o solc https://github.com/ethereum/solidity/releases/download/v0.8.20/solc-windows.exe
    _exit_dir

    _fold_end
}


clean_pkg_local_osx_sysroot() {
    local build_depends_dir="${BUILD_DEPENDS_DIR}"
    _safe_rm_rf "$build_depends_dir/SDKs"
=======
py_ensure_env_active() {
    pkg_local_ensure_py_deps
    py_env_activate
}

py_env_activate() {
  local python_venv="${PYTHON_VENV_DIR}"
  python3 -m venv "${python_venv}"
  # shellcheck disable=SC1091
  source "${python_venv}/bin/activate"
}

py_env_deactivate() {
  deactivate
>>>>>>> 7c048988
}

purge() {
    local build_dir="${BUILD_DIR}"
    local build_depends_dir="${BUILD_DEPENDS_DIR}"

    clean_depends
    _safe_rm_rf "$build_depends_dir"
    clean_conf
    clean_artifacts
    docker_clean_all
    _safe_rm_rf "$build_dir"
}

clean_artifacts() {
    # If build is done out of tree, this is not needed at all. But when done
    # in-tree, or helper tools that end up running configure in-tree, this is 
    # a helpful method to clean up left overs. 
    local items=(\
        .libs .deps obj "*.dirstamp" "*.a" "*.o" "*.Po" "*.lo")
    
    local x
    for x in "${items[@]}"; do
        find src -iname "$x" -exec rm -rf \;
    done
}

clean_conf() {
    local top_left_overs=(\
        Makefile.in aclocal.m4 autom4te.cache configure configure~)

    # If things were built in-tree, help clean this up as well
    local in_tree_conf_left_overs=(\
        Makefile libtool config.log config.status)

    local build_aux_left_overs=(\
        ar-lib compile config.guess config.sub depcomp install-sh ltmain.sh
        missing test-driver)

    local build_aux_m4_left_overs=(\
        libtool.m4 lt~obsolete.m4 ltoptions.m4 ltsugar.m4 ltversion.m4)

    local left_overs=("${top_left_overs[@]}" \
        "${in_tree_conf_left_overs[@]}" \
        "${build_aux_left_overs[@]/#/build-aux/}" \
        "${build_aux_m4_left_overs[@]/#/build-aux/m4/}")

    local individual_files=(./test/config.ini)

    local x
    for x in "${individual_files[@]}"; do
        _safe_rm_rf "$x"
    done

    for x in "${left_overs[@]} "; do
        _safe_rm_rf "$x"
        _safe_rm_rf "src/secp256k1/$x"
        _safe_rm_rf "src/univalue/$x"
    done

    _safe_rm_rf \
        src/Makefile.in \
        src/defi-config.h.{in,in~} \
        src/univalue/univalue-config.h.{in,in~} \
        src/secp256k1/libsecp256k1-config.h.{in,in~}
}

clean_depends() {
    local root_dir="$ROOT_DIR"
    local build_dir="${BUILD_DIR}"
    local build_depends_dir="${BUILD_DEPENDS_DIR}"

    make -C "$root_dir/depends" DESTDIR="${build_depends_dir}" clean-all || true
    _ensure_enter_dir "$build_depends_dir"
    clean_pkg_local_osx_sysroot
    _safe_rm_rf built \
        work \
        sources \
        x86_64* \
        i686* \
        mips* \
        arm* \
        aarch64* \
        riscv32* \
        riscv64*
    _exit_dir
}

clean() {
    local build_dir="${BUILD_TARGET_DIR}"
    _ensure_enter_dir "${build_dir}"
    make clean || true
    _exit_dir
    clean_artifacts
}

# ========
# Internal Support methods
# ========

# Defaults
# ---

get_default_target() {
    local default_target=""
    if [[ "${OSTYPE}" == "darwin"* ]]; then
        local macos_arch=""
        macos_arch=$(uname -m || true)
        if [[ "$macos_arch" == "x86_64" ]]; then
            default_target="x86_64-apple-darwin"
        else
            default_target="aarch64-apple-darwin"
        fi
    elif [[ "${OSTYPE}" == "msys" ]]; then
        default_target="x86_64-w64-mingw32"
    else
        # Note: make.sh only formally supports auto selection for 
        # windows under msys, mac os and debian derivatives to build on.
        # Also note: Support for auto selection on make.sh does not imply
        # support for the architecture. 
        # Only supported architectures are the ones with release builds
        # enabled on the CI. 
        local dpkg_arch=""
        dpkg_arch=$(dpkg --print-architecture || true)
        if [[ "$dpkg_arch" == "armhf" ]]; then
            default_target="arm-linux-gnueabihf"
        elif [[ "$dpkg_arch" == "aarch64" ]]; then
            default_target="aarch64-linux-gnu"
        else
            # Global default if we can't determine it from the 
            # above, which are our only supported list for auto select
            default_target="x86_64-pc-linux-gnu"
        fi
    fi
    echo "$default_target"
}

get_default_docker_file() {
    local target="${TARGET}"
    local dockerfiles_dir="${DOCKERFILES_DIR}"

    local try_files=(\
        "${dockerfiles_dir}/${target}.dockerfile" \
        "${dockerfiles_dir}/${target}" \
        "${dockerfiles_dir}/noarch.dockerfile" \
        )

    for file in "${try_files[@]}"; do
        if [[ -f "$file" ]]; then 
            echo "$file"
            return
        fi
    done
    # If none of these were found, assumes empty val
    # Empty will fail if docker cmd requires it, or continue for 
    # non docker cmds
}

get_default_conf_args() {
    local conf_args=""
    if [[ "$TARGET" =~ .*linux.* ]]; then
        conf_args="${conf_args} --enable-glibc-back-compat";
    fi
    conf_args="${conf_args} --enable-static";
    conf_args="${conf_args} --enable-reduce-exports";
    # Note: https://stackoverflow.com/questions/13636513/linking-libstdc-statically-any-gotchas
    # We don't use dynamic loading at the time being
    conf_args="${conf_args} LDFLAGS=-static-libstdc++";
    # Other potential options: -static-libgcc on gcc, -static on clang
    echo "$conf_args"
}

get_default_jobs() {
    local total
    total=$(_nproc)
    # Use a num closer to 80% of the cores by default
    local jobs=$(( total * 4/5 ))
    if (( jobs > 1 )); then
        echo $jobs
    else
        echo 1
    fi
}

# Dev tools
# ---

# shellcheck disable=SC2120
git_add_hooks() {
    local force_update=${1:-0}
    local file=".git/hooks/pre-push"
    if [[ -f "$file" && $force_update == "0" ]]; then 
        return;
    fi
    echo "> add pre-push-hook"
    mkdir -p "$(dirname $file)" 2>/dev/null || { true && return; }
    cat <<END > "$file"
#!/bin/bash
set -Eeuo pipefail
dir="\$(dirname "\${BASH_SOURCE[0]}")"
_SCRIPT_DIR="\$(cd "\${dir}/" && pwd)"
cd \$_SCRIPT_DIR/../../
./make.sh check
END
    chmod +x "$file"
}

check() {
    check_git_dirty
    check_rs
}

check_git_dirty() {
    if [[ $(git status -s) ]]; then
        echo "error: Git tree dirty. Please commit or stash first"
        exit 1
    fi
}

check_rs() {
    check_enter_build_rs_dir
    lib clippy 1
    lib fmt-check 1
    _exit_dir
}

check_enter_build_rs_dir() {
    local build_dir="${BUILD_DIR}"
    _ensure_enter_dir "$build_dir/lib" || { 
        echo "Please configure first";
        exit 1; }
}

lib() {
    local cmd="${1-}"
    local exit_on_err="${2:-0}"
    local jobs="$MAKE_JOBS"
    
    check_enter_build_rs_dir
    # shellcheck disable=SC2086
    make JOBS=${jobs} ${cmd} || { if [[ "${exit_on_err}" == "1" ]]; then  
        echo "Error: Please resolve all checks"; 
        exit 1;
        fi; }
    _exit_dir
}

rust_analyzer_check() {
    lib "check CARGO_EXTRA_ARGS=--all-targets --workspace --message-format=json"
}

compiledb() {
    _platform_init_intercept_build
    clean 2> /dev/null || true
    build_deps
    build_conf
    _intercept_build ./make.sh build_make
}

# Platform specifics
# ---

_platform_init() {
    # Lazy init functions
    if [[ $(readlink -m . 2> /dev/null) != "${_SCRIPT_DIR}" ]]; then
        if [[ $(greadlink -m . 2> /dev/null) != "${_SCRIPT_DIR}" ]]; then 
            echo "error: readlink or greadlink with \`-m\` support is required"
            _platform_pkg_tip coreutils
            exit 1
        else
        _canonicalize() {
            greadlink -m "$@"
        }
        fi
    else
        _canonicalize() {
            readlink -m "$@"
        }
    fi

    if tar --version 2> /dev/null | grep -q 'GNU tar'; then
        _tar() {
            tar "$@"
        }
    else
        if gtar --version 2> /dev/null | grep -q 'GNU tar'; then
            _tar() {
                gtar "$@"
            }
        else
            echo "error: GNU version of tar is required"
            _platform_pkg_tip tar gnu-tar
            exit 1
        fi
    fi
}

_platform_pkg_tip() {
    local apt_pkg=${1:?pkg required}
    local brew_pkg=${2:-${apt_pkg}}

    echo "tip: debian/ubuntu: apt install ${apt_pkg}"
    echo "tip: osx: brew install ${brew_pkg}"
}

_platform_init_intercept_build() {
    _INTERCEPT_BUILD_CMD=""
    local intercept_build_cmds=("intercept-build-15" "intercept-build")
    local x
    for x in "${intercept_build_cmds[@]}"; do
        if command -v "$x" >/dev/null ; then
            _INTERCEPT_BUILD_CMD="$x"
            _intercept_build() {
                "$_INTERCEPT_BUILD_CMD" "$@"
            }
            return
        fi
    done

    echo "error: intercept-build-15/intercept-build required"
    _platform_pkg_tip clang-tools
    exit 1
}

_nproc() {
    if [[ "${OSTYPE}" == "darwin"* ]]; then
        sysctl -n hw.logicalcpu
    else
        nproc
    fi
}

# Misc
# ---

ci_export_vars() {
    if [[ -n "${GITHUB_ACTIONS-}" ]]; then
        # GitHub Actions
        echo "BUILD_VERSION=${IMAGE_VERSION}" >> "$GITHUB_ENV"
        echo "PATH=$HOME/.cargo/bin:$PATH" >> "$GITHUB_ENV"
    fi
}

ci_setup_deps() {
    DEBIAN_FRONTEND=noninteractive pkg_update_base
    DEBIAN_FRONTEND=noninteractive pkg_install_deps
    DEBIAN_FRONTEND=noninteractive pkg_setup_locale
    DEBIAN_FRONTEND=noninteractive pkg_install_llvm
    DEBIAN_FRONTEND=noninteractive pkg_install_rust
    DEBIAN_FRONTEND=noninteractive pkg_install_solc_linux
}

_ci_setup_deps_target() {
    local target=${TARGET}
    case $target in
        # Nothing to do on host
        x86_64-pc-linux-gnu) ;;
        aarch64-linux-gnu) 
            DEBIAN_FRONTEND=noninteractive pkg_install_deps_arm64;;
        arm-linux-gnueabihf) 
            DEBIAN_FRONTEND=noninteractive pkg_install_deps_armhf;;
        x86_64-apple-darwin|aarch64-apple-darwin) 
            DEBIAN_FRONTEND=noninteractive pkg_install_deps_osx_tools;;
        x86_64-w64-mingw32)
            DEBIAN_FRONTEND=noninteractive pkg_install_deps_mingw_x86_64
            pkg_setup_mingw_x86_64;;
        *)
            echo "error: unsupported target: ${target}"
            exit 1;;
    esac
}

ci_setup_deps_target() {
    _ci_setup_deps_target
    pkg_setup_rust
}

ci_setup_deps_test() {
    pkg_local_install_py_deps
}

get_rust_target() {
    # Note: https://github.com/llvm/llvm-project/blob/master/llvm/lib/TargetParser/Triple.cpp
    # The function is called in 2 places:
    # 1. When setting up Rust, which TARGET is passed from the environment
    # 2. In configure, which sets TARGET with the additional unknown vendor part in the triplet
    # Thus, we normalize across both to source the correct rust target.
    local target=${TARGET}
    local rust_target
    case $target in
        x86_64-pc-linux-gnu) rust_target=x86_64-unknown-linux-gnu;;
        aarch64-linux-gnu|aarch64-unknown-linux-gnu) rust_target=aarch64-unknown-linux-gnu;;
        arm-linux-gnueabihf|arm-unknown-linux-gnueabihf) rust_target=armv7-unknown-linux-gnueabihf;;
        x86_64-apple-darwin) rust_target=x86_64-apple-darwin;;
        aarch64-apple-darwin) rust_target=aarch64-apple-darwin;;
        x86_64-w64-mingw32) rust_target=x86_64-pc-windows-gnu;;
        *) echo "error: unsupported target: ${target}"; exit 1;;
    esac
    echo "$rust_target"
}

_sign() {
    # TODO: generate sha sums and sign
    :
}

_safe_rm_rf() {
    local x
    for x in "$@"; do
        if [[ "$x" =~ ^[[:space:]]*$ || "$x" =~ ^/*$ ]]; then 
            # Safe guard against accidental rm -rfs
            echo "error: unsafe delete attempted"
            exit 1
        fi
        rm -rf "$x"
    done
}

_fold_start() {
    echo "::group::${*:-}"
}

_fold_end() {
    echo "::endgroup::"
}

_ensure_enter_dir() {
    local dir="${1?dir required}"
    mkdir -p "${dir}" && pushd "${dir}" > /dev/null
}

_exit_dir() {
    popd > /dev/null
}

_append_to_path() {
    if [ -d "$1" ]; then
        # Check if the directory is not already in the PATH
        if [[ ":$PATH:" != *":$1:"* ]]; then
            # Append the directory to the PATH
            path="$PATH:$1"
            export PATH="${path}"
        else
            echo "'$1' already in PATH"
        fi
    else
        echo "'$1' does not exist"
    fi
}

_remove_from_path() {
    if [ -d "$1" ]; then
        # Check if the directory is in the PATH
        if [[ ":$PATH:" == *":$1:"* ]]; then
            # Remove the directory from the PATH
            path=$(echo "$PATH" | tr : '\n' | grep -v "^$1$" | tr '\n' :)
            export PATH="${path}"
        else
            echo "'$1' not in PATH"
        fi
    else
        echo "'$1' does not exist"
    fi
}

main "$@"<|MERGE_RESOLUTION|>--- conflicted
+++ resolved
@@ -39,7 +39,7 @@
     RUST_DEFAULT_VERSION=${RUST_DEFAULT_VERSION:-"1.70"}
 
     SOLC_DIR=${SOLC_DIR:-"${BUILD_TARGET_DIR}/solc-bin"}
-    
+
     MAKE_DEBUG=${MAKE_DEBUG:-"1"}
 
     local default_compiler_flags=""
@@ -73,8 +73,6 @@
     setup_vars
     git_add_hooks
     _append_to_path "${SOLC_DIR}"
-
-    echo $PATH
 
     # Get all functions declared in this file except ones starting with
     # '_' or the ones in the list
@@ -564,22 +562,17 @@
 
 pkg_local_ensure_py_deps() {
     local python_venv="${PYTHON_VENV_DIR}"
-    if [[ -d "${python_venv}" ]]; then 
+    if [[ -d "${python_venv}" ]]; then
         return
     fi
     pkg_local_install_py_deps
 }
 
-<<<<<<< HEAD
-pkg_install_web3_deps() {
-    _fold_start "pkg-install-web3-deps"
-=======
 pkg_local_install_py_deps() {
     _fold_start "pkg-install-py-deps"
     py_env_activate
 
     # install dependencies
->>>>>>> 7c048988
     python3 -m pip install py-solc-x web3
     python3 -c 'from solcx import install_solc;install_solc("0.8.20")'
 
@@ -598,50 +591,6 @@
     rustup target add "${rust_target}"
 }
 
-<<<<<<< HEAD
-pkg_install_solc_linux() {
-    _fold_start "pkg-install-solc"
-
-    local solc_dir="${SOLC_DIR}"
-
-    _ensure_enter_dir "${solc_dir}"
-    wget -O solc https://github.com/ethereum/solidity/releases/download/v0.8.20/solc-static-linux
-    chmod +x solc
-    _exit_dir
-
-    _fold_end
-}
-
-pkg_install_solc_osx() {
-    _fold_start "pkg-install-solc"
-
-    local solc_dir="${SOLC_DIR}"
-
-    _ensure_enter_dir "${solc_dir}"
-    wget -o solc https://github.com/ethereum/solidity/releases/download/v0.8.20/solc-macos
-    chmod +x solc
-    _exit_dir
-
-    _fold_end
-}
-
-pkg_install_solc_windows() {
-    _fold_start "pkg-install-solc"
-
-    local solc_dir="${SOLC_DIR}"
-
-    _ensure_enter_dir "${solc_dir}"
-    wget -o solc https://github.com/ethereum/solidity/releases/download/v0.8.20/solc-windows.exe
-    _exit_dir
-
-    _fold_end
-}
-
-
-clean_pkg_local_osx_sysroot() {
-    local build_depends_dir="${BUILD_DEPENDS_DIR}"
-    _safe_rm_rf "$build_depends_dir/SDKs"
-=======
 py_ensure_env_active() {
     pkg_local_ensure_py_deps
     py_env_activate
@@ -656,7 +605,50 @@
 
 py_env_deactivate() {
   deactivate
->>>>>>> 7c048988
+}
+
+pkg_install_solc_linux() {
+    _fold_start "pkg-install-solc"
+
+    local solc_dir="${SOLC_DIR}"
+
+    _ensure_enter_dir "${solc_dir}"
+    wget -O solc https://github.com/ethereum/solidity/releases/download/v0.8.20/solc-static-linux
+    chmod +x solc
+    _exit_dir
+
+    _fold_end
+}
+
+pkg_install_solc_osx() {
+    _fold_start "pkg-install-solc"
+
+    local solc_dir="${SOLC_DIR}"
+
+    _ensure_enter_dir "${solc_dir}"
+    wget -o solc https://github.com/ethereum/solidity/releases/download/v0.8.20/solc-macos
+    chmod +x solc
+    _exit_dir
+
+    _fold_end
+}
+
+pkg_install_solc_windows() {
+    _fold_start "pkg-install-solc"
+
+    local solc_dir="${SOLC_DIR}"
+
+    _ensure_enter_dir "${solc_dir}"
+    wget -o solc https://github.com/ethereum/solidity/releases/download/v0.8.20/solc-windows.exe
+    _exit_dir
+
+    _fold_end
+}
+
+
+clean_pkg_local_osx_sysroot() {
+    local build_depends_dir="${BUILD_DEPENDS_DIR}"
+    _safe_rm_rf "$build_depends_dir/SDKs"
 }
 
 purge() {
