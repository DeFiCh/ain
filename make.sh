#!/usr/bin/env bash

# Copyright (c) DeFi Blockchain Developers
# Maker script

# Note: Ideal to use POSIX C.UTF-8, however Apple systems don't have
# this locale and throws a fit, so en-US.UTF-8 is reasonable middle ground.
export LC_ALL=en_US.UTF-8
set -Eeuo pipefail

setup_vars() {
    IMAGE_PREFIX=${IMAGE_PREFIX:-"defichain"}
    GIT_VERSION=${GIT_VERSION:-0}
    if [[ "$GIT_VERSION" == 1 ]]; then
        IMAGE_VERSION=${IMAGE_VERSION:-"$(git_version 0)"}
    else
        IMAGE_VERSION=${IMAGE_VERSION:-"latest"}
    fi

    DOCKER_ROOT_CONTEXT=${DOCKER_ROOT_CONTEXT:-"."}
    DOCKER_RELATIVE_BUILD_DIR=${DOCKER_RELATIVE_BUILD_DIR:-"./build"}
    DOCKERFILES_DIR=${DOCKERFILES_DIR:-"./contrib/dockerfiles"}
    DEFI_DOCKERFILE=${DEFI_DOCKERFILE:-"${DOCKERFILES_DIR}/defi.dockerfile"}

    ROOT_DIR="$(_canonicalize "${_SCRIPT_DIR}")"

    TARGET=${TARGET:-"$(get_default_target)"}
    DOCKERFILE=${DOCKERFILE:-"$(get_default_docker_file)"}

    BUILD_DIR=${BUILD_DIR:-"./build"}
    BUILD_DIR="$(_canonicalize "$BUILD_DIR")"
    # Was previously ${BUILD_DIR}/$TARGET for host specific
    # But simplifying this since autotools conf ends up in reconf and
    # rebuilds anyway, might as well just point manually if needed
    BUILD_TARGET_DIR="${BUILD_DIR}"
    BUILD_DEPENDS_DIR=${BUILD_DEPENDS_DIR:-"${BUILD_DIR}/depends"}
    BUILD_DEPENDS_DIR="$(_canonicalize "$BUILD_DEPENDS_DIR")"
    PYTHON_VENV_DIR=${PYTHON_VENV_DIR:-"${BUILD_DIR}/pyenv"}

    CLANG_DEFAULT_VERSION=${CLANG_DEFAULT_VERSION:-"15"}
    RUST_DEFAULT_VERSION=${RUST_DEFAULT_VERSION:-"1.72"}

    MAKE_DEBUG=${MAKE_DEBUG:-"1"}
    MAKE_USE_CLANG=${MAKE_USE_CLANG:-"$(get_default_use_clang)"}

    if [[ "${MAKE_USE_CLANG}" == "1" ]]; then
        local clang_ver="${CLANG_DEFAULT_VERSION}"
        export CC=clang-${clang_ver}
        export CXX=clang++-${clang_ver}
    fi

    MAKE_JOBS=${MAKE_JOBS:-"$(get_default_jobs)"}

    MAKE_CONF_ARGS="$(get_default_conf_args) ${MAKE_CONF_ARGS:-}"
    if [[ "${MAKE_DEBUG}" == "1" ]]; then
        MAKE_CONF_ARGS="${MAKE_CONF_ARGS} --enable-debug"
    fi

    MAKE_CONF_ARGS_OVERRIDE="${MAKE_CONF_ARGS_OVERRIDE:-}"
    if [[ "${MAKE_CONF_ARGS_OVERRIDE}" ]]; then
        MAKE_CONF_ARGS="${MAKE_CONF_ARGS_OVERRIDE}"
    fi

    MAKE_ARGS=${MAKE_ARGS:-}
    MAKE_DEPS_ARGS=${MAKE_DEPS_ARGS:-}
    TESTS_FAILFAST=${TESTS_FAILFAST:-"0"}
    TESTS_COMBINED_LOGS=${TESTS_COMBINED_LOGS:-"0"}
    CI_GROUP_LOGS=${CI_GROUP_LOGS:-"$(get_default_ci_group_logs)"}
}

main() {
    _bash_version_check
    _setup_dir_env
    trap _cleanup 0 1 2 3 6 15 ERR
    cd "$_SCRIPT_DIR"
    _platform_init
    setup_vars
    git_add_hooks

    # Get all functions declared in this file except ones starting with
    # '_' or the ones in the list
    # shellcheck disable=SC2207
    COMMANDS=($(declare -F | cut -d" " -f3 | grep -v -E "^_.*$|main|setup_vars")) || true

    # Commands use `-` instead of `_` for getopts consistency. Flip this.
    local cmd=${1:-} && cmd="${cmd//-/_}"

    local x
    for x in "${COMMANDS[@]}"; do
        if [[ "$x" == "$cmd" ]]; then
            shift
            ${cmd} "$@"
            return 0
        fi
    done

    help
    return 1
}

_setup_dir_env() {
    _WORKING_DIR="$(pwd)"
    local dir
    dir="$(dirname "${BASH_SOURCE[0]}")"
    _SCRIPT_DIR="$(cd "${dir}/" && pwd)"
}

_cleanup() {
    cd "$_WORKING_DIR"
}

help() {
    echo "Usage: $0 <commands>"
    printf "\n\`%s build\` or \`%s docker-build\` are your friends :) \n" "$0" "$0"
    printf "\nCommands:\n"
    printf "\t%s\n" "${COMMANDS[@]//_/-}"
    printf "\nNote: All commands without docker-* prefix assume that it's run in\n"
    printf "an environment with correct arch and pre-requisites configured. \n"
    printf "(most pre-requisites can be installed with pkg-* commands). \n"
}

# ----------- Direct builds ---------------

build_deps() {
    local target=${1:-${TARGET}}
    local make_deps_args=${MAKE_DEPS_ARGS:-}
    local make_jobs=${MAKE_JOBS}
    local src_depends_dir=${ROOT_DIR}/depends
    local build_depends_dir=${BUILD_DEPENDS_DIR}

    echo "> build-deps: target: ${target} / deps_args: ${make_deps_args} / jobs: ${make_jobs}"

    _ensure_enter_dir "$build_depends_dir"
    if [[ "$target" =~ .*darwin.* ]]; then
        pkg_local_ensure_osx_sysroot
    fi

    _fold_start "build-deps"

    # shellcheck disable=SC2086
    make -C "${src_depends_dir}" DESTDIR="${build_depends_dir}" \
        HOST="${target}" -j${make_jobs} ${make_deps_args}

    _fold_end
    _exit_dir
}

build_conf() {
    local target=${1:-${TARGET}}
    local make_conf_opts=${MAKE_CONF_ARGS:-}
    local make_jobs=${MAKE_JOBS}
    local root_dir=${ROOT_DIR}
    local build_target_dir=${BUILD_TARGET_DIR}
    local build_depends_dir=${BUILD_DEPENDS_DIR}

    echo "> build-conf: target: ${target} / conf_args: ${make_conf_opts} / jobs: ${make_jobs}"

    _ensure_enter_dir "${build_target_dir}"
    _fold_start "build-conf::autogen"
    "$root_dir/autogen.sh"
    _fold_end

    _fold_start "build-conf::configure"
    # shellcheck disable=SC2086
    CONFIG_SITE="$build_depends_dir/${target}/share/config.site" \
        $root_dir/configure --prefix="$build_depends_dir/${target}" \
        ${make_conf_opts}
    _fold_end
    _exit_dir
}

build_make() {
    local target=${1:-${TARGET}}
    local make_args=${MAKE_ARGS:-}
    local make_jobs=${MAKE_JOBS}
    local build_target_dir=${BUILD_TARGET_DIR}

    echo "> build: target: ${target} / args: ${make_args} / jobs: ${make_jobs}"

    _ensure_enter_dir "${build_target_dir}"
    _fold_start "build_make"

    # shellcheck disable=SC2086
    make DESTDIR="${build_target_dir}" -j${make_jobs} JOBS=${make_jobs} ${make_args}

    _fold_end
    _exit_dir
}

build() {
    build_deps "$@"
    build_conf "$@"
    build_make "$@"
}

deploy() {
    local target=${1:-${TARGET}}
    local img_prefix="${IMAGE_PREFIX}"
    local img_version="${IMAGE_VERSION}"
    local build_dir="${BUILD_DIR}"
    local build_target_dir="${BUILD_TARGET_DIR}"

    local versioned_name="${img_prefix}-${img_version}"
    local versioned_build_path
    versioned_build_path="$(_canonicalize "${build_dir}/${versioned_name}")"

    echo "> deploy into: ${build_dir} from ${versioned_build_path}"

    _safe_rm_rf "${versioned_build_path}" && mkdir -p "${versioned_build_path}"

    make -C "${build_target_dir}" prefix=/ DESTDIR="${versioned_build_path}" \
        install && cp README.md "${versioned_build_path}/"

    echo "> deployed: ${versioned_build_path}"
}

package() {
    local target=${1:-${TARGET}}
    local img_prefix="${IMAGE_PREFIX}"
    local img_version="${IMAGE_VERSION}"
    local build_dir="${BUILD_DIR}"

    local pkg_name="${img_prefix}-${img_version}-${target}"

    local pkg_path
    if [[ "$target" == "x86_64-w64-mingw32" ]]; then
        pkg_path="$(_canonicalize "${build_dir}/${pkg_name}.zip")"
    else
        pkg_path="$(_canonicalize "${build_dir}/${pkg_name}.tar.gz")"
    fi

    local versioned_name="${img_prefix}-${img_version}"
    local versioned_build_dir="${build_dir}/${versioned_name}"

    if [[ ! -d "$versioned_build_dir" ]]; then
        echo "> error: deployment required to package"
        echo "> tip: try \`$0 deploy\` or \`$0 docker-deploy\` first"
        exit 1
    fi

    echo "> packaging: ${pkg_name} from ${versioned_build_dir}"

    if [[ "$target" == "x86_64-w64-mingw32" ]]; then
        _ensure_enter_dir "${build_dir}"
        zip -r "${pkg_path}" "$(basename "${versioned_build_dir}")"
    else
        _ensure_enter_dir "${versioned_build_dir}"
        _tar --transform "s,^./,${versioned_name}/," -czf "${pkg_path}" ./*
    fi
    sha256sum "${pkg_path}" >"${pkg_path}.SHA256"
    _exit_dir

    echo "> package: ${pkg_path}"
}

release() {
    local target=${1:-${TARGET}}

    build "${target}"
    deploy "${target}"
    package "${target}"
    _sign "${target}"
}

# -------------- Docker ---------------

docker_build() {
    local target=${1:-${TARGET}}
    local img_prefix="${IMAGE_PREFIX}"
    local img_version="${IMAGE_VERSION}"
    local docker_context="${DOCKER_ROOT_CONTEXT}"
    local docker_file="${DOCKERFILE}"

    echo "> docker-build"

    local img="${img_prefix}-${target}:${img_version}"
    echo "> building: ${img}"
    echo "> docker build: ${img}"
    docker build -f "${docker_file}" \
        --build-arg TARGET="${target}" \
        --build-arg MAKE_DEBUG="${MAKE_DEBUG}" \
        -t "${img}" "${docker_context}"
}

docker_deploy() {
    local target=${1:-${TARGET}}
    local img_prefix="${IMAGE_PREFIX}"
    local img_version="${IMAGE_VERSION}"
    local build_dir="${BUILD_DIR}"

    echo "> docker-deploy"

    local img="${img_prefix}-${target}:${img_version}"
    echo "> deploy from: ${img}"

    local versioned_name="${img_prefix}-${img_version}"
    local versioned_build_dir="${build_dir}/${versioned_name}"

    _safe_rm_rf "${versioned_build_dir}" && mkdir -p "${versioned_build_dir}"

    local cid
    cid=$(docker create "${img}")
    local e=0

    { docker cp "${cid}:/app/." "${versioned_build_dir}" 2>/dev/null && e=1; } || true
    docker rm "${cid}"

    if [[ "$e" == "1" ]]; then
        echo "> deployed into: ${versioned_build_dir}"
    else
        echo "> failed: please ensure package is built first"
    fi
}

docker_release() {
    local target=${1:-${TARGET}}

    docker_build "$target"
    docker_deploy "$target"
    package "$target"
    _sign "$target"
}

docker_build_from_binaries() {
    local target=${1:-${TARGET}}
    local img_prefix="${IMAGE_PREFIX}"
    local img_version="${IMAGE_VERSION}"
    local build_dir="${DOCKER_RELATIVE_BUILD_DIR}"

    local docker_context="${DOCKER_ROOT_CONTEXT}"
    local docker_file="${DEFI_DOCKERFILE}"

    echo "> docker-build-from-binaries"

    local img="${img_prefix}-${target}:${img_version}"
    echo "> building: ${img}"
    echo "> docker defi build: ${img}"

    local versioned_name="${img_prefix}-${img_version}"
    local versioned_build_dir="${build_dir}/${versioned_name}"

    docker build -f "${docker_file}" \
        --build-arg BINARY_DIR="${versioned_build_dir}" \
        -t "${img}" "${docker_context}"
}

docker_clean_builds() {
    echo "> clean: defichain build images"
    _docker_clean "org.defichain.name=defichain"
}

docker_clean_all() {
    echo "> clean: defichain* images"
    _docker_clean "org.defichain.name"
}

_docker_clean() {
    local labels_to_clean=${1:?labels required}
    # shellcheck disable=SC2046
    docker rmi $(docker images -f label="${labels_to_clean}" -q) \
        --force 2>/dev/null || true
}

# Python helpers
# ---

py_ensure_env_active() {
    pkg_local_ensure_py_deps
    py_env_activate
}

py_env_activate() {
    local python_venv="${PYTHON_VENV_DIR}"
    python3 -m venv "${python_venv}"
    # shellcheck disable=SC1091
    source "${python_venv}/bin/activate"
}

py_env_deactivate() {
    deactivate
}

# -------------- Misc -----------------

# check
# ---

check() {
    check_git_dirty
    check_sh
    check_py
    check_rs
    # check_lints
    check_cpp
}

check_git_dirty() {
    if [[ $(git status -s) ]]; then
        echo "error: Git tree dirty. Please commit or stash first"
        exit 1
    fi
}

check_py() {
    py_ensure_env_active
    _exec_black 1
    # TODO Add flake as well
    py_env_deactivate
}

check_rs() {
    lib clippy 1
    lib fmt-check 1
}

check_lints() {
    py_ensure_env_active
    _fold_start "check-doc"
    test/lint/check-doc.py
    _fold_end

    # _fold_start "check-rpc-mappings"
    # test/lint/check-rpc-mappings.py .
    # _fold_end

    test/lint/lint-all.sh
    py_env_deactivate
}

check_sh() {
    py_ensure_env_active

    # TODO: Remove most of the specific ignores after resolving them
    # shellcheck disable=SC2086
    find . -not \( -path ./build -prune \
        -or -path ./autogen.sh \
        -or -path ./test/lint/lint-python.sh \
        -or -path ./test/lint/lint-rpc-help.sh \
        -or -path ./test/lint/lint-shell.sh \
        -or -path ./test/lint/disabled-lint-spelling.sh \
        -or -path ./test/lint/commit-script-check.sh \
        -or -path ./test/lint/lint-includes.sh \
        -or -path ./test/lint/lint-python-dead-code.sh \
        -or -path ./src/univalue -prune \
        -or -path ./src/secp256k1 -prune \
        -or -path ./build\* \) -name '*.sh' -print0 | xargs -0L1 shellcheck

    py_env_deactivate
}

check_cpp() {
    _run_clang_format 1
}

check_enter_build_rs_dir() {
    local build_dir="${BUILD_DIR}"
    _ensure_enter_dir "$build_dir/lib" || {
        echo "Please configure first"
        exit 1
    }
}

# fmt
# ---

fmt() {
    fmt_py
    fmt_lib
    fmt_cpp
}

fmt_py() {
    echo "> fmt: py"
    py_ensure_env_active
    _exec_black
    py_env_deactivate
}

fmt_rs() {
    fmt_lib
}

fmt_cpp() {
    echo "> fmt: cpp"
    _run_clang_format 0
}

_run_clang_format() {
    local check_only=${1:-0}
    local clang_ver=${CLANG_DEFAULT_VERSION}
    local clang_formatters=("clang-format-${clang_ver}" "clang-format")
    local index=-1
    local fmt_args=""

    for ((idx = 0; idx < ${#clang_formatters[@]}; ++idx)); do
        if "${clang_formatters[$idx]}" --version &>/dev/null; then
            index="$idx"
            break
        fi
    done
    if [[ "$index" == -1 ]]; then
        echo "clang-format(-${clang_ver}) required"
        exit 1
    fi

    if [[ "$check_only" == 1 ]]; then
        fmt_args="--dry-run --Werror"
    fi

    # shellcheck disable=SC2086
    find src/dfi src/ffi \( -iname "*.cpp" -o -iname "*.h" \) -print0 |
        xargs -0 -I{} "${clang_formatters[$index]}" $fmt_args -i -style=file {}

    local whitelist_files=(src/miner.{cpp,h} src/txmempool.{cpp,h} src/validation.{cpp,h})

    # shellcheck disable=SC2086
    "${clang_formatters[$index]}" $fmt_args -i -style=file "${whitelist_files[@]}"
}

fmt_lib() {
    echo "> fmt: rs"
    check_enter_build_rs_dir
    lib fmt
    _exit_dir
}

# tests
# ---

test() {
    _fold_start "unit-tests"
    # shellcheck disable=SC2086
    test_unit "$@"
    _fold_end

    _fold_start "functional-tests"
    # shellcheck disable=SC2119
    test_py
    _fold_end
}

test_unit() {
    test_cpp "$@"
    test_rs "$@"
}

test_cpp() {
    local make_jobs=${MAKE_JOBS}
    local make_args=${MAKE_ARGS:-}
    local build_target_dir=${BUILD_TARGET_DIR}

    _ensure_enter_dir "${build_target_dir}"
    # shellcheck disable=SC2086
    make -j$make_jobs check "$@"
    _exit_dir
}

test_rs() {
    lib test "$@"
}

# shellcheck disable=SC2120
test_py() {
    local build_target_dir=${BUILD_TARGET_DIR}
    local src_dir=${_SCRIPT_DIR}
    local tests_fail_fast=${TESTS_FAILFAST}
    local tests_combined_logs=${TESTS_COMBINED_LOGS}
    local make_jobs=${MAKE_JOBS}
    local extra_args=""
    local first_arg="${1:-}"

    # If an argument is given as an existing file, we switch that
    # out to the last arg
    if [[ -f "${first_arg}" ]]; then
        shift
    elif [[ -f "${src_dir}/test/functional/${first_arg}" ]]; then
        first_arg="${src_dir}/test/functional/${first_arg}"
        shift
    else
        # We don't shift, this just ends up in the $@ args
        first_arg=""
    fi

    if [[ "$tests_fail_fast" == "1" ]]; then
        extra_args="--failfast"
    fi

    _ensure_enter_dir "${build_target_dir}"
    py_ensure_env_active

    # shellcheck disable=SC2086
    (
        set -x
        python3 ${build_target_dir}/test/functional/test_runner.py \
            --tmpdirprefix="./test_runner/" \
            --ansi \
            --configfile="${build_target_dir}/test/config.ini" \
            --jobs=${make_jobs} \
            --combinedlogslen=${tests_combined_logs} \
            ${extra_args} ${first_arg} "$@"
    )

    py_env_deactivate
    _exit_dir
}

# Others

debug_env() {
    (
        set -o posix
        set
    )
    (
        set -x +e
        uname -a
        gcc -v
        "clang-${CLANG_DEFAULT_VERSION}" -v
        rustup show
    )
}

exec() {
    local make_jobs=${MAKE_JOBS}
    local make_args=${MAKE_ARGS:-}
    local build_target_dir=${BUILD_TARGET_DIR}

    _ensure_enter_dir "${build_target_dir}"
    _fold_start "exec:: ${*-(default)}"

    # shellcheck disable=SC2086,SC2068
    make -j$make_jobs JOBS=${make_jobs} $make_args $@

    _fold_end
    _exit_dir
}

git_version() {
    local verbose=${1:-1}
    # If we have a tagged version (for proper releases), then just
    # release it with the tag, otherwise we use the commit hash
    local current_tag
    local current_commit
    local current_branch

    git fetch --tags &>/dev/null
    current_tag=$(git tag --points-at HEAD | head -1)
    current_commit=$(git rev-parse --short HEAD)
    current_branch=$(git rev-parse --abbrev-ref HEAD)

    local ver=""

    if [[ -z $current_tag ]]; then
        # Replace `/` in branch names with `-` as / is trouble
        ver="${current_branch//\//-}-${current_commit}"
    else
        ver="${current_tag}"
        # strip the 'v' infront of version tags
        if [[ "$ver" =~ ^v[0-9]\.[0-9] ]]; then
            ver="${ver##v}"
        fi
    fi

    if [[ "$verbose" == "1" ]]; then
        echo "> git branch: ${current_branch}"
        echo "> version: ${ver}"
    else
        echo "$ver"
    fi
}

# ------------ pkg --------------------
# Conventions:
# - pkg_*
# - pkg_install_*: for installing packages (system level)
# - pkg_update_*: distro update only
# - pkg_local_*: for pulling packages into the local dir
#   - clean_pkg_local*: Make sure to have the opp.
# - pkg_setup*: setup of existing (or installed) pkgs // but not installing now

pkg_update_base() {
    _fold_start "pkg-update-base"

    apt-get update
    apt-get install -y apt-transport-https
    apt-get upgrade -y

    _fold_end
}

pkg_install_deps() {
    _fold_start "pkg-install-deps"

    # gcc-multilib: for cross compilations
    # locales: for using en-US.UTF-8 (see head of this file).
    # python3-venv for settings up all python deps
    apt-get install -y \
        software-properties-common build-essential git libtool autotools-dev automake \
        pkg-config bsdmainutils python3 python3-pip python3-venv libssl-dev libevent-dev \
        libboost-chrono-dev libboost-test-dev libboost-thread-dev \
        libminiupnpc-dev libzmq3-dev libqrencode-dev wget ccache \
        libdb-dev libdb++-dev libdb5.3 libdb5.3-dev libdb5.3++ libdb5.3++-dev \
        curl cmake zip unzip libc6-dev gcc-multilib locales locales-all python3-dev

    _fold_end
}

pkg_setup_locale() {
    # Not a hard requirement. We use en_US.UTF-8 to maintain coherence across
    # different platforms. C.UTF-8 is not available on all platforms.
    locale-gen "en_US.UTF-8"
}

pkg_install_deps_mingw_x86_64() {
    _fold_start "pkg-install-deps-mingw-x86_64"

    apt-get install -y \
        g++-mingw-w64-x86-64 mingw-w64-x86-64-dev

    _fold_end
}

pkg_setup_mingw_x86_64() {
    update-alternatives --set x86_64-w64-mingw32-gcc /usr/bin/x86_64-w64-mingw32-gcc-posix
    update-alternatives --set x86_64-w64-mingw32-g++ /usr/bin/x86_64-w64-mingw32-g++-posix
}

pkg_install_deps_armhf() {
    _fold_start "pkg-install-deps-armhf"

    apt-get install -y \
        g++-arm-linux-gnueabihf binutils-arm-linux-gnueabihf libc6-dev-armhf-cross

    _fold_end
}

pkg_install_deps_arm64() {
    _fold_start "pkg-install-deps-arm64"

    apt-get install -y \
        g++-aarch64-linux-gnu binutils-aarch64-linux-gnu libc6-dev-arm64-cross

    _fold_end
}

pkg_install_deps_osx_tools() {
    _fold_start "pkg-install-deps-mac-tools"

    apt-get install -y \
        libcap-dev libbz2-dev libz-dev fonts-tuffy librsvg2-bin libtiff-tools imagemagick libtinfo5

    _fold_end
}

pkg_install_gh_cli() {
    _fold_start "pkg-install-gh_cli"
    curl -fsSL https://cli.github.com/packages/githubcli-archive-keyring.gpg |
        dd of=/usr/share/keyrings/githubcli-archive-keyring.gpg &&
        chmod go+r /usr/share/keyrings/githubcli-archive-keyring.gpg
    echo "deb [arch=$(dpkg --print-architecture) \
        signed-by=/usr/share/keyrings/githubcli-archive-keyring.gpg] \
        https://cli.github.com/packages stable main" |
        tee /etc/apt/sources.list.d/github-cli.list >/dev/null
    apt-get update
    apt-get install -y gh

}

pkg_install_llvm() {
    _fold_start "pkg-install-llvm"
    # shellcheck disable=SC2086
    wget -O - "https://apt.llvm.org/llvm.sh" | bash -s ${CLANG_DEFAULT_VERSION}
    _fold_end
}

pkg_user_install_rust() {
    _fold_start "pkg-install-rust"
    curl --proto '=https' --tlsv1.2 -sSf https://sh.rustup.rs | sh -s -- \
        --default-toolchain="${RUST_DEFAULT_VERSION}" -y
    _fold_end
}

pkg_local_ensure_osx_sysroot() {
    local sdk_name="Xcode-12.2-12B45b-extracted-SDK-with-libcxx-headers"
    local pkg="${sdk_name}.tar.gz"
    local build_depends_dir="${BUILD_DEPENDS_DIR}"
    local sdk_base_dir="$build_depends_dir/SDKs"

    if [[ -d "${sdk_base_dir}/${sdk_name}" ]]; then
        return
    fi

    _fold_start "pkg-local-mac-sdk"

    _ensure_enter_dir "${sdk_base_dir}"
    if [[ ! -f "${pkg}" ]]; then
        wget https://bitcoincore.org/depends-sources/sdks/${pkg}
    fi
    _tar -zxf "${pkg}"
    rm "${pkg}" 2>/dev/null || true
    _exit_dir

    _fold_end
}

clean_pkg_local_osx_sysroot() {
    local build_depends_dir="${BUILD_DEPENDS_DIR}"
    _safe_rm_rf "$build_depends_dir/SDKs"
}

pkg_local_ensure_py_deps() {
    local python_venv="${PYTHON_VENV_DIR}"
    if [[ -d "${python_venv}" ]]; then
        return
    fi
    pkg_local_install_py_deps
}

pkg_local_install_py_deps() {
    _fold_start "pkg-install-py-deps"
    py_env_activate

    # lints, fmt, checks deps
    python3 -m pip install -r ${ROOT_DIR}/test/requirements.txt

<<<<<<< HEAD
    # post dep for test
=======
    # test deps
    python3 -m pip install py-solc-x eth_typing==4.0.0 eth_account==0.11.2 web3==6.14.0
>>>>>>> 167ac211
    python3 -c 'from solcx import install_solc;install_solc("0.8.20")'

    py_env_deactivate
    _fold_end
}

clean_pkg_local_py_deps() {
    local python_venv="${PYTHON_VENV_DIR}"
    _safe_rm_rf "${python_venv}"
}

pkg_user_setup_rust() {
    local rust_target
    # shellcheck disable=SC2119
    rust_target=$(get_rust_triplet)
    rustup target add "${rust_target}"
}

# Clean
# ---

purge() {
    local build_dir="${BUILD_DIR}"
    local build_depends_dir="${BUILD_DEPENDS_DIR}"

    clean_depends
    _safe_rm_rf "$build_depends_dir"
    clean_conf
    clean_artifacts
    docker_clean_all
    _safe_rm_rf "$build_dir"
}

clean_artifacts() {
    # If build is done out of tree, this is not needed at all. But when done
    # in-tree, or helper tools that end up running configure in-tree, this is
    # a helpful method to clean up left overs.
    local items=(
        .libs .deps obj "*.dirstamp" "*.a" "*.o" "*.Po" "*.lo")

    local x
    for x in "${items[@]}"; do
        find src -iname "$x" -exec rm -rf \;
    done
}

clean_conf() {
    local top_left_overs=(
        Makefile.in aclocal.m4 autom4te.cache configure configure~)

    # If things were built in-tree, help clean this up as well
    local in_tree_conf_left_overs=(
        Makefile libtool config.log config.status)

    local build_aux_left_overs=(
        ar-lib compile config.guess config.sub depcomp install-sh ltmain.sh
        missing test-driver)

    local build_aux_m4_left_overs=(
        libtool.m4 lt~obsolete.m4 ltoptions.m4 ltsugar.m4 ltversion.m4)

    local left_overs=("${top_left_overs[@]}"
        "${in_tree_conf_left_overs[@]}"
        "${build_aux_left_overs[@]/#/build-aux/}"
        "${build_aux_m4_left_overs[@]/#/build-aux/m4/}")

    local individual_files=(./test/config.ini)

    local x
    for x in "${individual_files[@]}"; do
        _safe_rm_rf "$x"
    done

    for x in "${left_overs[@]} "; do
        _safe_rm_rf "$x"
        _safe_rm_rf "src/secp256k1/$x"
        _safe_rm_rf "src/univalue/$x"
    done

    _safe_rm_rf \
        src/Makefile.in \
        src/defi-config.h.{in,in~} \
        src/univalue/univalue-config.h.{in,in~} \
        src/secp256k1/libsecp256k1-config.h.{in,in~}
}

clean_depends() {
    local root_dir="$ROOT_DIR"
    local build_dir="${BUILD_DIR}"
    local build_depends_dir="${BUILD_DEPENDS_DIR}"

    make -C "$root_dir/depends" DESTDIR="${build_depends_dir}" clean-all || true
    _ensure_enter_dir "$build_depends_dir"
    clean_pkg_local_osx_sysroot
    _safe_rm_rf built \
        work \
        sources \
        x86_64* \
        i686* \
        mips* \
        arm* \
        aarch64* \
        riscv32* \
        riscv64*
    _exit_dir
}

clean() {
    local build_dir="${BUILD_TARGET_DIR}"
    _ensure_enter_dir "${build_dir}"
    make clean || true
    _exit_dir
    clean_artifacts
}

# ========
# Support methods
# ========

# Defaults
# ---

get_default_target() {
    local default_target=""
    if [[ "${OSTYPE}" == "darwin"* ]]; then
        local macos_arch=""
        macos_arch=$(uname -m || true)
        if [[ "$macos_arch" == "x86_64" ]]; then
            default_target="x86_64-apple-darwin"
        else
            default_target="aarch64-apple-darwin"
        fi
    elif [[ "${OSTYPE}" == "msys" ]]; then
        default_target="x86_64-w64-mingw32"
    else
        # Note: make.sh only formally supports auto selection for
        # windows under msys, mac os and debian derivatives to build on.
        # Also note: Support for auto selection on make.sh does not imply
        # support for the architecture.
        # Only supported architectures are the ones with release builds
        # enabled on the CI.
        local dpkg_arch=""
        dpkg_arch=$(dpkg --print-architecture || true)
        if [[ "$dpkg_arch" == "armhf" ]]; then
            default_target="arm-linux-gnueabihf"
        elif [[ "$dpkg_arch" == "aarch64" ]]; then
            default_target="aarch64-linux-gnu"
        else
            # Global default if we can't determine it from the
            # above, which are our only supported list for auto select
            default_target="x86_64-pc-linux-gnu"
        fi
    fi
    echo "$default_target"
}

get_default_docker_file() {
    local target="${TARGET}"
    local dockerfiles_dir="${DOCKERFILES_DIR}"

    local try_files=(
        "${dockerfiles_dir}/${target}.dockerfile"
        "${dockerfiles_dir}/${target}"
        "${dockerfiles_dir}/noarch.dockerfile"
    )

    for file in "${try_files[@]}"; do
        if [[ -f "$file" ]]; then
            echo "$file"
            return
        fi
    done
    # If none of these were found, assumes empty val
    # Empty will fail if docker cmd requires it, or continue for
    # non docker cmds
}

get_default_conf_args() {
    local conf_args=""
    if [[ "$TARGET" =~ .*linux.* ]]; then
        conf_args="${conf_args} --enable-glibc-back-compat"
    fi
    conf_args="${conf_args} --enable-static"
    conf_args="${conf_args} --enable-reduce-exports"
    # Note: https://stackoverflow.com/questions/13636513/linking-libstdc-statically-any-gotchas
    # We don't use dynamic loading at the time being
    conf_args="${conf_args} LDFLAGS=-static-libstdc++"
    # Other potential options: -static-libgcc on gcc, -static on clang
    echo "$conf_args"
}

get_default_jobs() {
    local total
    total=$(_nproc)
    # Use a num closer to 80% of the cores by default
    local jobs=$((total * 4 / 5))
    if ((jobs > 1)); then
        echo $jobs
    else
        echo 1
    fi
}

get_default_use_clang() {
    local target=${TARGET}
    local cc=${CC:-}
    local cxx=${CXX:-}
    if [[ -z "${cc}" && -z "${cxx}" ]]; then
        if [[ "${target}" == "x86_64-pc-linux-gnu" ]]; then
            echo 1
            return
        fi
    fi
    echo 0
    return
}

get_default_ci_group_logs() {
    if [[ -n "${GITHUB_ACTIONS-}" ]]; then
        echo 1
    else
        echo 0
    fi
}

# Dev tools
# ---

# shellcheck disable=SC2120
git_add_hooks() {
    local force_update=${1:-0}
    local file=".git/hooks/pre-push"
    if [[ -f "$file" && $force_update == "0" ]]; then
        return
    fi
    echo "> add pre-push-hook"
    mkdir -p "$(dirname $file)" 2>/dev/null || { true && return; }
    cat <<END >"$file"
#!/bin/bash
set -Eeuo pipefail
dir="\$(dirname "\${BASH_SOURCE[0]}")"
_SCRIPT_DIR="\$(cd "\${dir}/" && pwd)"
cd \$_SCRIPT_DIR/../../
./make.sh check
END
    chmod +x "$file"
}

# Platform helpers
# ---

_bash_version_check() {
    _bash_ver_err_exit() {
        echo "Bash version 5+ required."
        exit 1
    }
    [ -z "$BASH_VERSION" ] && _bash_ver_err_exit
    case $BASH_VERSION in
    5.*) return 0 ;;
    *) _bash_ver_err_exit ;;
    esac
}

_platform_init() {
    # Lazy init functions
    if [[ $(readlink -m . 2>/dev/null) != "${_SCRIPT_DIR}" ]]; then
        if [[ $(greadlink -m . 2>/dev/null) != "${_SCRIPT_DIR}" ]]; then
            echo "error: readlink or greadlink with \`-m\` support is required"
            _platform_pkg_tip coreutils
            exit 1
        else
            _canonicalize() {
                greadlink -m "$@"
            }
        fi
    else
        _canonicalize() {
            readlink -m "$@"
        }
    fi

    if tar --version 2>/dev/null | grep -q 'GNU tar'; then
        _tar() {
            tar "$@"
        }
    else
        if gtar --version 2>/dev/null | grep -q 'GNU tar'; then
            _tar() {
                gtar "$@"
            }
        else
            echo "error: GNU version of tar is required"
            _platform_pkg_tip tar gnu-tar
            exit 1
        fi
    fi
}

_platform_pkg_tip() {
    local apt_pkg=${1:?pkg required}
    local brew_pkg=${2:-${apt_pkg}}

    echo "tip: debian/ubuntu: apt install ${apt_pkg}"
    echo "tip: osx: brew install ${brew_pkg}"
}

_platform_init_intercept_build() {
    _INTERCEPT_BUILD_CMD=""
    local intercept_build_cmds=("intercept-build-15" "intercept-build")
    local x
    for x in "${intercept_build_cmds[@]}"; do
        if command -v "$x" >/dev/null; then
            _INTERCEPT_BUILD_CMD="$x"
            _intercept_build() {
                "$_INTERCEPT_BUILD_CMD" "$@"
            }
            return
        fi
    done

    echo "error: intercept-build-15/intercept-build required"
    _platform_pkg_tip clang-tools
    exit 1
}

_nproc() {
    if [[ "${OSTYPE}" == "darwin"* ]]; then
        sysctl -n hw.logicalcpu
    else
        nproc
    fi
}

# CI
# ---

# shellcheck disable=SC2129
ci_export_vars() {
    local build_dir="${BUILD_DIR}"

    if [[ -n "${GITHUB_ACTIONS-}" ]]; then
        # GitHub Actions
        echo "BUILD_VERSION=${IMAGE_VERSION}" >>"$GITHUB_ENV"
        echo "PATH=$HOME/.cargo/bin:$PATH" >>"$GITHUB_ENV"
        echo "CARGO_INCREMENTAL=0" >>"$GITHUB_ENV"

        if [[ "${MAKE_DEBUG}" == "1" ]]; then
            echo "BUILD_TYPE=debug" >>"$GITHUB_ENV"
        else
            echo "BUILD_TYPE=release" >>"$GITHUB_ENV"
        fi

        if [[ "${TARGET}" == "x86_64-w64-mingw32" ]]; then
            echo "PKG_TYPE=zip" >>"$GITHUB_ENV"
        else
            echo "PKG_TYPE=tar.gz" >>"$GITHUB_ENV"
        fi

        if [[ "${TARGET}" =~ .*darwin.* ]]; then
            echo "MACOSX_DEPLOYMENT_TARGET=${MACOSX_DEPLOYMENT_TARGET:-10.15}" >>"$GITHUB_ENV"
        fi

        echo "RUST_DEFAULT_VERSION=1.76" >>"$GITHUB_ENV"
    fi
}

ci_setup_deps() {
    DEBIAN_FRONTEND=noninteractive pkg_update_base
    DEBIAN_FRONTEND=noninteractive pkg_install_deps
    DEBIAN_FRONTEND=noninteractive pkg_setup_locale
    DEBIAN_FRONTEND=noninteractive pkg_install_llvm
    DEBIAN_FRONTEND=noninteractive pkg_install_gh_cli
    ci_setup_deps_target
}

ci_setup_deps_target() {
    local target=${TARGET}
    case $target in
    # Nothing to do on host
    x86_64-pc-linux-gnu) ;;
    aarch64-linux-gnu)
        DEBIAN_FRONTEND=noninteractive pkg_install_deps_arm64
        ;;
    arm-linux-gnueabihf)
        DEBIAN_FRONTEND=noninteractive pkg_install_deps_armhf
        ;;
    x86_64-apple-darwin | aarch64-apple-darwin)
        DEBIAN_FRONTEND=noninteractive pkg_install_deps_osx_tools
        ;;
    x86_64-w64-mingw32)
        DEBIAN_FRONTEND=noninteractive pkg_install_deps_mingw_x86_64
        pkg_setup_mingw_x86_64
        ;;
    *)
        echo "error: unsupported target: ${target}"
        exit 1
        ;;
    esac
}

ci_setup_user_deps() {
    pkg_user_install_rust
    pkg_user_setup_rust
}

# Public helpers
# ---

lib() {
    local cmd="${1-}"
    local exit_on_err="${2:-0}"
    local jobs="$MAKE_JOBS"

    check_enter_build_rs_dir
    # shellcheck disable=SC2086
    make JOBS=${jobs} ${cmd} || { if [[ "${exit_on_err}" == "1" ]]; then
        echo "Error: Please resolve all checks"
        exit 1
    fi; }
    _exit_dir
}

rust_analyzer_check() {
    lib "check CARGO_EXTRA_ARGS=--all-targets --workspace --message-format=json"
}

compiledb() {
    _platform_init_intercept_build
    clean 2>/dev/null || true
    build_deps
    build_conf
    _intercept_build ./make.sh build_make
}

# shellcheck disable=SC2120
get_rust_triplet() {
    # Note: https://github.com/llvm/llvm-project/blob/master/llvm/lib/TargetParser/Triple.cpp
    # The function is called in 2 places:
    # 1. When setting up Rust, which TARGET is passed from the environment
    # 2. In configure, which sets TARGET with the additional unknown vendor part in the triplet
    # Thus, we normalize across both to source the correct rust target.
    local triplet=${1:-${TARGET}}
    local result
    case $triplet in
    x86_64-pc-linux-gnu) result=x86_64-unknown-linux-gnu ;;
    aarch64-linux-gnu | aarch64-unknown-linux-gnu) result=aarch64-unknown-linux-gnu ;;
    arm-linux-gnueabihf | arm-unknown-linux-gnueabihf) result=armv7-unknown-linux-gnueabihf ;;
    x86_64-apple-darwin*) result=x86_64-apple-darwin ;;
    aarch64-apple-darwin*) result=aarch64-apple-darwin ;;
    x86_64-w64-mingw32) result=x86_64-pc-windows-gnu ;;
    *)
        echo "error: unsupported triplet: ${triplet}"
        exit 1
        ;;
    esac
    echo "$result"
}

_sign() {
    # TODO: generate sha sums and sign
    :
}

# Internal misc helpers
# ---

_exec_black() {
    local is_check=${1:-0}
    local black_args=""
    if [[ "${is_check}" == "1" ]]; then
        black_args="${black_args} --check"
    fi
    # shellcheck disable=SC2086,SC2090
    python3 -m black --extend-exclude 'src/crc32c' ${black_args} .
}

_safe_rm_rf() {
    local x
    for x in "$@"; do
        if [[ "$x" =~ ^[[:space:]]*$ || "$x" =~ ^/*$ ]]; then
            # Safe guard against accidental rm -rfs
            echo "error: unsafe delete attempted"
            exit 1
        fi
        rm -rf "$x"
    done
}

_fold_start() {
    if [[ "${CI_GROUP_LOGS}" == "1" ]]; then
        echo "::group::${*:-}"
    fi
}

_fold_end() {
    if [[ "${CI_GROUP_LOGS}" == "1" ]]; then
        echo "::endgroup::"
    fi
}

_ensure_enter_dir() {
    local dir="${1?dir required}"
    mkdir -p "${dir}" && pushd "${dir}" >/dev/null
}

_exit_dir() {
    popd >/dev/null
}

main "$@"<|MERGE_RESOLUTION|>--- conflicted
+++ resolved
@@ -817,18 +817,14 @@
 }
 
 pkg_local_install_py_deps() {
+    local root_dir="${ROOT_DIR}"
     _fold_start "pkg-install-py-deps"
     py_env_activate
 
     # lints, fmt, checks deps
-    python3 -m pip install -r ${ROOT_DIR}/test/requirements.txt
-
-<<<<<<< HEAD
+    python3 -m pip install -r "${root_dir}/test/requirements.txt"
+
     # post dep for test
-=======
-    # test deps
-    python3 -m pip install py-solc-x eth_typing==4.0.0 eth_account==0.11.2 web3==6.14.0
->>>>>>> 167ac211
     python3 -c 'from solcx import install_solc;install_solc("0.8.20")'
 
     py_env_deactivate
