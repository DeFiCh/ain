#!/usr/bin/env bash

# Copyright (c) DeFi Blockchain Developers
# Maker script

export LC_ALL=C.UTF-8
set -Eeuo pipefail

setup_vars() {
    IMAGE_PREFIX=${IMAGE_PREFIX:-"defichain"}
    GIT_VERSION=${GIT_VERSION:-0}
    if [[ "$GIT_VERSION" == 1 ]]; then
        IMAGE_VERSION=${IMAGE_VERSION:-"$(git_version 0)"}
    else 
        IMAGE_VERSION=${IMAGE_VERSION:-"latest"}
    fi

    DOCKER_ROOT_CONTEXT=${DOCKER_ROOT_CONTEXT:-"."}
    DOCKERFILE=${DOCKERFILE:-""}
    DOCKERFILES_DIR=${DOCKERFILES_DIR:-"./contrib/dockerfiles"}

    ROOT_DIR="$(_canonicalize "${_SCRIPT_DIR}")"

    TARGET=${TARGET:-"$(_get_default_target)"}

    RELEASE_DIR=${RELEASE_DIR:-"./build"}
    RELEASE_DIR="$(_canonicalize "$RELEASE_DIR")"
    RELEASE_TARGET_DIR="${RELEASE_DIR}/${TARGET}"
    DEPENDS_DIR=${DEPENDS_DIR:-"${RELEASE_DIR}/depends"}
    DEPENDS_DIR="$(_canonicalize "$DEPENDS_DIR")"

    CLANG_DEFAULT_VERSION=${CLANG_DEFAULT_VERSION:-"15"}
    MAKE_DEBUG=${MAKE_DEBUG:-"0"}

    local default_compiler_flags=""
    if [[ "${TARGET}" == "x86_64-pc-linux-gnu" ]]; then
        local clang_ver="${CLANG_DEFAULT_VERSION}"
        default_compiler_flags="CC=clang-${clang_ver} CXX=clang++-${clang_ver}"
    fi

    MAKE_JOBS=${MAKE_JOBS:-"$(_nproc)"}

    MAKE_CONF_ARGS="$(_get_default_conf_args) ${MAKE_CONF_ARGS:-}"
    MAKE_CONF_ARGS="${default_compiler_flags} ${MAKE_CONF_ARGS:-}"
    if [[ "${MAKE_DEBUG}" == "1" ]]; then
      MAKE_CONF_ARGS="${MAKE_CONF_ARGS} --enable-debug";
    fi

    MAKE_CONF_ARGS_OVERRIDE="${MAKE_CONF_ARGS_OVERRIDE:-}"
    if [[ "${MAKE_CONF_ARGS_OVERRIDE}" ]]; then
        MAKE_CONF_ARGS="${MAKE_CONF_ARGS_OVERRIDE}"
    fi

    MAKE_ARGS=${MAKE_ARGS:-}
    MAKE_DEPS_ARGS=${MAKE_DEPS_ARGS:-}
}

main() {
    _ensure_script_dir
    trap _cleanup 0 1 2 3 6 15 ERR
    cd "$_SCRIPT_DIR"
    _platform_init
    setup_vars
    git_add_hooks

    # Get all functions declared in this file except ones starting with
    # '_' or the ones in the list
    # shellcheck disable=SC2207
    COMMANDS=($(declare -F | cut -d" " -f3 | grep -v -E "^_.*$|main|setup_vars")) || true

    # Commands use `-` instead of `_` for getopts consistency. Flip this.
    local cmd=${1:-} && cmd="${cmd//-/_}"

    local x
    for x in "${COMMANDS[@]}"; do
        if [[ "$x" == "$cmd" ]]; then
            shift
            ${cmd} "$@"
            return 0
        fi
    done

    help
    return 1
}

_ensure_script_dir() {
    _WORKING_DIR="$(pwd)"
    local dir
    dir="$(dirname "${BASH_SOURCE[0]}")"
    _SCRIPT_DIR="$(cd "${dir}/" && pwd)"
}

_cleanup() {
    cd "$_WORKING_DIR"
}

help() {
    echo "Usage: $0 <commands>"
    printf "\n\`%s build\` or \`%s docker-build\` are your friends :) \n" "$0" "$0"
    printf "\nCommands:\n"
    printf "\t%s\n" "${COMMANDS[@]//_/-}"
    printf "\nNote: All commands without docker-* prefix assume that it's run in\n" 
    printf "an environment with correct arch and pre-requisites configured. \n"
    printf "(most pre-requisites can be installed with pkg-* commands). \n"
}

# ----------- Direct builds ---------------

build_deps() {
    local target=${1:-${TARGET}}
    local make_deps_args=${MAKE_DEPS_ARGS:-}
    local make_jobs=${MAKE_JOBS}
    local src_depends_dir=${ROOT_DIR}/depends
    local release_depends_dir=${DEPENDS_DIR}

    echo "> build-deps: target: ${target} / deps_args: ${make_deps_args} / jobs: ${make_jobs}"
    
    _ensure_enter_dir "$release_depends_dir"
    if [[ "$target" =~ .*darwin.* ]]; then
        pkg_local_ensure_osx_sysroot
    fi
    
    _fold_start "build-deps"

    # shellcheck disable=SC2086
    make -C "${src_depends_dir}" DESTDIR="${release_depends_dir}" \
        HOST="${target}" -j${make_jobs} ${make_deps_args}

    _fold_end
    _exit_dir
}

build_conf() {
    local target=${1:-${TARGET}}
    local make_conf_opts=${MAKE_CONF_ARGS:-}
    local make_jobs=${MAKE_JOBS}
    local root_dir=${ROOT_DIR}
    local release_target_dir=${RELEASE_TARGET_DIR}
    local release_depends_dir=${DEPENDS_DIR}

    echo "> build-conf: target: ${target} / conf_args: ${make_conf_opts} / jobs: ${make_jobs}"

    _ensure_enter_dir "${release_target_dir}"
    _fold_start "build-conf::autogen"
    "$root_dir/autogen.sh"
    _fold_end

    _fold_start "build-conf::configure"
    # shellcheck disable=SC2086
    CONFIG_SITE="$release_depends_dir/${target}/share/config.site" \
        $root_dir/configure --prefix="$release_depends_dir/${target}" \
        ${make_conf_opts}
    _fold_end
    _exit_dir
}

build_make() {
    local target=${1:-${TARGET}}
    local make_args=${MAKE_ARGS:-}
    local make_jobs=${MAKE_JOBS}
    local release_target_dir=${RELEASE_TARGET_DIR}

    echo "> build: target: ${target} / args: ${make_args} / jobs: ${make_jobs}"

    _ensure_enter_dir "${release_target_dir}"
    _fold_start "build_make"

    # shellcheck disable=SC2086
    make DESTDIR="${release_target_dir}" -j${make_jobs} ${make_args}


    _fold_end
    _exit_dir
}

build() {
    build_deps "$@"
    build_conf "$@"
    build_make "$@"
}

deploy() {
    local target=${1:-${TARGET}}
    local img_prefix="${IMAGE_PREFIX}"
    local img_version="${IMAGE_VERSION}"
    local release_dir="${RELEASE_DIR}"
    local release_target_dir="${RELEASE_TARGET_DIR}"

    local versioned_name="${img_prefix}-${img_version}"
    local versioned_release_path
    versioned_release_path="$(_canonicalize "${release_dir}/${versioned_name}")"

    echo "> deploy into: ${release_dir} from ${versioned_release_path}"

    _safe_rm_rf "${versioned_release_path}" && mkdir -p "${versioned_release_path}"
    
    make -C "${release_target_dir}" prefix=/ DESTDIR="${versioned_release_path}" \
        install && cp README.md "${versioned_release_path}/"

    echo "> deployed: ${versioned_release_path}"
}

package() {
    local target=${1:-${TARGET}}
    local img_prefix="${IMAGE_PREFIX}"
    local img_version="${IMAGE_VERSION}"
    local release_dir="${RELEASE_DIR}"

    local pkg_name="${img_prefix}-${img_version}-${target}"
    local pkg_tar_file_name="${pkg_name}.tar.gz"

    local pkg_path
    pkg_path="$(_canonicalize "${release_dir}/${pkg_tar_file_name}")"

    local versioned_name="${img_prefix}-${img_version}"
    local versioned_release_dir="${release_dir}/${versioned_name}"

    if [[ ! -d "$versioned_release_dir" ]]; then
        echo "> error: deployment required to package"
        echo "> tip: try \`$0 deploy\` or \`$0 docker-deploy\` first"
        exit 1
    fi

    echo "> packaging: ${pkg_name} from ${versioned_release_dir}"

    _ensure_enter_dir "${versioned_release_dir}"
    tar --transform "s,^./,${versioned_name}/," -czf "${pkg_path}" ./*
    _exit_dir

    echo "> package: ${pkg_path}"
}

release() {
    local target=${1:-${TARGET}}

    build "${target}"
    deploy "${target}"
    package "${target}"
    _sign "${target}"
}

# -------------- Docker ---------------

docker_build() {
    local target=${1:-${TARGET}}
    local img_prefix="${IMAGE_PREFIX}"
    local img_version="${IMAGE_VERSION}"
    local docker_context="${DOCKER_ROOT_CONTEXT}"
    local docker_file="${DOCKERFILES_DIR}/${DOCKERFILE:-"${target}"}.dockerfile"

    echo "> docker-build";

    local img="${img_prefix}-${target}:${img_version}"
    echo "> building: ${img}"
    echo "> docker build: ${img}"
    docker build -f "${docker_file}" -t "${img}" "${docker_context}"
}

docker_deploy() {
    local target=${1:-${TARGET}}
    local img_prefix="${IMAGE_PREFIX}"
    local img_version="${IMAGE_VERSION}"
    local release_dir="${RELEASE_DIR}"

    echo "> docker-deploy";

    local img="${img_prefix}-${target}:${img_version}"
    echo "> deploy from: ${img}"

    local pkg_name="${img_prefix}-${img_version}-${target}"
    local versioned_name="${img_prefix}-${img_version}"
    local versioned_release_dir="${release_dir}/${versioned_name}"

    _safe_rm_rf "${versioned_release_dir}" && mkdir -p "${versioned_release_dir}"

    local cid
    cid=$(docker create "${img}")
    local e=0

    { docker cp "${cid}:/app/." "${versioned_release_dir}" 2>/dev/null && e=1; } || true
    docker rm "${cid}"

    if [[ "$e" == "1" ]]; then
        echo "> deployed into: ${versioned_release_dir}"
    else
        echo "> failed: please ensure package is built first"
    fi
}

docker_release() {
    local target=${1:-${TARGET}}

    docker_build "$target"
    docker_deploy "$target"
    package "$target"
    _sign "$target"
}

docker_clean_builds() {
    echo "> clean: defichain build images"
    _docker_clean "org.defichain.name=defichain"
}

docker_clean_all() {
    echo "> clean: defichain* images"
    _docker_clean "org.defichain.name"
}

_docker_clean() {
    local labels_to_clean=${1:?labels required}
    # shellcheck disable=SC2046
    docker rmi $(docker images -f label="${labels_to_clean}" -q) \
        --force 2>/dev/null || true
}

# -------------- Misc -----------------

test() {
    local make_jobs=${MAKE_JOBS}
    local make_args=${MAKE_ARGS:-}
    local release_target_dir=${RELEASE_TARGET_DIR}

    _ensure_enter_dir "${release_target_dir}"

    _fold_start "unit-tests"
    # shellcheck disable=SC2086
    make -j$make_jobs check
    _fold_end

    _fold_start "functional-tests"
    # shellcheck disable=SC2086
    ./test/functional/test_runner.py --ci -j$make_jobs --tmpdirprefix "./test_runner/" --ansi --combinedlogslen=10000
    _fold_end

    _exit_dir
}

test_py() {
    local release_target_dir=${RELEASE_TARGET_DIR}
    local first_arg="${1:-}"

    if [[ -f "${first_arg}" ]]; then
      shift
      "${first_arg}" --configfile "${release_target_dir}/test/config.ini" --tmpdirprefix "./test_runner/" --ansi "$@"
      return
    fi

    _ensure_enter_dir "${release_target_dir}"

    _fold_start "functional-tests"
    # shellcheck disable=SC2086
<<<<<<< HEAD
    ./test/functional/test_runner.py --tmpdirprefix "./test_runner/" --ansi --combinedlogslen=10000 "$@"
    _fold_end
=======
    ./test/functional/test_runner.py --tmpdirprefix "./test_runner/" --ansi "$@"
>>>>>>> ec83ec42

    _exit_dir
}

exec() {
    local make_jobs=${MAKE_JOBS}
    local make_args=${MAKE_ARGS:-}
    local release_target_dir=${RELEASE_TARGET_DIR}

    _ensure_enter_dir "${release_target_dir}"
    _fold_start "exec:: ${*-(default)}"

    # shellcheck disable=SC2086,SC2068
    make -j$make_jobs $make_args $@

    _fold_end
    _exit_dir
}

git_version() {
    local verbose=${1:-1}
    # If we have a tagged version (for proper releases), then just
    # release it with the tag, otherwise we use the commit hash
    local current_tag
    local current_commit
    local current_branch

    git fetch --tags &> /dev/null
    current_tag=$(git tag --points-at HEAD | head -1)
    current_commit=$(git rev-parse --short HEAD)
    current_branch=$(git rev-parse --abbrev-ref HEAD)

    local ver=""

    if [[ -z $current_tag ]]; then
        # Replace `/` in branch names with `-` as / is trouble
        ver="${current_branch//\//-}-${current_commit}"
    else
        ver="${current_tag}"
        # strip the 'v' infront of version tags
        if [[ "$ver" =~ ^v[0-9]\.[0-9] ]]; then
            ver="${ver##v}"
        fi
    fi

    if [[ "$verbose" == "1" ]]; then 
        echo "> git branch: ${current_branch}"
        echo "> version: ${ver}"
    else
        echo "$ver"
    fi
}

pkg_update_base() {
    _fold_start "pkg-update-base"

    apt update
    apt install -y apt-transport-https
    apt dist-upgrade -y
    
    _fold_end
}

pkg_install_deps() {
    _fold_start "pkg-install-deps"

    apt install -y \
        software-properties-common build-essential git libtool autotools-dev automake \
        pkg-config bsdmainutils python3 python3-pip libssl-dev libevent-dev libboost-system-dev \
        libboost-filesystem-dev libboost-chrono-dev libboost-test-dev libboost-thread-dev \
        libminiupnpc-dev libzmq3-dev libqrencode-dev wget \
        libdb-dev libdb++-dev libdb5.3 libdb5.3-dev libdb5.3++ libdb5.3++-dev \
        curl cmake unzip

    _fold_end
}

pkg_install_deps_mingw_x86_64() {
    _fold_start "pkg-install-deps-mingw-x86_64"
    
    apt install -y \
        g++-mingw-w64-x86-64 mingw-w64-x86-64-dev

    _fold_end
}

pkg_install_deps_armhf() {
    _fold_start "pkg-install-deps-armhf"

    apt install -y \
        g++-arm-linux-gnueabihf binutils-arm-linux-gnueabihf

    _fold_end
}

pkg_install_deps_arm64() {
    _fold_start "pkg-install-deps-arm64"

    apt install -y \
        g++-aarch64-linux-gnu binutils-aarch64-linux-gnu

    _fold_end
}

pkg_install_deps_osx_tools() {
    _fold_start "pkg-install-deps-mac-tools"

    apt install -y \
        python3-dev libcap-dev libbz2-dev libz-dev fonts-tuffy librsvg2-bin libtiff-tools imagemagick libtinfo5

    _fold_end
}

pkg_local_ensure_osx_sysroot() {
    local sdk_name="Xcode-12.2-12B45b-extracted-SDK-with-libcxx-headers"
    local pkg="${sdk_name}.tar.gz"
    local release_depends_dir=${DEPENDS_DIR}

    _ensure_enter_dir "$release_depends_dir/SDKs"
    if [[ -d "${sdk_name}" ]]; then return; fi

    _fold_start "pkg-local-mac-sdk"

    if [[ ! -f "${pkg}" ]]; then 
        wget https://bitcoincore.org/depends-sources/sdks/${pkg}
    fi
    tar -zxf "${pkg}"
    rm "${pkg}" 2>/dev/null || true
    _exit_dir

    _fold_end
}

pkg_install_llvm() {
    _fold_start "pkg-install-llvm"
    # shellcheck disable=SC2086
    wget -O - "https://apt.llvm.org/llvm.sh" | bash -s ${CLANG_DEFAULT_VERSION}
    _fold_end
}

pkg_install_rust() {
    curl --proto '=https' --tlsv1.2 -sSf https://sh.rustup.rs | sh
}

clean_pkg_local_osx_sysroot() {
    local release_depends_dir=${DEPENDS_DIR}
    _safe_rm_rf "$release_depends_dir/SDKs"
}

purge() {
    local release_dir="${RELEASE_DIR}"
    local release_depends_dir=${DEPENDS_DIR}

    clean_depends
    _safe_rm_rf "$release_depends_dir"
    clean_conf
    clean_artifacts
    docker_clean_all
    _safe_rm_rf "$release_dir"
}

clean_artifacts() {
    # If build is done out of tree, this is not needed at all. But when done
    # in-tree, or helper tools that end up running configure in-tree, this is 
    # a helpful method to clean up left overs. 
    local items=(\
        .libs .deps obj "*.dirstamp" "*.a" "*.o" "*.Po" "*.lo")
    
    local x
    for x in "${items[@]}"; do
        find src -iname "$x" -exec rm -rf \;
    done
}

clean_conf() {
    local top_left_overs=(\
        Makefile.in aclocal.m4 autom4te.cache configure configure~)

    # If things were built in-tree, help clean this up as well
    local in_tree_conf_left_overs=(\
        Makefile libtool config.log config.status)

    local build_aux_left_overs=(\
        ar-lib compile config.guess config.sub depcomp install-sh ltmain.sh
        missing test-driver)

    local build_aux_m4_left_overs=(\
        libtool.m4 lt~obsolete.m4 ltoptions.m4 ltsugar.m4 ltversion.m4)

    local left_overs=("${top_left_overs[@]}" \
        "${in_tree_conf_left_overs[@]}" \
        "${build_aux_left_overs[@]/#/build-aux/}" \
        "${build_aux_m4_left_overs[@]/#/build-aux/m4/}")

    local individual_files=(./test/config.ini)

    local x
    for x in "${individual_files[@]}"; do
        _safe_rm_rf "$x"
    done

    for x in "${left_overs[@]} "; do
        _safe_rm_rf "$x"
        _safe_rm_rf "src/secp256k1/$x"
        _safe_rm_rf "src/univalue/$x"
    done

    _safe_rm_rf \
        src/Makefile.in \
        src/defi-config.h.{in,in~} \
        src/univalue/univalue-config.h.{in,in~} \
        src/secp256k1/libsecp256k1-config.h.{in,in~}
}

clean_depends() {
    local root_dir="$ROOT_DIR"
    local release_dir="${RELEASE_DIR}"
    local release_depends_dir=${DEPENDS_DIR}

    make -C "$root_dir/depends" DESTDIR="${release_depends_dir}" clean-all || true
    _ensure_enter_dir "$release_depends_dir"
    clean_pkg_local_osx_sysroot
    _safe_rm_rf built \
        work \
        sources \
        x86_64* \
        i686* \
        mips* \
        arm* \
        aarch64* \
        riscv32* \
        riscv64*
    _exit_dir
}

clean() {
    local release_dir="${RELEASE_TARGET_DIR}"
    _ensure_enter_dir "${release_dir}"
    make clean || true
    _exit_dir
    clean_artifacts
}

# ========
# Internal Support methods
# ========

# Defaults
# ---

_get_default_target() {
    local default_target=""
    if [[ "${OSTYPE}" == "darwin"* ]]; then
        default_target="x86_64-apple-darwin"
    elif [[ "${OSTYPE}" == "msys" ]]; then
        default_target="x86_64-w64-mingw32"
    else
        # Note: make.sh only formally supports auto selection for 
        # windows under msys, mac os and debian derivatives to build on.
        # Also note: Support for auto selection on make.sh does not imply
        # support for the architecture. 
        # Only supported architectures are the ones with release builds
        # enabled on the CI. 
        local dpkg_arch=""
        dpkg_arch=$(dpkg --print-architecture || true)
        if [[ "$dpkg_arch" == "armhf" ]]; then
            default_target="arm-linux-gnueabihf"
        elif [[ "$dpkg_arch" == "aarch64" ]]; then
            default_target="aarch64-linux-gnu"
        else
            # Global default if we can't determine it from the 
            # above, which are our only supported list for auto select
            default_target="x86_64-pc-linux-gnu"
        fi
    fi
    echo "$default_target"
}

_get_default_conf_args() {
    local conf_args=""
    if [[ "$TARGET" =~ .*linux.* ]]; then
        conf_args="${conf_args} --enable-glibc-back-compat";
    fi
    conf_args="${conf_args} --enable-static";
    conf_args="${conf_args} --enable-reduce-exports";
    # Note: https://stackoverflow.com/questions/13636513/linking-libstdc-statically-any-gotchas
    # We don't use dynamic loading at the time being
    conf_args="${conf_args} LDFLAGS=-static-libstdc++";
    # Other potential options: -static-libgcc on gcc, -static on clang
    echo "$conf_args"
}


# Dev tools
# ---

# shellcheck disable=SC2120
git_add_hooks() {
    local force_update=${1:-0}
    local file=".git/hooks/pre-push"
    if [[ -f "$file" && $force_update == "0" ]]; then 
        return;
    fi
    echo "> add pre-push-hook"
    mkdir -p "$(dirname $file)" 2>/dev/null || { true && return; }
    cat <<END > "$file"
#!/bin/bash
set -Eeuo pipefail
dir="\$(dirname "\${BASH_SOURCE[0]}")"
_SCRIPT_DIR="\$(cd "\${dir}/" && pwd)"
cd \$_SCRIPT_DIR/../../
./make.sh check
END
    chmod +x "$file"
}

check() {
    check_rs
}

check_rs() {
    _ensure_enter_dir ./lib
    cargo build && cargo test && cargo clippy  || { 
        echo "Error: Please resolve compiler checks before commit"; 
        exit 1; }
    cargo fmt --all --check  || {
        echo "Error: Please format code before commit"; 
        exit 1; }
    _exit_dir
}


# Platform specifics
# ---

_platform_init() {
    # Lazy init functions
    if [[ $(readlink -m . 2> /dev/null) != "${_SCRIPT_DIR}" ]]; then
        if [[ $(greadlink -m . 2> /dev/null) != "${_SCRIPT_DIR}" ]]; then 
            echo "error: readlink or greadlink with \`-m\` support is required"
            echo "tip: debian/ubuntu: apt install coreutils"
            echo "tip: osx: brew install coreutils"
            exit 1
        else
        _canonicalize() {
            greadlink -m "$@"
        }
        fi
    else
        _canonicalize() {
            readlink -m "$@"
        }
    fi
}

_nproc() {
    if [[ "${OSTYPE}" == "darwin"* ]]; then
        sysctl -n hw.logicalcpu
    else
        nproc
    fi
}

# Misc
# ---

ci_export_vars() {
    if [[ -n "${GITHUB_ACTIONS-}" ]]; then
        # GitHub Actions
        echo "BUILD_VERSION=${IMAGE_VERSION}" >> "$GITHUB_ENV"
    fi
}

_sign() {
    # TODO: generate sha sums and sign
    :
}

_safe_rm_rf() {
    local x
    for x in "$@"; do
        if [[ "$x" =~ ^[[:space:]]*$ || "$x" =~ ^/*$ ]]; then 
            # Safe guard against accidental rm -rfs
            echo "error: unsafe delete attempted"
            exit 1
        fi
        rm -rf "$x"
    done
}

_fold_start() {
    echo "::group::${*:-}"
}

_fold_end() {
    echo "::endgroup::"
}

_ensure_enter_dir() {
    local dir="${1?dir required}"
    mkdir -p "${dir}" && pushd "${dir}" > /dev/null
}

_exit_dir() {
    popd > /dev/null
}

main "$@"<|MERGE_RESOLUTION|>--- conflicted
+++ resolved
@@ -350,12 +350,8 @@
 
     _fold_start "functional-tests"
     # shellcheck disable=SC2086
-<<<<<<< HEAD
-    ./test/functional/test_runner.py --tmpdirprefix "./test_runner/" --ansi --combinedlogslen=10000 "$@"
-    _fold_end
-=======
     ./test/functional/test_runner.py --tmpdirprefix "./test_runner/" --ansi "$@"
->>>>>>> ec83ec42
+    _fold_end
 
     _exit_dir
 }
