--- conflicted
+++ resolved
@@ -120,7 +120,6 @@
         # Move to fork height
         self.nodes[0].generate(4)
 
-<<<<<<< HEAD
         # Check that all transferdomain defaults are now present in listgovs
         result = self.nodes[0].listgovs()[8][0]['ATTRIBUTES']
         assert_equal(result['v0/transferdomain/dvm-evm/enabled'], 'true')
@@ -134,7 +133,7 @@
         assert_equal(result['v0/transferdomain/evm-dvm/auth-formats'], ['bech32-erc55', 'p2pkh-erc55'])
         assert_equal(result['v0/transferdomain/evm-dvm/native-enabled'], 'true')
         assert_equal(result['v0/transferdomain/evm-dvm/dat-enabled'], 'false')
-=======
+
         # Set OP_RETURN
         self.nodes[0].setgov({"ATTRIBUTES": {'v0/rules/tx/core_op_return_max_size_bytes': 20000,
                                              'v0/rules/tx/evm_op_return_max_size_bytes': 20000,
@@ -146,7 +145,6 @@
         assert_equal(result['v0/rules/tx/core_op_return_max_size_bytes'], '20000')
         assert_equal(result['v0/rules/tx/evm_op_return_max_size_bytes'], '20000')
         assert_equal(result['v0/rules/tx/dvm_op_return_max_size_bytes'], '20000')
->>>>>>> 5bd8d426
 
         # Check error before EVM enabled
         assert_raises_rpc_error(-32600, "Cannot create tx, EVM is not enabled", self.nodes[0].evmtx, eth_address, 0, 21, 21000, to_address, 0.1)
