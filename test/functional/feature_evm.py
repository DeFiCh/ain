#!/usr/bin/env python3
# Copyright (c) 2014-2019 The Bitcoin Core developers
# Copyright (c) DeFi Blockchain Developers
# Distributed under the MIT software license, see the accompanying
# file LICENSE or http://www.opensource.org/licenses/mit-license.php.
"""Test EVM behaviour"""
from test_framework.evm_key_pair import EvmKeyPair
from test_framework.test_framework import DefiTestFramework
from test_framework.util import (
    assert_equal,
    assert_raises_rpc_error,
    int_to_eth_u256,
    hex_to_decimal,
)
from decimal import Decimal


class EVMTest(DefiTestFramework):
    def set_test_params(self):
        self.num_nodes = 2
        self.setup_clean_chain = True
        self.extra_args = [
            [
                "-txordering=2",
                "-dummypos=0",
                "-txnotokens=0",
                "-amkheight=50",
                "-bayfrontheight=51",
                "-dakotaheight=50",
                "-eunosheight=80",
                "-fortcanningheight=82",
                "-fortcanninghillheight=84",
                "-fortcanningroadheight=86",
                "-fortcanningcrunchheight=88",
                "-fortcanningspringheight=90",
                "-fortcanninggreatworldheight=94",
                "-fortcanningepilogueheight=96",
                "-grandcentralheight=101",
                "-nextnetworkupgradeheight=105",
                "-subsidytest=1",
                "-txindex=1",
            ],
            [
                "-txordering=2",
                "-dummypos=0",
                "-txnotokens=0",
                "-amkheight=50",
                "-bayfrontheight=51",
                "-dakotaheight=50",
                "-eunosheight=80",
                "-fortcanningheight=82",
                "-fortcanninghillheight=84",
                "-fortcanningroadheight=86",
                "-fortcanningcrunchheight=88",
                "-fortcanningspringheight=90",
                "-fortcanninggreatworldheight=94",
                "-fortcanningepilogueheight=96",
                "-grandcentralheight=101",
                "-nextnetworkupgradeheight=105",
                "-subsidytest=1",
                "-txindex=1",
            ],
        ]

    def run_test(self):
        # Check ERC55 wallet support
        self.erc55_wallet_support()

        # Test TransferDomain, OP_RETURN and EVM Gov vars
        self.evm_gov_vars()

        # Fund accounts
        self.setup_accounts()

        # Test block ordering by nonce and Eth RBF
        self.nonce_order_and_rbf()

        # Check XVM in coinbase
        self.validate_xvm_coinbase()

        # EVM rollback
        self.evm_rollback()

        # Mempool limit of 64 TXs
        self.mempool_tx_limit()

        # Multiple mempool fee replacement
        self.multiple_eth_rbf()

        # Test that node should not crash without chainId param
        self.test_tx_without_chainid()

        # Toggle EVM
        self.toggle_evm_enablement()

    def test_tx_without_chainid(self):
        node = self.nodes[0]

        evmkeypair = EvmKeyPair.from_node(node)
        nonce = node.w3.eth.get_transaction_count(evmkeypair.address)

        node.transferdomain(
            [
                {
                    "src": {
                        "address": node.get_genesis_keys().ownerAuthAddress,
                        "amount": "50@DFI",
                        "domain": 2,
                    },
                    "dst": {
                        "address": evmkeypair.address,
                        "amount": "50@DFI",
                        "domain": 3,
                    },
                }
            ]
        )
        node.generate(1)

        tx = {
            "nonce": nonce,
            "to": "0x0000000000000000000000000000000000000000",
            "value": node.w3.to_wei(0.1, "ether"),
            "gas": 21000,
            "gasPrice": node.w3.to_wei(10, "gwei"),
        }

        signed_tx = node.w3.eth.account.sign_transaction(tx, evmkeypair.privkey)
        node.w3.eth.send_raw_transaction(signed_tx.rawTransaction)
        node.generate(1)

    def erc55_wallet_support(self):
        # Addresses and keys
        self.address = self.nodes[0].get_genesis_keys().ownerAuthAddress
        self.eth_address = "0x9b8a4af42140d8a4c153a822f02571a1dd037e89"
        self.eth_address_bech32 = "bcrt1qta8meuczw0mhqupzjl5wplz47xajz0dn0wxxr8"
        eth_address_privkey = (
            "af990cc3ba17e776f7f57fcc59942a82846d75833fa17d2ba59ce6858d886e23"
        )
        self.to_address = "0x6c34cbb9219d8caa428835d2073e8ec88ba0a110"
        to_address_privkey = (
            "17b8cb134958b3d8422b6c43b0732fcdb8c713b524df2d45de12f0c7e214ba35"
        )

        # Import Bech32 compressed private key for:
        # Bech32: bcrt1qu7xc8kkpwzxzamw5236j2gpvtxmgp2zmfzmc32
        # Eth: 0x1286B92185a5d95eA7747F399e6cB1842851fAC3
        self.nodes[0].importprivkey(
            "cNQ9fkAkHfWCPuyi5huZS6co3vND7tkNoWL7HiR2Jck3Jcb28SYW"
        )
        bech32_info = self.nodes[0].getaddressinfo(
            "bcrt1qu7xc8kkpwzxzamw5236j2gpvtxmgp2zmfzmc32"
        )
        assert_equal(bech32_info["ismine"], True)
        assert_equal(bech32_info["solvable"], True)
        assert_equal(
            bech32_info["pubkey"],
            "03451d293bef258fa768bed74a5301ce4cfee2b1a8d9f87d20bb669668d9cb75b8",
        )
        eth_info = self.nodes[0].getaddressinfo(
            "0x1286B92185a5d95eA7747F399e6cB1842851fAC3"
        )
        assert_equal(eth_info["ismine"], True)
        assert_equal(eth_info["solvable"], True)
        assert_equal(
            eth_info["pubkey"],
            "04451d293bef258fa768bed74a5301ce4cfee2b1a8d9f87d20bb669668d9cb75b86e90a39bdc9cf04e708ad0b3a8589ce3d1fab3b37a6e7651e7fa9e61e442abf1",
        )

        # Import Eth private key for:
        # Bech32: bcrt1q25m0h24ef4njmjznwwe85w99cn78k04te6w3qt
        # Eth: 0xe5BBbf6eEDc1F217D72DD97E23049ab4B21AB84E
        self.nodes[0].importprivkey(
            "56c679ab38001e7d427e3fbc4363fcd2100e74d8ac650a2d2ff3a69254d4dae4"
        )
        bech32_info = self.nodes[0].getaddressinfo(
            "bcrt1q25m0h24ef4njmjznwwe85w99cn78k04te6w3qt"
        )
        assert_equal(bech32_info["ismine"], True)
        assert_equal(bech32_info["solvable"], True)
        assert_equal(
            bech32_info["pubkey"],
            "02ed3add70f9d3fde074bc74310d5684f5e5d2836106a8286aef1324f9791658da",
        )
        eth_info = self.nodes[0].getaddressinfo(
            "0xe5BBbf6eEDc1F217D72DD97E23049ab4B21AB84E"
        )
        assert_equal(eth_info["ismine"], True)
        assert_equal(eth_info["solvable"], True)
        assert_equal(
            eth_info["pubkey"],
            "04ed3add70f9d3fde074bc74310d5684f5e5d2836106a8286aef1324f9791658da9034d75da80783a544da73d3bb809df9f8bd50309b51b8ee3fab240d5610511c",
        )

        # Import Bech32 uncompressed private key for:
        # Bech32: bcrt1qzm54jxk82jp34jx49v5uaxk4ye2pv03e5aknl6
        # Eth: 0xd61Cd3F09E2C20376BFa34ed3a4FcF512341fA0E
        self.nodes[0].importprivkey(
            "92e6XLo5jVAVwrQKPNTs93oQco8f8sDNBcpv73Dsrs397fQtFQn"
        )
        bech32_info = self.nodes[0].getaddressinfo(
            "bcrt1qzm54jxk82jp34jx49v5uaxk4ye2pv03e5aknl6"
        )
        assert_equal(bech32_info["ismine"], True)
        assert_equal(bech32_info["iswitness"], True)
        assert_equal(
            bech32_info["pubkey"],
            "02087a947bbb87f5005d25c56a10a7660694b81bffe209a9e89a6e2683a6a900b6",
        )
        eth_info = self.nodes[0].getaddressinfo(
            "0xd61Cd3F09E2C20376BFa34ed3a4FcF512341fA0E"
        )
        assert_equal(eth_info["ismine"], True)
        assert_equal(eth_info["solvable"], True)
        assert_equal(
            eth_info["pubkey"],
            "04087a947bbb87f5005d25c56a10a7660694b81bffe209a9e89a6e2683a6a900b6ff3a7732eb015021deda823f265ed7a5bbec7aa7e83eb395d4cb7d5dea63d144",
        )

        # Dump Eth address and import into node 1
        priv_key = self.nodes[0].dumpprivkey(
            "0xe5BBbf6eEDc1F217D72DD97E23049ab4B21AB84E"
        )
        assert_equal(
            priv_key, "56c679ab38001e7d427e3fbc4363fcd2100e74d8ac650a2d2ff3a69254d4dae4"
        )
        self.nodes[1].importprivkey(priv_key)

        # Check key is now present in node 1
        result = self.nodes[1].getaddressinfo(
            "0xe5BBbf6eEDc1F217D72DD97E23049ab4B21AB84E"
        )
        assert_equal(result["ismine"], True)

        # Check creation and private key dump of new Eth key
        test_eth_dump = self.nodes[0].getnewaddress("", "erc55")
        self.nodes[0].dumpprivkey(test_eth_dump)

        # Generate an address using an alias and make sure it is an witness 16 address
        addr = self.nodes[0].getnewaddress("", "eth")
        addr_info = self.nodes[0].getaddressinfo(addr)
        assert_equal(addr_info["witness_version"], 16)

        # Import addresses
        self.nodes[0].importprivkey(eth_address_privkey)  # eth_address
        self.nodes[0].importprivkey(to_address_privkey)  # self.to_address

        # Generate chain
        self.nodes[0].generate(101)

    def evm_gov_vars(self):
        # Check setting vars before height
        assert_raises_rpc_error(
            -32600,
            "called before NextNetworkUpgrade height",
            self.nodes[0].evmtx,
            self.eth_address,
            0,
            21,
            21000,
            self.to_address,
            0.1,
        )
        assert_raises_rpc_error(
            -32600,
            "Cannot be set before NextNetworkUpgrade",
            self.nodes[0].setgov,
            {"ATTRIBUTES": {"v0/rules/tx/core_op_return_max_size_bytes": 1024}},
        )
        assert_raises_rpc_error(
            -32600,
            "Cannot be set before NextNetworkUpgrade",
            self.nodes[0].setgov,
            {"ATTRIBUTES": {"v0/rules/tx/evm_op_return_max_size_bytes": 65536}},
        )
        assert_raises_rpc_error(
            -32600,
            "Cannot be set before NextNetworkUpgrade",
            self.nodes[0].setgov,
            {"ATTRIBUTES": {"v0/rules/tx/dvm_op_return_max_size_bytes": 4096}},
        )

        # Check that a transferdomain default is not present in listgovs
        assert (
            "v0/transferdomain/dvm-evm/enabled"
            not in self.nodes[0].listgovs()[8][0]["ATTRIBUTES"]
        )
        assert (
            "v0/rules/tx/core_op_return_max_size_bytes"
            not in self.nodes[0].listgovs()[8][0]["ATTRIBUTES"]
        )

        # Move to fork height
        self.nodes[0].generate(4)

        # Check that all transferdomain defaults are now present in listgovs
        result = self.nodes[0].listgovs()[8][0]["ATTRIBUTES"]
        assert_equal(result["v0/transferdomain/dvm-evm/enabled"], "true")
        assert_equal(
            result["v0/transferdomain/dvm-evm/src-formats"], ["bech32", "p2pkh"]
        )
        assert_equal(result["v0/transferdomain/dvm-evm/dest-formats"], ["erc55"])
        assert_equal(result["v0/transferdomain/dvm-evm/native-enabled"], "true")
        assert_equal(result["v0/transferdomain/dvm-evm/dat-enabled"], "false")
        assert_equal(result["v0/transferdomain/evm-dvm/enabled"], "true")
        assert_equal(result["v0/transferdomain/evm-dvm/src-formats"], ["erc55"])
        assert_equal(
            result["v0/transferdomain/evm-dvm/dest-formats"], ["bech32", "p2pkh"]
        )
        assert_equal(
            result["v0/transferdomain/evm-dvm/auth-formats"],
            ["bech32-erc55", "p2pkh-erc55"],
        )
        assert_equal(result["v0/transferdomain/evm-dvm/native-enabled"], "true")
        assert_equal(result["v0/transferdomain/evm-dvm/dat-enabled"], "false")
        assert_equal(result["v0/rules/tx/core_op_return_max_size_bytes"], "1024")
        assert_equal(result["v0/rules/tx/evm_op_return_max_size_bytes"], "65536")
        assert_equal(result["v0/rules/tx/dvm_op_return_max_size_bytes"], "4096")

        # Set OP_RETURN
        self.nodes[0].setgov(
            {
                "ATTRIBUTES": {
                    "v0/rules/tx/core_op_return_max_size_bytes": 20000,
                    "v0/rules/tx/evm_op_return_max_size_bytes": 20000,
                    "v0/rules/tx/dvm_op_return_max_size_bytes": 20000,
                }
            }
        )
        self.nodes[0].generate(1)

        # Check OP_RETURN set
        result = self.nodes[0].getgov("ATTRIBUTES")["ATTRIBUTES"]
        assert_equal(result["v0/rules/tx/core_op_return_max_size_bytes"], "20000")
        assert_equal(result["v0/rules/tx/evm_op_return_max_size_bytes"], "20000")
        assert_equal(result["v0/rules/tx/dvm_op_return_max_size_bytes"], "20000")

        # Check error before EVM enabled
        assert_raises_rpc_error(
            -32600,
            "Cannot create tx, EVM is not enabled",
            self.nodes[0].evmtx,
            self.eth_address,
            0,
            21,
            21000,
            self.to_address,
            0.1,
        )
        assert_raises_rpc_error(
            -32600,
            "Cannot create tx, EVM is not enabled",
            self.nodes[0].transferdomain,
            [
                {
                    "src": {"address": self.address, "amount": "100@DFI", "domain": 2},
                    "dst": {
                        "address": self.eth_address,
                        "amount": "100@DFI",
                        "domain": 3,
                    },
                }
            ],
        )

        # Activate EVM
        self.nodes[0].setgov({"ATTRIBUTES": {"v0/params/feature/evm": "true"}})
        self.nodes[0].generate(1)

        # Check error before transferdomain enabled
        assert_raises_rpc_error(
            -32600,
            "Cannot create tx, transfer domain is not enabled",
            self.nodes[0].transferdomain,
            [
                {
                    "src": {"address": self.address, "amount": "100@DFI", "domain": 2},
                    "dst": {
                        "address": self.eth_address,
                        "amount": "100@DFI",
                        "domain": 3,
                    },
                }
            ],
        )

        # Activate transferdomain
        self.nodes[0].setgov(
            {"ATTRIBUTES": {"v0/params/feature/transferdomain": "true"}}
        )
        self.nodes[0].generate(1)

        # Deactivate transferdomain DVM to EVM
        self.nodes[0].setgov(
            {"ATTRIBUTES": {"v0/transferdomain/dvm-evm/enabled": "false"}}
        )
        self.nodes[0].generate(1)

        # Check error transferdomain DVM to EVM is enabled
        assert_raises_rpc_error(
            -32600,
            "DVM to EVM is not currently enabled",
            self.nodes[0].transferdomain,
            [
                {
                    "src": {"address": self.address, "amount": "100@DFI", "domain": 2},
                    "dst": {
                        "address": self.eth_address,
                        "amount": "100@DFI",
                        "domain": 3,
                    },
                }
            ],
        )

        # Activate transferdomain DVM to EVM
        self.nodes[0].setgov(
            {"ATTRIBUTES": {"v0/transferdomain/dvm-evm/enabled": "true"}}
        )
        self.nodes[0].generate(1)

        # Activate transferdomain PKHash address
        self.nodes[0].setgov(
            {"ATTRIBUTES": {"v0/transferdomain/dvm-evm/src-formats": ["bech32"]}}
        )
        self.nodes[0].generate(1)

        # Check transferdomain DVM to EVM before p2pkh addresses are enabled
        assert_raises_rpc_error(
            -32600,
            'Src address must be a legacy or Bech32 address in case of "DVM" domain',
            self.nodes[0].transferdomain,
            [
                {
                    "src": {"address": self.address, "amount": "100@DFI", "domain": 2},
                    "dst": {
                        "address": self.eth_address,
                        "amount": "100@DFI",
                        "domain": 3,
                    },
                }
            ],
        )

        # Activate transferdomain PKHash address
        self.nodes[0].setgov(
            {"ATTRIBUTES": {"v0/transferdomain/dvm-evm/src-formats": ["p2pkh"]}}
        )
        self.nodes[0].generate(1)

        # Check transferdomain DVM to EVM before bech32 addresses are enabled
        assert_raises_rpc_error(
            -32600,
            'Src address must be a legacy or Bech32 address in case of "DVM" domain',
            self.nodes[0].transferdomain,
            [
                {
                    "src": {
                        "address": self.eth_address_bech32,
                        "amount": "100@DFI",
                        "domain": 2,
                    },
                    "dst": {
                        "address": self.eth_address,
                        "amount": "100@DFI",
                        "domain": 3,
                    },
                }
            ],
        )

        # Activate transferdomain PKHash and bech32 address
        self.nodes[0].setgov(
            {
                "ATTRIBUTES": {
                    "v0/transferdomain/dvm-evm/src-formats": ["p2pkh", "bech32"]
                }
            }
        )
        self.nodes[0].generate(1)

        self.nodes[0].setgov(
            {"ATTRIBUTES": {"v0/transferdomain/dvm-evm/dest-formats": ["bech32"]}}
        )
        self.nodes[0].generate(1)

        # Check transferdomain DVM to EVM before ERC55 addresses are enabled
        assert_raises_rpc_error(
            -32600,
            'Dst address must be an ERC55 address in case of "EVM" domain',
            self.nodes[0].transferdomain,
            [
                {
                    "src": {
                        "address": self.eth_address_bech32,
                        "amount": "100@DFI",
                        "domain": 2,
                    },
                    "dst": {
                        "address": self.eth_address,
                        "amount": "100@DFI",
                        "domain": 3,
                    },
                }
            ],
        )

        # Activate transferdomain ERC55 address
        self.nodes[0].setgov(
            {"ATTRIBUTES": {"v0/transferdomain/dvm-evm/dest-formats": ["erc55"]}}
        )
        self.nodes[0].generate(1)

        # Check for invalid parameters in transferdomain rpc
        assert_raises_rpc_error(
            -5,
            "ERC55 addresses not supported",
            self.nodes[0].createrawtransaction,
            [
                {
                    "txid": "0000000000000000000000000000000000000000000000000000000000000000",
                    "vout": 1,
                }
            ],
            [{self.eth_address: 1}],
        )
        assert_raises_rpc_error(
            -5,
            "ERC55 addresses not supported",
            self.nodes[0].sendmany,
            "",
            {self.eth_address: 1},
        )
        assert_raises_rpc_error(
            -5,
            "ERC55 addresses not supported",
            self.nodes[0].sendmany,
            "",
            {self.eth_address: 1},
        )
        assert_raises_rpc_error(
            -5,
            "ERC55 addresses not supported",
            self.nodes[0].sendtoaddress,
            self.eth_address,
            1,
        )
        assert_raises_rpc_error(
            -5,
            "ERC55 addresses not supported",
            self.nodes[0].accounttoaccount,
            self.address,
            {self.eth_address: "1@DFI"},
        )

        # Deactivate transferdomain DVM to EVM
        self.nodes[0].setgov(
            {"ATTRIBUTES": {"v0/transferdomain/evm-dvm/enabled": "false"}}
        )
        self.nodes[0].generate(1)

        # Check error before transferdomain DVM to EVM is enabled
        assert_raises_rpc_error(
            -32600,
            "EVM to DVM is not currently enabled",
            self.nodes[0].transferdomain,
            [
                {
                    "src": {"address": self.address, "amount": "100@DFI", "domain": 3},
                    "dst": {
                        "address": self.eth_address,
                        "amount": "100@DFI",
                        "domain": 2,
                    },
                }
            ],
        )

        # Activate transferdomain DVM to EVM
        self.nodes[0].setgov(
            {"ATTRIBUTES": {"v0/transferdomain/evm-dvm/enabled": "true"}}
        )
        self.nodes[0].generate(1)

        # Deactivate transferdomain ERC55 address
        self.nodes[0].setgov(
            {"ATTRIBUTES": {"v0/transferdomain/evm-dvm/src-formats": ["bech32"]}}
        )
        self.nodes[0].generate(1)

        # Check transferdomain EVM to DVM before ERC55 addresses are enabled
        assert_raises_rpc_error(
            -32600,
            'Src address must be an ERC55 address in case of "EVM" domain',
            self.nodes[0].transferdomain,
            [
                {
                    "src": {
                        "address": self.eth_address,
                        "amount": "100@DFI",
                        "domain": 3,
                    },
                    "dst": {"address": self.address, "amount": "100@DFI", "domain": 2},
                }
            ],
        )

        # Activate transferdomain ERC55 address
        self.nodes[0].setgov(
            {"ATTRIBUTES": {"v0/transferdomain/evm-dvm/src-formats": ["erc55"]}}
        )
        self.nodes[0].generate(1)

        # Dectivate transferdomain ERC55 address
        self.nodes[0].setgov(
            {"ATTRIBUTES": {"v0/transferdomain/evm-dvm/dest-formats": ["bech32"]}}
        )
        self.nodes[0].generate(1)

        # Check transferdomain EVM to DVM before P2PKH addresses are enabled
        assert_raises_rpc_error(
            -32600,
            'Dst address must be a legacy or Bech32 address in case of "DVM" domain',
            self.nodes[0].transferdomain,
            [
                {
                    "src": {
                        "address": self.eth_address,
                        "amount": "100@DFI",
                        "domain": 3,
                    },
                    "dst": {"address": self.address, "amount": "100@DFI", "domain": 2},
                }
            ],
        )

        # Activate transferdomain ERC55 address
        self.nodes[0].setgov(
            {"ATTRIBUTES": {"v0/transferdomain/evm-dvm/dest-formats": ["p2pkh"]}}
        )
        self.nodes[0].generate(1)

        # Check transferdomain EVM to DVM before Bech32 addresses are enabled
        assert_raises_rpc_error(
            -32600,
            'Dst address must be a legacy or Bech32 address in case of "DVM" domain',
            self.nodes[0].transferdomain,
            [
                {
                    "src": {
                        "address": self.eth_address,
                        "amount": "100@DFI",
                        "domain": 3,
                    },
                    "dst": {
                        "address": self.eth_address_bech32,
                        "amount": "100@DFI",
                        "domain": 2,
                    },
                }
            ],
        )

        # Activate transferdomain ERC55 address
        self.nodes[0].setgov(
            {
                "ATTRIBUTES": {
                    "v0/transferdomain/evm-dvm/dest-formats": ["bech32", "p2pkh"]
                }
            }
        )
        self.nodes[0].generate(1)

        # Dectivate transferdomain ERC55 address
        self.nodes[0].setgov(
            {"ATTRIBUTES": {"v0/transferdomain/evm-dvm/auth-formats": ["p2pkh-erc55"]}}
        )
        self.nodes[0].generate(1)

        # Check transferdomain EVM to DVM before Bech32 auth is enabled
        assert_raises_rpc_error(
            -32600,
            "tx must have at least one input from account owner",
            self.nodes[0].transferdomain,
            [
                {
                    "src": {
                        "address": self.eth_address,
                        "amount": "100@DFI",
                        "domain": 3,
                    },
                    "dst": {
                        "address": self.eth_address_bech32,
                        "amount": "100@DFI",
                        "domain": 2,
                    },
                }
            ],
        )

        # Activate transferdomain ERC55 address
        self.nodes[0].setgov(
            {"ATTRIBUTES": {"v0/transferdomain/evm-dvm/auth-formats": ["bech32-erc55"]}}
        )
        self.nodes[0].generate(1)

        # Test setting of finalized block
        self.nodes[0].setgov({"ATTRIBUTES": {"v0/evm/block/finality_count": "100"}})
        self.nodes[0].generate(1)

        # Check Gov var is present
        attrs = self.nodes[0].getgov("ATTRIBUTES")["ATTRIBUTES"]
        assert_equal(attrs["v0/evm/block/finality_count"], "100")

    def setup_accounts(self):
        # Fund DFI address
        self.nodes[0].utxostoaccount({self.address: "300@DFI"})
        self.nodes[0].generate(1)

        # Fund EVM address
        self.nodes[0].transferdomain(
            [
                {
                    "src": {"address": self.address, "amount": "200@DFI", "domain": 2},
                    "dst": {
                        "address": self.eth_address,
                        "amount": "200@DFI",
                        "domain": 3,
                    },
                }
            ]
        )
        self.nodes[0].generate(1)
        self.sync_blocks()

        # Check initial balances
        dfi_balance = self.nodes[0].getaccount(self.address, {}, True)["0"]
        eth_balance = self.nodes[0].eth_getBalance(self.eth_address)
        assert_equal(dfi_balance, Decimal("100"))
        assert_equal(eth_balance, int_to_eth_u256(200))
        assert_equal(len(self.nodes[0].getaccount(self.eth_address, {}, True)), 1)

        # Check Eth balances before transfer
        assert_equal(
            int(self.nodes[0].eth_getBalance(self.eth_address)[2:], 16),
            200000000000000000000,
        )
        assert_equal(int(self.nodes[0].eth_getBalance(self.to_address)[2:], 16), 0)

        # Send tokens to burn address
        self.burn_address = "mfburnZSAM7Gs1hpDeNaMotJXSGA7edosG"
        self.nodes[0].importprivkey(
            "93ViFmLeJVgKSPxWGQHmSdT5RbeGDtGW4bsiwQM2qnQyucChMqQ"
        )
        result = self.nodes[0].getburninfo()
        assert_equal(result["address"], self.burn_address)
        self.nodes[0].accounttoaccount(self.address, {self.burn_address: "1@DFI"})
        self.nodes[0].generate(1)

    def nonce_order_and_rbf(self):
        # Get burn address and miner account balance before transaction
        self.before_blockheight = self.nodes[0].getblockcount()
        burn_before = Decimal(
            self.nodes[0].getaccount(self.burn_address)[0].split("@")[0]
        )
        self.miner_before = Decimal(
            self.nodes[0]
            .getaccount(self.nodes[0].get_genesis_keys().ownerAuthAddress)[0]
            .split("@")[0]
        )

        # Check accounting of EVM fees
        attributes = self.nodes[0].getgov("ATTRIBUTES")["ATTRIBUTES"]
        assert_equal(attributes["v0/live/economy/evm/block/fee_burnt"], Decimal("0E-8"))
        assert_equal(
            attributes["v0/live/economy/evm/block/fee_priority"], Decimal("0E-8")
        )

        # Test EVM Tx added first in time ordering
        self.nodes[0].evmtx(self.eth_address, 0, 21, 21001, self.to_address, 1)
        self.sync_mempools()

        # Add more EVM Txs to test block ordering
        tx5 = self.nodes[0].evmtx(self.eth_address, 5, 21, 21001, self.to_address, 1)
        tx4 = self.nodes[0].evmtx(self.eth_address, 4, 21, 21001, self.to_address, 1)
        tx2 = self.nodes[0].evmtx(self.eth_address, 2, 21, 21001, self.to_address, 1)
        tx1 = self.nodes[0].evmtx(self.eth_address, 1, 21, 21001, self.to_address, 1)
        tx3 = self.nodes[0].evmtx(self.eth_address, 3, 21, 21001, self.to_address, 1)
        raw_tx = self.nodes[0].getrawtransaction(tx5)
        self.sync_mempools()

        # Check the pending TXs
        result = self.nodes[0].eth_pendingTransactions()
        assert_equal(
            result[0]["blockHash"],
            "0x0000000000000000000000000000000000000000000000000000000000000000",
        )
        assert_equal(result[0]["blockNumber"], "null")
        assert_equal(result[0]["from"], self.eth_address)
        assert_equal(result[0]["gas"], "0x5209")
        assert_equal(result[0]["gasPrice"], "0x4e3b29200")
        assert_equal(
            result[0]["hash"],
            "0xadf0fbeb972cdc4a82916d12ffc6019f60005de6dde1bbc7cb4417fe5a7b1bcb",
        )
        assert_equal(result[0]["input"], "0x")
        assert_equal(result[0]["nonce"], "0x0")
        assert_equal(result[0]["to"], self.to_address.lower())
        assert_equal(result[0]["transactionIndex"], "0x0")
        assert_equal(result[0]["value"], "0xde0b6b3a7640000")
        assert_equal(result[0]["v"], "0x26")
        assert_equal(
            result[0]["r"],
            "0x3a0587be1a14bd5e68bc883e627f3c0999cff9458e30ea8049f17bd7369d7d9c",
        )
        assert_equal(
            result[0]["s"],
            "0x1876f296657bc56499cc6398617f97b2327fa87189c0a49fb671b4361876142a",
        )

        # Create replacement for nonce 0 TX with higher fee
        tx0 = self.nodes[0].evmtx(self.eth_address, 0, 22, 21001, self.to_address, 1)
        self.sync_mempools()

        # Check mempools for TXs
        mempool0 = self.nodes[0].getrawmempool()
        mempool1 = self.nodes[1].getrawmempool()
        assert_equal(sorted(mempool0), sorted(mempool1))

        # Mint TXs
        self.nodes[0].generate(1)
        blockHash = self.nodes[0].getblockhash(self.nodes[0].getblockcount())

        # Check accounting of EVM fees
        txLegacy = {
            "nonce": "0x1",
            "from": self.eth_address,
            "value": "0x1",
            "gas": "0x5208",  # 21000
            "gasPrice": "0x4e3b29200",  # 21_000_000_000,
        }
        txLegacy0 = {
            "nonce": "0x0",
            "from": self.eth_address,
            "value": "0x1",
            "gas": "0x5208",  # 21000
            "gasPrice": "0x51F4D5C00",  # 22_000_000_000,
        }

        # Check accounting of EVM fees
        fees = self.nodes[0].debug_feeEstimate(txLegacy)
        fees0 = self.nodes[0].debug_feeEstimate(txLegacy0)
        self.burnt_fee = hex_to_decimal(fees["burnt_fee"])
        self.burnt_fee0 = hex_to_decimal(fees0["burnt_fee"])
        self.priority_fee = hex_to_decimal(fees["priority_fee"])
        self.priority_fee0 = hex_to_decimal(fees0["priority_fee"])
        attributes = self.nodes[0].getgov("ATTRIBUTES")["ATTRIBUTES"]
        assert_equal(
            attributes["v0/live/economy/evm/block/fee_burnt"],
            self.burnt_fee * 5 + self.burnt_fee0,
        )
        assert_equal(
            attributes["v0/live/economy/evm/block/fee_burnt_min"],
            self.burnt_fee * 5 + self.burnt_fee0,
        )
        assert_equal(
            attributes["v0/live/economy/evm/block/fee_burnt_min_hash"], blockHash
        )
        assert_equal(
            attributes["v0/live/economy/evm/block/fee_burnt_max"],
            self.burnt_fee * 5 + self.burnt_fee0,
        )
        assert_equal(
            attributes["v0/live/economy/evm/block/fee_burnt_max_hash"], blockHash
        )
        assert_equal(
            attributes["v0/live/economy/evm/block/fee_priority"],
            self.priority_fee * 5 + self.priority_fee0,
        )
        assert_equal(
            attributes["v0/live/economy/evm/block/fee_priority_min"],
            self.priority_fee * 5 + self.priority_fee0,
        )
        assert_equal(
            attributes["v0/live/economy/evm/block/fee_priority_min_hash"], blockHash
        )
        assert_equal(
            attributes["v0/live/economy/evm/block/fee_priority_max"],
            self.priority_fee * 5 + self.priority_fee0,
        )
        assert_equal(
            attributes["v0/live/economy/evm/block/fee_priority_max_hash"], blockHash
        )

        # Check TXs in block in correct order
        block_txs = self.nodes[0].getblock(
            self.nodes[0].getblockhash(self.nodes[0].getblockcount())
        )["tx"]
        assert_equal(block_txs[1], tx0)
        assert_equal(block_txs[2], tx1)
        assert_equal(block_txs[3], tx2)
        assert_equal(block_txs[4], tx3)
        assert_equal(block_txs[5], tx4)
        assert_equal(block_txs[6], tx5)

        # Check Eth balances after transfer
        assert_equal(
            int(self.nodes[0].eth_getBalance(self.eth_address)[2:], 16),
            193997333000000000000,
        )
        assert_equal(
            int(self.nodes[0].eth_getBalance(self.to_address)[2:], 16),
            6000000000000000000,
        )

        # Get burn address and miner account balance after transfer
        burn_after = Decimal(
            self.nodes[0].getaccount(self.burn_address)[0].split("@")[0]
        )
        miner_after = Decimal(
            self.nodes[0]
            .getaccount(self.nodes[0].get_genesis_keys().ownerAuthAddress)[0]
            .split("@")[0]
        )
        self.burn = burn_after - burn_before
        self.miner_fee = miner_after - self.miner_before

        # Check EVM Tx shows in block on EVM side
        block = self.nodes[0].eth_getBlockByNumber("latest", False)
        assert_equal(
            block["transactions"],
            [
                "0xcffc5526b42c0defa7d90cc806e50e582a0339a3336c7e32de237fbe4d62263b",
                "0x66c380af8f76295bab799d1228af75bd3c436b7bbeb9d93acd8baac9377a851a",
                "0x02b05a6646feb65bf9491f9551e02678263239dc2512d73c9ad6bc80dc1c13ff",
                "0x1d4c8a49ad46d9362c805d6cdf9a8937ba115eec9def17b3efe23a09ee694e5c",
                "0xa382aa9f70f15bd0bf70e838f5ac0163e2501dbff2712e9622275e655e42ec1c",
                "0x05d4cdabc4ad55fb7caf42a7fb6d4e8cea991e2331cd9d98a5eef10d84b5c994",
            ],
        )

        # Try and send EVM TX a second time
        assert_raises_rpc_error(
            -26, "evm tx failed to validate", self.nodes[0].sendrawtransaction, raw_tx
        )

    def validate_xvm_coinbase(self):
        # Check EVM blockhash
        eth_block = self.nodes[0].eth_getBlockByNumber("latest")
        eth_hash = eth_block["hash"][2:]
        block = self.nodes[0].getblock(
            self.nodes[0].getblockhash(self.nodes[0].getblockcount())
        )
        raw_tx = self.nodes[0].getrawtransaction(block["tx"][0], 1)
<<<<<<< HEAD
        block_hash = raw_tx["vout"][1]["scriptPubKey"]["hex"][22:86]
        assert_equal(block_hash, eth_hash)

        # Check EVM burnt fee
        opreturn_burnt_fee_amount = raw_tx["vout"][1]["scriptPubKey"]["hex"][86:]
=======
        block_hash = raw_tx["vout"][1]["scriptPubKey"]["hex"][20:84]
        assert_equal(block_hash, eth_hash)

        # Check EVM burnt fee
        opreturn_burnt_fee_amount = raw_tx["vout"][1]["scriptPubKey"]["hex"][84:]
>>>>>>> 812d270c
        opreturn_burnt_fee_sats = (
            Decimal(
                int(
                    opreturn_burnt_fee_amount[4:6]
                    + opreturn_burnt_fee_amount[2:4]
                    + opreturn_burnt_fee_amount[0:2],
                    16,
                )
            )
            / 100000000
        )
        assert_equal(opreturn_burnt_fee_sats, self.burn)

        # Check EVM miner fee
<<<<<<< HEAD
        opreturn_priority_fee_amount = raw_tx["vout"][1]["scriptPubKey"]["hex"][102:]
=======
        opreturn_priority_fee_amount = raw_tx["vout"][1]["scriptPubKey"]["hex"][100:]
>>>>>>> 812d270c
        opreturn_priority_fee_sats = (
            Decimal(
                int(
                    opreturn_priority_fee_amount[4:6]
                    + opreturn_priority_fee_amount[2:4]
                    + opreturn_priority_fee_amount[0:2],
                    16,
                )
            )
            / 100000000
        )
        assert_equal(opreturn_priority_fee_sats, self.miner_fee)

<<<<<<< HEAD
        # Check EVM beneficiary address
        opreturn_miner_keyid = raw_tx["vout"][1]["scriptPubKey"]["hex"][120:]
        miner_eth_address = self.nodes[0].addressmap(
            self.nodes[0].get_genesis_keys().operatorAuthAddress, 1
        )
        miner_eth_keyid = self.nodes[0].getaddressinfo(
            miner_eth_address["format"]["erc55"]
        )["witness_program"]
        assert_equal(opreturn_miner_keyid, miner_eth_keyid)

=======
>>>>>>> 812d270c
    def evm_rollback(self):
        # Test rollback of EVM TX
        self.rollback_to(self.before_blockheight, self.nodes)
        miner_rollback = Decimal(
            self.nodes[0]
            .getaccount(self.nodes[0].get_genesis_keys().ownerAuthAddress)[0]
            .split("@")[0]
        )
        assert_equal(self.miner_before, miner_rollback)

        # Check Eth balances before transfer
        assert_equal(
            int(self.nodes[0].eth_getBalance(self.eth_address)[2:], 16),
            200000000000000000000,
        )
        assert_equal(int(self.nodes[0].eth_getBalance(self.to_address)[2:], 16), 0)

    def mempool_tx_limit(self):
        # Test max limit of TX from a specific sender
        for i in range(63):
            self.nodes[0].evmtx(self.eth_address, i, 21, 21001, self.to_address, 1)

        # Test error at the 64th EVM TX
        assert_raises_rpc_error(
            -26,
            "too-many-eth-txs-by-sender",
            self.nodes[0].evmtx,
            self.eth_address,
            63,
            21,
            21001,
            self.to_address,
            1,
        )

        # Mint a block
        self.nodes[0].generate(1)
        self.blockHash = self.nodes[0].getblockhash(self.nodes[0].getblockcount())
        block_txs = self.nodes[0].getblock(
            self.nodes[0].getblockhash(self.nodes[0].getblockcount())
        )["tx"]
        assert_equal(len(block_txs), 64)

        # Check accounting of EVM fees
        attributes = self.nodes[0].getgov("ATTRIBUTES")["ATTRIBUTES"]
        assert_equal(
            attributes["v0/live/economy/evm/block/fee_burnt"], self.burnt_fee * 63
        )
        assert_equal(
            attributes["v0/live/economy/evm/block/fee_burnt_min"], self.burnt_fee * 63
        )
        assert_equal(
            attributes["v0/live/economy/evm/block/fee_burnt_min_hash"], self.blockHash
        )
        assert_equal(
            attributes["v0/live/economy/evm/block/fee_burnt_max"], self.burnt_fee * 63
        )
        assert_equal(
            attributes["v0/live/economy/evm/block/fee_burnt_max_hash"], self.blockHash
        )
        assert_equal(
            attributes["v0/live/economy/evm/block/fee_priority"], self.priority_fee * 63
        )
        assert_equal(
            attributes["v0/live/economy/evm/block/fee_priority_min"],
            self.priority_fee * 63,
        )
        assert_equal(
            attributes["v0/live/economy/evm/block/fee_priority_min_hash"],
            self.blockHash,
        )
        assert_equal(
            attributes["v0/live/economy/evm/block/fee_priority_max"],
            self.priority_fee * 63,
        )
        assert_equal(
            attributes["v0/live/economy/evm/block/fee_priority_max_hash"],
            self.blockHash,
        )

        # Check Eth balances after transfer
        assert_equal(
            int(self.nodes[0].eth_getBalance(self.eth_address)[2:], 16),
            136972217000000000000,
        )
        assert_equal(
            int(self.nodes[0].eth_getBalance(self.to_address)[2:], 16),
            63000000000000000000,
        )

        # Try and send another TX to make sure mempool has removed entires
        tx = self.nodes[0].evmtx(self.eth_address, 63, 21, 21001, self.to_address, 1)
        self.nodes[0].generate(1)
        self.blockHash1 = self.nodes[0].getblockhash(self.nodes[0].getblockcount())

        # Check accounting of EVM fees
        attributes = self.nodes[0].getgov("ATTRIBUTES")["ATTRIBUTES"]
        assert_equal(
            attributes["v0/live/economy/evm/block/fee_burnt"], self.burnt_fee * 64
        )
        assert_equal(
            attributes["v0/live/economy/evm/block/fee_burnt_min"], self.burnt_fee
        )
        assert_equal(
            attributes["v0/live/economy/evm/block/fee_burnt_min_hash"], self.blockHash1
        )
        assert_equal(
            attributes["v0/live/economy/evm/block/fee_burnt_max"], self.burnt_fee * 63
        )
        assert_equal(
            attributes["v0/live/economy/evm/block/fee_burnt_max_hash"], self.blockHash
        )
        assert_equal(
            attributes["v0/live/economy/evm/block/fee_priority"], self.priority_fee * 64
        )
        assert_equal(
            attributes["v0/live/economy/evm/block/fee_priority_min"], self.priority_fee
        )
        assert_equal(
            attributes["v0/live/economy/evm/block/fee_priority_min_hash"],
            self.blockHash1,
        )
        assert_equal(
            attributes["v0/live/economy/evm/block/fee_priority_max"],
            self.priority_fee * 63,
        )
        assert_equal(
            attributes["v0/live/economy/evm/block/fee_priority_max_hash"],
            self.blockHash,
        )

        # Check TX is in block
        block_txs = self.nodes[0].getblock(
            self.nodes[0].getblockhash(self.nodes[0].getblockcount())
        )["tx"]
        assert_equal(block_txs[1], tx)

    def multiple_eth_rbf(self):
        # Test multiple replacement TXs with differing fees
        self.nodes[0].evmtx(self.eth_address, 64, 22, 21001, self.to_address, 1)
        self.nodes[0].evmtx(self.eth_address, 64, 23, 21001, self.to_address, 1)
        tx0 = self.nodes[0].evmtx(self.eth_address, 64, 25, 21001, self.to_address, 1)
        self.nodes[0].evmtx(self.eth_address, 64, 21, 21001, self.to_address, 1)
        self.nodes[0].evmtx(self.eth_address, 64, 24, 21001, self.to_address, 1)
        self.nodes[0].evmtx(self.to_address, 0, 22, 21001, self.eth_address, 1)
        self.nodes[0].evmtx(self.to_address, 0, 23, 21001, self.eth_address, 1)
        tx1 = self.nodes[0].evmtx(self.to_address, 0, 25, 21001, self.eth_address, 1)
        self.nodes[0].evmtx(self.to_address, 0, 21, 21001, self.eth_address, 1)
        self.nodes[0].evmtx(self.to_address, 0, 24, 21001, self.eth_address, 1)
        self.nodes[0].generate(1)

        # Check accounting of EVM fees
        txLegacy64 = {
            "nonce": "0x1",
            "from": self.eth_address,
            "value": "0x1",
            "gas": "0x5208",  # 21000
            "gasPrice": "0x5D21DBA00",  # 25_000_000_000,
        }
        fees64 = self.nodes[0].debug_feeEstimate(txLegacy64)
        self.burnt_fee64 = hex_to_decimal(fees64["burnt_fee"])
        self.priority_fee64 = hex_to_decimal(fees64["priority_fee"])
        attributes = self.nodes[0].getgov("ATTRIBUTES")["ATTRIBUTES"]
        assert_equal(
            attributes["v0/live/economy/evm/block/fee_burnt"],
            self.burnt_fee * 64 + 2 * self.burnt_fee64,
        )
        assert_equal(
            attributes["v0/live/economy/evm/block/fee_priority"],
            self.priority_fee * 64 + 2 * self.priority_fee64,
        )
        attributes = self.nodes[0].getgov("ATTRIBUTES")["ATTRIBUTES"]
        assert_equal(
            attributes["v0/live/economy/evm/block/fee_burnt"],
            self.burnt_fee * 64 + 2 * self.burnt_fee64,
        )
        assert_equal(
            attributes["v0/live/economy/evm/block/fee_burnt_min"], self.burnt_fee
        )
        assert_equal(
            attributes["v0/live/economy/evm/block/fee_burnt_min_hash"], self.blockHash1
        )
        assert_equal(
            attributes["v0/live/economy/evm/block/fee_burnt_max"], self.burnt_fee * 63
        )
        assert_equal(
            attributes["v0/live/economy/evm/block/fee_burnt_max_hash"], self.blockHash
        )
        assert_equal(
            attributes["v0/live/economy/evm/block/fee_priority"],
            self.priority_fee * 64 + 2 * self.priority_fee64,
        )
        assert_equal(
            attributes["v0/live/economy/evm/block/fee_priority_min"], self.priority_fee
        )
        assert_equal(
            attributes["v0/live/economy/evm/block/fee_priority_min_hash"],
            self.blockHash1,
        )
        assert_equal(
            attributes["v0/live/economy/evm/block/fee_priority_max"],
            self.priority_fee * 63,
        )
        assert_equal(
            attributes["v0/live/economy/evm/block/fee_priority_max_hash"],
            self.blockHash,
        )

        # Check highest paying fee TX in block
        block_txs = self.nodes[0].getblock(
            self.nodes[0].getblockhash(self.nodes[0].getblockcount())
        )["tx"]
        assert_equal(block_txs[1], tx0)
        assert_equal(block_txs[2], tx1)

    def toggle_evm_enablement(self):
        # Get block before disablement
        pre_block = self.nodes[0].eth_getBlockByNumber("latest")

        # Deactivate EVM
        self.nodes[0].setgov({"ATTRIBUTES": {"v0/params/feature/evm": "false"}})
        self.nodes[0].generate(1)

        # Make sure the block is the same after disablement
        post_block = self.nodes[0].eth_getBlockByNumber("latest")
        assert_equal(pre_block, post_block)

        # Reactivate EVM
        self.nodes[0].setgov({"ATTRIBUTES": {"v0/params/feature/evm": "true"}})
        self.nodes[0].generate(1)

        # Check block is one higher than before
        enabled_block = self.nodes[0].eth_getBlockByNumber("latest")
        assert_equal(
            int(enabled_block["number"], base=16), int(pre_block["number"], base=16) + 1
        )


if __name__ == "__main__":
    EVMTest().main()<|MERGE_RESOLUTION|>--- conflicted
+++ resolved
@@ -952,19 +952,11 @@
             self.nodes[0].getblockhash(self.nodes[0].getblockcount())
         )
         raw_tx = self.nodes[0].getrawtransaction(block["tx"][0], 1)
-<<<<<<< HEAD
-        block_hash = raw_tx["vout"][1]["scriptPubKey"]["hex"][22:86]
-        assert_equal(block_hash, eth_hash)
-
-        # Check EVM burnt fee
-        opreturn_burnt_fee_amount = raw_tx["vout"][1]["scriptPubKey"]["hex"][86:]
-=======
         block_hash = raw_tx["vout"][1]["scriptPubKey"]["hex"][20:84]
         assert_equal(block_hash, eth_hash)
 
         # Check EVM burnt fee
-        opreturn_burnt_fee_amount = raw_tx["vout"][1]["scriptPubKey"]["hex"][84:]
->>>>>>> 812d270c
+        opreturn_burnt_fee_amount = raw_tx['vout'][1]['scriptPubKey']['hex'][86:]
         opreturn_burnt_fee_sats = (
             Decimal(
                 int(
@@ -979,11 +971,7 @@
         assert_equal(opreturn_burnt_fee_sats, self.burn)
 
         # Check EVM miner fee
-<<<<<<< HEAD
-        opreturn_priority_fee_amount = raw_tx["vout"][1]["scriptPubKey"]["hex"][102:]
-=======
         opreturn_priority_fee_amount = raw_tx["vout"][1]["scriptPubKey"]["hex"][100:]
->>>>>>> 812d270c
         opreturn_priority_fee_sats = (
             Decimal(
                 int(
@@ -997,19 +985,6 @@
         )
         assert_equal(opreturn_priority_fee_sats, self.miner_fee)
 
-<<<<<<< HEAD
-        # Check EVM beneficiary address
-        opreturn_miner_keyid = raw_tx["vout"][1]["scriptPubKey"]["hex"][120:]
-        miner_eth_address = self.nodes[0].addressmap(
-            self.nodes[0].get_genesis_keys().operatorAuthAddress, 1
-        )
-        miner_eth_keyid = self.nodes[0].getaddressinfo(
-            miner_eth_address["format"]["erc55"]
-        )["witness_program"]
-        assert_equal(opreturn_miner_keyid, miner_eth_keyid)
-
-=======
->>>>>>> 812d270c
     def evm_rollback(self):
         # Test rollback of EVM TX
         self.rollback_to(self.before_blockheight, self.nodes)
