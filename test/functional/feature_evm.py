#!/usr/bin/env python3
# Copyright (c) 2014-2019 The Bitcoin Core developers
# Copyright (c) DeFi Blockchain Developers
# Distributed under the MIT software license, see the accompanying
# file LICENSE or http://www.opensource.org/licenses/mit-license.php.
"""Test EVM behaviour"""

from test_framework.test_framework import DefiTestFramework
from test_framework.util import (
    assert_equal,
    assert_raises_rpc_error
)

from decimal import Decimal

def int_to_eth_u256(value):
    """
    Convert a non-negative integer to an Ethereum U256-compatible format.
    The input value is multiplied by a fixed factor of 10^18 (1 ether in wei)
    and represented as a hexadecimal string. This function validates that the
    input is a non-negative integer and checks if the converted value is within
    the range of U256 values (0 to 2^256 - 1). If the input is valid and within
    range, it returns the corresponding U256-compatible hexadecimal representation.
    Args:
        value (int): The non-negative integer to convert.
    Returns:
        str: The U256-compatible hexadecimal representation of the input value.
    Raises:
        ValueError: If the input is not a non-negative integer or if the
                    converted value is outside the U256 range.
    """
    if not isinstance(value, int) or value < 0:
        raise ValueError("Value must be a non-negative integer")

    max_u256_value = 2**256 - 1
    factor = 10**18

    converted_value = value * factor
    if converted_value > max_u256_value:
        raise ValueError(f"Value must be less than or equal to {max_u256_value}")

    return hex(converted_value)

class EVMTest(DefiTestFramework):
    def set_test_params(self):
        self.num_nodes = 2
        self.setup_clean_chain = True
        self.extra_args = [
            ['-dummypos=0', '-txnotokens=0', '-amkheight=50', '-bayfrontheight=51', '-eunosheight=80', '-fortcanningheight=82', '-fortcanninghillheight=84', '-fortcanningroadheight=86', '-fortcanningcrunchheight=88', '-fortcanningspringheight=90', '-fortcanninggreatworldheight=94', '-fortcanningepilogueheight=96', '-grandcentralheight=101', '-nextnetworkupgradeheight=105', '-subsidytest=1', '-txindex=1'],
            ['-dummypos=0', '-txnotokens=0', '-amkheight=50', '-bayfrontheight=51', '-eunosheight=80', '-fortcanningheight=82', '-fortcanninghillheight=84', '-fortcanningroadheight=86', '-fortcanningcrunchheight=88', '-fortcanningspringheight=90', '-fortcanninggreatworldheight=94', '-fortcanningepilogueheight=96', '-grandcentralheight=101', '-nextnetworkupgradeheight=105', '-subsidytest=1', '-txindex=1']
        ]

    def run_test(self):

        address = self.nodes[0].get_genesis_keys().ownerAuthAddress
        ethAddress = '0x9b8a4af42140d8a4c153a822f02571a1dd037e89'
        ethAddress1 = self.nodes[0].getnewaddress("ethAddress1", "eth")
        to_address = '0x6c34cbb9219d8caa428835d2073e8ec88ba0a110'
        to_address_privkey = '17b8cb134958b3d8422b6c43b0732fcdb8c713b524df2d45de12f0c7e214ba35'

        self.nodes[0].importprivkey('af990cc3ba17e776f7f57fcc59942a82846d75833fa17d2ba59ce6858d886e23') # ethAddress
        self.nodes[0].importprivkey(to_address_privkey) # to_address

        # Check export of private key
        privkey = self.nodes[0].dumpprivkey(to_address)
        assert_equal(privkey, to_address_privkey)

        # Check creation and prikey dump of new Eth key
        test_eth_dump = self.nodes[0].getnewaddress("", "eth")
        self.nodes[0].dumpprivkey(test_eth_dump)

        # Generate chain
        self.nodes[0].generate(101)

        assert_raises_rpc_error(-32600, "called before NextNetworkUpgrade height", self.nodes[0].evmtx, ethAddress, 0, 21, 21000, to_address, 0.1)

        # Move to fork height
        self.nodes[0].generate(4)
        self.sync_blocks()

        # Activate EVM
        self.nodes[0].setgov({"ATTRIBUTES": {'v0/params/feature/evm': 'true'}})
        self.nodes[0].generate(1)
        self.sync_blocks()

        # Check transferdomain without DFI balance before DFI address is funded
        assert_raises_rpc_error(-32600, "amount 0.00000000 is less than 100.00000000", self.nodes[0].transferdomain, [{"src": {"address":address, "amount":"100@DFI", "domain": 2}, "dst":{"address":ethAddress, "amount":"100@DFI", "domain": 3}}])

        # Create additional token to be used in tests
        self.nodes[0].createtoken({
            "symbol": "BTC",
            "name": "BTC token",
            "isDAT": True,
            "collateralAddress": address
        })
        self.nodes[0].getbalance()

        # Fund DFI address
        self.nodes[0].utxostoaccount({address: "101@DFI"})
        self.nodes[0].generate(1)
        self.sync_blocks()

        # transferdomain tests

        # Check initial balances
        DFIbalance = self.nodes[0].getaccount(address, {}, True)['0']
        ETHbalance = self.nodes[0].eth_getBalance(ethAddress)
        assert_equal(DFIbalance, Decimal('101'))
        assert_equal(ETHbalance, int_to_eth_u256(0))
        assert_equal(len(self.nodes[0].getaccount(ethAddress, {}, True)), 0)

<<<<<<< HEAD
        assert_raises_rpc_error(-5, "Eth type addresses are not valid", self.nodes[0].accounttoaccount, address, {ethAddress: "1@DFI"})
        assert_raises_rpc_error(-3, "Expected type number, got string", self.nodes[0].transferdomain, "blabla", {address:["100@DFI"]}, {ethAddress:["100@DFI"]})
        assert_raises_rpc_error(-8, "Invalid parameters, argument \"type\" must be either 1 (DFI token to EVM) or 2 (EVM to DFI token)", self.nodes[0].transferdomain, 0, {address:["100@DFI"]}, {ethAddress:["100@DFI"]})
        assert_raises_rpc_error(-5, "recipient (blablabla) does not refer to any valid address", self.nodes[0].transferdomain, 1, {"blablabla":["100@DFI"]}, {ethAddress:["100@DFI"]})
        assert_raises_rpc_error(-5, "recipient (blablabla) does not refer to any valid address", self.nodes[0].transferdomain, 1, {address:["100@DFI"]}, {"blablabla":["100@DFI"]})

        assert_raises_rpc_error(-32600, "From address must not be an ETH address in case of \"evmin\" transfer type", self.nodes[0].transferdomain, 1, {ethAddress:["100@DFI"]}, {ethAddress:["100@DFI"]})
        assert_raises_rpc_error(-32600, "To address must be an ETH address in case of \"evmin\" transfer type", self.nodes[0].transferdomain, 1, {address:["100@DFI"]}, {address:["100@DFI"]})
        assert_raises_rpc_error(-32600, "sum of inputs (from) != sum of outputs (to)", self.nodes[0].transferdomain, 1, {address:["101@DFI"]}, {ethAddress:["100@DFI"]})
        assert_raises_rpc_error(-32600, "sum of inputs (from) != sum of outputs (to)", self.nodes[0].transferdomain, 1, {address:["100@BTC"]}, {ethAddress:["100@DFI"]})
        assert_raises_rpc_error(-32600, "sum of inputs (from) != sum of outputs (to)", self.nodes[0].transferdomain, 1, {address:["100@DFI"]}, {ethAddress:["100@BTC"]})
        assert_raises_rpc_error(-32600, "For \"evmin\" transfers, only DFI token is currently supported", self.nodes[0].transferdomain, 1, {address:["100@BTC"]}, {ethAddress:["100@BTC"]})
        assert_raises_rpc_error(-32600, "Not enough balance in " + ethAddress + " to cover \"evmout\" transfer", self.nodes[0].transferdomain, 2, {ethAddress:["100@DFI"]}, {address:["100@DFI"]})

        self.nodes[0].transferdomain(1,{address:["100@DFI"]}, {ethAddress:["100@DFI"]})
=======
        # Check for invalid parameters in transferdomain rpc
        assert_raises_rpc_error(-8, "Invalid parameters, src argument \"address\" must not be null", self.nodes[0].transferdomain, [{"src": {"amount":"100@DFI", "domain": 2}, "dst":{"address":ethAddress, "amount":"100@DFI", "domain": 3}}])
        assert_raises_rpc_error(-8, "Invalid parameters, src argument \"amount\" must not be null", self.nodes[0].transferdomain, [{"src": {"address":address, "domain": 2}, "dst":{"address":ethAddress, "amount":"100@DFI", "domain": 3}}])
        assert_raises_rpc_error(-8, "Invalid parameters, src argument \"domain\" must not be null", self.nodes[0].transferdomain, [{"src": {"address":address, "amount":"100@DFI"}, "dst":{"address":ethAddress, "amount":"100@DFI", "domain": 3}}])
        assert_raises_rpc_error(-8, "JSON value is not an integer as expected", self.nodes[0].transferdomain, [{"src": {"address":address, "amount":"100@DFI", "domain": "dvm"}, "dst":{"address":ethAddress, "amount":"100@DFI", "domain": 3}}])
        assert_raises_rpc_error(-8, "JSON value is not an integer as expected", self.nodes[0].transferdomain, [{"src": {"address":address, "amount":"100@DFI", "domain": 2}, "dst":{"address":ethAddress, "amount":"100@DFI", "domain": "evm"}}])
        assert_raises_rpc_error(-8, "Invalid parameters, src argument \"domain\" must be either 2 (DFI token to EVM) or 3 (EVM to DFI token)", self.nodes[0].transferdomain, [{"src": {"address":address, "amount":"100@DFI", "domain": 0}, "dst":{"address":ethAddress, "amount":"100@DFI", "domain": 2}}])
        assert_raises_rpc_error(-32600, "Invalid domain set for \"dst\" argument", self.nodes[0].transferdomain, [{"src": {"address":address, "amount":"100@DFI", "domain": 2}, "dst":{"address":ethAddress, "amount":"100@DFI", "domain": 4}}])
        assert_raises_rpc_error(-5, "recipient (blablabla) does not refer to any valid address", self.nodes[0].transferdomain, [{"src": {"address":"blablabla", "amount":"100@DFI", "domain": 2}, "dst":{"address":ethAddress, "amount":"100@DFI", "domain": 3}}])
        assert_raises_rpc_error(-5, "recipient (blablabla) does not refer to any valid address", self.nodes[0].transferdomain, [{"src": {"address":address, "amount":"100@DFI", "domain": 2}, "dst":{"address":"blablabla", "amount":"100@DFI", "domain": 3}}])

        # Check for valid values DVM->EVM in transferdomain rpc
        assert_raises_rpc_error(-32600, "Src address must not be an ETH address in case of \"DVM\" domain", self.nodes[0].transferdomain, [{"src": {"address":ethAddress, "amount":"100@DFI", "domain": 2}, "dst":{"address":ethAddress, "amount":"100@DFI", "domain": 3}}])
        assert_raises_rpc_error(-32600, "Dst address must be an ETH address in case of \"EVM\" domain", self.nodes[0].transferdomain, [{"src": {"address":address, "amount":"100@DFI", "domain": 2}, "dst":{"address":address, "amount":"100@DFI", "domain": 3}}])
        assert_raises_rpc_error(-32600, "Cannot transfer inside same domain", self.nodes[0].transferdomain, [{"src": {"address":address, "amount":"100@DFI", "domain": 2}, "dst":{"address":ethAddress, "amount":"100@DFI", "domain": 2}}])
        assert_raises_rpc_error(-32600, "Source amount must be equal to destination amount", self.nodes[0].transferdomain, [{"src": {"address":address, "amount":"100@DFI", "domain": 2}, "dst":{"address":ethAddress, "amount":"101@DFI", "domain": 3}}])
        assert_raises_rpc_error(-32600, "For transferdomain, only DFI token is currently supported", self.nodes[0].transferdomain, [{"src": {"address":address, "amount":"100@BTC", "domain": 2}, "dst":{"address":ethAddress, "amount":"100@DFI", "domain": 3}}])
        assert_raises_rpc_error(-32600, "For transferdomain, only DFI token is currently supported", self.nodes[0].transferdomain, [{"src": {"address":address, "amount":"100@DFI", "domain": 2}, "dst":{"address":ethAddress, "amount":"100@BTC", "domain": 3}}])
        assert_raises_rpc_error(-32600, "Not enough balance in " + ethAddress + " to cover \"EVM\" domain transfer", self.nodes[0].transferdomain, [{"src": {"address":ethAddress, "amount":"100@DFI", "domain": 3}, "dst":{"address":address, "amount":"100@DFI", "domain": 2}}])

        # Transfer 100 DFI from DVM to EVM
        tx1 = self.nodes[0].transferdomain([{"src": {"address":address, "amount":"100@DFI", "domain": 2}, "dst":{"address":ethAddress, "amount":"100@DFI", "domain": 3}}])
>>>>>>> 1b2fa02b
        self.nodes[0].generate(1)
        self.sync_blocks()

        # Check tx1 fields
        result = self.nodes[0].getcustomtx(tx1)["results"]["transfers"][0]
        assert_equal(result["src"]["address"], address)
        assert_equal(result["src"]["amount"], "100.00000000@0")
        assert_equal(result["src"]["domain"], "DVM")
        assert_equal(result["dst"]["address"], ethAddress)
        assert_equal(result["dst"]["amount"], "100.00000000@0")
        assert_equal(result["dst"]["domain"], "EVM")

        # Check that EVM balance shows in gettokenbalances
        assert_equal(self.nodes[0].gettokenbalances({}, False, False, True), ['101.00000000@0'])

        # Check new balances
        newDFIbalance = self.nodes[0].getaccount(address, {}, True)['0']
        newETHbalance = self.nodes[0].eth_getBalance(ethAddress)
        assert_equal(newDFIbalance, DFIbalance - Decimal('100'))
        assert_equal(newETHbalance, int_to_eth_u256(100))
        assert_equal(len(self.nodes[0].getaccount(ethAddress, {}, True)), 1)
        assert_equal(self.nodes[0].getaccount(ethAddress)[0], "100.00000000@DFI")

        # Check for valid values EVM->DVM in transferdomain rpc
        assert_raises_rpc_error(-32600, "Src address must be an ETH address in case of \"EVM\" domain", self.nodes[0].transferdomain, [{"src": {"address":address, "amount":"100@DFI", "domain": 3}, "dst":{"address":address, "amount":"100@DFI", "domain": 2}}])
        assert_raises_rpc_error(-32600, "Dst address must not be an ETH address in case of \"DVM\" domain", self.nodes[0].transferdomain, [{"src": {"address":ethAddress, "amount":"100@DFI", "domain": 3}, "dst":{"address":ethAddress, "amount":"100@DFI", "domain": 2}}])
        assert_raises_rpc_error(-32600, "Cannot transfer inside same domain", self.nodes[0].transferdomain, [{"src": {"address":ethAddress, "amount":"100@DFI", "domain": 3}, "dst":{"address":address, "amount":"100@DFI", "domain": 3}}])
        assert_raises_rpc_error(-32600, "Source amount must be equal to destination amount", self.nodes[0].transferdomain, [{"src": {"address":ethAddress, "amount":"100@DFI", "domain": 3}, "dst":{"address":address, "amount":"101@DFI", "domain": 2}}])
        assert_raises_rpc_error(-32600, "For transferdomain, only DFI token is currently supported", self.nodes[0].transferdomain, [{"src": {"address":ethAddress, "amount":"100@BTC", "domain": 3}, "dst":{"address":address, "amount":"100@DFI", "domain": 2}}])
        assert_raises_rpc_error(-32600, "For transferdomain, only DFI token is currently supported", self.nodes[0].transferdomain, [{"src": {"address":ethAddress, "amount":"100@DFI", "domain": 3}, "dst":{"address":address, "amount":"100@BTC", "domain": 2}}])

        # Transfer 100 DFI from DVM to EVM
        tx2 = self.nodes[0].transferdomain([{"src": {"address":ethAddress, "amount":"100@DFI", "domain": 3}, "dst":{"address":address, "amount":"100@DFI", "domain": 2}}])
        self.nodes[0].generate(1)
        self.sync_blocks()

        # Check tx2 fields
        result = self.nodes[0].getcustomtx(tx2)["results"]["transfers"][0]
        assert_equal(result["src"]["address"], ethAddress)
        assert_equal(result["src"]["amount"], "100.00000000@0")
        assert_equal(result["src"]["domain"], "EVM")
        assert_equal(result["dst"]["address"], address)
        assert_equal(result["dst"]["amount"], "100.00000000@0")
        assert_equal(result["dst"]["domain"], "DVM")

        # Check new balances
        newDFIbalance = self.nodes[0].getaccount(address, {}, True)['0']
        newETHbalance = self.nodes[0].eth_getBalance(ethAddress)
        assert_equal(newDFIbalance, DFIbalance)
        assert_equal(newETHbalance, ETHbalance)
        assert_equal(len(self.nodes[0].getaccount(ethAddress, {}, True)), 0)

        # Check multiple transfers in one tx
        tx3 = self.nodes[0].transferdomain([{"src": {"address":address, "amount":"10@DFI", "domain": 2}, "dst":{"address":ethAddress, "amount":"10@DFI", "domain": 3}},
                                      {"src": {"address":address, "amount":"20@DFI", "domain": 2}, "dst":{"address":ethAddress1, "amount":"20@DFI", "domain": 3}}])
        self.nodes[0].generate(1)
        self.sync_blocks()

        # Check tx3 fields
        result = self.nodes[0].getcustomtx(tx3)["results"]["transfers"]
        assert_equal(result[0]["src"]["address"], address)
        assert_equal(result[0]["src"]["amount"], "10.00000000@0")
        assert_equal(result[0]["src"]["domain"], "DVM")
        assert_equal(result[0]["dst"]["address"], ethAddress)
        assert_equal(result[0]["dst"]["amount"], "10.00000000@0")
        assert_equal(result[0]["dst"]["domain"], "EVM")
        assert_equal(result[1]["src"]["address"], address)
        assert_equal(result[1]["src"]["amount"], "20.00000000@0")
        assert_equal(result[1]["src"]["domain"], "DVM")
        assert_equal(result[1]["dst"]["address"], ethAddress1)
        assert_equal(result[1]["dst"]["amount"], "20.00000000@0")
        assert_equal(result[1]["dst"]["domain"], "EVM")

        # Check new balances
        newDFIbalance = self.nodes[0].getaccount(address, {}, True)['0']
        newETHbalance = self.nodes[0].eth_getBalance(ethAddress)
        newETHbalance1 = self.nodes[0].eth_getBalance(ethAddress1)
        assert_equal(newDFIbalance, DFIbalance - Decimal('30'))
        assert_equal(newETHbalance, int_to_eth_u256(10))
        assert_equal(newETHbalance1, int_to_eth_u256(20))

        # Create transferdomain DVM->EVM with data field, and in same tx do EVM->DVM transfer (mixed transfers)
        datatx = self.nodes[0].transferdomain([{"src": {"address":address, "amount":"10@DFI", "domain": 2, "data":"nonce1"}, "dst":{"address":ethAddress, "amount":"10@DFI", "domain": 3}},
                                               {"src": {"address":ethAddress1, "amount":"20@DFI", "domain": 3}, "dst":{"address":address, "amount":"20@DFI", "domain": 2}}])
        self.nodes[0].generate(1)
        self.sync_blocks()

        # Check data field
        result = self.nodes[0].getcustomtx(datatx)["results"]["transfers"]
        assert_equal(result[0]["src"]["address"], address)
        assert_equal(result[0]["src"]["amount"], "10.00000000@0")
        assert_equal(result[0]["src"]["domain"], "DVM")
        assert_equal(result[0]["src"]["data"], "nonce1")
        assert_equal(result[0]["dst"]["address"], ethAddress)
        assert_equal(result[0]["dst"]["amount"], "10.00000000@0")
        assert_equal(result[0]["dst"]["domain"], "EVM")
        assert_equal(result[1]["src"]["address"], ethAddress1)
        assert_equal(result[1]["src"]["amount"], "20.00000000@0")
        assert_equal(result[1]["src"]["domain"], "EVM")
        assert_equal(result[1]["dst"]["address"], address)
        assert_equal(result[1]["dst"]["amount"], "20.00000000@0")
        assert_equal(result[1]["dst"]["domain"], "DVM")

        # Create transferdomain DVM->EVM with data field
        datatx = self.nodes[0].transferdomain([{"src": {"address":ethAddress, "amount":"20@DFI", "domain": 3}, "dst":{"address":address, "amount":"20@DFI", "domain": 2, "data":"nonce2"}}])
        self.nodes[0].generate(1)
        self.sync_blocks()

        # Check data field
        result = self.nodes[0].getcustomtx(datatx)["results"]["transfers"][0]
        assert_equal(result["dst"]["data"], "nonce2")

        # Check new balances
        newDFIbalance = self.nodes[0].getaccount(address, {}, True)['0']
        newETHbalance = self.nodes[0].eth_getBalance(ethAddress)
        newETHbalance1 = self.nodes[0].eth_getBalance(ethAddress1)
        assert_equal(newDFIbalance, DFIbalance)
        assert_equal(newETHbalance, ETHbalance)
        assert_equal(len(self.nodes[0].getaccount(ethAddress, {}, True)), 0)
        assert_equal(newETHbalance1, int_to_eth_u256(0))

        # evmtx tests

        # Fund Eth address
        self.nodes[0].transferdomain([{"src": {"address":address, "amount":"10@DFI", "domain": 2}, "dst":{"address":ethAddress, "amount":"10@DFI", "domain": 3}}])
        self.nodes[0].generate(1)
        self.sync_blocks()

        # Check Eth balances before transfer
        assert_equal(int(self.nodes[0].eth_getBalance(ethAddress)[2:], 16), 10000000000000000000)
        assert_equal(int(self.nodes[0].eth_getBalance(to_address)[2:], 16), 0)

        # Get miner DFI balance before transaction
        miner_before = Decimal(self.nodes[0].getaccount(self.nodes[0].get_genesis_keys().ownerAuthAddress)[0].split('@')[0])

        # Test EVM Tx
        tx3 = self.nodes[0].evmtx(ethAddress, 2, 21, 21001, to_address, 1)
        tx2 = self.nodes[0].evmtx(ethAddress, 1, 21, 21001, to_address, 1)
        tx = self.nodes[0].evmtx(ethAddress, 0, 21, 21001, to_address, 1)
        tx4 = self.nodes[0].evmtx(ethAddress, 3, 21, 21001, to_address, 1)
        raw_tx = self.nodes[0].getrawtransaction(tx)
        self.sync_mempools()

        # Check the pending TXs
        result = self.nodes[0].eth_pendingTransactions()
        assert_equal(result[2]['blockHash'], '0x0000000000000000000000000000000000000000000000000000000000000000')
        assert_equal(result[2]['blockNumber'], 'null')
        assert_equal(result[2]['from'], ethAddress)
        assert_equal(result[2]['gas'], '0x5209')
        assert_equal(result[2]['gasPrice'], '0x4e3b29200')
        assert_equal(result[2]['hash'], '0xadf0fbeb972cdc4a82916d12ffc6019f60005de6dde1bbc7cb4417fe5a7b1bcb')
        assert_equal(result[2]['input'], '0x')
        assert_equal(result[2]['nonce'], '0x0')
        assert_equal(result[2]['to'], to_address.lower())
        assert_equal(result[2]['transactionIndex'], '0x0')
        assert_equal(result[2]['value'], '0xde0b6b3a7640000')
        assert_equal(result[2]['v'], '0x26')
        assert_equal(result[2]['r'], '0x3a0587be1a14bd5e68bc883e627f3c0999cff9458e30ea8049f17bd7369d7d9c')
        assert_equal(result[2]['s'], '0x1876f296657bc56499cc6398617f97b2327fa87189c0a49fb671b4361876142a')

        # Check mempools for TXs
        assert_equal(self.nodes[0].getrawmempool(), [tx3, tx2, tx4, tx])
        assert_equal(self.nodes[1].getrawmempool(), [tx3, tx2, tx4, tx])
        self.nodes[0].generate(1)

        # Check TXs in block in correct order
        block_txs = self.nodes[0].getblock(self.nodes[0].getblockhash(self.nodes[0].getblockcount()))['tx']
        assert_equal(block_txs[1], tx)
        assert_equal(block_txs[2], tx2)
        assert_equal(block_txs[3], tx3)
        assert_equal(block_txs[4], tx4)

        # Check Eth balances before transfer
        assert_equal(int(self.nodes[0].eth_getBalance(ethAddress)[2:], 16), 6000000000000000000)
        assert_equal(int(self.nodes[0].eth_getBalance(to_address)[2:], 16), 4000000000000000000)

        # Check miner account balance after transfer
        miner_after = Decimal(self.nodes[0].getaccount(self.nodes[0].get_genesis_keys().ownerAuthAddress)[0].split('@')[0])
        miner_fee = miner_after - miner_before

        # Check EVM Tx is in block
        block = self.nodes[0].getblock(self.nodes[0].getblockhash(self.nodes[0].getblockcount()))
        assert_equal(block['tx'][1], tx)

        # Check EVM Tx shows in block on EVM side
        block = self.nodes[0].eth_getBlockByNumber("latest", False)
        assert_equal(block['transactions'], [
            '0xadf0fbeb972cdc4a82916d12ffc6019f60005de6dde1bbc7cb4417fe5a7b1bcb',
            '0x66c380af8f76295bab799d1228af75bd3c436b7bbeb9d93acd8baac9377a851a',
            '0x02b05a6646feb65bf9491f9551e02678263239dc2512d73c9ad6bc80dc1c13ff',
            '0x1d4c8a49ad46d9362c805d6cdf9a8937ba115eec9def17b3efe23a09ee694e5c'
        ])

        # Check pending TXs now empty
        assert_equal(self.nodes[0].eth_pendingTransactions(), [])

        # Try and send EVM TX a second time
        assert_raises_rpc_error(-26, "evm tx failed to validate", self.nodes[0].sendrawtransaction, raw_tx)

        # Check EVM blockhash
        eth_block = self.nodes[0].eth_getBlockByNumber('latest')
        eth_hash = eth_block['hash'][2:]
        eth_fee = eth_block['gasUsed'][2:]
        block = self.nodes[0].getblock(self.nodes[0].getblockhash(self.nodes[0].getblockcount()))
        raw_tx = self.nodes[0].getrawtransaction(block['tx'][0], 1)
        block_hash = raw_tx['vout'][1]['scriptPubKey']['hex'][4:68]
        assert_equal(block_hash, eth_hash)

        # Check EVM miner fee
        opreturn_fee_amount = raw_tx['vout'][1]['scriptPubKey']['hex'][68:]
        opreturn_fee_sats = Decimal(int(opreturn_fee_amount[2:4] + opreturn_fee_amount[0:2], 16)) / 100000000
        eth_fee_sats = Decimal(int(eth_fee, 16)) / 1000000000
        assert_equal(opreturn_fee_sats, eth_fee_sats)
        assert_equal(opreturn_fee_sats, miner_fee)

        # Test rollback of EVM TX
        self.nodes[0].invalidateblock(self.nodes[0].getblockhash(self.nodes[0].getblockcount()))
        miner_rollback = Decimal(self.nodes[0].getaccount(self.nodes[0].get_genesis_keys().ownerAuthAddress)[0].split('@')[0])
        assert_equal(miner_before, miner_rollback)

        # Test rollback of EVM related TXs
        self.nodes[0].invalidateblock(self.nodes[0].getblockhash(101))
        assert_equal(self.nodes[0].getblockcount(), 100)

if __name__ == '__main__':
    EVMTest().main()<|MERGE_RESOLUTION|>--- conflicted
+++ resolved
@@ -109,23 +109,6 @@
         assert_equal(ETHbalance, int_to_eth_u256(0))
         assert_equal(len(self.nodes[0].getaccount(ethAddress, {}, True)), 0)
 
-<<<<<<< HEAD
-        assert_raises_rpc_error(-5, "Eth type addresses are not valid", self.nodes[0].accounttoaccount, address, {ethAddress: "1@DFI"})
-        assert_raises_rpc_error(-3, "Expected type number, got string", self.nodes[0].transferdomain, "blabla", {address:["100@DFI"]}, {ethAddress:["100@DFI"]})
-        assert_raises_rpc_error(-8, "Invalid parameters, argument \"type\" must be either 1 (DFI token to EVM) or 2 (EVM to DFI token)", self.nodes[0].transferdomain, 0, {address:["100@DFI"]}, {ethAddress:["100@DFI"]})
-        assert_raises_rpc_error(-5, "recipient (blablabla) does not refer to any valid address", self.nodes[0].transferdomain, 1, {"blablabla":["100@DFI"]}, {ethAddress:["100@DFI"]})
-        assert_raises_rpc_error(-5, "recipient (blablabla) does not refer to any valid address", self.nodes[0].transferdomain, 1, {address:["100@DFI"]}, {"blablabla":["100@DFI"]})
-
-        assert_raises_rpc_error(-32600, "From address must not be an ETH address in case of \"evmin\" transfer type", self.nodes[0].transferdomain, 1, {ethAddress:["100@DFI"]}, {ethAddress:["100@DFI"]})
-        assert_raises_rpc_error(-32600, "To address must be an ETH address in case of \"evmin\" transfer type", self.nodes[0].transferdomain, 1, {address:["100@DFI"]}, {address:["100@DFI"]})
-        assert_raises_rpc_error(-32600, "sum of inputs (from) != sum of outputs (to)", self.nodes[0].transferdomain, 1, {address:["101@DFI"]}, {ethAddress:["100@DFI"]})
-        assert_raises_rpc_error(-32600, "sum of inputs (from) != sum of outputs (to)", self.nodes[0].transferdomain, 1, {address:["100@BTC"]}, {ethAddress:["100@DFI"]})
-        assert_raises_rpc_error(-32600, "sum of inputs (from) != sum of outputs (to)", self.nodes[0].transferdomain, 1, {address:["100@DFI"]}, {ethAddress:["100@BTC"]})
-        assert_raises_rpc_error(-32600, "For \"evmin\" transfers, only DFI token is currently supported", self.nodes[0].transferdomain, 1, {address:["100@BTC"]}, {ethAddress:["100@BTC"]})
-        assert_raises_rpc_error(-32600, "Not enough balance in " + ethAddress + " to cover \"evmout\" transfer", self.nodes[0].transferdomain, 2, {ethAddress:["100@DFI"]}, {address:["100@DFI"]})
-
-        self.nodes[0].transferdomain(1,{address:["100@DFI"]}, {ethAddress:["100@DFI"]})
-=======
         # Check for invalid parameters in transferdomain rpc
         assert_raises_rpc_error(-8, "Invalid parameters, src argument \"address\" must not be null", self.nodes[0].transferdomain, [{"src": {"amount":"100@DFI", "domain": 2}, "dst":{"address":ethAddress, "amount":"100@DFI", "domain": 3}}])
         assert_raises_rpc_error(-8, "Invalid parameters, src argument \"amount\" must not be null", self.nodes[0].transferdomain, [{"src": {"address":address, "domain": 2}, "dst":{"address":ethAddress, "amount":"100@DFI", "domain": 3}}])
@@ -148,7 +131,6 @@
 
         # Transfer 100 DFI from DVM to EVM
         tx1 = self.nodes[0].transferdomain([{"src": {"address":address, "amount":"100@DFI", "domain": 2}, "dst":{"address":ethAddress, "amount":"100@DFI", "domain": 3}}])
->>>>>>> 1b2fa02b
         self.nodes[0].generate(1)
         self.sync_blocks()
 
