#!/usr/bin/env python3
# Copyright (c) 2014-2019 The Bitcoin Core developers
# Copyright (c) DeFi Blockchain Developers
# Distributed under the MIT software license, see the accompanying
# file LICENSE or http://www.opensource.org/licenses/mit-license.php.
"""Test EVM behaviour"""
from test_framework.evm_key_pair import EvmKeyPair
from test_framework.evm_contract import EVMContract
from test_framework.test_framework import DefiTestFramework
from test_framework.util import (
    assert_equal,
    assert_raises_rpc_error,
    assert_raises_web3_error,
    int_to_eth_u256,
    hex_to_decimal,
)
from decimal import Decimal
import math
from web3 import Web3


class EVMTest(DefiTestFramework):
    def set_test_params(self):
        self.num_nodes = 2
        self.setup_clean_chain = True
        args = [
            "-txordering=2",
            "-dummypos=0",
            "-txnotokens=0",
            "-amkheight=50",
            "-bayfrontheight=51",
            "-dakotaheight=50",
            "-eunosheight=80",
            "-fortcanningheight=82",
            "-fortcanninghillheight=84",
            "-fortcanningroadheight=86",
            "-fortcanningcrunchheight=88",
            "-fortcanningspringheight=90",
            "-fortcanninggreatworldheight=94",
            "-fortcanningepilogueheight=96",
            "-grandcentralheight=101",
            "-metachainheight=105",
            "-subsidytest=1",
            "-txindex=1",
            "-ethdebug=1",
        ]
        self.extra_args = [args, args]

    def test_tx_without_chainid(self):
        node = self.nodes[0]

        evmkeypair = EvmKeyPair.from_node(node)
        nonce = node.w3.eth.get_transaction_count(evmkeypair.address)

        node.transferdomain(
            [
                {
                    "src": {
                        "address": node.get_genesis_keys().ownerAuthAddress,
                        "amount": "50@DFI",
                        "domain": 2,
                    },
                    "dst": {
                        "address": evmkeypair.address,
                        "amount": "50@DFI",
                        "domain": 3,
                    },
                }
            ]
        )
        node.generate(1)

        tx = {
            "nonce": nonce,
            "to": "0x0000000000000000000000000000000000000000",
            "value": node.w3.to_wei(0.1, "ether"),
            "gas": 21000,
            "gasPrice": node.w3.to_wei(10, "gwei"),
        }

        signed_tx = node.w3.eth.account.sign_transaction(tx, evmkeypair.privkey)
        node.w3.eth.send_raw_transaction(signed_tx.rawTransaction)
        node.generate(1)

    def erc55_wallet_support(self):
        # Addresses and keys
        self.address = self.nodes[0].get_genesis_keys().ownerAuthAddress
        self.eth_address = "0x9b8a4af42140d8a4c153a822f02571a1dd037e89"
        self.eth_address_bech32 = "bcrt1qta8meuczw0mhqupzjl5wplz47xajz0dn0wxxr8"
        self.eth_address_privkey = (
            "af990cc3ba17e776f7f57fcc59942a82846d75833fa17d2ba59ce6858d886e23"
        )
        self.to_address = "0x6C34CBb9219d8cAa428835D2073E8ec88BA0a110"
        self.to_address_privkey = (
            "17b8cb134958b3d8422b6c43b0732fcdb8c713b524df2d45de12f0c7e214ba35"
        )

        # Import Bech32 compressed private key for:
        # Bech32: bcrt1qu7xc8kkpwzxzamw5236j2gpvtxmgp2zmfzmc32
        # Eth: 0x1286B92185a5d95eA7747F399e6cB1842851fAC3
        self.nodes[0].importprivkey(
            "cNQ9fkAkHfWCPuyi5huZS6co3vND7tkNoWL7HiR2Jck3Jcb28SYW"
        )
        bech32_info = self.nodes[0].getaddressinfo(
            "bcrt1qu7xc8kkpwzxzamw5236j2gpvtxmgp2zmfzmc32"
        )
        assert_equal(bech32_info["ismine"], True)
        assert_equal(bech32_info["solvable"], True)
        assert_equal(
            bech32_info["pubkey"],
            "03451d293bef258fa768bed74a5301ce4cfee2b1a8d9f87d20bb669668d9cb75b8",
        )
        eth_info = self.nodes[0].getaddressinfo(
            "0x1286B92185a5d95eA7747F399e6cB1842851fAC3"
        )
        assert_equal(eth_info["ismine"], True)
        assert_equal(eth_info["solvable"], True)
        assert_equal(
            eth_info["pubkey"],
            "04451d293bef258fa768bed74a5301ce4cfee2b1a8d9f87d20bb669668d9cb75b86e90a39bdc9cf04e708ad0b3a8589ce3d1fab3b37a6e7651e7fa9e61e442abf1",
        )

        # Import Eth private key for:
        # Bech32: bcrt1q25m0h24ef4njmjznwwe85w99cn78k04te6w3qt
        # Eth: 0xe5BBbf6eEDc1F217D72DD97E23049ab4B21AB84E
        self.nodes[0].importprivkey(
            "56c679ab38001e7d427e3fbc4363fcd2100e74d8ac650a2d2ff3a69254d4dae4"
        )
        bech32_info = self.nodes[0].getaddressinfo(
            "bcrt1q25m0h24ef4njmjznwwe85w99cn78k04te6w3qt"
        )
        assert_equal(bech32_info["ismine"], True)
        assert_equal(bech32_info["solvable"], True)
        assert_equal(
            bech32_info["pubkey"],
            "02ed3add70f9d3fde074bc74310d5684f5e5d2836106a8286aef1324f9791658da",
        )
        eth_info = self.nodes[0].getaddressinfo(
            "0xe5BBbf6eEDc1F217D72DD97E23049ab4B21AB84E"
        )
        assert_equal(eth_info["ismine"], True)
        assert_equal(eth_info["solvable"], True)
        assert_equal(
            eth_info["pubkey"],
            "04ed3add70f9d3fde074bc74310d5684f5e5d2836106a8286aef1324f9791658da9034d75da80783a544da73d3bb809df9f8bd50309b51b8ee3fab240d5610511c",
        )

        # Import Bech32 uncompressed private key for:
        # Bech32: bcrt1qzm54jxk82jp34jx49v5uaxk4ye2pv03e5aknl6
        # Eth: 0xd61Cd3F09E2C20376BFa34ed3a4FcF512341fA0E
        self.nodes[0].importprivkey(
            "92e6XLo5jVAVwrQKPNTs93oQco8f8sDNBcpv73Dsrs397fQtFQn"
        )
        bech32_info = self.nodes[0].getaddressinfo(
            "bcrt1qzm54jxk82jp34jx49v5uaxk4ye2pv03e5aknl6"
        )
        assert_equal(bech32_info["ismine"], True)
        assert_equal(bech32_info["iswitness"], True)
        assert_equal(
            bech32_info["pubkey"],
            "02087a947bbb87f5005d25c56a10a7660694b81bffe209a9e89a6e2683a6a900b6",
        )
        eth_info = self.nodes[0].getaddressinfo(
            "0xd61Cd3F09E2C20376BFa34ed3a4FcF512341fA0E"
        )
        assert_equal(eth_info["ismine"], True)
        assert_equal(eth_info["solvable"], True)
        assert_equal(
            eth_info["pubkey"],
            "04087a947bbb87f5005d25c56a10a7660694b81bffe209a9e89a6e2683a6a900b6ff3a7732eb015021deda823f265ed7a5bbec7aa7e83eb395d4cb7d5dea63d144",
        )

        # Dump Eth address and import into node 1
        priv_key = self.nodes[0].dumpprivkey(
            "0xe5BBbf6eEDc1F217D72DD97E23049ab4B21AB84E"
        )
        assert_equal(
            priv_key, "56c679ab38001e7d427e3fbc4363fcd2100e74d8ac650a2d2ff3a69254d4dae4"
        )
        self.nodes[1].importprivkey(priv_key)

        # Check key is now present in node 1
        result = self.nodes[1].getaddressinfo(
            "0xe5BBbf6eEDc1F217D72DD97E23049ab4B21AB84E"
        )
        assert_equal(result["ismine"], True)

        # Check creation and private key dump of new Eth key
        test_eth_dump = self.nodes[0].getnewaddress("", "erc55")
        self.nodes[0].dumpprivkey(test_eth_dump)

        # Generate an address using an alias and make sure it is an witness 16 address
        addr = self.nodes[0].getnewaddress("", "eth")
        addr_info = self.nodes[0].getaddressinfo(addr)
        assert_equal(addr_info["witness_version"], 16)

        # Import addresses
        self.nodes[0].importprivkey(self.eth_address_privkey)  # eth_address
        self.nodes[0].importprivkey(self.to_address_privkey)  # self.to_address

        # Generate chain
        self.nodes[0].generate(101)

    def evm_gov_vars(self):
        # Check setting vars before height
        assert_raises_rpc_error(
            -32600,
            "Cannot be set before MetachainHeight",
            self.nodes[0].setgov,
            {"ATTRIBUTES": {"v0/params/feature/evm": "true"}},
        )
        assert_raises_rpc_error(
            -32600,
            "Cannot be set before MetachainHeight",
            self.nodes[0].setgov,
            {"ATTRIBUTES": {"v0/params/feature/transferdomain": "true"}},
        )
        assert_raises_rpc_error(
            -32600,
            "called before Metachain height",
            self.nodes[0].evmtx,
            self.eth_address,
            0,
            21,
            21000,
            self.to_address,
            0.1,
        )
        assert_raises_rpc_error(
            -32600,
            "Cannot be set before Metachain",
            self.nodes[0].setgov,
            {"ATTRIBUTES": {"v0/rules/tx/core_op_return_max_size_bytes": 1024}},
        )
        assert_raises_rpc_error(
            -32600,
            "Cannot be set before Metachain",
            self.nodes[0].setgov,
            {"ATTRIBUTES": {"v0/rules/tx/evm_op_return_max_size_bytes": 65536}},
        )
        assert_raises_rpc_error(
            -32600,
            "Cannot be set before Metachain",
            self.nodes[0].setgov,
            {"ATTRIBUTES": {"v0/rules/tx/dvm_op_return_max_size_bytes": 4096}},
        )

        # Try and set vars before height
        assert_raises_rpc_error(
            -32600,
            "Cannot be set before Metachain",
            self.nodes[0].setgov,
            {"ATTRIBUTES": {"v0/evm/block/finality_count": "100"}},
        )
        assert_raises_rpc_error(
            -32600,
            "Cannot be set before Metachain",
            self.nodes[0].setgov,
            {"ATTRIBUTES": {"v0/evm/block/gas_limit": "100"}},
        )
        assert_raises_rpc_error(
            -32600,
            "Cannot be set before Metachain",
            self.nodes[0].setgov,
            {"ATTRIBUTES": {"v0/evm/block/gas_target_factor": "100"}},
        )
        assert_raises_rpc_error(
            -32600,
            "Cannot be set before Metachain",
            self.nodes[0].setgov,
            {"ATTRIBUTES": {"v0/evm/block/rbf_increment_fee_pct": "0.1"}},
        )

        # Check that a transferdomain default is not present in listgovs
        assert (
            "v0/transferdomain/dvm-evm/enabled"
            not in self.nodes[0].listgovs()[8][0]["ATTRIBUTES"]
        )
        assert (
            "v0/rules/tx/core_op_return_max_size_bytes"
            not in self.nodes[0].listgovs()[8][0]["ATTRIBUTES"]
        )

        # Move to fork height
        self.nodes[0].generate(4)

        # Check that all transferdomain defaults are now present in listgovs
        result = self.nodes[0].listgovs()[8][0]["ATTRIBUTES"]
        assert_equal(result["v0/transferdomain/dvm-evm/enabled"], "true")
        assert_equal(
            result["v0/transferdomain/dvm-evm/src-formats"], ["bech32", "p2pkh"]
        )
        assert_equal(result["v0/transferdomain/dvm-evm/dest-formats"], ["erc55"])
        assert_equal(result["v0/transferdomain/dvm-evm/native-enabled"], "true")
        assert_equal(result["v0/transferdomain/dvm-evm/dat-enabled"], "false")
        assert_equal(result["v0/transferdomain/evm-dvm/enabled"], "true")
        assert_equal(result["v0/transferdomain/evm-dvm/src-formats"], ["erc55"])
        assert_equal(
            result["v0/transferdomain/evm-dvm/dest-formats"], ["bech32", "p2pkh"]
        )
        assert_equal(
            result["v0/transferdomain/evm-dvm/auth-formats"],
            ["bech32-erc55", "p2pkh-erc55"],
        )
        assert_equal(result["v0/transferdomain/evm-dvm/native-enabled"], "true")
        assert_equal(result["v0/transferdomain/evm-dvm/dat-enabled"], "false")
        assert_equal(result["v0/rules/tx/core_op_return_max_size_bytes"], "1024")
        assert_equal(result["v0/rules/tx/evm_op_return_max_size_bytes"], "65536")
        assert_equal(result["v0/rules/tx/dvm_op_return_max_size_bytes"], "4096")

        # Set OP_RETURN
        self.nodes[0].setgov(
            {
                "ATTRIBUTES": {
                    "v0/evm/block/finality_count": "100",
                    "v0/evm/block/gas_limit": "30000000",
                    "v0/evm/block/gas_target_factor": "2",
                    "v0/evm/block/rbf_increment_fee_pct": "0.1",
                    "v0/rules/tx/core_op_return_max_size_bytes": 20000,
                    "v0/rules/tx/evm_op_return_max_size_bytes": 20000,
                    "v0/rules/tx/dvm_op_return_max_size_bytes": 20000,
                }
            }
        )
        self.nodes[0].generate(1)

        # Check OP_RETURN set
        result = self.nodes[0].getgov("ATTRIBUTES")["ATTRIBUTES"]
        assert_equal(result["v0/evm/block/finality_count"], "100")
        assert_equal(result["v0/evm/block/gas_limit"], "30000000")
        assert_equal(result["v0/evm/block/gas_target_factor"], "2")
        assert_equal(result["v0/evm/block/rbf_increment_fee_pct"], "0.1")
        assert_equal(result["v0/rules/tx/core_op_return_max_size_bytes"], "20000")
        assert_equal(result["v0/rules/tx/evm_op_return_max_size_bytes"], "20000")
        assert_equal(result["v0/rules/tx/dvm_op_return_max_size_bytes"], "20000")

        def verify_evm_not_enabled():
            # Check error before EVM enabled
            assert_raises_rpc_error(
                -32600,
                "Cannot create tx, EVM is not enabled",
                self.nodes[0].evmtx,
                self.eth_address,
                0,
                21,
                21000,
                self.to_address,
                0.1,
            )
            assert_raises_rpc_error(
                -32600,
                "Cannot create tx, transfer domain is not enabled",
                self.nodes[0].transferdomain,
                [
                    {
                        "src": {
                            "address": self.address,
                            "amount": "100@DFI",
                            "domain": 2,
                        },
                        "dst": {
                            "address": self.eth_address,
                            "amount": "100@DFI",
                            "domain": 3,
                        },
                    }
                ],
            )

        def verify_transferdomain_not_enabled_post_evm_on():
            # Check error before transferdomain enabled
            assert_raises_rpc_error(
                -32600,
                "Cannot create tx, transfer domain is not enabled",
                self.nodes[0].transferdomain,
                [
                    {
                        "src": {
                            "address": self.address,
                            "amount": "100@DFI",
                            "domain": 2,
                        },
                        "dst": {
                            "address": self.eth_address,
                            "amount": "100@DFI",
                            "domain": 3,
                        },
                    }
                ],
            )

        verify_evm_not_enabled()
        # Activate EVM
        self.nodes[0].setgov({"ATTRIBUTES": {"v0/params/feature/evm": "true"}})
        self.nodes[0].generate(1)
        verify_transferdomain_not_enabled_post_evm_on()

        # Activate transferdomain
        self.nodes[0].setgov(
            {"ATTRIBUTES": {"v0/params/feature/transferdomain": "true"}}
        )
        self.nodes[0].generate(1)

        # Deactivate transferdomain DVM to EVM
        self.nodes[0].setgov(
            {"ATTRIBUTES": {"v0/transferdomain/dvm-evm/enabled": "false"}}
        )
        self.nodes[0].generate(1)

        # Check error transferdomain DVM to EVM is enabled
        assert_raises_rpc_error(
            -32600,
            "DVM to EVM is not currently enabled",
            self.nodes[0].transferdomain,
            [
                {
                    "src": {"address": self.address, "amount": "100@DFI", "domain": 2},
                    "dst": {
                        "address": self.eth_address,
                        "amount": "100@DFI",
                        "domain": 3,
                    },
                }
            ],
        )

        # Activate transferdomain DVM to EVM
        self.nodes[0].setgov(
            {"ATTRIBUTES": {"v0/transferdomain/dvm-evm/enabled": "true"}}
        )
        self.nodes[0].generate(1)

        # Activate transferdomain PKHash address
        self.nodes[0].setgov(
            {"ATTRIBUTES": {"v0/transferdomain/dvm-evm/src-formats": ["bech32"]}}
        )
        self.nodes[0].generate(1)

        # Check transferdomain DVM to EVM before p2pkh addresses are enabled
        assert_raises_rpc_error(
            -32600,
            'Src address must be a legacy or Bech32 address in case of "DVM" domain',
            self.nodes[0].transferdomain,
            [
                {
                    "src": {"address": self.address, "amount": "100@DFI", "domain": 2},
                    "dst": {
                        "address": self.eth_address,
                        "amount": "100@DFI",
                        "domain": 3,
                    },
                }
            ],
        )

        # Activate transferdomain PKHash address
        self.nodes[0].setgov(
            {"ATTRIBUTES": {"v0/transferdomain/dvm-evm/src-formats": ["p2pkh"]}}
        )
        self.nodes[0].generate(1)

        # Check transferdomain DVM to EVM before bech32 addresses are enabled
        assert_raises_rpc_error(
            -32600,
            'Src address must be a legacy or Bech32 address in case of "DVM" domain',
            self.nodes[0].transferdomain,
            [
                {
                    "src": {
                        "address": self.eth_address_bech32,
                        "amount": "100@DFI",
                        "domain": 2,
                    },
                    "dst": {
                        "address": self.eth_address,
                        "amount": "100@DFI",
                        "domain": 3,
                    },
                }
            ],
        )

        # Activate transferdomain PKHash and bech32 address
        self.nodes[0].setgov(
            {
                "ATTRIBUTES": {
                    "v0/transferdomain/dvm-evm/src-formats": ["p2pkh", "bech32"]
                }
            }
        )
        self.nodes[0].generate(1)

        self.nodes[0].setgov(
            {"ATTRIBUTES": {"v0/transferdomain/dvm-evm/dest-formats": ["bech32"]}}
        )
        self.nodes[0].generate(1)

        # Check transferdomain DVM to EVM before ERC55 addresses are enabled
        assert_raises_rpc_error(
            -32600,
            'Dst address must be an ERC55 address in case of "EVM" domain',
            self.nodes[0].transferdomain,
            [
                {
                    "src": {
                        "address": self.eth_address_bech32,
                        "amount": "100@DFI",
                        "domain": 2,
                    },
                    "dst": {
                        "address": self.eth_address,
                        "amount": "100@DFI",
                        "domain": 3,
                    },
                }
            ],
        )

        # Activate transferdomain ERC55 address
        self.nodes[0].setgov(
            {"ATTRIBUTES": {"v0/transferdomain/dvm-evm/dest-formats": ["erc55"]}}
        )
        self.nodes[0].generate(1)

        # Check for invalid parameters in transferdomain rpc
        assert_raises_rpc_error(
            -5,
            "ERC55 addresses not supported",
            self.nodes[0].createrawtransaction,
            [
                {
                    "txid": "0000000000000000000000000000000000000000000000000000000000000000",
                    "vout": 1,
                }
            ],
            [{self.eth_address: 1}],
        )
        assert_raises_rpc_error(
            -5,
            "ERC55 addresses not supported",
            self.nodes[0].sendmany,
            "",
            {self.eth_address: 1},
        )
        assert_raises_rpc_error(
            -5,
            "ERC55 addresses not supported",
            self.nodes[0].sendmany,
            "",
            {self.eth_address: 1},
        )
        assert_raises_rpc_error(
            -5,
            "ERC55 addresses not supported",
            self.nodes[0].sendtoaddress,
            self.eth_address,
            1,
        )
        assert_raises_rpc_error(
            -5,
            "ERC55 addresses not supported",
            self.nodes[0].accounttoaccount,
            self.address,
            {self.eth_address: "1@DFI"},
        )

        # Deactivate transferdomain DVM to EVM
        self.nodes[0].setgov(
            {"ATTRIBUTES": {"v0/transferdomain/evm-dvm/enabled": "false"}}
        )
        self.nodes[0].generate(1)

        # Check error before transferdomain DVM to EVM is enabled
        assert_raises_rpc_error(
            -32600,
            "EVM to DVM is not currently enabled",
            self.nodes[0].transferdomain,
            [
                {
                    "src": {"address": self.address, "amount": "100@DFI", "domain": 3},
                    "dst": {
                        "address": self.eth_address,
                        "amount": "100@DFI",
                        "domain": 2,
                    },
                }
            ],
        )

        # Activate transferdomain DVM to EVM
        self.nodes[0].setgov(
            {"ATTRIBUTES": {"v0/transferdomain/evm-dvm/enabled": "true"}}
        )
        self.nodes[0].generate(1)

        # Deactivate transferdomain ERC55 address
        self.nodes[0].setgov(
            {"ATTRIBUTES": {"v0/transferdomain/evm-dvm/src-formats": ["bech32"]}}
        )
        self.nodes[0].generate(1)

        # Check transferdomain EVM to DVM before ERC55 addresses are enabled
        assert_raises_rpc_error(
            -32600,
            'Src address must be an ERC55 address in case of "EVM" domain',
            self.nodes[0].transferdomain,
            [
                {
                    "src": {
                        "address": self.eth_address,
                        "amount": "100@DFI",
                        "domain": 3,
                    },
                    "dst": {"address": self.address, "amount": "100@DFI", "domain": 2},
                }
            ],
        )

        # Activate transferdomain ERC55 address
        self.nodes[0].setgov(
            {"ATTRIBUTES": {"v0/transferdomain/evm-dvm/src-formats": ["erc55"]}}
        )
        self.nodes[0].generate(1)

        # Dectivate transferdomain ERC55 address
        self.nodes[0].setgov(
            {"ATTRIBUTES": {"v0/transferdomain/evm-dvm/dest-formats": ["bech32"]}}
        )
        self.nodes[0].generate(1)

        # Check transferdomain EVM to DVM before P2PKH addresses are enabled
        assert_raises_rpc_error(
            -32600,
            'Dst address must be a legacy or Bech32 address in case of "DVM" domain',
            self.nodes[0].transferdomain,
            [
                {
                    "src": {
                        "address": self.eth_address,
                        "amount": "100@DFI",
                        "domain": 3,
                    },
                    "dst": {"address": self.address, "amount": "100@DFI", "domain": 2},
                }
            ],
        )

        # Activate transferdomain ERC55 address
        self.nodes[0].setgov(
            {"ATTRIBUTES": {"v0/transferdomain/evm-dvm/dest-formats": ["p2pkh"]}}
        )
        self.nodes[0].generate(1)

        # Check transferdomain EVM to DVM before Bech32 addresses are enabled
        assert_raises_rpc_error(
            -32600,
            'Dst address must be a legacy or Bech32 address in case of "DVM" domain',
            self.nodes[0].transferdomain,
            [
                {
                    "src": {
                        "address": self.eth_address,
                        "amount": "100@DFI",
                        "domain": 3,
                    },
                    "dst": {
                        "address": self.eth_address_bech32,
                        "amount": "100@DFI",
                        "domain": 2,
                    },
                }
            ],
        )

        # Activate transferdomain ERC55 address
        self.nodes[0].setgov(
            {
                "ATTRIBUTES": {
                    "v0/transferdomain/evm-dvm/dest-formats": ["bech32", "p2pkh"]
                }
            }
        )
        self.nodes[0].generate(1)

        # Dectivate transferdomain ERC55 address
        self.nodes[0].setgov(
            {"ATTRIBUTES": {"v0/transferdomain/evm-dvm/auth-formats": ["p2pkh-erc55"]}}
        )
        self.nodes[0].generate(1)

        # Check transferdomain EVM to DVM before Bech32 auth is enabled
        assert_raises_rpc_error(
            -32600,
            "tx must have at least one input from account owner",
            self.nodes[0].transferdomain,
            [
                {
                    "src": {
                        "address": self.eth_address,
                        "amount": "100@DFI",
                        "domain": 3,
                    },
                    "dst": {
                        "address": self.eth_address_bech32,
                        "amount": "100@DFI",
                        "domain": 2,
                    },
                }
            ],
        )

        # Activate transferdomain ERC55 address
        self.nodes[0].setgov(
            {"ATTRIBUTES": {"v0/transferdomain/evm-dvm/auth-formats": ["bech32-erc55"]}}
        )
        self.nodes[0].generate(1)

        # Test setting of finalized block
        self.nodes[0].setgov({"ATTRIBUTES": {"v0/evm/block/finality_count": "100"}})
        self.nodes[0].generate(1)

        # Check Gov var is present
        attrs = self.nodes[0].getgov("ATTRIBUTES")["ATTRIBUTES"]
        assert_equal(attrs["v0/evm/block/finality_count"], "100")

    def setup_accounts(self):
        self.evm_key_pair = EvmKeyPair.from_node(self.nodes[0])

        # Fund DFI address
        self.nodes[0].utxostoaccount({self.address: "300@DFI"})
        self.nodes[0].generate(1)

        # Fund EVM address
        self.nodes[0].transferdomain(
            [
                {
                    "src": {"address": self.address, "amount": "200@DFI", "domain": 2},
                    "dst": {
                        "address": self.eth_address,
                        "amount": "200@DFI",
                        "domain": 3,
                    },
                }
            ]
        )
        self.nodes[0].generate(1)
        self.sync_blocks()

        # Check initial balances
        dfi_balance = self.nodes[0].getaccount(self.address, {}, True)["0"]
        eth_balance = self.nodes[0].eth_getBalance(self.eth_address)
        assert_equal(dfi_balance, Decimal("100"))
        assert_equal(eth_balance, int_to_eth_u256(200))
        assert_equal(len(self.nodes[0].getaccount(self.eth_address, {}, True)), 1)

        # Check Eth balances before transfer
        assert_equal(
            int(self.nodes[0].eth_getBalance(self.eth_address)[2:], 16),
            200000000000000000000,
        )
        assert_equal(int(self.nodes[0].eth_getBalance(self.to_address)[2:], 16), 0)

        # Send tokens to burn address
        self.burn_address = "mfburnZSAM7Gs1hpDeNaMotJXSGA7edosG"
        self.nodes[0].importprivkey(
            "93ViFmLeJVgKSPxWGQHmSdT5RbeGDtGW4bsiwQM2qnQyucChMqQ"
        )
        result = self.nodes[0].getburninfo()
        assert_equal(result["address"], self.burn_address)
        self.nodes[0].accounttoaccount(self.address, {self.burn_address: "1@DFI"})
        self.nodes[0].generate(1)

    def nonce_order_and_rbf(self):
        # Get burn address and miner account balance before transaction
        self.miner_eth_address = self.nodes[0].addressmap(
            self.nodes[0].get_genesis_keys().operatorAuthAddress, 1
        )["format"]["erc55"]
        self.before_blockheight = self.nodes[0].getblockcount()
        self.miner_before = Decimal(
            self.nodes[0].w3.eth.get_balance(self.miner_eth_address)
        )

        # Check accounting of EVM fees
        attributes = self.nodes[0].getgov("ATTRIBUTES")["ATTRIBUTES"]
        assert_equal(attributes["v0/live/economy/evm/block/fee_burnt"], Decimal("0E-8"))
        assert_equal(
            attributes["v0/live/economy/evm/block/fee_priority"], Decimal("0E-8")
        )

        # Test EVM Tx added first in time ordering
        self.nodes[0].evmtx(self.eth_address, 0, 21, 21001, self.to_address, 1)
        self.sync_mempools()

        # Add more EVM Txs to test block ordering
        tx5 = self.nodes[0].evmtx(self.eth_address, 5, 21, 21001, self.to_address, 1)
        tx4 = self.nodes[0].evmtx(self.eth_address, 4, 21, 21001, self.to_address, 1)
        tx2 = self.nodes[0].evmtx(self.eth_address, 2, 21, 21001, self.to_address, 1)
        tx1 = self.nodes[0].evmtx(self.eth_address, 1, 21, 21001, self.to_address, 1)
        tx3 = self.nodes[0].evmtx(self.eth_address, 3, 21, 21001, self.to_address, 1)
        raw_tx = self.nodes[0].getrawtransaction(tx5)
        self.sync_mempools()

        # Check the pending TXs
        result = self.nodes[0].eth_pendingTransactions()
        assert_equal(
            result[0]["blockHash"],
            "0x0000000000000000000000000000000000000000000000000000000000000000",
        )
        assert_equal(result[0]["blockNumber"], "null")
        assert_equal(result[0]["from"], self.eth_address)
        assert_equal(result[0]["gas"], "0x5209")
        assert_equal(result[0]["gasPrice"], "0x4e3b29200")
        assert_equal(
            result[0]["hash"],
            "0xadf0fbeb972cdc4a82916d12ffc6019f60005de6dde1bbc7cb4417fe5a7b1bcb",
        )
        assert_equal(result[0]["input"], "0x")
        assert_equal(result[0]["nonce"], "0x0")
        assert_equal(result[0]["to"], self.to_address.lower())
        assert_equal(result[0]["transactionIndex"], "0x0")
        assert_equal(result[0]["value"], "0xde0b6b3a7640000")
        assert_equal(result[0]["v"], "0x26")
        assert_equal(
            result[0]["r"],
            "0x3a0587be1a14bd5e68bc883e627f3c0999cff9458e30ea8049f17bd7369d7d9c",
        )
        assert_equal(
            result[0]["s"],
            "0x1876f296657bc56499cc6398617f97b2327fa87189c0a49fb671b4361876142a",
        )

        # Create replacement tx for nonce 0 with less than 10% increase in fees
        assert_raises_rpc_error(
            -26,
            "evm-low-fee",
            self.nodes[0].evmtx,
            self.eth_address,
            0,
            22,
            21001,
            self.to_address,
            1,
        )

        # Create replacement for nonce 0 TX with higher fee
        tx0 = self.nodes[0].evmtx(self.eth_address, 0, 24, 21001, self.to_address, 1)
        assert_equal(len(self.nodes[0].getrawmempool()), 6)

        self.sync_mempools()

        # Check mempools for TXs
        mempool0 = self.nodes[0].getrawmempool()
        mempool1 = self.nodes[1].getrawmempool()
        assert_equal(sorted(mempool0), sorted(mempool1))

        # Mint TXs
        self.nodes[0].generate(1)
        blockHash = self.nodes[0].getblockhash(self.nodes[0].getblockcount())

        # Check accounting of EVM fees
        txLegacy = {
            "nonce": "0x1",
            "from": self.eth_address,
            "value": "0x1",
            "gas": "0x5208",  # 21000
            "gasPrice": "0x4e3b29200",  # 21_000_000_000,
        }
        txLegacy0 = {
            "nonce": "0x0",
            "from": self.eth_address,
            "value": "0x1",
            "gas": "0x5208",  # 21000
            "gasPrice": "0x59682F000",  # 24_000_000_000,
        }

        # Check accounting of EVM fees
        fees = self.nodes[0].debug_feeEstimate(txLegacy)
        fees0 = self.nodes[0].debug_feeEstimate(txLegacy0)
        self.burnt_fee = hex_to_decimal(fees["burnt_fee"])
        self.burnt_fee0 = hex_to_decimal(fees0["burnt_fee"])
        self.priority_fee = hex_to_decimal(fees["priority_fee"])
        self.priority_fee0 = hex_to_decimal(fees0["priority_fee"])
        attributes = self.nodes[0].getgov("ATTRIBUTES")["ATTRIBUTES"]
        assert_equal(
            attributes["v0/live/economy/evm/block/fee_burnt"],
            self.burnt_fee * 5 + self.burnt_fee0,
        )
        assert_equal(
            attributes["v0/live/economy/evm/block/fee_burnt_min"],
            self.burnt_fee * 5 + self.burnt_fee0,
        )
        assert_equal(
            attributes["v0/live/economy/evm/block/fee_burnt_min_hash"], blockHash
        )
        assert_equal(
            attributes["v0/live/economy/evm/block/fee_burnt_max"],
            self.burnt_fee * 5 + self.burnt_fee0,
        )
        assert_equal(
            attributes["v0/live/economy/evm/block/fee_burnt_max_hash"], blockHash
        )
        assert_equal(
            attributes["v0/live/economy/evm/block/fee_priority"],
            self.priority_fee * 5 + self.priority_fee0,
        )
        assert_equal(
            attributes["v0/live/economy/evm/block/fee_priority_min"],
            self.priority_fee * 5 + self.priority_fee0,
        )
        assert_equal(
            attributes["v0/live/economy/evm/block/fee_priority_min_hash"], blockHash
        )
        assert_equal(
            attributes["v0/live/economy/evm/block/fee_priority_max"],
            self.priority_fee * 5 + self.priority_fee0,
        )
        assert_equal(
            attributes["v0/live/economy/evm/block/fee_priority_max_hash"], blockHash
        )

        # Check TXs in block in correct order
        block_txs = self.nodes[0].getblock(
            self.nodes[0].getblockhash(self.nodes[0].getblockcount())
        )["tx"]
        assert_equal(block_txs[1], tx0)
        assert_equal(block_txs[2], tx1)
        assert_equal(block_txs[3], tx2)
        assert_equal(block_txs[4], tx3)
        assert_equal(block_txs[5], tx4)
        assert_equal(block_txs[6], tx5)

        # Check Eth balances after transfer
        assert_equal(
            int(self.nodes[0].eth_getBalance(self.eth_address)[2:], 16),
            193997291000000000000,
        )
        assert_equal(
            int(self.nodes[0].eth_getBalance(self.to_address)[2:], 16),
            6000000000000000000,
        )

        # Get miner account balance after transfer
        miner_after = Decimal(self.nodes[0].w3.eth.get_balance(self.miner_eth_address))
        self.miner_fee = miner_after - self.miner_before

        # Check EVM Tx shows in block on EVM side
        block = self.nodes[0].eth_getBlockByNumber("latest", False)
        assert_equal(
            block["transactions"],
            [
                "0xa90f94b4c73e2f9a22005bbf9d4072784764eb3ac887c0d3e1041ea7549ca176",
                "0x66c380af8f76295bab799d1228af75bd3c436b7bbeb9d93acd8baac9377a851a",
                "0x02b05a6646feb65bf9491f9551e02678263239dc2512d73c9ad6bc80dc1c13ff",
                "0x1d4c8a49ad46d9362c805d6cdf9a8937ba115eec9def17b3efe23a09ee694e5c",
                "0xa382aa9f70f15bd0bf70e838f5ac0163e2501dbff2712e9622275e655e42ec1c",
                "0x05d4cdabc4ad55fb7caf42a7fb6d4e8cea991e2331cd9d98a5eef10d84b5c994",
            ],
        )

        # Try and send an already sent transaction
        assert_raises_rpc_error(
            -26,
            "evm tx failed to pre-validate invalid nonce. Account nonce 6, signed_tx nonce 5",
            self.nodes[0].sendrawtransaction,
            raw_tx,
        )

    def validate_xvm_coinbase(self):
        # Check EVM blockhash
        eth_block = self.nodes[0].eth_getBlockByNumber("latest")
        eth_hash = eth_block["hash"][2:]
        block = self.nodes[0].getblock(
            self.nodes[0].getblockhash(self.nodes[0].getblockcount()), 3
        )
        coinbase_xvm = block["tx"][0]["vm"]
        assert_equal(coinbase_xvm["vmtype"], "coinbase")
        assert_equal(coinbase_xvm["txtype"], "coinbase")
        block_hash = coinbase_xvm["msg"]["evm"]["blockHash"][2:]
        assert_equal(block_hash, eth_hash)

        # Check EVM miner fee
        opreturn_priority_fee_sats = coinbase_xvm["msg"]["evm"]["priorityFee"]
        opreturn_priority_fee_amount = Decimal(opreturn_priority_fee_sats) / 100000000
        assert_equal(
            opreturn_priority_fee_amount, self.miner_fee / int(math.pow(10, 18))
        )

        # Check EVM beneficiary address
        opreturn_miner_address = coinbase_xvm["msg"]["evm"]["beneficiary"][2:]
        miner_eth_address = (
            self.nodes[0]
            .addressmap(self.nodes[0].get_genesis_keys().operatorAuthAddress, 1)[
                "format"
            ]["erc55"][2:]
            .lower()
        )
        assert_equal(opreturn_miner_address, miner_eth_address)

    def evm_rollback(self):
        # Test rollback of EVM TX
        self.rollback_to(self.before_blockheight, self.nodes)
        miner_rollback = Decimal(
            self.nodes[0].w3.eth.get_balance(self.miner_eth_address)
        )
        assert_equal(self.miner_before, miner_rollback)

        # Check Eth balances before transfer
        assert_equal(
            int(self.nodes[0].eth_getBalance(self.eth_address)[2:], 16),
            200000000000000000000,
        )
        assert_equal(int(self.nodes[0].eth_getBalance(self.to_address)[2:], 16), 0)

    def multiple_eth_rbf(self):
        nonce = self.nodes[0].w3.eth.get_transaction_count(self.eth_address)

        # Transfer some balance to to_address
        self.nodes[0].evmtx(self.eth_address, nonce, 11, 21001, self.to_address, 1)
        self.nodes[0].generate(1)
        blockHash = self.nodes[0].getblockhash(self.nodes[0].getblockcount())

        # Test multiple replacement TXs with differing fees
        nonce = self.nodes[0].w3.eth.get_transaction_count(self.eth_address)
        self.nodes[0].evmtx(self.eth_address, nonce, 21, 21001, self.to_address, 1)

        # Send tx with less than 10% in increase fees
        assert_raises_rpc_error(
            -26,
            "evm-low-fee",
            self.nodes[0].evmtx,
            self.eth_address,
            nonce,
            22,
            21001,
            self.to_address,
            1,
        )

        # Valid RBF
        self.nodes[0].evmtx(self.eth_address, nonce, 23, 21001, self.to_address, 1)

        # Valid RBF
        tx0 = self.nodes[0].evmtx(
            self.eth_address, nonce, 25, 21001, self.to_address, 1
        )

        # Below current fees
        assert_raises_rpc_error(
            -26,
            "evm-low-fee",
            self.nodes[0].evmtx,
            self.eth_address,
            nonce,
            21,
            21001,
            self.to_address,
            1,
        )

        # Below current fees
        assert_raises_rpc_error(
            -26,
            "evm-low-fee",
            self.nodes[0].evmtx,
            self.eth_address,
            nonce,
            24,
            21001,
            self.to_address,
            1,
        )

        # Less than 10%
        assert_raises_rpc_error(
            -26,
            "evm-low-fee",
            self.nodes[0].evmtx,
            self.eth_address,
            nonce,
            26,
            21001,
            self.to_address,
            1,
        )

        to_nonce = self.nodes[0].w3.eth.get_transaction_count(self.to_address)
        self.nodes[0].evmtx(self.to_address, to_nonce, 30, 21001, self.eth_address, 1)

        # Send tx with less than 10% in increase fees
        assert_raises_rpc_error(
            -26,
            "evm-low-fee",
            self.nodes[0].evmtx,
            self.to_address,
            to_nonce,
            31,
            21001,
            self.eth_address,
            1,
        )

        # Send tx with exactly 10% in increase fees, RBF should happen
        self.nodes[0].evmtx(self.to_address, to_nonce, 32, 21001, self.eth_address, 1)

        # Send tx with less than 10% in increase fees
        assert_raises_rpc_error(
            -26,
            "evm-low-fee",
            self.nodes[0].evmtx,
            self.to_address,
            to_nonce,
            34,
            21001,
            self.eth_address,
            1,
        )

        # Valid RBF
        tx1 = self.nodes[0].evmtx(
            self.to_address, to_nonce, 37, 21001, self.eth_address, 1
        )

        # Below current fees
        assert_raises_rpc_error(
            -26,
            "evm-low-fee",
            self.nodes[0].evmtx,
            self.to_address,
            to_nonce,
            31,
            21001,
            self.eth_address,
            1,
        )

        # Below current fees
        assert_raises_rpc_error(
            -26,
            "evm-low-fee",
            self.nodes[0].evmtx,
            self.to_address,
            to_nonce,
            34,
            21001,
            self.eth_address,
            1,
        )

        # Less than 10%
        assert_raises_rpc_error(
            -26,
            "evm-low-fee",
            self.nodes[0].evmtx,
            self.to_address,
            to_nonce,
            38,
            21001,
            self.eth_address,
            1,
        )

        # Less than 10%
        assert_raises_rpc_error(
            -26,
            "evm-low-fee",
            self.nodes[0].evmtx,
            self.to_address,
            to_nonce,
            39,
            21001,
            self.eth_address,
            1,
        )

        # Check mempool only contains two entries
        assert_equal(
            sorted(self.nodes[0].getrawmempool()),
            [
                tx1,
                tx0,
            ],
        )
        self.nodes[0].generate(1)

        # Check accounting of EVM fees
        txLegacy = {
            "nonce": "0x1",
            "from": self.eth_address,
            "value": "0x1",
            "gas": "0x5208",  # 21000
            "gasPrice": "0x28FA6AE00",  # 11_000_000_000,
        }
        fees = self.nodes[0].debug_feeEstimate(txLegacy)
        self.burnt_fee = hex_to_decimal(fees["burnt_fee"])
        self.priority_fee = hex_to_decimal(fees["priority_fee"])
        txLegacy1 = {
            "nonce": "0x1",
            "from": self.eth_address,
            "value": "0x1",
            "gas": "0x5208",  # 21000
            "gasPrice": "0x89D5F3200",  # 25_000_000_000,
        }
        fees1 = self.nodes[0].debug_feeEstimate(txLegacy1)
        self.burnt_fee1 = hex_to_decimal(fees1["burnt_fee"])
        self.priority_fee1 = hex_to_decimal(fees1["priority_fee"])
        txLegacy2 = {
            "nonce": "0x0",
            "from": self.to_address,
            "value": "0x1",
            "gas": "0x5208",  # 21000
            "gasPrice": "0x5D21DBA00",  # 37_000_000_000,
        }
        fees2 = self.nodes[0].debug_feeEstimate(txLegacy2)
        self.burnt_fee2 = hex_to_decimal(fees2["burnt_fee"])
        self.priority_fee2 = hex_to_decimal(fees2["priority_fee"])
        blockHash1 = self.nodes[0].getblockhash(self.nodes[0].getblockcount())
        attributes = self.nodes[0].getgov("ATTRIBUTES")["ATTRIBUTES"]
        assert_equal(
            attributes["v0/live/economy/evm/block/fee_burnt"],
            self.burnt_fee + self.burnt_fee1 + self.burnt_fee2,
        )
        assert_equal(
            attributes["v0/live/economy/evm/block/fee_priority"],
            self.priority_fee + self.priority_fee1 + self.priority_fee2,
        )
        assert_equal(
            attributes["v0/live/economy/evm/block/fee_burnt_min"], self.burnt_fee
        )
        assert_equal(
            attributes["v0/live/economy/evm/block/fee_burnt_min_hash"], blockHash
        )
        assert_equal(
            attributes["v0/live/economy/evm/block/fee_burnt_max"],
            self.burnt_fee1 + self.burnt_fee2,
        )
        assert_equal(
            attributes["v0/live/economy/evm/block/fee_burnt_max_hash"], blockHash1
        )
        assert_equal(
            attributes["v0/live/economy/evm/block/fee_priority_min"],
            self.priority_fee,
        )
        assert_equal(
            attributes["v0/live/economy/evm/block/fee_priority_min_hash"],
            blockHash,
        )
        assert_equal(
            attributes["v0/live/economy/evm/block/fee_priority_max"],
            self.priority_fee1 + self.priority_fee2,
        )
        assert_equal(
            attributes["v0/live/economy/evm/block/fee_priority_max_hash"],
            blockHash1,
        )

        # Check highest paying fee TX in block
        block_txs = self.nodes[0].getblock(blockHash1)["tx"]
        assert_equal(block_txs[1], tx0)
        assert_equal(block_txs[2], tx1)

    def sendtransaction_auto_nonce(self):
        self.nodes[0].clearmempool()
        nonce = self.nodes[0].w3.eth.get_transaction_count(self.eth_address)

        evm_nonces = [nonce, nonce + 2, nonce + 3]

        # send evmtxs with nonces
        for nonce in evm_nonces:
            self.nodes[0].eth_sendTransaction(
                {
                    "nonce": self.nodes[0].w3.to_hex(nonce),
                    "from": self.eth_address,
                    "to": "0x0000000000000000000000000000000000000000",
                    "value": "0x1",
                    "gas": "0x100000",
                    "gasPrice": "0x4e3b29200",
                }
            )

        # send transferdomain without specifying nonce
        self.nodes[0].eth_sendTransaction(
            {
                "from": self.eth_address,
                "to": "0x0000000000000000000000000000000000000000",
                "value": "0x1",
                "gas": "0x100000",
                "gasPrice": "0x4e3b29200",
            }
        )

        balance_before = self.nodes[0].w3.eth.get_balance(
            "0x0000000000000000000000000000000000000000"
        )
        assert_equal(len(self.nodes[0].getrawmempool()), 4)
        self.nodes[0].generate(5)
        balance_after = self.nodes[0].w3.eth.get_balance(
            "0x0000000000000000000000000000000000000000"
        )

        assert_equal(
            len(self.nodes[0].getrawmempool()), 0
        )  # all TXs should make it through
        assert_equal(
            balance_before + 4, balance_after
        )  # burn balance should increase by 4wei

    def toggle_evm_enablement(self):
        # Deactivate EVM
        self.nodes[0].setgov({"ATTRIBUTES": {"v0/params/feature/evm": "false"}})
        self.nodes[0].generate(1)
        evm_disabling_block = self.nodes[0].eth_getBlockByNumber("latest")

        self.nodes[0].generate(1)
        evm_disabled_first_block = self.nodes[0].eth_getBlockByNumber("latest")
        assert_equal(evm_disabling_block, evm_disabled_first_block)

        # Reactivate EVM
        self.nodes[0].setgov({"ATTRIBUTES": {"v0/params/feature/evm": "true"}})
        self.nodes[0].generate(1)
        evm_enabling_block = self.nodes[0].eth_getBlockByNumber("latest")
        assert_equal(evm_disabled_first_block, evm_enabling_block)

        self.nodes[0].generate(1)
        # Check block is one higher than before
        evm_first_valid_block = self.nodes[0].eth_getBlockByNumber("latest")
        assert_equal(
            int(evm_first_valid_block["number"], base=16),
            int(evm_enabling_block["number"], base=16) + 1,
        )

    def encrypt_wallet(self):
        # Test address
        address = "0xa43D1AdBe968BFE45ECfbFa623a25077fd4F5db8"
        priv_key = "1ba6d9404e882346a236a6742722fe79d822e2182d6808ab66cc30b7dd07c5b7"
        pub_key = "0426f07fbd27600beccd6d4a1a3bbcfd2cced7212e201c2ff2970214ed19ba92f473e102d978c65626b46e61a4b4f770e51b944f10462a111e170aad5b65e638bd"

        # Encrypt wallet
        self.nodes[0].encryptwallet("test")
        self.stop_nodes()
        self.start_nodes()

        # Unencrypt wallet
        self.nodes[0].walletpassphrase("test", 600)

        # Import address
        self.nodes[0].importprivkey(priv_key)

        # Check pubkey
        assert_equal(pub_key, self.nodes[0].getaddressinfo(address)["pubkey"])

        # Check equivalent DVM address
        assert_equal(
            "bcrt1qkhd438yhrvnleflep3xlxj4xvnm4q7r0wsxzya",
            self.nodes[0].addressmap(address, 2)["format"]["bech32"],
        )

        # Fund EVM address
        self.nodes[0].transferdomain(
            [
                {
                    "src": {"address": self.address, "amount": "0.1@DFI", "domain": 2},
                    "dst": {
                        "address": address,
                        "amount": "0.1@DFI",
                        "domain": 3,
                    },
                }
            ]
        )
        self.nodes[0].generate(1)

        # Transfer funds back
        self.nodes[0].transferdomain(
            [
                {
                    "src": {"address": address, "amount": "0.1@DFI", "domain": 3},
                    "dst": {
                        "address": self.address,
                        "amount": "0.1@DFI",
                        "domain": 2,
                    },
                }
            ]
        )
        self.nodes[0].generate(1)

    def delete_account_from_trie(self):
        addressA = self.nodes[0].getnewaddress("", "erc55")
        addressB = self.nodes[0].getnewaddress("", "erc55")

        # Fund EVM address
        self.nodes[0].transferdomain(
            [
                {
                    "src": {"address": self.address, "amount": "2@DFI", "domain": 2},
                    "dst": {
                        "address": addressA,
                        "amount": "2@DFI",
                        "domain": 3,
                    },
                }
            ]
        )
        self.nodes[0].generate(1)

        self.nodes[0].evmtx(
            addressA, 0, 21, 21001, addressB, 0
        )  # Touch addressB and trigger deletion as empty account
        self.nodes[0].generate(1)

        # Deploy SelfDestruct contract to trigger deletion via SELFDESTRUCT opcode
        self.nodes[0].transferdomain(
            [
                {
                    "src": {"address": self.address, "amount": "20@DFI", "domain": 2},
                    "dst": {
                        "address": self.evm_key_pair.address,
                        "amount": "20@DFI",
                        "domain": 3,
                    },
                }
            ]
        )
        self.nodes[0].generate(1)

        self.contract = EVMContract.from_file(
            "SelfDestruct.sol", "SelfDestructContract"
        )
        abi, bytecode, deployedBytecode = self.contract.compile()
        compiled = self.nodes[0].w3.eth.contract(abi=abi, bytecode=bytecode)

        tx = compiled.constructor().build_transaction(
            {
                "chainId": self.nodes[0].w3.eth.chain_id,
                "nonce": self.nodes[0].w3.eth.get_transaction_count(
                    self.evm_key_pair.address
                ),
                "maxFeePerGas": 10_000_000_000,
                "maxPriorityFeePerGas": 500_000,
                "gas": 1_000_000,
            }
        )
        signed = self.nodes[0].w3.eth.account.sign_transaction(
            tx, self.evm_key_pair.privkey
        )
        hash = self.nodes[0].w3.eth.send_raw_transaction(signed.rawTransaction)

        self.nodes[0].generate(1)

        receipt = self.nodes[0].w3.eth.wait_for_transaction_receipt(hash)
        self.contract_address = receipt["contractAddress"]
        self.contract = self.nodes[0].w3.eth.contract(
            address=receipt["contractAddress"], abi=abi
        )

        codeBefore = self.nodes[0].eth_getCode(self.contract_address)
        assert_equal(
            codeBefore[2:],
            deployedBytecode,
        )
        storageBefore = self.nodes[0].eth_getStorageAt(self.contract_address, "0x0")
        assert_equal(
            Web3.to_checksum_address(storageBefore[26:]),
            self.evm_key_pair.address,
        )

        tx = self.contract.functions.killContract(addressA).build_transaction(
            {
                "chainId": self.nodes[0].w3.eth.chain_id,
                "nonce": self.nodes[0].w3.eth.get_transaction_count(
                    self.evm_key_pair.address
                ),
                "gasPrice": 10_000_000_000,
                "gas": 10_000_000,
            }
        )
        signed = self.nodes[0].w3.eth.account.sign_transaction(
            tx, self.evm_key_pair.privkey
        )
        hash = self.nodes[0].w3.eth.send_raw_transaction(signed.rawTransaction)
        self.nodes[0].generate(1)

        codeAfterSelfDestruct = self.nodes[0].eth_getCode(self.contract_address)
        assert_equal(
            codeAfterSelfDestruct,
            "0x",
        )
        storageAfterSelfDestruct = self.nodes[0].eth_getStorageAt(
            self.contract_address, "0x0"
        )
        assert_equal(
            storageAfterSelfDestruct,
            "0x0000000000000000000000000000000000000000000000000000000000000000",
        )

    def test_attributes_update(self):
        # Set OP_RETURN
        self.nodes[0].setgov(
            {
                "ATTRIBUTES": {
                    "v0/evm/block/gas_limit": "60000000",
                }
            }
        )

        self.nodes[0].generate(1)
        block = self.nodes[0].eth_getBlockByNumber("latest")
        assert_equal(block["gasLimit"], hex(30000000))

        self.nodes[0].generate(1)
        block = self.nodes[0].eth_getBlockByNumber("latest")
        assert_equal(block["gasLimit"], hex(60000000))

<<<<<<< HEAD
    def test_min_rbf(self):
        self.nodes[0].setgov(
            {
                "ATTRIBUTES": {
                    "v0/evm/block/rbf_increment_fee_pct": "0.5",
=======
    def test_gas_target_factor(self):
        self.nodes[0].setgov(
            {
                "ATTRIBUTES": {
                    "v0/evm/block/gas_target_factor": "2",
                    "v0/evm/block/gas_limit": "50000",
>>>>>>> 210d37fb
                }
            }
        )
        self.nodes[0].generate(1)

<<<<<<< HEAD
        nonce = self.nodes[0].w3.eth.get_transaction_count(self.eth_address)
        self.nodes[0].evmtx(self.eth_address, nonce, 10, 21000, self.to_address, 1)

        # rbf < 150% should fail
        assert_raises_web3_error(
            "-32001",
            "evm-low-fee",
            self.nodes[0].w3.eth.send_transaction,
            {
                "to": "0x582AC4D8929f58c217d4a52aDD361AE470a8a4cD",
                "from": self.eth_address,
                "value": 1,
                "nonce": nonce,
                "gasPrice": self.nodes[0].w3.to_wei(11, "gwei"),
            },
        )

        # rbf > 150% should work
        self.nodes[0].w3.eth.send_transaction(
            {
                "to": "0x582AC4D8929f58c217d4a52aDD361AE470a8a4cD",
                "from": self.eth_address,
                "value": 1,
                "nonce": nonce,
                "gasPrice": self.nodes[0].w3.to_wei(16, "gwei"),
            }
        )
=======
        def print_fee_info():
            block_info = self.nodes[0].w3.eth.get_block("latest")
            gas_limit = block_info["gasLimit"]
            gas_used = block_info["gasUsed"]
            base_fee_per_gas = block_info["baseFeePerGas"]
            print("(gas - limit, used, fee): ", gas_limit, gas_used, base_fee_per_gas)

        print_fee_info()

        nonce = self.nodes[0].w3.eth.get_transaction_count(self.eth_address)

        # Increase test
        for _ in range(20):
            for _ in range(3):
                self.nodes[0].evmtx(
                    self.eth_address, nonce, 100, 21001, self.to_address, 0.01
                )
                nonce += 1
            # base fee increases one block after block with above TX
            self.nodes[0].generate(1)
            print_fee_info()

        self.nodes[0].setgov(
            {
                "ATTRIBUTES": {
                    "v0/evm/block/gas_target_factor": "1",
                    "v0/evm/block/gas_limit": "50000",
                }
            }
        )
        self.nodes[0].generate(1)

        # Increase test
        for _ in range(30):
            # base fee increases one block after block with above TX
            self.nodes[0].generate(1)
            print_fee_info()

    def test_gas_limit(self):
        self.nodes[0].setgov(
            {
                "ATTRIBUTES": {
                    "v0/evm/block/gas_target_factor": "2",
                    "v0/evm/block/gas_limit": "50000",
                }
            }
        )
        self.nodes[0].generate(1)

        def print_fee_info():
            block_info = self.nodes[0].w3.eth.get_block("latest")
            gas_limit = block_info["gasLimit"]
            gas_used = block_info["gasUsed"]
            base_fee_per_gas = block_info["baseFeePerGas"]
            print("(gas - limit, used, fee): ", gas_limit, gas_used, base_fee_per_gas)

        print_fee_info()

        nonce = self.nodes[0].w3.eth.get_transaction_count(self.eth_address)

        print_fee_info()
        # Note: base fee increases one block after block with above TX

        # Increase test
        for _ in range(20):
            for _ in range(3):
                self.nodes[0].evmtx(
                    self.eth_address, nonce, 100, 21001, self.to_address, 0.01
                )
                nonce += 1
            # base fee increases one block after block with above TX
            self.nodes[0].generate(1)
            print_fee_info()

        # Mine any left overs
        self.nodes[0].generate(1)

        # Decrease test
        for _ in range(20):
            self.nodes[0].generate(1)
            print_fee_info()
>>>>>>> 210d37fb

    def run_test(self):
        # Check ERC55 wallet support
        self.erc55_wallet_support()

        # Test TransferDomain, OP_RETURN and EVM Gov vars
        self.evm_gov_vars()

        # Fund accounts
        self.setup_accounts()

        # Test block ordering by nonce and Eth RBF
        self.nonce_order_and_rbf()

        # Check XVM in coinbase
        self.validate_xvm_coinbase()

        # EVM rollback
        self.evm_rollback()

        # Multiple mempool fee replacement
        self.multiple_eth_rbf()

        # Test that node should not crash without chainId param
        self.test_tx_without_chainid()

        # Test evmtx auto nonce
        self.sendtransaction_auto_nonce()

        # Toggle EVM
        self.toggle_evm_enablement()

        # Test Eth on encrypted wallet
        self.encrypt_wallet()

        # Delete state account
        self.delete_account_from_trie()

        # Check attributes values update
        self.test_attributes_update()

<<<<<<< HEAD
        self.test_min_rbf()
=======
        # self.test_gas_limit()
        # self.test_gas_target_factor()
>>>>>>> 210d37fb


if __name__ == "__main__":
    EVMTest().main()<|MERGE_RESOLUTION|>--- conflicted
+++ resolved
@@ -1511,26 +1511,109 @@
         block = self.nodes[0].eth_getBlockByNumber("latest")
         assert_equal(block["gasLimit"], hex(60000000))
 
-<<<<<<< HEAD
-    def test_min_rbf(self):
-        self.nodes[0].setgov(
-            {
-                "ATTRIBUTES": {
-                    "v0/evm/block/rbf_increment_fee_pct": "0.5",
-=======
     def test_gas_target_factor(self):
         self.nodes[0].setgov(
             {
                 "ATTRIBUTES": {
                     "v0/evm/block/gas_target_factor": "2",
                     "v0/evm/block/gas_limit": "50000",
->>>>>>> 210d37fb
                 }
             }
         )
         self.nodes[0].generate(1)
 
-<<<<<<< HEAD
+        def print_fee_info():
+            block_info = self.nodes[0].w3.eth.get_block("latest")
+            gas_limit = block_info["gasLimit"]
+            gas_used = block_info["gasUsed"]
+            base_fee_per_gas = block_info["baseFeePerGas"]
+            print("(gas - limit, used, fee): ", gas_limit, gas_used, base_fee_per_gas)
+
+        print_fee_info()
+
+        nonce = self.nodes[0].w3.eth.get_transaction_count(self.eth_address)
+
+        # Increase test
+        for _ in range(20):
+            for _ in range(3):
+                self.nodes[0].evmtx(
+                    self.eth_address, nonce, 100, 21001, self.to_address, 0.01
+                )
+                nonce += 1
+            # base fee increases one block after block with above TX
+            self.nodes[0].generate(1)
+            print_fee_info()
+
+        self.nodes[0].setgov(
+            {
+                "ATTRIBUTES": {
+                    "v0/evm/block/gas_target_factor": "1",
+                    "v0/evm/block/gas_limit": "50000",
+                }
+            }
+        )
+        self.nodes[0].generate(1)
+
+        # Increase test
+        for _ in range(30):
+            # base fee increases one block after block with above TX
+            self.nodes[0].generate(1)
+            print_fee_info()
+
+    def test_gas_limit(self):
+        self.nodes[0].setgov(
+            {
+                "ATTRIBUTES": {
+                    "v0/evm/block/gas_target_factor": "2",
+                    "v0/evm/block/gas_limit": "50000",
+                }
+            }
+        )
+        self.nodes[0].generate(1)
+
+        def print_fee_info():
+            block_info = self.nodes[0].w3.eth.get_block("latest")
+            gas_limit = block_info["gasLimit"]
+            gas_used = block_info["gasUsed"]
+            base_fee_per_gas = block_info["baseFeePerGas"]
+            print("(gas - limit, used, fee): ", gas_limit, gas_used, base_fee_per_gas)
+
+        print_fee_info()
+
+        nonce = self.nodes[0].w3.eth.get_transaction_count(self.eth_address)
+
+        print_fee_info()
+        # Note: base fee increases one block after block with above TX
+
+        # Increase test
+        for _ in range(20):
+            for _ in range(3):
+                self.nodes[0].evmtx(
+                    self.eth_address, nonce, 100, 21001, self.to_address, 0.01
+                )
+                nonce += 1
+            # base fee increases one block after block with above TX
+            self.nodes[0].generate(1)
+            print_fee_info()
+
+        # Mine any left overs
+        self.nodes[0].generate(1)
+
+        # Decrease test
+        for _ in range(20):
+            self.nodes[0].generate(1)
+            print_fee_info()
+
+    def test_min_rbf(self):
+        self.nodes[0].setgov(
+            {
+                "ATTRIBUTES": {
+                    "v0/evm/block/rbf_increment_fee_pct": "0.5",
+                }
+            }
+        )
+        self.nodes[0].generate(1)
+
         nonce = self.nodes[0].w3.eth.get_transaction_count(self.eth_address)
         self.nodes[0].evmtx(self.eth_address, nonce, 10, 21000, self.to_address, 1)
 
@@ -1558,89 +1641,6 @@
                 "gasPrice": self.nodes[0].w3.to_wei(16, "gwei"),
             }
         )
-=======
-        def print_fee_info():
-            block_info = self.nodes[0].w3.eth.get_block("latest")
-            gas_limit = block_info["gasLimit"]
-            gas_used = block_info["gasUsed"]
-            base_fee_per_gas = block_info["baseFeePerGas"]
-            print("(gas - limit, used, fee): ", gas_limit, gas_used, base_fee_per_gas)
-
-        print_fee_info()
-
-        nonce = self.nodes[0].w3.eth.get_transaction_count(self.eth_address)
-
-        # Increase test
-        for _ in range(20):
-            for _ in range(3):
-                self.nodes[0].evmtx(
-                    self.eth_address, nonce, 100, 21001, self.to_address, 0.01
-                )
-                nonce += 1
-            # base fee increases one block after block with above TX
-            self.nodes[0].generate(1)
-            print_fee_info()
-
-        self.nodes[0].setgov(
-            {
-                "ATTRIBUTES": {
-                    "v0/evm/block/gas_target_factor": "1",
-                    "v0/evm/block/gas_limit": "50000",
-                }
-            }
-        )
-        self.nodes[0].generate(1)
-
-        # Increase test
-        for _ in range(30):
-            # base fee increases one block after block with above TX
-            self.nodes[0].generate(1)
-            print_fee_info()
-
-    def test_gas_limit(self):
-        self.nodes[0].setgov(
-            {
-                "ATTRIBUTES": {
-                    "v0/evm/block/gas_target_factor": "2",
-                    "v0/evm/block/gas_limit": "50000",
-                }
-            }
-        )
-        self.nodes[0].generate(1)
-
-        def print_fee_info():
-            block_info = self.nodes[0].w3.eth.get_block("latest")
-            gas_limit = block_info["gasLimit"]
-            gas_used = block_info["gasUsed"]
-            base_fee_per_gas = block_info["baseFeePerGas"]
-            print("(gas - limit, used, fee): ", gas_limit, gas_used, base_fee_per_gas)
-
-        print_fee_info()
-
-        nonce = self.nodes[0].w3.eth.get_transaction_count(self.eth_address)
-
-        print_fee_info()
-        # Note: base fee increases one block after block with above TX
-
-        # Increase test
-        for _ in range(20):
-            for _ in range(3):
-                self.nodes[0].evmtx(
-                    self.eth_address, nonce, 100, 21001, self.to_address, 0.01
-                )
-                nonce += 1
-            # base fee increases one block after block with above TX
-            self.nodes[0].generate(1)
-            print_fee_info()
-
-        # Mine any left overs
-        self.nodes[0].generate(1)
-
-        # Decrease test
-        for _ in range(20):
-            self.nodes[0].generate(1)
-            print_fee_info()
->>>>>>> 210d37fb
 
     def run_test(self):
         # Check ERC55 wallet support
@@ -1682,12 +1682,10 @@
         # Check attributes values update
         self.test_attributes_update()
 
-<<<<<<< HEAD
-        self.test_min_rbf()
-=======
         # self.test_gas_limit()
         # self.test_gas_target_factor()
->>>>>>> 210d37fb
+
+        self.test_min_rbf()
 
 
 if __name__ == "__main__":
