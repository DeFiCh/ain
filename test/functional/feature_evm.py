--- conflicted
+++ resolved
@@ -1205,142 +1205,6 @@
         assert_equal(block_txs[1], tx0)
         assert_equal(block_txs[2], tx1)
 
-<<<<<<< HEAD
-    def mempool_block_limit(self):
-        abi, bytecode, _ = EVMContract.from_file("Loop.sol", "Loop").compile()
-        compiled = self.nodes[0].w3.eth.contract(abi=abi, bytecode=bytecode)
-        tx = compiled.constructor().build_transaction(
-            {
-                "chainId": self.nodes[0].w3.eth.chain_id,
-                "nonce": self.nodes[0].w3.eth.get_transaction_count(self.eth_address),
-                "maxFeePerGas": 10_000_000_000,
-                "maxPriorityFeePerGas": 1_500_000_000,
-                "gas": 1_000_000,
-            }
-        )
-        signed = self.nodes[0].w3.eth.account.sign_transaction(
-            tx, self.eth_address_privkey
-        )
-        hash = self.nodes[0].w3.eth.send_raw_transaction(signed.rawTransaction)
-        self.nodes[0].generate(1)
-        receipt = self.nodes[0].w3.eth.wait_for_transaction_receipt(hash)
-        contract = self.nodes[0].w3.eth.contract(
-            address=receipt["contractAddress"], abi=abi
-        )
-
-        hashes = []
-        start_nonce = self.nodes[0].w3.eth.get_transaction_count(self.eth_address)
-        for i in range(40):
-            # tx call actual used gas - 1_761_626.
-            # tx should always pass evm tx validation, but may return early in construct block.
-            tx = contract.functions.loop(10_000).build_transaction(
-                {
-                    "chainId": self.nodes[0].w3.eth.chain_id,
-                    "nonce": start_nonce + i,
-                    "gasPrice": 25_000_000_000,
-                    "gas": 30_000_000,
-                }
-            )
-            signed = self.nodes[0].w3.eth.account.sign_transaction(
-                tx, self.eth_address_privkey
-            )
-            hash = self.nodes[0].w3.eth.send_raw_transaction(signed.rawTransaction)
-            hashes.append(signed.hash.hex().lower()[2:])
-
-        hash = self.nodes[0].eth_sendTransaction(
-            {
-                "nonce": hex(start_nonce + 40),
-                "from": self.eth_address,
-                "to": self.to_address,
-                "value": "0xDE0B6B3A7640000",  # 1 DFI
-                "gas": "0x5209",
-                "gasPrice": "0x5D21DBA00",  # 25_000_000_000
-            }
-        )
-        hashes.append(hash.lower()[2:])
-        hash = self.nodes[0].eth_sendTransaction(
-            {
-                "nonce": hex(start_nonce + 41),
-                "from": self.eth_address,
-                "to": self.to_address,
-                "value": "0xDE0B6B3A7640000",  # 1 DFI
-                "gas": "0x5209",
-                "gasPrice": "0x5D21DBA00",  # 25_000_000_000
-            }
-        )
-        hashes.append(hash.lower()[2:])
-
-        first_block_total_txs = 17
-        second_block_total_txs = 17
-        third_block_total_txs = 8
-
-        self.nodes[0].generate(1)
-        block_info = self.nodes[0].getblock(self.nodes[0].getbestblockhash(), 4)
-        # check that the first 17 evm contract call txs is minted in the current block
-        assert_equal(len(block_info["tx"]) - 1, first_block_total_txs)
-        for idx, tx_info in enumerate(block_info["tx"][1:]):
-            if idx == 0:
-                continue
-            assert_equal(tx_info["vm"]["vmtype"], "evm")
-            assert_equal(tx_info["vm"]["txtype"], "EvmTx")
-            assert_equal(tx_info["vm"]["msg"]["sender"], self.eth_address)
-            assert_equal(tx_info["vm"]["msg"]["nonce"], start_nonce + idx)
-            assert_equal(tx_info["vm"]["msg"]["hash"], hashes[idx])
-            assert_equal(tx_info["vm"]["msg"]["to"], receipt["contractAddress"].lower())
-
-        self.nodes[0].generate(1)
-        block_info = self.nodes[0].getblock(self.nodes[0].getbestblockhash(), 4)
-        # check that the next 17 of the evm contract call txs is minted in the next block
-        assert_equal(len(block_info["tx"]) - 1, second_block_total_txs)
-        for idx, tx_info in enumerate(block_info["tx"][1:]):
-            assert_equal(tx_info["vm"]["vmtype"], "evm")
-            assert_equal(tx_info["vm"]["txtype"], "EvmTx")
-            assert_equal(tx_info["vm"]["msg"]["sender"], self.eth_address)
-            assert_equal(
-                tx_info["vm"]["msg"]["nonce"], start_nonce + first_block_total_txs + idx
-            )
-            assert_equal(
-                tx_info["vm"]["msg"]["hash"], hashes[first_block_total_txs + idx]
-            )
-            assert_equal(tx_info["vm"]["msg"]["to"], receipt["contractAddress"].lower())
-
-        # check that the remaining evm txs is minted into this block
-        self.nodes[0].generate(1)
-        block_info = self.nodes[0].getblock(self.nodes[0].getbestblockhash(), 4)
-        assert_equal(len(block_info["tx"]) - 1, third_block_total_txs)
-        # check ordering of evm txs - first 6 evm txs are evm contract all txs
-        tx_infos = block_info["tx"][1:]
-        for idx in range(1, (40 - first_block_total_txs - second_block_total_txs)):
-            assert_equal(tx_infos[idx]["vm"]["vmtype"], "evm")
-            assert_equal(tx_infos[idx]["vm"]["txtype"], "EvmTx")
-            assert_equal(tx_infos[idx]["vm"]["msg"]["sender"], self.eth_address)
-            assert_equal(
-                tx_infos[idx]["vm"]["msg"]["nonce"],
-                start_nonce + first_block_total_txs + second_block_total_txs + idx,
-            )
-            assert_equal(
-                tx_infos[idx]["vm"]["msg"]["hash"],
-                hashes[first_block_total_txs + second_block_total_txs + idx],
-            )
-            assert_equal(
-                tx_infos[idx]["vm"]["msg"]["to"], receipt["contractAddress"].lower()
-            )
-        for idx in range(6, third_block_total_txs):
-            assert_equal(tx_infos[idx]["vm"]["vmtype"], "evm")
-            assert_equal(tx_infos[idx]["vm"]["txtype"], "EvmTx")
-            assert_equal(tx_infos[idx]["vm"]["msg"]["sender"], self.eth_address)
-            assert_equal(
-                tx_infos[idx]["vm"]["msg"]["nonce"],
-                start_nonce + first_block_total_txs + second_block_total_txs + idx,
-            )
-            assert_equal(
-                tx_infos[idx]["vm"]["msg"]["hash"],
-                hashes[first_block_total_txs + second_block_total_txs + idx],
-            )
-            assert_equal(tx_infos[idx]["vm"]["msg"]["to"], self.to_address)
-
-=======
->>>>>>> cbf13998
     def toggle_evm_enablement(self):
         # Deactivate EVM
         self.nodes[0].setgov({"ATTRIBUTES": {"v0/params/feature/evm": "false"}})
