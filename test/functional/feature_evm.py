--- conflicted
+++ resolved
@@ -54,7 +54,6 @@
         to_address = '0x6c34cbb9219d8caa428835d2073e8ec88ba0a110'
         to_address_privkey = '17b8cb134958b3d8422b6c43b0732fcdb8c713b524df2d45de12f0c7e214ba35'
 
-<<<<<<< HEAD
         # Import Bech32 compressed private key for:
         # Bech32: bcrt1qu7xc8kkpwzxzamw5236j2gpvtxmgp2zmfzmc32
         # Eth: 0x1286B92185a5d95eA7747F399e6cB1842851fAC3
@@ -96,19 +95,6 @@
 
         # Import addresses
         self.nodes[0].importprivkey(eth_address_privkey) # eth_address
-=======
-        # Import to_address
-        self.nodes[0].importprivkey(to_address_privkey)
-
-        # Import eth_address and validate Bech32 eqivilent is part of the wallet
-        self.nodes[0].importprivkey('af990cc3ba17e776f7f57fcc59942a82846d75833fa17d2ba59ce6858d886e23')
-        result = self.nodes[0].getaddressinfo(eth_address_bech32)
-        assert_equal(result['scriptPubKey'], '00145f4fbcf30273f770702297e8e0fc55f1bb213db3')
-        assert_equal(result['pubkey'], '021286647f7440111ab928bdea4daa42533639c4567d81eca0fff622fb6438eae3')
-        assert_equal(result['ismine'], True)
-        assert_equal(result['iswitness'], True)
-
->>>>>>> bf166105
         self.nodes[0].importprivkey(to_address_privkey) # to_address
 
         # Check export of private key
