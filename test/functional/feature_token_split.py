--- conflicted
+++ resolved
@@ -28,9 +28,6 @@
         self.GREAT_WORLD_HEIGHT = 300
         self.setup_clean_chain = True
         self.extra_args = [
-<<<<<<< HEAD
-            ['-txnotokens=0', '-amkheight=1', '-bayfrontheight=1', '-eunosheight=1', '-fortcanningheight=1', '-fortcanningmuseumheight=1', '-fortcanninghillheight=1', '-fortcanningroadheight=1', f'-greatworldheight={self.GREAT_WORLD_HEIGHT}', '-subsidytest=1', '-jellyfish_regtest=1']]
-=======
             ['-txnotokens=0', '-amkheight=1', '-bayfrontheight=1', '-eunosheight=1', '-fortcanningheight=1', '-fortcanningmuseumheight=1', '-fortcanninghillheight=1', '-fortcanningroadheight=1', '-fortcanningcrunchheight=150', '-subsidytest=1']]
 
     def run_test(self):
@@ -44,7 +41,6 @@
 
     def setup_test_tokens(self):
         self.nodes[0].generate(101)
->>>>>>> 11d5c70f
 
     def setup_oracles(self):
         # Symbols
