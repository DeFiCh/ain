#!/usr/bin/env python3
# Copyright (c) 2014-2019 The Bitcoin Core developers
# Copyright (c) DeFi Blockchain Developers
# Distributed under the MIT software license, see the accompanying
# file LICENSE or http://www.opensource.org/licenses/mit-license.php.
"""Test Loan Scheme."""

from test_framework.test_framework import DefiTestFramework

from test_framework.authproxy import JSONRPCException
from test_framework.util import assert_equal
from decimal import Decimal

class CreateLoanSchemeTest (DefiTestFramework):
    def set_test_params(self):
        self.num_nodes = 1
        self.setup_clean_chain = True
        self.extra_args = [['-txnotokens=0', '-amkheight=1', '-bayfrontheight=1', '-eunosheight=1', '-txindex=1', '-fortcanningheight=110']]

    def run_test(self):
        self.nodes[0].generate(101)

        # Try and create a loan scheme before Fort Canning
        try:
            self.nodes[0].createloanscheme(1000, 0.5, 'LOANMAX')
        except JSONRPCException as e:
            errorString = e.error['message']
        assert("called before FortCanning height" in errorString)

        self.nodes[0].generate(9)

        # Create loan scheme
        self.nodes[0].createloanscheme(999, 0.6, 'LOANMAX')
        self.nodes[0].generate(1)

        # Check loan scheme created
        results = self.nodes[0].listloanschemes()
        assert_equal(results[0]['id'], 'LOANMAX')
        assert_equal(results[0]['mincolratio'], 999)
        assert_equal(results[0]['interestrate'], Decimal('0.60000000'))
        assert_equal(results[0]['default'], True)

        # Try and create a loan scheme with duplicate name
        try:
            self.nodes[0].createloanscheme(100, 1, 'LOANMAX')
        except JSONRPCException as e:
            errorString = e.error['message']
        assert("Loan scheme already exist with id LOANMAX" in errorString)

        # Try and create a loan scheme with duplicate ratio and rate
        try:
            self.nodes[0].createloanscheme(999, 0.6, 'LOAN0001')
        except JSONRPCException as e:
            errorString = e.error['message']
        assert("Loan scheme LOANMAX with same interestrate and mincolratio already exists" in errorString)

        # Try and create a loan scheme with too small ratio
        try:
            self.nodes[0].createloanscheme(99, 0.5, 'LOAN0001')
        except JSONRPCException as e:
            errorString = e.error['message']
        assert("mincolratio cannot be less than 100" in errorString)

        # Try and create a loan scheme with too small rate
        try:
            self.nodes[0].createloanscheme(1000, 0.009, 'LOAN0001')
        except JSONRPCException as e:
            errorString = e.error['message']
        assert("interestrate cannot be less than 0.01" in errorString)

        # Try and create a loan scheme without ID
        try:
            self.nodes[0].createloanscheme(1000, 0.5, '')
        except JSONRPCException as e:
            errorString = e.error['message']
        assert("id cannot be empty or more than 8 chars long" in errorString)

        # Try and create a loan scheme with too long an ID
        try:
            self.nodes[0].createloanscheme(1000, 0.5, 'XXXXXXXXX')
        except JSONRPCException as e:
            errorString = e.error['message']
        assert("id cannot be empty or more than 8 chars long" in errorString)

        # Create one more loan scheme
        self.nodes[0].createloanscheme(150, 5, 'LOAN0001')
        self.nodes[0].generate(1)

        # Check loan scheme created
        results = self.nodes[0].listloanschemes()
        assert_equal(results[0]['id'], 'LOAN0001')
        assert_equal(results[0]['mincolratio'], 150)
        assert_equal(results[0]['interestrate'], Decimal('5.00000000'))
        assert_equal(results[0]['default'], False)

        # Try and update a loan scheme with a non-existant name
        try:
            self.nodes[0].updateloanscheme(1000, 0.5, 'XXXXXXXX')
        except JSONRPCException as e:
            errorString = e.error['message']
        assert("Cannot find existing loan scheme with id XXXXXXXX" in errorString)

        # Try and update a loan scheme with same rate and ratio as another scheme
        try:
            self.nodes[0].updateloanscheme(150, 5, 'LOANMAX')
        except JSONRPCException as e:
            errorString = e.error['message']
        assert("Loan scheme LOAN0001 with same interestrate and mincolratio already exists" in errorString)

        # Update loan scheme
        self.nodes[0].updateloanscheme(1001, 0.7, 'LOANMAX')
        self.nodes[0].generate(1)

        # Check loan scheme updated
        results = self.nodes[0].listloanschemes()
        assert_equal(results[1]['id'], 'LOANMAX')
        assert_equal(results[1]['mincolratio'], 1001)
        assert_equal(results[1]['interestrate'], Decimal('0.70000000'))
        assert_equal(results[1]['default'], True)

        # Try and update a loan scheme below the current height
        try:
            self.nodes[0].updateloanscheme(1000, 0.5, 'LOANMAX', 112)
        except JSONRPCException as e:
            errorString = e.error['message']
        assert("Update height below current block height, set future height" in errorString)

        # Update loan scheme after a delay
        self.nodes[0].updateloanscheme(1000, 0.5, 'LOANMAX', 115)
        self.nodes[0].generate(1)

        # Check loan scheme not updated
        results = self.nodes[0].listloanschemes()
        assert_equal(results[1]['id'], 'LOANMAX')
        assert_equal(results[1]['mincolratio'], 1001)
        assert_equal(results[1]['interestrate'], Decimal('0.70000000'))
        assert_equal(results[1]['default'], True)

        # Try and change another loan scheme to pending loan scheme
        try:
            self.nodes[0].updateloanscheme(1000, 0.5, 'LOAN0001')
        except JSONRPCException as e:
            errorString = e.error['message']
        assert("Loan scheme LOANMAX with same interestrate and mincolratio pending on block 115" in errorString)

        # Move to update block and check loan scheme has updated
        self.nodes[0].generate(1)
        results = self.nodes[0].listloanschemes()
        assert_equal(results[1]['id'], 'LOANMAX')
        assert_equal(results[1]['mincolratio'], 1000)
        assert_equal(results[1]['interestrate'], Decimal('0.50000000'))
        assert_equal(results[1]['default'], True)

        # Test rollback reverts delayed update block
        self.nodes[0].invalidateblock(self.nodes[0].getblockhash(self.nodes[0].getblockcount()))
        results = self.nodes[0].listloanschemes()
        assert_equal(results[1]['id'], 'LOANMAX')
        assert_equal(results[1]['mincolratio'], 1001)
        assert_equal(results[1]['interestrate'], Decimal('0.70000000'))
        assert_equal(results[1]['default'], True)

        # Move forward again to update block and check loan scheme has updated
        self.nodes[0].generate(1)
        results = self.nodes[0].listloanschemes()
        assert_equal(results[1]['id'], 'LOANMAX')
        assert_equal(results[1]['mincolratio'], 1000)
        assert_equal(results[1]['interestrate'], Decimal('0.50000000'))
        assert_equal(results[1]['default'], True)

        # Create more loan schemes
        self.nodes[0].createloanscheme(175, 3, 'LOAN0002')
        self.nodes[0].createloanscheme(200, 2, 'LOAN0003')
        self.nodes[0].createloanscheme(350, 1.5, 'LOAN0004')
        self.nodes[0].createloanscheme(500, 1, 'LOAN0005')
        self.nodes[0].generate(1)

        # Check all loan schemes created and shown in order
        results = self.nodes[0].listloanschemes()
        assert_equal(results[0]['id'], 'LOAN0001')
        assert_equal(results[0]['mincolratio'], 150)
        assert_equal(results[0]['interestrate'], Decimal('5.00000000'))
        assert_equal(results[0]['default'], False)
        assert_equal(results[1]['id'], 'LOAN0002')
        assert_equal(results[1]['mincolratio'], 175)
        assert_equal(results[1]['interestrate'], Decimal('3.00000000'))
        assert_equal(results[1]['default'], False)
        assert_equal(results[2]['id'], 'LOAN0003')
        assert_equal(results[2]['mincolratio'], 200)
        assert_equal(results[2]['interestrate'], Decimal('2.00000000'))
        assert_equal(results[2]['default'], False)
        assert_equal(results[3]['id'], 'LOAN0004')
        assert_equal(results[3]['mincolratio'], 350)
        assert_equal(results[3]['interestrate'], Decimal('1.50000000'))
        assert_equal(results[3]['default'], False)
        assert_equal(results[4]['id'], 'LOAN0005')
        assert_equal(results[4]['mincolratio'], 500)
        assert_equal(results[4]['interestrate'], Decimal('1.00000000'))
        assert_equal(results[4]['default'], False)
        assert_equal(results[5]['id'], 'LOANMAX')
        assert_equal(results[5]['mincolratio'], 1000)
        assert_equal(results[5]['interestrate'], Decimal('0.50000000'))
        assert_equal(results[5]['default'], True)

        # Test changing the default loan scheme without ID
        try:
            self.nodes[0].setdefaultloanscheme('')
        except JSONRPCException as e:
            errorString = e.error['message']
        assert("id cannot be empty or more than 8 chars long" in errorString)

        # Test changing the default loan scheme with too long an ID
        try:
            self.nodes[0].setdefaultloanscheme('XXXXXXXXX')
        except JSONRPCException as e:
            errorString = e.error['message']
        assert("id cannot be empty or more than 8 chars long" in errorString)

        # Test changing the default loan scheme to one that does not exist
        try:
            self.nodes[0].setdefaultloanscheme('XXXXXXXX')
        except JSONRPCException as e:
            errorString = e.error['message']
        assert("Cannot find existing loan scheme with id XXXXXXXX" in errorString)

        # Test changing the default loan scheme to the existing loan scheme
        try:
            self.nodes[0].setdefaultloanscheme('LOANMAX')
        except JSONRPCException as e:
            errorString = e.error['message']
        assert("Loan scheme with id LOANMAX is already set as default" in errorString)

        # Test changing the loan scheme
        self.nodes[0].setdefaultloanscheme('LOAN0001')
        self.nodes[0].generate(1)
        results = self.nodes[0].listloanschemes()
        assert_equal(results[0]['id'], 'LOAN0001')
        assert_equal(results[0]['default'], True)
        assert_equal(results[1]['id'], 'LOAN0002')
        assert_equal(results[1]['default'], False)
        assert_equal(results[2]['id'], 'LOAN0003')
        assert_equal(results[2]['default'], False)
        assert_equal(results[3]['id'], 'LOAN0004')
        assert_equal(results[3]['default'], False)
        assert_equal(results[4]['id'], 'LOAN0005')
        assert_equal(results[4]['default'], False)
        assert_equal(results[5]['id'], 'LOANMAX')
        assert_equal(results[5]['default'], False)

        # Test destroying a loan scheme without ID
        try:
            self.nodes[0].destroyloanscheme('')
        except JSONRPCException as e:
            errorString = e.error['message']
        assert("id cannot be empty or more than 8 chars long" in errorString)

        # Test destroying a loan scheme with too long an ID
        try:
            self.nodes[0].destroyloanscheme('XXXXXXXXX')
        except JSONRPCException as e:
            errorString = e.error['message']
        assert("id cannot be empty or more than 8 chars long" in errorString)

        # Test destroying a loan scheme that does not exist
        try:
            self.nodes[0].destroyloanscheme('XXXXXXXX')
        except JSONRPCException as e:
            errorString = e.error['message']
        assert("Cannot find existing loan scheme with id XXXXXXXX" in errorString)

        # Test destroying the default loan scheme
        try:
            self.nodes[0].destroyloanscheme('LOAN0001')
        except JSONRPCException as e:
            errorString = e.error['message']
        assert("Cannot destroy default loan scheme, set new default first" in errorString)

        # Destroy a loan scheme
        self.nodes[0].destroyloanscheme('LOANMAX')
        self.nodes[0].generate(1)
        results = self.nodes[0].listloanschemes()
        assert_equal(len(results), 5)
        assert_equal(results[0]['id'], 'LOAN0001')
        assert_equal(results[1]['id'], 'LOAN0002')
        assert_equal(results[2]['id'], 'LOAN0003')
        assert_equal(results[3]['id'], 'LOAN0004')
        assert_equal(results[4]['id'], 'LOAN0005')

        # Create delayed loan scheme destruction
        destruction_height = self.nodes[0].getblockcount() + 3
        self.nodes[0].destroyloanscheme('LOAN0002', destruction_height)
        self.nodes[0].generate(1)

        # Loan scheme should still be present
        results = self.nodes[0].listloanschemes()
        assert_equal(len(results), 5)
        assert_equal(results[1]['id'], 'LOAN0002')

        # Try and set the loan scheme to be destroyed as default
        try:
            self.nodes[0].setdefaultloanscheme('LOAN0002')
        except JSONRPCException as e:
            errorString = e.error['message']
        assert("Cannot set LOAN0002 as default, set to destroyed on block 121" in errorString)

        # Set update on same block and later on
        self.nodes[0].updateloanscheme(160, 4.5, 'LOAN0002', destruction_height)
        self.nodes[0].updateloanscheme(170, 4, 'LOAN0002', destruction_height + 10)

        # Move to destrction block and check
        self.nodes[0].generate(2)
        results = self.nodes[0].listloanschemes()
        assert_equal(len(results), 4)
        assert_equal(results[1]['id'], 'LOAN0003')

        # Rollback to make sure loan restored
        self.nodes[0].invalidateblock(self.nodes[0].getblockhash(self.nodes[0].getblockcount()))
        results = self.nodes[0].listloanschemes()
        assert_equal(len(results), 5)
        assert_equal(results[1]['id'], 'LOAN0002')

        # Cannot update loan scheme due to pending update
        try:
            self.nodes[0].updateloanscheme(170, 4, 'LOAN0003')
        except JSONRPCException as e:
            errorString = e.error['message']
        print(errorString)
        assert("Loan scheme LOAN0002 with same interestrate and mincolratio pending on block 131" in errorString)

        # Go forward again to destroy loan
        self.nodes[0].generate(2)
        results = self.nodes[0].listloanschemes()
        assert_equal(len(results), 4)
        assert_equal(results[1]['id'], 'LOAN0003')

<<<<<<< HEAD
        # VAULT TESTS

        # Create vault with invalid address
        try:
            self.nodes[0].createvault('ffffffffff')
        except JSONRPCException as e:
            errorString = e.error['message']
        assert('Error: Invalid owneraddress address' in errorString)

        # Create vault with invalid loanschemeid and default owneraddress
        try:
            self.nodes[0].createvault('', 'FAKELOAN')
        except JSONRPCException as e:
            errorString = e.error['message']
        assert('Cannot find existing loan scheme with id' in errorString)

        # create 2 vaults
        vaultId1 = self.nodes[0].createvault('') # default loan scheme
        owneraddress2 = self.nodes[0].getnewaddress('', 'legacy')
        self.nodes[0].generate(1)
        vaultId2 = self.nodes[0].createvault(owneraddress2, 'LOAN0003')

        self.nodes[0].generate(1)
        # check listvaults
        listVaults = self.nodes[0].listvaults()
        assert(listVaults[vaultId1])
        assert(listVaults[vaultId2])
        owneraddress1 = listVaults[vaultId1]['owneraddress']
        # assert default loanscheme was assigned correctly
        assert_equal(listVaults[vaultId1]['loanschemeid'], 'LOAN0001')
        assert_equal(listVaults[vaultId1]['owneraddress'], owneraddress1)
        # assert non-default loanscheme was assigned correctly
        assert_equal(listVaults[vaultId2]['loanschemeid'], 'LOAN0003')
        assert_equal(listVaults[vaultId2]['owneraddress'], owneraddress2)
=======
        # Can now update loan scheme as pending updates deleted
        self.nodes[0].updateloanscheme(170, 4, 'LOAN0003')
>>>>>>> 10821179

if __name__ == '__main__':
    CreateLoanSchemeTest().main()<|MERGE_RESOLUTION|>--- conflicted
+++ resolved
@@ -331,8 +331,10 @@
         results = self.nodes[0].listloanschemes()
         assert_equal(len(results), 4)
         assert_equal(results[1]['id'], 'LOAN0003')
-
-<<<<<<< HEAD
+        
+        # Can now update loan scheme as pending updates deleted
+        self.nodes[0].updateloanscheme(170, 4, 'LOAN0003')
+
         # VAULT TESTS
 
         # Create vault with invalid address
@@ -367,10 +369,7 @@
         # assert non-default loanscheme was assigned correctly
         assert_equal(listVaults[vaultId2]['loanschemeid'], 'LOAN0003')
         assert_equal(listVaults[vaultId2]['owneraddress'], owneraddress2)
-=======
-        # Can now update loan scheme as pending updates deleted
-        self.nodes[0].updateloanscheme(170, 4, 'LOAN0003')
->>>>>>> 10821179
+
 
 if __name__ == '__main__':
     CreateLoanSchemeTest().main()