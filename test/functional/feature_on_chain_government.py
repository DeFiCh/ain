--- conflicted
+++ resolved
@@ -286,11 +286,7 @@
         assert_equal(result["cycleEndHeight"], cycle1)
         assert_equal(result["payoutAddress"], '')
         assert_equal(result["totalCycles"], 2)
-<<<<<<< HEAD
         assert_equal(result["votingPercent"], "100.00 of 100.00%")
-=======
-        assert_equal(result["votingPercent"], "100.00 of 1.00%")
->>>>>>> fff6b779
         assert_equal(result["proposalEndHeight"], proposalEndHeight)
 
         assert_equal(len(self.nodes[0].listgovproposals("all", "voting")), 1)
@@ -477,11 +473,7 @@
         assert_equal(result["cycleEndHeight"], cycle1)
         assert_equal(result["payoutAddress"], '')
         assert_equal(result["totalCycles"], 1)
-<<<<<<< HEAD
         assert_equal(result["votingPercent"], "100.00 of 100.00%")
-=======
-        assert_equal(result["votingPercent"], "100.00 of 1.00%")
->>>>>>> fff6b779
         assert_equal(result["options"], ["Emergency"])
         assert_equal(result["proposalEndHeight"], proposalEndHeight)
 
