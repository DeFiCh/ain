#!/usr/bin/env python3
# Copyright (c) 2014-2019 The Bitcoin Core developers
# Copyright (c) DeFi Blockchain Developers
# Distributed under the MIT software license, see the accompanying
# file LICENSE or http://www.opensource.org/licenses/mit-license.php.
"""Test on chain government behaviour"""

from test_framework.test_framework import DefiTestFramework
from test_framework.authproxy import JSONRPCException
from test_framework.util import (
    assert_equal,
    assert_raises_rpc_error
)

from decimal import Decimal

class OnChainGovernanceTest(DefiTestFramework):
    def set_test_params(self):
        self.num_nodes = 4
        self.setup_clean_chain = True
        self.extra_args = [
            ['-dummypos=0', '-txnotokens=0', '-amkheight=50', '-bayfrontheight=51', '-eunosheight=80', '-fortcanningheight=82', '-fortcanninghillheight=84', '-fortcanningroadheight=86', '-fortcanningcrunchheight=88', '-fortcanningspringheight=90', '-fortcanninggreatworldheight=94', '-fortcanningepilogueheight=96', '-grandcentralheight=101', '-subsidytest=1', '-txindex=1'],
            ['-dummypos=0', '-txnotokens=0', '-amkheight=50', '-bayfrontheight=51', '-eunosheight=80', '-fortcanningheight=82', '-fortcanninghillheight=84', '-fortcanningroadheight=86', '-fortcanningcrunchheight=88', '-fortcanningspringheight=90', '-fortcanninggreatworldheight=94', '-fortcanningepilogueheight=96', '-grandcentralheight=101', '-subsidytest=1'],
            ['-dummypos=0', '-txnotokens=0', '-amkheight=50', '-bayfrontheight=51', '-eunosheight=80', '-fortcanningheight=82', '-fortcanninghillheight=84', '-fortcanningroadheight=86', '-fortcanningcrunchheight=88', '-fortcanningspringheight=90', '-fortcanninggreatworldheight=94', '-fortcanningepilogueheight=96', '-grandcentralheight=101', '-subsidytest=1'],
            ['-dummypos=0', '-txnotokens=0', '-amkheight=50', '-bayfrontheight=51', '-eunosheight=80', '-fortcanningheight=82', '-fortcanninghillheight=84', '-fortcanningroadheight=86', '-fortcanningcrunchheight=88', '-fortcanningspringheight=90', '-fortcanninggreatworldheight=94', '-fortcanningepilogueheight=96', '-grandcentralheight=101', '-subsidytest=1'],
        ]

    def run_test(self):

        # Get MN addresses
        address1 = self.nodes[1].get_genesis_keys().ownerAuthAddress
        address2 = self.nodes[2].get_genesis_keys().ownerAuthAddress
        address3 = self.nodes[3].get_genesis_keys().ownerAuthAddress

        # Get MN IDs
        mn0 = self.nodes[0].getmininginfo()['masternodes'][0]['id']
        mn1 = self.nodes[1].getmininginfo()['masternodes'][0]['id']
        mn2 = self.nodes[2].getmininginfo()['masternodes'][0]['id']
        mn3 = self.nodes[3].getmininginfo()['masternodes'][0]['id']

        # Generate chain
        self.nodes[0].generate(100)
        self.sync_blocks()

        # Check foundation output in coinbase TX
        result = self.nodes[0].getblock(self.nodes[0].getblockhash(self.nodes[0].getblockcount()))
        raw_tx = self.nodes[0].getrawtransaction(result['tx'][0], 1)
        assert_equal(len(raw_tx['vout']), 3)
        assert_equal(raw_tx['vout'][0]['value'], Decimal('134.99983200'))
        assert_equal(raw_tx['vout'][1]['value'], Decimal('19.88746400'))
        assert_equal(raw_tx['vout'][2]['value'], Decimal('0'))

        # Move to fork block
        self.nodes[1].generate(1)
        self.sync_blocks()

        # grand central
        assert_equal(self.nodes[0].getblockcount(), 101)

        # Check foundation output no longer in coinbase TX
        result = self.nodes[0].getblock(self.nodes[0].getblockhash(self.nodes[0].getblockcount()))
        raw_tx = self.nodes[0].getrawtransaction(result['tx'][0], 1)
        assert_equal(len(raw_tx['vout']), 2)
        assert_equal(raw_tx['vout'][0]['value'], Decimal('134.99983200'))
        assert_equal(raw_tx['vout'][1]['value'], Decimal('0'))

        # Create address for CFP
        address = self.nodes[0].getnewaddress()
        context = "<Git issue url>"

        # check that on-chain governance is disabled
        assert_raises_rpc_error(-32600, "Cannot create tx, on-chain governance is not enabled", self.nodes[0].creategovcfp, {"title": "test", "context": context, "amount": 100, "cycles": 4, "payoutAddress": address})

        # activate on-chain governance
        self.nodes[0].setgov({"ATTRIBUTES":{'v0/params/feature/gov':'true'}})
        self.nodes[0].generate(1)
        self.sync_blocks()

        # Check community dev fund present
        result = self.nodes[0].listcommunitybalances()
        assert_equal(result['CommunityDevelopmentFunds'], 2 * Decimal('19.88746400'))
        result = self.nodes[0].getblock(self.nodes[0].getblockhash(self.nodes[0].getblockcount()))
        assert_equal(result['nonutxo'][0]['CommunityDevelopmentFunds'], Decimal('19.88746400'))

        # Check errors
        assert_raises_rpc_error(-32600, "proposal cycles can be between 1 and 100", self.nodes[0].creategovcfp, {"title": "test", "context": context, "amount": 100, "cycles": 101, "payoutAddress": address})
        assert_raises_rpc_error(-32600, "proposal cycles can be between 1 and 100", self.nodes[0].creategovcfp, {"title": "test", "context": context, "amount": 100, "cycles": 0, "payoutAddress": address})

        # Check burn empty
        assert_equal(self.nodes[0].getburninfo()['feeburn'], 0)

        title = "Create test community fund request proposal"
        # Test invalid title
        try:
            self.nodes[0].creategovcfp({"title":"a" * 129, "context": context, "amount":100, "cycles":2, "payoutAddress":address})
        except JSONRPCException as e:
            errorString = e.error['message']
        assert("proposal title cannot be more than 128 bytes" in errorString)

        # Test invalid context
        try:
            self.nodes[0].creategovcfp(
                {"title": title, "context": "a" * 513, "amount": 100, "cycles": 2, "payoutAddress": address})
        except JSONRPCException as e:
            errorString = e.error['message']
        assert("proposal context cannot be more than 512 bytes" in errorString)

        # Test invalid keys
        try:
            self.nodes[0].creategovcfp(
                {"title": title, "context": "a", "amount": 100, "cycle": 2, "payoutAddress": address})
        except JSONRPCException as e:
            errorString = e.error['message']
        assert("Unexpected key cycle" in errorString)
        try:
            self.nodes[0].creategovvoc(
                {"title": title, "context": "a", "amounts": 100})
        except JSONRPCException as e:
            errorString = e.error['message']
        assert("Unexpected key amounts" in errorString)

        self.nodes[0].setgov({"ATTRIBUTES":{'v0/gov/proposals/fee_redistribution':'true'}})
        self.nodes[0].setgov({"ATTRIBUTES":{'v0/params/feature/gov-payout':'true'}})

        # Create CFP
        cfp1 = self.nodes[0].creategovcfp({"title": title, "context": context, "amount": 100, "cycles": 2, "payoutAddress": address})
        # Fund addresses
        self.nodes[0].sendtoaddress(address1, Decimal("1.0"))
        self.nodes[0].sendtoaddress(address2, Decimal("1.0"))
        self.nodes[0].sendtoaddress(address3, Decimal("1.0"))

        # Generate a block
        self.nodes[0].generate(1)

        creationHeight = self.nodes[0].getblockcount()
        self.sync_blocks()
        self.nodes[2].generate(1)
        self.sync_blocks()

        # Check fee burn
        assert_equal(self.nodes[0].getburninfo()['feeburn'], Decimal('5.00000000'))

        # cannot vote by non owning masternode
        assert_raises_rpc_error(-5, "Incorrect authorization", self.nodes[0].votegov, cfp1, mn1, "yes")

        # Vote on proposal
        self.nodes[0].votegov(cfp1, mn0, "yes")
        self.nodes[0].generate(1)
<<<<<<< HEAD
        self.sync_blocks()
        self.nodes[1].votegov(tx, mn1, "no")
        self.nodes[1].generate(1)
        self.sync_blocks()
        self.nodes[2].votegov(tx, mn2, "yes")
=======
        self.nodes[1].votegov(cfp1, mn1, "no")
        self.nodes[1].generate(1)
        self.nodes[2].votegov(cfp1, mn2, "yes")
>>>>>>> c905f30a
        self.nodes[2].generate(1)
        self.sync_blocks()

        # Try and vote with non-staked MN
        assert_raises_rpc_error(None, "does not mine at least one block", self.nodes[3].votegov, cfp1, mn3, "neutral")

        # voting period
        votingPeriod = 70

        # Calculate cycle
        cycle1 = creationHeight + (votingPeriod - creationHeight % votingPeriod) + votingPeriod
        proposalEndHeight = cycle1 + votingPeriod

        # Check proposal and votes
        result = self.nodes[0].listgovproposals()
        assert_equal(len(result), 1)
        assert_equal(result[0]["proposalId"], cfp1)
        assert_equal(result[0]["creationHeight"], creationHeight)
        assert_equal(result[0]["title"], title)
        assert_equal(result[0]["context"], context)
        assert_equal(result[0]["contextHash"], "")
        assert_equal(result[0]["status"], "Voting")
        assert_equal(result[0]["type"], "CommunityFundProposal")
        assert_equal(result[0]["amount"], Decimal("100"))
        assert_equal(result[0]["payoutAddress"], address)
        assert_equal(result[0]["currentCycle"], 1)
        assert_equal(result[0]["totalCycles"], 2)
        assert_equal(result[0]["cycleEndHeight"], cycle1)
        assert_equal(result[0]["proposalEndHeight"], proposalEndHeight)
        assert_equal(result[0]["votingPeriod"], votingPeriod)
        assert_equal(result[0]["quorum"], "1.00%")
        assert_equal(result[0]["approvalThreshold"], "50.00%")
        assert_equal(result[0]["fee"], Decimal("10"))

        # Check individual MN votes
        results = self.nodes[1].listgovproposalvotes(cfp1, mn0)
        assert_equal(len(results), 1)
        result = results[0]
        assert_equal(result['vote'], 'YES')

        results = self.nodes[1].listgovproposalvotes(cfp1, mn1)
        assert_equal(len(results), 1)
        result = results[0]
        assert_equal(result['vote'], 'NO')

        results = self.nodes[1].listgovproposalvotes(cfp1, mn2)
        assert_equal(len(results), 1)
        result = results[0]
        assert_equal(result['vote'], 'YES')

        # Check total votes
        result = self.nodes[1].listgovproposalvotes(cfp1, "all")
        assert_equal(len(result), 3)

        # Move to just before cycle payout
        self.nodes[0].generate(cycle1 - self.nodes[0].getblockcount() - 1)
        self.sync_blocks()
        bal = self.nodes[0].listcommunitybalances()['CommunityDevelopmentFunds']
        assert_equal(self.nodes[1].getaccount(address), [])

        # Check first cycle length
        result = self.nodes[0].listgovproposals()
        assert_equal(result[0]['currentCycle'], 1)

        # Move to cycle payout
        self.nodes[0].generate(1)
        self.sync_blocks()

        result = self.nodes[0].listgovproposals()
        blockcount = self.nodes[0].getblockcount()

        # Actually moved to next cycle at cycle1
        assert_equal(result[0]['currentCycle'], 2)
        assert_equal(blockcount, cycle1)

        # First cycle should last for at least a votingPeriod
        assert(cycle1 - creationHeight >= votingPeriod)

        # CommunityDevelopmentFunds is charged by proposal
        assert_equal(self.nodes[0].listcommunitybalances()['CommunityDevelopmentFunds'], bal + Decimal("19.887464") - Decimal(100))

        # payout address
        assert_equal(self.nodes[1].getaccount(address), ['100.00000000@DFI'])
        result = self.nodes[0].listgovproposals()[0]
        assert_equal(result["status"], "Voting")
        assert_equal(result["currentCycle"], 2)

        # Move to just before final height
        self.nodes[0].generate(proposalEndHeight - self.nodes[0].getblockcount() - 1)
        bal = self.nodes[0].listcommunitybalances()['CommunityDevelopmentFunds']

        # Move to final height
        self.nodes[0].generate(1)
        self.sync_blocks()

        # payout address isn't changed
        assert_equal(self.nodes[1].getaccount(address), ['100.00000000@DFI'])

        # proposal fails, CommunityDevelopmentFunds does not charged
        assert_equal(self.nodes[0].listcommunitybalances()['CommunityDevelopmentFunds'], bal + Decimal("19.55772984"))

        # not votes on 2nd cycle makes proposal to rejected
        result = self.nodes[0].listgovproposals()[0]
        assert_equal(result["status"], "Rejected")

        # No proposals pending
        assert_equal(self.nodes[0].listgovproposals("all", "voting"), [])
        assert_equal(self.nodes[0].listgovproposals("all", "completed"), [])
        assert_equal(len(self.nodes[0].listgovproposals("all", "rejected")), 1)

        # Test Vote of Confidence
        title = "Create vote of confidence"
        context = "Test context"
        tx = self.nodes[0].creategovvoc({"title": title, "context": context})
        raw_tx = self.nodes[0].getrawtransaction(tx)
        self.nodes[3].sendrawtransaction(raw_tx)
        self.nodes[3].generate(1)
        self.sync_blocks()
        creationHeight = self.nodes[0].getblockcount()

        # Check burn fee increment
        assert_equal(self.nodes[0].getburninfo()['feeburn'], Decimal('7.50000000'))

        # Cast votes
        self.nodes[0].votegov(tx, mn0, "yes")
        self.nodes[0].generate(1)
        self.sync_blocks()

        self.nodes[1].votegov(tx, mn1, "no")
        self.nodes[1].generate(1)
        self.sync_blocks()

        self.nodes[2].votegov(tx, mn2, "yes")
        self.nodes[2].generate(1)
        self.sync_blocks()

        self.nodes[3].votegov(tx, mn3, "yes")
        self.nodes[3].generate(1)
        self.sync_blocks()

        cycle1 = creationHeight + (votingPeriod - creationHeight % votingPeriod) + votingPeriod
        proposalEndHeight = cycle1

        # Check results
        result = self.nodes[0].getgovproposal(tx)
        assert_equal(result["proposalId"], tx)
        assert_equal(result["creationHeight"], creationHeight)
        assert_equal(result["title"], title)
        assert_equal(result["context"], context)
        assert_equal(result["contextHash"], "")
        assert_equal(result["status"], "Voting")
        assert_equal(result["type"], "VoteOfConfidence")
        assert_equal(result["currentCycle"], 1)
        assert_equal(result["totalCycles"], 1)
        assert_equal(result["cycleEndHeight"], cycle1)
        assert_equal(result["proposalEndHeight"], proposalEndHeight)
        assert_equal(result["votingPeriod"], votingPeriod)
        assert_equal(result["quorum"], "1.00%")
        assert_equal(result["votesPossible"], Decimal("4"))
        assert_equal(result["votesPresent"], Decimal("4"))
        assert_equal(result["votesPresentPct"], "100.00%")
        assert_equal(result["votesYes"], Decimal("3"))
        assert_equal(result["votesYesPct"], "75.00%")
        assert_equal(result["approvalThreshold"], "66.67%")
        assert_equal(result["fee"], Decimal("5"))

        assert_equal(len(self.nodes[0].listgovproposals("all", "voting")), 1)
        assert_equal(self.nodes[0].listgovproposals("all", "completed"), [])
        assert_equal(len(self.nodes[0].listgovproposals("all", "rejected")), 1)

        self.nodes[0].setgov({"ATTRIBUTES":{
            'v0/params/feature/gov-payout':'false',
            'v0/gov/proposals/cfp_fee':'0.25',
            'v0/gov/proposals/voting_period':'100',
        }})
        votingPeriod = 100

        self.nodes[0].generate(1)
        self.sync_blocks()

        title = "Create test community fund request proposal without automatic payout"

        # Create CFP
        propId = self.nodes[0].creategovcfp({"title": title,
            "context": context,
            "amount": 50,
            "cycles": 2,
            "payoutAddress": address})
        self.nodes[0].generate(1)
        creationHeight = self.nodes[0].getblockcount()

        # Fund addresses
        self.nodes[0].sendtoaddress(address1, Decimal("1.0"))
        self.nodes[0].sendtoaddress(address2, Decimal("1.0"))
        self.nodes[0].sendtoaddress(address3, Decimal("1.0"))

        # Generate a block
        self.nodes[0].generate(1)
        self.sync_blocks()
        self.nodes[2].generate(1)
        self.sync_blocks()

        # Check fee burn
        assert_equal(self.nodes[0].getburninfo()['feeburn'], Decimal('13.75000000'))

        # cannot vote by non owning masternode
        assert_raises_rpc_error(-5, "Incorrect authorization", self.nodes[0].votegov, propId, mn1, "yes")

        # Vote on proposal
        self.nodes[0].votegov(propId, mn0, "yes")
        self.nodes[0].generate(1)
        self.nodes[1].votegov(propId, mn1, "no")
        self.nodes[1].generate(1)
        self.nodes[2].votegov(propId, mn2, "yes")
        self.nodes[2].generate(1)
        self.sync_blocks()

        # Calculate cycle
        votingPeriod = 100
        cycle1 = creationHeight + (votingPeriod - creationHeight % votingPeriod) + votingPeriod
        proposalEndHeight = cycle1 + votingPeriod

        # Check proposal and votes
        results = self.nodes[0].listgovproposals("cfp","voting")
        result = results[0]
        assert_equal(result["proposalId"], propId)
        assert_equal(result["creationHeight"], creationHeight)
        assert_equal(result["title"], title)
        assert_equal(result["context"], context)
        assert_equal(result["contextHash"], "")
        assert_equal(result["status"], "Voting")
        assert_equal(result["type"], "CommunityFundProposal")
        assert_equal(result["amount"], Decimal("50"))
        assert_equal(result["payoutAddress"], address)
        assert_equal(result["currentCycle"], 1)
        assert_equal(result["totalCycles"], 2)
        assert_equal(result["cycleEndHeight"], cycle1)
        assert_equal(result["proposalEndHeight"], proposalEndHeight)
        assert_equal(result["votingPeriod"], votingPeriod)
        assert_equal(result["quorum"], "1.00%")
        assert_equal(result["approvalThreshold"], "50.00%")
        assert_equal(result["fee"], Decimal("12.5"))

        # Check individual MN votes
        results = self.nodes[1].listgovproposalvotes(propId, mn0)
        assert_equal(len(results), 1)
        result = results[0]
        assert_equal(result['vote'], 'YES')

        results = self.nodes[1].listgovproposalvotes(propId, mn1)
        assert_equal(len(results), 1)
        result = results[0]
        assert_equal(result['vote'], 'NO')

        results = self.nodes[1].listgovproposalvotes(propId, mn2)
        assert_equal(len(results), 1)
        result = results[0]
        assert_equal(result['vote'], 'YES')

        # Check total votes
        result = self.nodes[1].listgovproposalvotes(propId, "all")
        assert_equal(len(result), 3)

        # Move to just before cycle payout
        self.nodes[0].generate(cycle1 - self.nodes[0].getblockcount() - 1)
        self.sync_blocks()
        bal = self.nodes[0].listcommunitybalances()['CommunityDevelopmentFunds']
        assert_equal(self.nodes[1].getaccount(address), ['100.00000000@DFI'])

        # Move to cycle payout
        self.nodes[0].generate(1)
        self.sync_blocks()

        # CommunityDevelopmentFunds is not charged by proposal as automatic payout is disabled
        assert_equal(self.nodes[0].listcommunitybalances()['CommunityDevelopmentFunds'], bal + Decimal("19.23346268"))

        # payout address
        cycle2 = cycle1 + votingPeriod
        assert_equal(self.nodes[1].getaccount(address), ['100.00000000@DFI'])
        result = self.nodes[0].getgovproposal(propId)
        assert_equal(result["status"], "Voting")
        assert_equal(result["currentCycle"], 2)
        assert_equal(result["cycleEndHeight"], cycle2)

        # vote cycle 2
        self.nodes[0].votegov(propId, mn0, "no")
        self.nodes[0].generate(1)

        listvotes = self.nodes[0].listgovproposalvotes(propId)
        assert_equal(len(listvotes), 1)
        listvotes = self.nodes[0].listgovproposalvotes(propId, 'all', 0)
        assert_equal(len(listvotes), 1)
        listvotes = self.nodes[0].listgovproposalvotes(propId, 'all', -1)
        assert_equal(len(listvotes), 4)
        listvotes = self.nodes[0].listgovproposalvotes(propId, 'all', 1)
        assert_equal(len(listvotes), 3)
        listvotes = self.nodes[0].listgovproposalvotes(propId, mn0, -1)
        assert_equal(len(listvotes), 2)
        listvotes = self.nodes[0].listgovproposalvotes(propId, mn0, 2)
        assert_equal(len(listvotes), 1)
        listvotes = self.nodes[0].listgovproposalvotes(propId, 'all', 2)
        assert_equal(len(listvotes), 1)


        # Move to just before final height
        self.nodes[0].generate(proposalEndHeight - self.nodes[0].getblockcount() - 1)
        bal = self.nodes[0].listcommunitybalances()['CommunityDevelopmentFunds']

        # Move to final height
        self.nodes[0].generate(1)
        self.sync_blocks()

        # payout address isn't changed
        assert_equal(self.nodes[1].getaccount(address), ['100.00000000@DFI'])

        # proposal fails, CommunityDevelopmentFunds is not charged
        assert_equal(self.nodes[0].listcommunitybalances()['CommunityDevelopmentFunds'], bal + Decimal("19.23346268"))

        # not votes on 2nd cycle makes proposal to rejected
        result = self.nodes[0].listgovproposals({"pagination":{"start": propId, "including_start":True}})[0]
        assert_equal(result["status"], "Rejected")

        # No proposals pending
        assert_equal(self.nodes[0].listgovproposals("all", "voting"), [])
        assert_equal(len(self.nodes[0].listgovproposals("all", "completed")), 1)
        assert_equal(len(self.nodes[0].listgovproposals("all", "rejected")), 2)

        emergencyPeriod = 25
        title = 'Emergency VOC'

        self.nodes[0].setgov({"ATTRIBUTES":{
            'v0/params/feature/gov-payout':'true',
            'v0/gov/proposals/voc_emergency_period': f'{emergencyPeriod}',
            'v0/gov/proposals/voc_emergency_fee':'20.00000000',
            'v0/gov/proposals/voc_approval_threshold':'50.00%'
        }})
        self.nodes[0].generate(1)
        self.sync_blocks()

        # Test emergency Vote of Confidence
        title = "Create vote of confidence custom fee custom majority"
        context = "Test context"
        tx = self.nodes[0].creategovvoc({"title": title, "context": context, "emergency": True})
        self.nodes[0].generate(1)
        creationHeight = self.nodes[0].getblockcount()
        self.sync_blocks()

        # Check burn fee increment
        assert_equal(self.nodes[0].getburninfo()['feeburn'], Decimal('23.750000000'))

        # Cast votes
        self.nodes[0].votegov(tx, mn0, "yes")
        self.nodes[0].generate(1)
        self.sync_blocks()

        self.nodes[1].votegov(tx, mn1, "no")
        self.nodes[1].generate(1)
        self.sync_blocks()

        self.nodes[2].votegov(tx, mn2, "no")
        self.nodes[2].generate(1)
        self.sync_blocks()

        self.nodes[3].votegov(tx, mn3, "yes")
        self.nodes[3].generate(1)
        self.sync_blocks()

        cycle1 = creationHeight + (emergencyPeriod - creationHeight % emergencyPeriod) + emergencyPeriod
        proposalEndHeight = creationHeight + emergencyPeriod

        # Check results
        result = self.nodes[0].getgovproposal(tx)
        assert_equal(result["proposalId"], tx)
        assert_equal(result["creationHeight"], creationHeight)
        assert_equal(result["title"], title)
        assert_equal(result["context"], context)
        assert_equal(result["contextHash"], "")
        assert_equal(result["status"], "Voting")
        assert_equal(result["type"], "VoteOfConfidence")
        assert_equal(result["currentCycle"], 1)
        assert_equal(result["totalCycles"], 1)
        assert_equal(result["cycleEndHeight"], cycle1)
        assert_equal(result["proposalEndHeight"], proposalEndHeight)
        assert_equal(result["votingPeriod"], emergencyPeriod)
        assert_equal(result["quorum"], "10.00%")
        assert_equal(result["votesPossible"], Decimal("4"))
        assert_equal(result["votesPresent"], Decimal("4"))
        assert_equal(result["votesPresentPct"], "100.00%")
        assert_equal(result["votesYes"], Decimal("2"))
        assert_equal(result["votesYesPct"], "50.00%")
        assert_equal(result["approvalThreshold"], "50.00%")
        assert_equal(result["fee"], Decimal("20"))
        assert_equal(result["options"], ["emergency"])

        assert_equal(len(self.nodes[0].listgovproposals("all", "voting")), 1)
        assert_equal(len(self.nodes[0].listgovproposals("all", "completed")), 1)
        assert_equal(len(self.nodes[0].listgovproposals("all", "rejected")), 2)

        # Test emergency quorum
        self.nodes[0].setgov({"ATTRIBUTES":{
            'v0/gov/proposals/voc_emergency_quorum':'80.01%'
        }})
        self.nodes[0].generate(1)
        self.sync_blocks()

        tx = self.nodes[0].creategovvoc({"title": "Create vote of confidence custom fee custom majority", "context": "test context", "special": True})
        self.nodes[0].generate(1)
        self.sync_blocks()

        # Cast votes
        self.nodes[0].votegov(tx, mn0, "yes")
        self.nodes[0].generate(1)
        self.sync_blocks()

        self.nodes[1].votegov(tx, mn1, "no")
        self.nodes[1].generate(1)
        self.sync_blocks()

        self.nodes[3].votegov(tx, mn3, "yes")
        self.nodes[3].generate(1)
        self.sync_blocks()

        self.nodes[0].generate(votingPeriod)
        self.sync_blocks()

        # Check results, proposal should be rejected as only 75% of masternodes voted
        result = self.nodes[0].getgovproposal(tx)
        assert_equal(result["status"], "Rejected")

        assert_equal(len(self.nodes[0].listgovproposals("all", "voting")), 0)
        assert_equal(len(self.nodes[0].listgovproposals("all", "completed")), 1)
        assert_equal(len(self.nodes[0].listgovproposals("all", "rejected")), 4)

        assert_equal(len(self.nodes[0].listgovproposals("all", "rejected", 0, {"limit":1})), 1)
        assert_equal(len(self.nodes[0].listgovproposals("all", "rejected", 0, {"limit":0})), 4)
        assert_equal(len(self.nodes[0].listgovproposals("all", "rejected", 0, {"limit":10})), 4)
        assert_equal(self.nodes[0].listgovproposals("all", "rejected", 0, {"start": tx, "including_start": True})[0]["proposalId"], tx)

        assert_equal(len(self.nodes[0].listgovproposals({"type":"all", "status":"voting"})), 0)
        assert_equal(len(self.nodes[0].listgovproposals({"type":"all", "status":"completed"})), 1)
        assert_equal(len(self.nodes[0].listgovproposals({"type":"all", "status":"rejected"})), 4)

        assert_equal(len(self.nodes[0].listgovproposals({"type":"all", "status":"rejected", "pagination": {"limit":1}})), 1)
        assert_equal(len(self.nodes[0].listgovproposals({"type":"all", "status":"rejected", "pagination": {"limit":0}})), 4)
        assert_equal(len(self.nodes[0].listgovproposals({"type":"all", "status":"rejected", "pagination": {"limit":10}})), 4)
        assert_equal(self.nodes[0].listgovproposals({"type":"all", "status":"rejected", "pagination": {"start": tx, "including_start": True}})[0]["proposalId"], tx)

        # Test pagination, total number of votes is 3
        assert_equal(len(self.nodes[1].listgovproposalvotes(
            {"proposalId": tx, "masternode": "all", "cycle": -1, "pagination": {"start": 0}})), 2)
        assert_equal(len(self.nodes[1].listgovproposalvotes(
            {"proposalId": tx, "masternode": "all", "cycle": -1, "pagination": {"start": 0, "including_start": True}})),
                     3)
        assert_equal(
            len(self.nodes[1].listgovproposalvotes({"proposalId": tx,  "masternode": "all", "cycle": -1, "pagination": {"start": 0, "including_start": True, "limit": 2}})),
            2)
        assert_equal(
            len(self.nodes[1].listgovproposalvotes({"proposalId": tx,  "masternode": "all", "cycle": -1, "pagination": {"start": 0, "including_start": True, "limit": 1}})),
            1)

        # should be empty if start > number of entries
        assert_equal(
            len(self.nodes[1].listgovproposalvotes({"proposalId": tx,  "masternode": "all", "cycle": -1, "pagination": {"start": 10, "including_start": True, "limit": 1}})),
            0)

        # should return all entries if limit is 0
        assert_equal(
            len(self.nodes[1].listgovproposalvotes({"proposalId": tx,  "masternode": "all", "cycle": -1, "pagination": {"start": 0, "including_start": True, "limit": 0}})),
            3)

        # should return all entries if limit is 0
        assert_equal(
            len(self.nodes[1].listgovproposalvotes({"proposalId": tx,  "masternode": "all", "cycle": -1, "pagination": {"start": 0, "including_start": False, "limit": 0}})),
            2)

        # should respect filters
        assert_equal(len(self.nodes[1].listgovproposalvotes({"proposalId": tx,  "masternode": mn1, "cycle": -1, "pagination": {"start": 0}})), 0)

        # test non-object RPC arguments
        assert_equal(len(self.nodes[0].listgovproposalvotes(propId, 'all', -1, {"limit": 2})), 2)

        tx1 = self.nodes[0].creategovcfp({"title": "1111",
            "context": context,
            "amount": 50,
            "cycles": 1,
            "payoutAddress": address})
        self.nodes[0].generate(1)
        self.sync_blocks()

        tx2 = self.nodes[0].creategovcfp({"title": "2222",
            "context": context,
            "amount": 50,
            "cycles": 1,
            "payoutAddress": address})
        self.nodes[0].generate(1)
        self.sync_blocks()

        tx3 = self.nodes[0].creategovcfp({"title": "3333",
            "context": context,
            "amount": 50,
            "cycles": 1,
            "payoutAddress": address})
        self.nodes[0].generate(1)
        self.sync_blocks()

        assert_equal(self.nodes[0].listgovproposals({"cycle":1, "pagination": {"start": cfp1, "including_start": True, "limit": 1}})[0]["proposalId"], cfp1)
        assert_equal(len(self.nodes[0].listgovproposals({"cycle":5})), 3)
        assert_equal(self.nodes[0].listgovproposals({"cycle":5, "pagination": {"start": tx2, "including_start": True, "limit": 1}})[0]["proposalId"], tx2)
        assert_equal(self.nodes[0].listgovproposals({"cycle":5, "pagination": {"start": tx3, "including_start": True, "limit": 1}})[0]["proposalId"], tx3)

        assert_equal(len(self.nodes[0].listgovproposals({"type": "cfp"})), 5)
        assert_equal(self.nodes[0].listgovproposals({"type": "cfp", "pagination": {"start": cfp1, "including_start": True, "limit": 1}})[0]["proposalId"], cfp1)
        assert_equal(self.nodes[0].listgovproposals({"type": "cfp", "pagination": {"start": tx2, "including_start": True, "limit": 1}})[0]["proposalId"], tx2)

        assert_equal(len(self.nodes[0].listgovproposals({"status": "voting"})), 3)
        assert_equal(self.nodes[0].listgovproposals({"status": "voting", "pagination": {"start": tx1, "including_start": True, "limit": 1}})[0]["proposalId"], tx1)
        assert_equal(self.nodes[0].listgovproposals({"status": "voting", "pagination": {"start": tx3, "including_start": True, "limit": 1}})[0]["proposalId"], tx3)

        allProposals = self.nodes[0].listgovproposals({"status": "voting"})
        nextProposal = []
        for i in range(len(allProposals)):
            if allProposals[i]["proposalId"] == tx1:
                if i < len(allProposals) - 1:
                    nextProposal = [allProposals[i + 1]]
                # otherwise tx1 is the last proposal
                break

        assert_equal(self.nodes[0].listgovproposals({"status": "voting", "pagination": {"start": tx1, "including_start": False, "limit": 1}}), nextProposal)

if __name__ == '__main__':
    OnChainGovernanceTest().main()<|MERGE_RESOLUTION|>--- conflicted
+++ resolved
@@ -146,17 +146,11 @@
         # Vote on proposal
         self.nodes[0].votegov(cfp1, mn0, "yes")
         self.nodes[0].generate(1)
-<<<<<<< HEAD
-        self.sync_blocks()
-        self.nodes[1].votegov(tx, mn1, "no")
-        self.nodes[1].generate(1)
-        self.sync_blocks()
-        self.nodes[2].votegov(tx, mn2, "yes")
-=======
+        self.sync_blocks()
         self.nodes[1].votegov(cfp1, mn1, "no")
         self.nodes[1].generate(1)
+        self.sync_blocks()
         self.nodes[2].votegov(cfp1, mn2, "yes")
->>>>>>> c905f30a
         self.nodes[2].generate(1)
         self.sync_blocks()
 
