#!/usr/bin/env python3
# Copyright (c) 2014-2019 The Bitcoin Core developers
# Copyright (c) DeFi Blockchain Developers
# Distributed under the MIT software license, see the accompanying
# file LICENSE or http://www.opensource.org/licenses/mit-license.php.
"""Test token's RPC.

- verify basic token's creation, destruction, revert, collateral locking
"""

from test_framework.test_framework import DefiTestFramework

from test_framework.authproxy import JSONRPCException
from test_framework.util import (
    assert_equal,
    disconnect_nodes,
    assert_raises_rpc_error,
)

from decimal import Decimal
from math import trunc

class PoolPairTest (DefiTestFramework):
    def set_test_params(self):
        self.num_nodes = 3
        # node0: main (Foundation)
        self.setup_clean_chain = True
        self.extra_args = [
            ['-txnotokens=0', '-amkheight=50', '-bayfrontheight=50', '-bayfrontgardensheight=0', '-dakotaheight=160', '-fortcanningheight=163', '-fortcanninghillheight=170', '-fortcanningroadheight=177', '-acindex=1', '-dexstats'],
            ['-txnotokens=0', '-amkheight=50', '-bayfrontheight=50', '-bayfrontgardensheight=0', '-dakotaheight=160', '-fortcanningheight=163', '-fortcanninghillheight=170', '-fortcanningroadheight=177', '-acindex=1', '-dexstats'],
            ['-txnotokens=0', '-amkheight=50', '-bayfrontheight=50', '-bayfrontgardensheight=0', '-dakotaheight=160', '-fortcanningheight=163', '-fortcanninghillheight=170', '-fortcanningroadheight=177', '-dexstats']]

    def setup(self):
        assert_equal(len(self.nodes[0].listtokens()), 1) # only one token == DFI
        self.setup_tokens()
        self.symbolGOLD = "GOLD#" + self.get_id_token("GOLD")
        self.symbolSILVER = "SILVER#" + self.get_id_token("SILVER")
        self.idGold = list(self.nodes[0].gettoken(self.symbolGOLD).keys())[0]
        self.idSilver = list(self.nodes[0].gettoken(self.symbolSILVER).keys())[0]

        self.init_accounts()
        self.create_poolpair()


    def init_accounts(self):
        self.accountGN0 = self.nodes[0].get_genesis_keys().ownerAuthAddress
        self.accountSN1 = self.nodes[1].get_genesis_keys().ownerAuthAddress
        self.owner = self.nodes[0].getnewaddress("", "legacy")
        # 2 Transferring SILVER from N1 Account to N0 Account
        self.nodes[1].accounttoaccount(self.accountSN1, {self.accountGN0: "1000@" + self.symbolSILVER})
        self.nodes[1].generate(1)
        # Transferring GOLD from N0 Account to N1 Account
        self.nodes[0].accounttoaccount(self.accountGN0, {self.accountSN1: "200@" + self.symbolGOLD})
        self.nodes[0].generate(1)

        self.silverCheckN0 = self.nodes[0].getaccount(self.accountGN0, {}, True)[self.idSilver]

    def create_poolpair(self):
        self.nodes[0].createpoolpair({
            "tokenA": self.symbolGOLD,
            "tokenB": self.symbolSILVER,
            "commission": 0.1,
            "status": True,
            "ownerAddress": self.owner,
            "pairSymbol": "GS",
        }, [])
        self.nodes[0].generate(1)
        # only 4 tokens = DFI, GOLD, SILVER, GS
        assert_equal(len(self.nodes[0].listtokens()), 4)

        # check tokens id
        pool = self.nodes[0].getpoolpair("GS")
        self.idGS = list(self.nodes[0].gettoken("GS").keys())[0]
        assert_equal(pool[self.idGS]['idTokenA'], self.idGold)
        assert_equal(pool[self.idGS]['idTokenB'], self.idSilver)

    def test_swap_with_no_liquidity(self):
        assert_raises_rpc_error(-32600, "Lack of liquidity", self.nodes[0].poolswap, {
                "from": self.accountGN0,
                "tokenFrom": self.symbolSILVER,
                "amountFrom": 10,
                "to": self.accountSN1,
                "tokenTo": self.symbolGOLD,
            }
        )

    def test_add_liquidity_from_different_nodes(self):
        self.nodes[0].addpoolliquidity({
            self.accountGN0: ["100@" + self.symbolGOLD, "500@" + self.symbolSILVER]
        }, self.accountGN0, [])
        self.nodes[0].generate(1)

        self.sync_blocks([self.nodes[0], self.nodes[1]])

        self.nodes[1].addpoolliquidity({
            self.accountSN1: ["100@" + self.symbolGOLD, "500@" + self.symbolSILVER]
        }, self.accountSN1, [])
        self.nodes[1].generate(1)

        self.sync_blocks([self.nodes[0], self.nodes[1]])

        goldCheckN0 = self.nodes[0].getaccount(self.accountGN0, {}, True)[self.idGold]
        silverCheckN0 = self.nodes[0].getaccount(self.accountGN0, {}, True)[self.idSilver]

        assert_equal(goldCheckN0, 700)
        assert_equal(silverCheckN0, 500)

        list_pool = self.nodes[0].listpoolpairs()

        assert_equal(list_pool['1']['reserveA'], 200)  # GOLD
        assert_equal(list_pool['1']['reserveB'], 1000) # SILVER

    def turn_off_pool_and_try_swap(self):
        self.nodes[0].updatepoolpair({"pool": "GS", "status": False})
        self.nodes[0].generate(1)
        try:
            self.nodes[0].poolswap({
                "from": self.accountGN0,
                "tokenFrom": self.symbolSILVER,
                "amountFrom": 10,
                "to": self.accountSN1,
                "tokenTo": self.symbolGOLD,
            }, [])
        except JSONRPCException as e:
            errorString = e.error['message']
        assert("turned off" in errorString)

    def turn_on_pool_and_swap(self):
        self.nodes[0].updatepoolpair({"pool": "GS", "status": True})
        self.nodes[0].generate(1)

        testPoolSwapRes =  self.nodes[0].testpoolswap({
            "from": self.accountGN0,
            "tokenFrom": self.symbolSILVER,
            "amountFrom": 10,
            "to": self.accountSN1,
            "tokenTo": self.symbolGOLD,
        })

        self.goldCheckPS = self.nodes[2].getaccount(self.accountSN1, {}, True)[self.idGold]

        testPoolSwapSplit = str(testPoolSwapRes).split("@", 2)

        self.psTestAmount = testPoolSwapSplit[0]
        psTestTokenId = testPoolSwapSplit[1]
        assert_equal(psTestTokenId, self.idGold)

        testPoolSwapVerbose =  self.nodes[0].testpoolswap({
            "from": self.accountGN0,
            "tokenFrom": self.symbolSILVER,
            "amountFrom": 10,
            "to": self.accountSN1,
            "tokenTo": self.symbolGOLD,
        }, "direct", True)

        assert_equal(testPoolSwapVerbose["path"], "direct")
        assert_equal(testPoolSwapVerbose["pools"][0], self.idGS)
        assert_equal(testPoolSwapVerbose["amount"], testPoolSwapRes)

    def test_swap_and_live_dex_data(self):
        self.nodes[0].poolswap({
            "from": self.accountGN0,
            "tokenFrom": self.symbolSILVER,
            "amountFrom": 10,
            "to": self.accountSN1,
            "tokenTo": self.symbolGOLD,
        }, [])
        self.nodes[0].generate(1)
        self.sync_blocks([self.nodes[0], self.nodes[2]])

        attributes = self.nodes[0].getgov('ATTRIBUTES')['ATTRIBUTES']
        # silver is tokenB
        assert_equal(attributes['v0/live/economy/dex/%s/total_swap_b'%(self.idGS)], Decimal('9.0'))
        assert_equal(attributes['v0/live/economy/dex/%s/total_commission_b'%(self.idGS)], Decimal('1.0'))

        goldCheckN0 = self.nodes[2].getaccount(self.accountGN0, {}, True)[self.idGold]
        silverCheckN0 = self.nodes[2].getaccount(self.accountGN0, {}, True)[self.idSilver]

        goldCheckN1 = self.nodes[2].getaccount(self.accountSN1, {}, True)[self.idGold]
        silverCheckN1 = self.nodes[2].getaccount(self.accountSN1, {}, True)[self.idSilver]

        list_pool = self.nodes[2].listpoolpairs()

        assert_equal(goldCheckN0, 700)
        assert_equal(str(silverCheckN0), "490.49999997") # TODO: calculate "true" values with trading fee!
        assert_equal(list_pool['1']['reserveA'] + goldCheckN1 , 300)
        assert_equal(Decimal(self.goldCheckPS) + Decimal(self.psTestAmount), Decimal(goldCheckN1))
        assert_equal(str(silverCheckN1), "500.50000000")
        assert_equal(list_pool['1']['reserveB'], 1009) #1010 - 1 (commission)

    def test_price_higher_than_indicated(self):
        list_pool = self.nodes[2].listpoolpairs()
        price = list_pool['1']['reserveA/reserveB']
        try:
            self.nodes[0].poolswap({
                "from": self.accountGN0,
                "tokenFrom": self.symbolSILVER,
                "amountFrom": 10,
                "to": self.accountSN1,
                "tokenTo": self.symbolGOLD,
                "maxPrice": price - Decimal('0.1'),
            }, [])
        except JSONRPCException as e:
            errorString = e.error['message']
        assert("Price is higher than indicated." in errorString)

    def test_max_price(self):
        maxPrice = self.nodes[0].listpoolpairs()['1']['reserveB/reserveA']
        self.nodes[0].poolswap({
            "from": self.accountGN0,
            "tokenFrom": self.symbolSILVER,
            "amountFrom": 200,
            "to": self.accountGN0,
            "tokenTo": self.symbolGOLD,
            "maxPrice": maxPrice,
        })
        assert_raises_rpc_error(-26, 'Price is higher than indicated',
                                self.nodes[0].poolswap, {
                                    "from": self.accountGN0,
                                    "tokenFrom": self.symbolSILVER,
                                    "amountFrom": 200,
                                    "to": self.accountGN0,
                                    "tokenTo": self.symbolGOLD,
                                    "maxPrice": maxPrice,
                                }
        )
        self.nodes[0].generate(1)

        attributes = self.nodes[0].getgov('ATTRIBUTES')['ATTRIBUTES']
        assert_equal(attributes['v0/live/economy/dex/%s/total_swap_b'%(self.idGS)], Decimal('189.0'))
        assert_equal(attributes['v0/live/economy/dex/%s/total_commission_b'%(self.idGS)], Decimal('21.0'))

        maxPrice = self.nodes[0].listpoolpairs()['1']['reserveB/reserveA']
        # exchange tokens each other should work
        self.nodes[0].poolswap({
            "from": self.accountGN0,
            "tokenFrom": self.symbolGOLD,
            "amountFrom": 200,
            "to": self.accountGN0,
            "tokenTo": self.symbolSILVER,
            "maxPrice": maxPrice,
        })
        self.nodes[0].generate(1)
        self.nodes[0].poolswap({
            "from": self.accountGN0,
            "tokenFrom": self.symbolSILVER,
            "amountFrom": 200,
            "to": self.accountGN0,
            "tokenTo": self.symbolGOLD,
            "maxPrice": maxPrice,
        })
        self.nodes[0].generate(1)

        attributes = self.nodes[0].getgov('ATTRIBUTES')['ATTRIBUTES']
        assert_equal(attributes['v0/live/economy/dex/%s/total_swap_a'%(self.idGS)], Decimal('180.0'))
        assert_equal(attributes['v0/live/economy/dex/%s/total_commission_a'%(self.idGS)], Decimal('20.0'))
        assert_equal(attributes['v0/live/economy/dex/%s/total_swap_b'%(self.idGS)], Decimal('369.0'))
        assert_equal(attributes['v0/live/economy/dex/%s/total_commission_b'%(self.idGS)], Decimal('41.0'))

    def test_fort_canning_max_price_change(self):
        disconnect_nodes(self.nodes[0], 1)
        disconnect_nodes(self.nodes[0], 2)

        destination = self.nodes[0].getnewaddress("", "legacy")
        self.swap_from = 200
        self.coin = 100000000

        self.nodes[0].poolswap({
            "from": self.accountGN0,
            "tokenFrom": self.symbolGOLD,
            "amountFrom": self.swap_from,
            "to": destination,
            "tokenTo": self.symbolSILVER
        })
        self.nodes[0].generate(1)

        silver_received = self.nodes[0].getaccount(destination, {}, True)[self.idSilver]
        self.silver_per_gold = round((self.swap_from * self.coin) / (silver_received * self.coin), 8)

        # Reset swap and try again with max price set to expected amount
        self.nodes[0].invalidateblock(self.nodes[0].getblockhash(self.nodes[0].getblockcount()))
        self.nodes[0].clearmempool()

        self.nodes[0].poolswap({
            "from": self.accountGN0,
            "tokenFrom": self.symbolGOLD,
            "amountFrom": self.swap_from,
            "to": destination,
            "tokenTo": self.symbolSILVER,
            "maxPrice": self.silver_per_gold,
        })
        self.nodes[0].generate(1)

    def test_fort_canning_max_price_one_satoshi_below(self):
        # Reset swap and try again with max price set to one Satoshi below
        self.nodes[0].invalidateblock(self.nodes[0].getblockhash(self.nodes[0].getblockcount()))
        self.nodes[0].clearmempool()

        destination = self.nodes[0].getnewaddress("", "legacy")
        try:
            self.nodes[0].poolswap({
                "from": self.accountGN0,
                "tokenFrom": self.symbolGOLD,
                "amountFrom": 200,
                "to": destination,
                "tokenTo": self.symbolSILVER,
                "maxPrice": self.silver_per_gold - Decimal('0.00000001'),
            })
        except JSONRPCException as e:
            errorString = e.error['message']
        assert("Price is higher than indicated" in errorString)

    def setup_new_pool_BTC_LTC(self):
        self.nodes[0].createtoken({
                "symbol": "BTC",
                "name": "Bitcoin",
                "collateralAddress": self.accountGN0
            })
        self.nodes[0].createtoken({
                "symbol": "LTC",
                "name": "Litecoin",
                "collateralAddress": self.accountGN0
            })
        self.nodes[0].generate(1)

        self.symbolBTC = "BTC#" + self.get_id_token("BTC")
        self.symbolLTC = "LTC#" + self.get_id_token("LTC")
        self.idBTC = list(self.nodes[0].gettoken(self.symbolBTC).keys())[0]
        self.idLTC = list(self.nodes[0].gettoken(self.symbolLTC).keys())[0]

        self.nodes[0].minttokens("1@" + self.symbolBTC)
        self.nodes[0].minttokens("111@" + self.symbolLTC)
        self.nodes[0].generate(1)

        self.nodes[0].createpoolpair({
            "tokenA": self.symbolBTC,
            "tokenB": self.symbolLTC,
            "commission": 0.01,
            "status": True,
            "ownerAddress": self.owner,
            "pairSymbol": "BTC-LTC",
        }, [])
        self.nodes[0].generate(1)

        self.idBL = list(self.nodes[0].gettoken("BTC-LTC").keys())[0]

        self.nodes[0].addpoolliquidity({
            self.accountGN0: ["1@" + self.symbolBTC, "100@" + self.symbolLTC]
        }, self.accountGN0, [])
        self.nodes[0].generate(1)

    def one_satoshi_swap(self):
        new_dest = self.nodes[0].getnewaddress("", "legacy")
        self.nodes[0].poolswap({
                "from": self.accountGN0,
                "tokenFrom": self.symbolLTC,
                "amountFrom": 0.00000001,
                "to": new_dest,
                "tokenTo": self.symbolBTC
            })
        self.nodes[0].generate(1)

        assert_equal(self.nodes[0].getaccount(new_dest, {}, True)[self.idBTC], Decimal('0.00000001'))

    def test_two_satoshi_round_up(self, FCP=False):
        # Reset swap
        self.nodes[0].invalidateblock(self.nodes[0].getblockhash(self.nodes[0].getblockcount()))
        self.nodes[0].clearmempool()

        new_dest = self.nodes[0].getnewaddress("", "legacy")
        self.nodes[0].poolswap({
                "from": self.accountGN0,
                "tokenFrom": self.symbolLTC,
                "amountFrom": 0.00000190,
                "to": new_dest,
                "tokenTo": self.symbolBTC
            })
        self.nodes[0].generate(1)

        attributes = self.nodes[0].getgov('ATTRIBUTES')['ATTRIBUTES']
        assert_equal(attributes['v0/live/economy/dex/%s/total_swap_a'%(self.idBL)], Decimal('0.0'))
        assert_equal(attributes['v0/live/economy/dex/%s/total_commission_a'%(self.idBL)], Decimal('0.0'))
        assert_equal(attributes['v0/live/economy/dex/%s/total_swap_b'%(self.idBL)], Decimal('0.00000189'))
        assert_equal(attributes['v0/live/economy/dex/%s/total_commission_b'%(self.idBL)], Decimal('1E-8'))

        expected_round_up = FCP and Decimal('0.00000001') or Decimal('0.00000002')
        assert_equal(self.nodes[0].getaccount(new_dest, {}, True)[self.idBTC], expected_round_up)

    def reset_swap_move_to_FCP_and_swap(self):
        self.nodes[0].invalidateblock(self.nodes[0].getblockhash(self.nodes[0].getblockcount()))
        self.nodes[0].clearmempool()
        self.nodes[0].generate(170 - self.nodes[0].getblockcount())

        new_dest = self.nodes[0].getnewaddress("", "legacy")
        # Test swap now results in zero amount
        self.nodes[0].poolswap({
                "from": self.accountGN0,
                "tokenFrom": self.symbolLTC,
                "amountFrom": 0.00000001,
                "to": new_dest,
                "tokenTo": self.symbolBTC
            })
        self.nodes[0].generate(1)

        assert(self.idBTC not in self.nodes[0].getaccount(new_dest, {}, True))

    def set_token_and_pool_fees(self):
        self.nodes[0].setgov({"ATTRIBUTES":{'v0/poolpairs/%s/token_a_fee_pct'%(self.idGS): '0.05', 'v0/poolpairs/%s/token_b_fee_pct'%(self.idGS): '0.08'}})
        self.nodes[0].generate(1)

        attributes = self.nodes[0].getgov('ATTRIBUTES')['ATTRIBUTES']
        assert_equal(attributes['v0/poolpairs/%s/token_a_fee_pct'%(self.idGS)], '0.05')
        assert_equal(attributes['v0/poolpairs/%s/token_b_fee_pct'%(self.idGS)], '0.08')

        result = self.nodes[0].getpoolpair(self.idGS)
        assert_equal(result[self.idGS]['dexFeePctTokenA'], Decimal('0.05'))
        assert_equal(result[self.idGS]['dexFeePctTokenB'], Decimal('0.08'))

    def test_listaccounthistory_and_burninfo(self):
        destination = self.nodes[0].getnewaddress("", "legacy")
        self.nodes[0].poolswap({
            "from": self.accountGN0,
            "tokenFrom": self.symbolGOLD,
            "amountFrom": self.swap_from,
            "to": destination,
            "tokenTo": self.symbolSILVER,
        })
        commission = round((self.swap_from * 0.1), 8)
        amountA = self.swap_from - commission
        dexinfee = round(amountA * 0.05, 8)
        amountA = amountA - dexinfee
        pool = self.nodes[0].getpoolpair("GS")[self.idGS]
        reserveA = pool['reserveA']
        reserveB = pool['reserveB']

        self.nodes[0].generate(1)

        pool = self.nodes[0].getpoolpair("GS")[self.idGS]
        assert_equal(pool['reserveA'] - reserveA, amountA)
        swapped = self.nodes[0].getaccount(destination, {}, True)[self.idSilver]
        amountB = reserveB - pool['reserveB']
        dexoutfee = round(amountB * Decimal(0.08), 8)
        assert_equal(amountB - dexoutfee, swapped)
        assert_equal(self.nodes[0].listaccounthistory(self.accountGN0, {'token':self.symbolGOLD})[0]['amounts'], ['-200.00000000@'+self.symbolGOLD])

        assert_equal(self.nodes[0].getburninfo()['dexfeetokens'].sort(), ['%.8f'%(dexinfee)+self.symbolGOLD, '%.8f'%(dexoutfee)+self.symbolSILVER].sort())

        attributes = self.nodes[0].getgov('ATTRIBUTES')['ATTRIBUTES']
        assert_equal(attributes['v0/live/economy/dex/%s/fee_burn_a'%(self.idGS)], dexinfee)
        assert_equal(attributes['v0/live/economy/dex/%s/fee_burn_b'%(self.idGS)], dexoutfee)

    def update_comission_and_fee_to_1pct_pool1(self):
        self.nodes[0].setgov({"ATTRIBUTES":{'v0/poolpairs/%s/token_a_fee_pct'%(self.idGS): '0.01', 'v0/poolpairs/%s/token_b_fee_pct'%(self.idGS): '0.01'}})
        self.nodes[0].generate(1)

        attributes = self.nodes[0].getgov('ATTRIBUTES')['ATTRIBUTES']
        assert_equal(attributes['v0/poolpairs/%s/token_a_fee_pct'%(self.idGS)], '0.01')
        assert_equal(attributes['v0/poolpairs/%s/token_b_fee_pct'%(self.idGS)], '0.01')

        self.nodes[0].updatepoolpair({"pool": "GS", "commission": 0.01})
        self.nodes[0].generate(1)

        destination = self.nodes[0].getnewaddress("", "legacy")
        # swap 1 sat
        self.nodes[0].poolswap({
            "from": self.accountGN0,
            "tokenFrom": self.symbolSILVER,
            "amountFrom": 0.00000001,
            "to": destination,
            "tokenTo": self.symbolGOLD,
        })
        pool = self.nodes[0].getpoolpair("GS")[self.idGS]
        reserveA = pool['reserveA']

        self.nodes[0].generate(1)

        pool = self.nodes[0].getpoolpair("GS")[self.idGS]
        assert_equal(reserveA, pool['reserveA'])

        self.nodes[0].setgov({"ATTRIBUTES":{'v0/poolpairs/%s/token_a_fee_pct'%(self.idBL): '0.01', 'v0/poolpairs/%s/token_b_fee_pct'%(self.idBL): '0.01'}})
        self.nodes[0].generate(1)

        attributes = self.nodes[0].getgov('ATTRIBUTES')['ATTRIBUTES']
        assert_equal(attributes['v0/poolpairs/%s/token_a_fee_pct'%(self.idGS)], '0.01')
        assert_equal(attributes['v0/poolpairs/%s/token_b_fee_pct'%(self.idGS)], '0.01')
        assert_equal(attributes['v0/poolpairs/%s/token_a_fee_pct'%(self.idBL)], '0.01')
        assert_equal(attributes['v0/poolpairs/%s/token_b_fee_pct'%(self.idBL)], '0.01')

    def update_comission_and_fee_to_1pct_pool2(self):
        self.nodes[0].invalidateblock(self.nodes[0].getblockhash(self.nodes[0].getblockcount()))
        self.nodes[0].clearmempool()
        self.nodes[0].generate(1)

        self.nodes[0].setgov({"ATTRIBUTES":{'v0/token/%s/dex_in_fee_pct'%(self.idLTC): '0.02', 'v0/token/%s/dex_out_fee_pct'%(self.idBTC): '0.05'}})
        self.nodes[0].generate(1)

        result = self.nodes[0].getpoolpair(self.idBL)
        assert_equal(result[self.idBL]['dexFeeInPctTokenB'], Decimal('0.02'))
        assert_equal(result[self.idBL]['dexFeeOutPctTokenA'], Decimal('0.05'))

        destBTC = self.nodes[0].getnewaddress("", "legacy")
        swapltc = 10
        self.nodes[0].poolswap({
                "from": self.accountGN0,
                "tokenFrom": self.symbolLTC,
                "amountFrom": swapltc,
                "to": destBTC,
                "tokenTo": self.symbolBTC
        })
        commission = round((swapltc * 0.01), 8)
        amountB = Decimal(swapltc - commission)
        dexinfee = amountB * Decimal(0.02)
        amountB = amountB - dexinfee
        pool = self.nodes[0].getpoolpair("BTC-LTC")[self.idBL]
        reserveA = pool['reserveA']
        reserveB = pool['reserveB']

        self.nodes[0].generate(1)

        pool = self.nodes[0].getpoolpair("BTC-LTC")[self.idBL]
        assert_equal(pool['reserveB'] - reserveB, round(amountB, 8))
        swapped = self.nodes[0].getaccount(destBTC, {}, True)[self.idBTC]
        amountA = reserveA - pool['reserveA']
        dexoutfee = round(trunc(amountA * Decimal(0.05) * self.coin) / self.coin, 8)
        assert_equal(round(amountA - Decimal(dexoutfee), 8), round(swapped, 8))

        attributes = self.nodes[0].getgov('ATTRIBUTES')['ATTRIBUTES']
        assert_equal(attributes['v0/live/economy/dex/%s/fee_burn_b'%(self.idBL)], round(dexinfee, 8))
        assert_equal(attributes['v0/live/economy/dex/%s/fee_burn_a'%(self.idBL)], Decimal(str(round(dexoutfee, 8))))

    def revert_to_initial_state(self):
<<<<<<< HEAD
        self.rollback_to(block=30, nodes=[0, 1, 2])
=======
        self.rollback_to(block=0, nodes=[0, 1, 2])
>>>>>>> fd0312b0
        assert_equal(len(self.nodes[0].listpoolpairs()), 0)
        assert_equal(len(self.nodes[1].listpoolpairs()), 0)
        assert_equal(len(self.nodes[2].listpoolpairs()), 0)


    def run_test(self):
        self.setup()
        self.test_swap_with_no_liquidity()
        self.test_add_liquidity_from_different_nodes()
        self.turn_off_pool_and_try_swap()
        self.turn_on_pool_and_swap()
        self.test_swap_and_live_dex_data()
        self.test_price_higher_than_indicated()
        self.test_max_price()
        self.test_fort_canning_max_price_change()
        self.test_fort_canning_max_price_one_satoshi_below()
        self.setup_new_pool_BTC_LTC()
        self.one_satoshi_swap()
        self.test_two_satoshi_round_up()
        self.reset_swap_move_to_FCP_and_swap()
        self.test_two_satoshi_round_up(FCP=True)
        self.set_token_and_pool_fees()
        self.test_listaccounthistory_and_burninfo()
        self.update_comission_and_fee_to_1pct_pool1()
        self.update_comission_and_fee_to_1pct_pool2()
        self.revert_to_initial_state()

if __name__ == '__main__':
    PoolPairTest ().main ()<|MERGE_RESOLUTION|>--- conflicted
+++ resolved
@@ -529,11 +529,7 @@
         assert_equal(attributes['v0/live/economy/dex/%s/fee_burn_a'%(self.idBL)], Decimal(str(round(dexoutfee, 8))))
 
     def revert_to_initial_state(self):
-<<<<<<< HEAD
-        self.rollback_to(block=30, nodes=[0, 1, 2])
-=======
         self.rollback_to(block=0, nodes=[0, 1, 2])
->>>>>>> fd0312b0
         assert_equal(len(self.nodes[0].listpoolpairs()), 0)
         assert_equal(len(self.nodes[1].listpoolpairs()), 0)
         assert_equal(len(self.nodes[2].listpoolpairs()), 0)
