--- conflicted
+++ resolved
@@ -29,17 +29,10 @@
         # node2: Non Foundation
         self.setup_clean_chain = True
         self.extra_args = [
-<<<<<<< HEAD
-            ['-txnotokens=0', '-amkheight=50', '-bayfrontheight=50', '-bayfrontgardensheight=0', '-dakotaheight=160', '-fortcanningheight=163', '-fortcanninghillheight=170', '-greatworldheight=177', '-acindex=1'],
-            ['-txnotokens=0', '-amkheight=50', '-bayfrontheight=50', '-bayfrontgardensheight=0', '-dakotaheight=160', '-fortcanningheight=163', '-fortcanninghillheight=170', '-greatworldheight=177', '-acindex=1'],
-            ['-txnotokens=0', '-amkheight=50', '-bayfrontheight=50', '-bayfrontgardensheight=0', '-dakotaheight=160', '-fortcanningheight=163', '-fortcanninghillheight=170', '-greatworldheight=177'],
-            ['-txnotokens=0', '-amkheight=50', '-bayfrontheight=50', '-bayfrontgardensheight=0', '-dakotaheight=160', '-fortcanningheight=163', '-fortcanninghillheight=170', '-greatworldheight=177']]
-=======
             ['-txnotokens=0', '-amkheight=50', '-bayfrontheight=50', '-bayfrontgardensheight=0', '-dakotaheight=160', '-fortcanningheight=163', '-fortcanninghillheight=170', '-fortcanningroadheight=177', '-acindex=1'],
             ['-txnotokens=0', '-amkheight=50', '-bayfrontheight=50', '-bayfrontgardensheight=0', '-dakotaheight=160', '-fortcanningheight=163', '-fortcanninghillheight=170', '-fortcanningroadheight=177', '-acindex=1'],
             ['-txnotokens=0', '-amkheight=50', '-bayfrontheight=50', '-bayfrontgardensheight=0', '-dakotaheight=160', '-fortcanningheight=163', '-fortcanninghillheight=170', '-fortcanningroadheight=177'],
             ['-txnotokens=0', '-amkheight=50', '-bayfrontheight=50', '-bayfrontgardensheight=0', '-dakotaheight=160', '-fortcanningheight=163', '-fortcanninghillheight=170', '-fortcanningroadheight=177']]
->>>>>>> f10f2a22
 
 
     def run_test(self):
