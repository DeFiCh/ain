--- conflicted
+++ resolved
@@ -532,7 +532,6 @@
         assert_equal(attributes['v0/live/economy/dex/%s/fee_burn_b'%(self.idBL)], round(dexinfee, 8))
         assert_equal(attributes['v0/live/economy/dex/%s/fee_burn_a'%(self.idBL)], Decimal(str(round(dexoutfee, 8))))
 
-<<<<<<< HEAD
     def test_swap_to_self(self):
 
         # Get and fund new address
@@ -551,7 +550,7 @@
 
         # Check that LTC has gone and only BTC is present
         assert_equal(self.nodes[0].getaccount(address), [f'0.00759157@{self.symbolBTC}'])
-=======
+
     def test_testpoolswap_errors(self):
         assert_raises_rpc_error(-8, "tokenFrom is empty", self.nodes[0].testpoolswap, {
                                 "amountFrom": 0.1, "tokenFrom": "", "tokenTo": self.symbolBTC, "from": self.accountGN0, "to": self.accountSN1, "maxPrice": 0.1})
@@ -559,7 +558,6 @@
                                 "amountFrom": 0.1, "tokenFrom": self.symbolBTC, "tokenTo": "", "from": self.accountGN0, "to": self.accountSN1, "maxPrice": 0.1})
         assert_raises_rpc_error(-32600, "Input amount should be positive", self.nodes[0].testpoolswap, {
                                 "amountFrom": 0, "tokenFrom": self.symbolLTC, "tokenTo": self.symbolBTC, "from": self.accountGN0, "to": self.accountSN1, "maxPrice": 0.1})
->>>>>>> 1dff273b
 
     def revert_to_initial_state(self):
         self.rollback_to(block=0, nodes=[0, 1, 2])
@@ -588,11 +586,8 @@
         self.test_listaccounthistory_and_burninfo()
         self.update_comission_and_fee_to_1pct_pool1()
         self.update_comission_and_fee_to_1pct_pool2()
-<<<<<<< HEAD
+        self.test_testpoolswap_errors()
         self.test_swap_to_self()
-=======
-        self.test_testpoolswap_errors()
->>>>>>> 1dff273b
         self.revert_to_initial_state()
 
 if __name__ == '__main__':
