--- conflicted
+++ resolved
@@ -289,11 +289,7 @@
         assert("Payback of loan via DFI token is not currently active" in errorString)
 
     def setgov_attribute_to_false_and_payback(self):
-<<<<<<< HEAD
-        assert_raises_rpc_error(-5, 'Unrecognised type argument provided, valid types are: oracles, params, poolpairs, token,',
-=======
-        assert_raises_rpc_error(-5, 'Unrecognised type argument provided, valid types are: locks, params, poolpairs, token,',
->>>>>>> 76060e24
+        assert_raises_rpc_error(-5, 'Unrecognised type argument provided, valid types are: locks, oracles, params, poolpairs, token,',
                                 self.nodes[0].setgov, {"ATTRIBUTES":{'v0/live/economy/dfi_payback_tokens':'1'}})
 
         # Disable loan payback
