#!/usr/bin/env python3
# Copyright (c) 2014-2019 The Bitcoin Core developers
# Copyright (c) DeFi Blockchain Developers
# Distributed under the MIT software license, see the accompanying
# file COPYING or http://www.opensource.org/licenses/mit-license.php.
"""Test token's RPC.

- verify basic token's creation, destruction, revert, collateral locking
"""

from test_framework.test_framework import DefiTestFramework

from test_framework.authproxy import JSONRPCException
from test_framework.util import assert_equal, \
    connect_nodes_bi

class TokensBasicTest (DefiTestFramework):
    def set_test_params(self):
        self.num_nodes = 4
        # node0: main (Foundation)
        # node3: revert create (all)
        # node2: Non Foundation
        self.setup_clean_chain = True
        self.extra_args = [
            ['-txnotokens=0', '-amkheight=50'],
            ['-txnotokens=0', '-amkheight=50'],
            ['-txnotokens=0', '-amkheight=50'],
            ['-txnotokens=0', '-amkheight=50']]


    def run_test(self):
        assert_equal(len(self.nodes[0].listtokens()), 1) # only one token == DFI

        self.nodes[0].generate(100)
        self.sync_all()

        # Stop node #3 for future revert
        self.stop_node(3)

        # CREATION:
        #========================
        collateral0 = self.nodes[0].getnewaddress("", "legacy")

        self.nodes[0].generate(1)

        # 1 Creating DAT token
        self.nodes[0].createtoken({
            "symbol": "PT",
            "name": "Platinum",
            "isDAT": True,
            "collateralAddress": collateral0
        }, [])

        self.nodes[0].generate(1)
        self.sync_blocks([self.nodes[0], self.nodes[2]])

        # At this point, token was created
        tokens = self.nodes[0].listtokens()
        assert_equal(len(tokens), 2)
        assert_equal(tokens['1']["symbol"], "PT")

        # check sync:
        tokens = self.nodes[2].listtokens()
        assert_equal(len(tokens), 2)
        assert_equal(tokens['1']["symbol"], "PT")

        # 2 Trying to make it regular
        try:
            self.nodes[0].updatetoken({"token": "PT", "isDAT": False}, [])
        except JSONRPCException as e:
            errorString = e.error['message']
        assert("Token PT is a 'stable coin'" in errorString)

        # Check 'gettoken' output
        t0 = self.nodes[0].gettoken(0)
        assert_equal(t0['0']['symbol'], "DFI")
        assert_equal(self.nodes[0].gettoken("DFI"), t0)
        t1 = self.nodes[0].gettoken(1)
        assert_equal(t1['1']['symbol'], "PT")
        assert_equal(self.nodes[0].gettoken("PT"), t1)

        # 3 Trying to make regular token
        self.nodes[0].generate(1)
        createTokenTx = self.nodes[0].createtoken({
            "symbol": "GOLD",
            "name": "shiny gold",
            "isDAT": False,
            "collateralAddress": collateral0
        }, [])
        self.nodes[0].generate(1)
        # Checks
        tokens = self.nodes[0].listtokens()
        assert_equal(len(tokens), 3)
        assert_equal(tokens['128']["symbol"], "GOLD")
        assert_equal(tokens['128']["creationTx"], createTokenTx)

        self.sync_blocks([self.nodes[0], self.nodes[2]])

        # 4 Trying to make it DAT not from Foundation
        try:
<<<<<<< HEAD
            self.nodes[2].updatetoken([], {"token": "GOLD#128", "isDAT": True})
=======
            self.nodes[2].updatetoken({"token": "GOLD", "isDAT": True}, [])
>>>>>>> 8f66a0ce
        except JSONRPCException as e:
            errorString = e.error['message']
        assert("Incorrect Authorization" in errorString)

        # 5 Making token isDAT from Foundation
<<<<<<< HEAD
        self.nodes[0].updatetoken([], {"token": "GOLD#128", "isDAT": True})
=======
        self.nodes[0].updatetoken({"token": "GOLD", "isDAT": True}, [])
>>>>>>> 8f66a0ce

        self.nodes[0].generate(1)
        # Checks
        tokens = self.nodes[0].listtokens()
        assert_equal(len(tokens), 3)
        assert_equal(tokens['128']["isDAT"], True)

        # Get token
        assert_equal(self.nodes[0].gettoken("GOLD")['128']["isDAT"], True)

        # 6 Checking after sync
        self.sync_blocks([self.nodes[0], self.nodes[2]])

        tokens = self.nodes[2].listtokens()
        assert_equal(len(tokens), 3)
        assert_equal(tokens['128']["isDAT"], True)

        # 7 Removing DAT
        self.nodes[0].updatetoken({"token": "GOLD", "isDAT": False}, [])

        self.nodes[0].generate(1)

        tokens = self.nodes[0].listtokens()
        assert_equal(len(tokens), 3)
        assert_equal(tokens['128']["isDAT"], False)

        # Fail get token
        try:
            self.nodes[0].gettoken("GOLD")
        except JSONRPCException as e:
            errorString = e.error['message']
        assert("Token not found" in errorString)

        self.nodes[0].generate(1)

        # 8 Creating DAT token
        self.nodes[0].createtoken({
            "symbol": "TEST",
            "name": "TEST token",
            "isDAT": True,
            "collateralAddress": collateral0
        }, [])

        self.nodes[0].generate(1)

        tokens = self.nodes[0].listtokens()
        assert_equal(len(tokens), 4)
        assert_equal(tokens['2']["isDAT"], True)
        assert_equal(tokens['2']["symbol"], "TEST")

        # 9 Fail to create: there can be only one DAT token
        try:
            self.nodes[0].createtoken([], {
                "symbol": "TEST",
                "name": "TEST token",
                "isDAT": True,
                "collateralAddress": collateral0
            })
        except JSONRPCException as e:
            errorString = e.error['message']
        assert("already exists" in errorString)

        # 10 Fail to update
        self.nodes[0].createtoken([], {
            "symbol": "TEST",
            "name": "TEST token copy",
            "isDAT": False,
            "collateralAddress": collateral0
        })

        self.nodes[0].generate(1)

        tokens = self.nodes[0].listtokens()
        assert_equal(len(tokens), 5)
        assert_equal(tokens['129']["symbol"], "TEST")
        assert_equal(tokens['129']["name"], "TEST token copy")
        assert_equal(tokens['129']["isDAT"], False)

        try:
            self.nodes[0].updatetoken([], {"token": "TEST#129", "isDAT": True})
        except JSONRPCException as e:
            errorString = e.error['message']
        assert("already exists" in errorString)


        # REVERTING:
        #========================
        print ("Reverting...")
        # Reverting creation!
        self.start_node(3)
        self.nodes[3].generate(30)

        connect_nodes_bi(self.nodes, 0, 3)
        self.sync_blocks()
        assert_equal(len(self.nodes[0].listtokens()), 1)

if __name__ == '__main__':
    TokensBasicTest ().main ()<|MERGE_RESOLUTION|>--- conflicted
+++ resolved
@@ -98,21 +98,13 @@
 
         # 4 Trying to make it DAT not from Foundation
         try:
-<<<<<<< HEAD
-            self.nodes[2].updatetoken([], {"token": "GOLD#128", "isDAT": True})
-=======
-            self.nodes[2].updatetoken({"token": "GOLD", "isDAT": True}, [])
->>>>>>> 8f66a0ce
+            self.nodes[2].updatetoken({"token": "GOLD#128", "isDAT": True}, [])
         except JSONRPCException as e:
             errorString = e.error['message']
         assert("Incorrect Authorization" in errorString)
 
         # 5 Making token isDAT from Foundation
-<<<<<<< HEAD
-        self.nodes[0].updatetoken([], {"token": "GOLD#128", "isDAT": True})
-=======
-        self.nodes[0].updatetoken({"token": "GOLD", "isDAT": True}, [])
->>>>>>> 8f66a0ce
+        self.nodes[0].updatetoken({"token": "GOLD#128", "isDAT": True}, [])
 
         self.nodes[0].generate(1)
         # Checks
