--- conflicted
+++ resolved
@@ -106,26 +106,16 @@
 
     def vmmap_valid_address_invalid_type_should_fail(self):
         self.rollback_to(self.start_block_height)
-<<<<<<< HEAD
-        address = self.nodes[0].getnewaddress()
-        # TODO: Use invalid address types not meant for that api.
-        # As in, pass a P2PKH address to vmmap with type 2 and it should fail.
-        # Pass an ETH address to type 1 and it should fail.
-        # Pass a P2SH address to either and it should fail.
-        assert_raises_rpc_error(-8, "Invalid type parameter", self.nodes[0].vmmap, address, 80)
-        assert_raises_rpc_error(-8, "Invalid type parameter", self.nodes[0].vmmap, address, -1)
-=======
         address = self.nodes[0].getnewaddress("", "legacy")
         p2sh_address = self.nodes[0].getnewaddress("", "p2sh-segwit")
         eth_address = self.nodes[0].getnewaddress("", "eth")
         assert_invalid = lambda *args: assert_raises_rpc_error(-8, "Invalid type parameter", self.nodes[0].vmmap, *args)
-        assert_invalid(address, 8)
+        assert_invalid(address, 80)
         assert_invalid(address, -1)
         assert_invalid(eth_address, VMMapType.AddressDVMToEVM)
         assert_invalid(address, VMMapType.AddressEVMToDVM)
         assert_invalid(p2sh_address, VMMapType.AddressDVMToEVM)
         assert_invalid(p2sh_address, VMMapType.AddressDVMToEVM)
->>>>>>> e28d013a
 
     def vmmap_invalid_address_should_fail(self):
         self.rollback_to(self.start_block_height)
