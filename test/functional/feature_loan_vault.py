--- conflicted
+++ resolved
@@ -18,78 +18,14 @@
         self.num_nodes = 2
         self.setup_clean_chain = True
         self.extra_args = [
-<<<<<<< HEAD
-                ['-txnotokens=0', '-amkheight=1', '-bayfrontheight=1', '-bayfrontgardensheight=1', '-eunosheight=1', '-txindex=1', '-fortcanningheight=1', '-fortcanninghillheight=300', '-greatworldheight=400', '-jellyfish_regtest=1'],
-                ['-txnotokens=0', '-amkheight=1', '-bayfrontheight=1', '-bayfrontgardensheight=1', '-eunosheight=1', '-txindex=1', '-fortcanningheight=1', '-fortcanninghillheight=300', '-greatworldheight=400', '-jellyfish_regtest=1']
-=======
                 ['-txnotokens=0', '-amkheight=1', '-bayfrontheight=1', '-bayfrontgardensheight=1', '-eunosheight=1', '-txindex=1', '-fortcanningheight=1', '-fortcanninghillheight=300', '-jellyfish_regtest=1', '-simulatemainnet'],
                 ['-txnotokens=0', '-amkheight=1', '-bayfrontheight=1', '-bayfrontgardensheight=1', '-eunosheight=1', '-txindex=1', '-fortcanningheight=1', '-fortcanninghillheight=300', '-jellyfish_regtest=1', '-simulatemainnet']
->>>>>>> 67fd6934
             ]
         self.vaults = []
         self.owner_addresses = []
         self.oracles = []
 
-<<<<<<< HEAD
-    def move_to_gw_fork(self):
-        result = self.nodes[0].listcollateraltokens()
-        assert_equal(result[0]['token'], 'DFI')
-        assert_equal(result[0]['factor'], Decimal('1.00000000'))
-        assert_equal(result[0]['fixedIntervalPriceId'], 'DFI/USD')
-        assert_equal(result[1]['token'], 'BTC')
-        assert_equal(result[1]['factor'], Decimal('0.80000000'))
-        assert_equal(result[1]['fixedIntervalPriceId'], 'BTC/USD')
-
-        result = self.nodes[0].listloantokens()
-        assert_equal(result[0]['token']['2']['symbol'], 'TSLA')
-        assert_equal(result[0]['token']['2']['isLoanToken'], True)
-        assert_equal(result[0]['fixedIntervalPriceId'], 'TSLA/USD')
-        assert_equal(result[0]['interest'], Decimal('2.00000000'))
-        assert_equal(result[1]['token']['3']['symbol'], 'DUSD')
-        assert_equal(result[1]['token']['3']['isLoanToken'], True)
-        assert_equal(result[1]['fixedIntervalPriceId'], 'DUSD/USD')
-        assert_equal(result[1]['interest'], Decimal('1.00000000'))
-
-        # Move to hard fork
-        self.nodes[0].generate(401 - self.nodes[0].getblockcount())
-
-        result = self.nodes[0].getgov('ATTRIBUTES')['ATTRIBUTES']
-        assert_equal(result['v0/token/0/fixed_interval_price_id'], 'DFI/USD')
-        assert_equal(result['v0/token/0/loan_collateral_enabled'], 'true')
-        assert_equal(result['v0/token/0/loan_collateral_factor'], '1')
-        assert_equal(result['v0/token/1/fixed_interval_price_id'], 'BTC/USD')
-        assert_equal(result['v0/token/1/loan_collateral_enabled'], 'true')
-        assert_equal(result['v0/token/1/loan_collateral_factor'], '0.8')
-        assert_equal(result['v0/token/2/fixed_interval_price_id'], 'TSLA/USD')
-        assert_equal(result['v0/token/2/loan_minting_enabled'], 'true')
-        assert_equal(result['v0/token/2/loan_minting_interest'], '2')
-        assert_equal(result['v0/token/3/fixed_interval_price_id'], 'DUSD/USD')
-        assert_equal(result['v0/token/3/loan_minting_enabled'], 'true')
-        assert_equal(result['v0/token/3/loan_minting_interest'], '1')
-
-        result = self.nodes[0].listcollateraltokens()
-        assert_equal(result[0]['token'], 'DFI')
-        assert_equal(result[0]['factor'], Decimal('1.00000000'))
-        assert_equal(result[0]['fixedIntervalPriceId'], 'DFI/USD')
-        assert_equal(result[1]['token'], 'BTC')
-        assert_equal(result[1]['factor'], Decimal('0.80000000'))
-        assert_equal(result[1]['fixedIntervalPriceId'], 'BTC/USD')
-
-        result = self.nodes[0].listloantokens()
-        assert_equal(result[0]['token']['2']['symbol'], 'TSLA')
-        assert_equal(result[0]['token']['2']['isLoanToken'], True)
-        assert_equal(result[0]['fixedIntervalPriceId'], 'TSLA/USD')
-        assert_equal(result[0]['interest'], Decimal('2.00000000'))
-        assert_equal(result[1]['token']['3']['symbol'], 'DUSD')
-        assert_equal(result[1]['token']['3']['isLoanToken'], True)
-        assert_equal(result[1]['fixedIntervalPriceId'], 'DUSD/USD')
-        assert_equal(result[1]['interest'], Decimal('1.00000000'))
-
-    def run_test(self):
-        self.nodes[0].generate(120)
-=======
     def setup_loanschemes(self):
->>>>>>> 67fd6934
         self.nodes[0].createloanscheme(175, 3, 'LOAN0001')
         self.nodes[0].createloanscheme(150, 2.5, 'LOAN000A')
         self.nodes[0].createloanscheme(200, 2, 'LOAN0002')
@@ -383,56 +319,8 @@
 
         # now LOAN0002 is deleted in next block
         self.nodes[0].generate(1)
-<<<<<<< HEAD
-        vault2 = self.nodes[0].getvault(vaultId2)
-        assert_equal(vault2['loanSchemeId'], 'LOAN0001')
-
-        # Prepare tokens for deposittoloan/takeloan
-        assert_equal(len(self.nodes[0].listtokens()), 1) # only one token == DFI
-
-        self.nodes[0].generate(25)
-        self.sync_blocks()
-        self.nodes[1].generate(102)
-        self.sync_blocks()
-
-        self.nodes[1].createtoken({
-            "symbol": "BTC",
-            "name": "BTC token",
-            "isDAT": True,
-            "collateralAddress": self.nodes[1].get_genesis_keys().ownerAuthAddress
-        })
-        self.nodes[1].generate(1)
-        self.sync_blocks()
-
-        symbolDFI = "DFI"
-        symbolBTC = "BTC"
-
-        self.nodes[1].minttokens("10@" + symbolBTC)
-        self.nodes[1].generate(1)
-        self.sync_blocks()
-
-        idDFI = list(self.nodes[0].gettoken(symbolDFI).keys())[0]
-        idBTC = list(self.nodes[0].gettoken(symbolBTC).keys())[0]
-        accountDFI = self.nodes[0].get_genesis_keys().ownerAuthAddress
-        accountBTC = self.nodes[1].get_genesis_keys().ownerAuthAddress
-
-        self.nodes[0].utxostoaccount({accountDFI: "100@" + symbolDFI})
-        self.nodes[0].generate(1)
-
-        oracle_address1 = self.nodes[0].getnewaddress("", "legacy")
-        price_feeds1 = [{"currency": "USD", "token": "DFI"}, {"currency": "USD", "token": "BTC"}, {"currency": "USD", "token": "TSLA"}, {"currency": "USD", "token": "GOOGL"}, {"currency": "USD", "token": "ETH"}]
-        oracle_id1 = self.nodes[0].appointoracle(oracle_address1, price_feeds1, 10)
-        self.nodes[0].generate(1)
-
-        oracle1_prices = [{"currency": "USD", "tokenAmount": "1@DFI"}, {"currency": "USD", "tokenAmount": "1@BTC"}, {"currency": "USD", "tokenAmount": "1@TSLA"}]
-        timestamp = calendar.timegm(time.gmtime())
-        self.nodes[0].setoracledata(oracle_id1, timestamp, oracle1_prices)
-
-        self.nodes[0].generate(1)
-=======
         vault = self.nodes[0].getvault(self.vaults[1])
         assert_equal(vault['loanSchemeId'], 'LOAN0001')
->>>>>>> 67fd6934
 
 
     def deposittovault_with_invalid_params(self):
@@ -764,287 +652,6 @@
         self.nodes[0].closevault(vault_id, address)
         self.nodes[0].generate(1)
 
-<<<<<<< HEAD
-        # Move to hard fork
-        self.move_to_gw_fork()
-
-        # Invalidate fork block
-        self.nodes[0].invalidateblock(self.nodes[0].getblockhash(self.nodes[0].getblockcount()))
-        assert_equal(len(self.nodes[0].getgov('ATTRIBUTES')['ATTRIBUTES']), 0)
-
-        # Move to hard fork again
-        self.move_to_gw_fork()
-
-        # Try and call disabled RPC calls
-        assert_raises_rpc_error(-32600, 'called after GreatWorld height', self.nodes[0].setloantoken, {
-                                    'symbol': "DUSD",
-                                    'name': "DUSD stable token",
-                                    'fixedIntervalPriceId': "DUSD/USD",
-                                    'mintable': True,
-                                    'interest': 1})
-        assert_raises_rpc_error(-32600, 'called after GreatWorld height', self.nodes[0].updateloantoken, "DUSD", {
-                                    'symbol': "DUSD",
-                                    'name': "DUSD stable token",
-                                    'fixedIntervalPriceId': "DUSD/USD",
-                                    'mintable': True,
-                                    'interest': 1})
-        assert_raises_rpc_error(-32600, 'called after GreatWorld height', self.nodes[0].setcollateraltoken, {
-                                    'token': idDFI,
-                                    'factor': 1,
-                                    'fixedIntervalPriceId': "DFI/USD"})
-
-        # Create new collateral token
-        symbolETH = "ETH"
-        self.nodes[0].createtoken({
-            "symbol": symbolETH,
-            "name": "Ethereum",
-            "isDAT": True,
-            "collateralAddress": self.nodes[0].get_genesis_keys().ownerAuthAddress
-        })
-        self.nodes[0].generate(1)
-
-        idETH = list(self.nodes[0].gettoken(symbolETH).keys())[0]
-
-        oracle_prices = [{"currency": "USD", "tokenAmount": "1@DFI"}, {"currency": "USD", "tokenAmount": "1@TSLA"}, {"currency": "USD", "tokenAmount": "0.5@BTC"}, {"currency": "USD", "tokenAmount": "1@ETH"}, {"currency": "USD", "tokenAmount": "2@GOOGL"}]
-        timestamp = calendar.timegm(time.gmtime())
-        self.nodes[0].setoracledata(oracle_id1, timestamp, oracle_prices)
-        self.nodes[0].generate(7)
-
-        # Test setting collateral token partially
-        self.nodes[0].setgov({"ATTRIBUTES":{f'v0/token/{idETH}/fixed_interval_price_id':'ETH/USD', f'v0/token/{idETH}/loan_collateral_enabled':'true'}})
-        self.nodes[0].generate(1)
-
-        # Should not show up as collateral token
-        assert_equal(len(self.nodes[0].listcollateraltokens()), 2)
-
-        # Revert
-        self.nodes[0].invalidateblock(self.nodes[0].getblockhash(self.nodes[0].getblockcount()))
-        self.nodes[0].clearmempool()
-
-        # Test setting collateral token partially
-        self.nodes[0].setgov({"ATTRIBUTES":{f'v0/token/{idETH}/fixed_interval_price_id':'ETH/USD', f'v0/token/{idETH}/loan_collateral_factor':'0.5'}})
-        self.nodes[0].generate(1)
-
-        # Should not show up as collateral token
-        assert_equal(len(self.nodes[0].listcollateraltokens()), 2)
-
-        # Revert
-        self.nodes[0].invalidateblock(self.nodes[0].getblockhash(self.nodes[0].getblockcount()))
-        self.nodes[0].clearmempool()
-
-        # Set collateral token
-        self.nodes[0].setgov({"ATTRIBUTES":{f'v0/token/{idETH}/fixed_interval_price_id':'ETH/USD', f'v0/token/{idETH}/loan_collateral_enabled':'true', f'v0/token/{idETH}/loan_collateral_factor':'0.5'}})
-        self.nodes[0].generate(1)
-
-        # Test setting it again, should not be a problem.
-        self.nodes[0].setgov({"ATTRIBUTES":{f'v0/token/{idETH}/fixed_interval_price_id':'ETH/USD', f'v0/token/{idETH}/loan_collateral_enabled':'true', f'v0/token/{idETH}/loan_collateral_factor':'0.5'}})
-        self.nodes[0].generate(1)
-
-        # Should now show up as collateral token
-        result = self.nodes[0].listcollateraltokens()
-        assert_equal(len(result), 3)
-        assert_equal(result[2]['token'], 'ETH')
-        assert_equal(result[2]['factor'], Decimal('0.50000000'))
-        assert_equal(result[2]['fixedIntervalPriceId'], 'ETH/USD')
-
-        # Create new loan token
-        symbolGOOGL = "GOOGL"
-        self.nodes[0].createtoken({
-            "symbol": symbolGOOGL,
-            "name": "Google",
-            "isDAT": True,
-            "collateralAddress": self.nodes[0].get_genesis_keys().ownerAuthAddress
-        })
-        self.nodes[0].generate(1)
-
-        idGOOGL = list(self.nodes[0].gettoken(symbolGOOGL).keys())[0]
-
-        # Should not show up as loan token yet
-        assert_equal(self.nodes[0].gettoken(idGOOGL)[idGOOGL]['isLoanToken'], False)
-
-        # Test setting loan token partially.
-        self.nodes[0].setgov({"ATTRIBUTES":{f'v0/token/{idGOOGL}/fixed_interval_price_id':'GOOGL/USD', f'v0/token/{idGOOGL}/loan_minting_enabled':'true'}})
-        self.nodes[0].generate(1)
-
-        # Should not show up as loan token
-        assert_equal(self.nodes[0].gettoken(idGOOGL)[idGOOGL]['isLoanToken'], False)
-        assert_equal(len(self.nodes[0].listloantokens()), 2)
-
-        # Revert
-        self.nodes[0].invalidateblock(self.nodes[0].getblockhash(self.nodes[0].getblockcount()))
-        self.nodes[0].clearmempool()
-
-        # Test setting loan token partially.
-        self.nodes[0].setgov({"ATTRIBUTES":{f'v0/token/{idGOOGL}/fixed_interval_price_id':'GOOGL/USD', f'v0/token/{idGOOGL}/loan_minting_interest':'1'}})
-        self.nodes[0].generate(1)
-
-        # Should not show up as loan token
-        assert_equal(self.nodes[0].gettoken(idGOOGL)[idGOOGL]['isLoanToken'], False)
-        assert_equal(len(self.nodes[0].listloantokens()), 2)
-
-        # Revert
-        self.nodes[0].invalidateblock(self.nodes[0].getblockhash(self.nodes[0].getblockcount()))
-        self.nodes[0].clearmempool()
-
-        # Set loan token
-        self.nodes[0].setgov({"ATTRIBUTES":{f'v0/token/{idGOOGL}/fixed_interval_price_id':'GOOGL/USD', f'v0/token/{idGOOGL}/loan_minting_enabled':'true', f'v0/token/{idGOOGL}/loan_minting_interest':'1'}})
-        self.nodes[0].generate(1)
-
-        # Test setting it again, should not be a problem.
-        self.nodes[0].setgov({"ATTRIBUTES":{f'v0/token/{idGOOGL}/fixed_interval_price_id':'GOOGL/USD', f'v0/token/{idGOOGL}/loan_minting_enabled':'true', f'v0/token/{idGOOGL}/loan_minting_interest':'1'}})
-        self.nodes[0].generate(1)
-
-        # Should now show up as loan token
-        assert_equal(self.nodes[0].gettoken(idGOOGL)[idGOOGL]['isLoanToken'], True)
-        result = self.nodes[0].listloantokens()
-        assert_equal(len(result), 3)
-        assert_equal(result[2]['token'][str(idGOOGL)]['symbol'], 'GOOGL')
-        assert_equal(result[2]['token'][str(idGOOGL)]['isLoanToken'], True)
-        assert_equal(result[2]['fixedIntervalPriceId'], 'GOOGL/USD')
-        assert_equal(result[2]['interest'], Decimal('1.00000000'))
-
-        # Create new vault
-        ownerAddress3 = self.nodes[0].getnewaddress("", "legacy")
-        vaultId6 = self.nodes[0].createvault(ownerAddress3)
-        self.nodes[0].generate(1)
-
-        # Fund with DFI
-        self.nodes[0].deposittovault(vaultId6, accountDFI, '5@DFI')
-        self.nodes[0].generate(1)
-
-        # Fund with ETH
-        self.nodes[0].minttokens("10@" + symbolETH)
-        self.nodes[0].generate(1)
-        self.nodes[0].deposittovault(vaultId6, self.nodes[0].get_genesis_keys().ownerAuthAddress, '5@ETH')
-        self.nodes[0].generate(1)
-
-        # Try and deposit more GOOGL to vault
-        self.nodes[0].minttokens("1@" + symbolGOOGL)
-        self.nodes[0].generate(1)
-        assert_raises_rpc_error(-32600, 'Collateral token with id (7) does not exist!', self.nodes[0].deposittovault, vaultId6, self.nodes[0].get_genesis_keys().ownerAuthAddress, '1@GOOGL')
-
-        # Try and take collateral token as loan
-        assert_raises_rpc_error(-32600, 'Loan token with id (6) does not exist!', self.nodes[0].takeloan, {'vaultId': vaultId6, 'amounts': "1@ETH"})
-
-        # Take loan
-        self.nodes[0].takeloan({'vaultId': vaultId6, 'amounts': "1@GOOGL"})
-        self.nodes[0].generate(1)
-
-        # Check collateral ratio
-        assert_equal(self.nodes[0].getvault(vaultId6)['collateralRatio'], 375)
-
-        # Change collateral ratio
-        self.nodes[0].setgov({"ATTRIBUTES":{f'v0/token/{idETH}/loan_collateral_factor':'1'}})
-        self.nodes[0].generate(2)
-
-        # Check new ratio
-        assert_equal(self.nodes[0].getvault(vaultId6)['collateralRatio'], 500)
-        assert_equal(self.nodes[0].getgov('ATTRIBUTES')['ATTRIBUTES']['v0/token/6/loan_collateral_factor'], '1')
-
-        # Change collateral currency pair
-        self.nodes[0].setgov({"ATTRIBUTES":{f'v0/token/{idETH}/fixed_interval_price_id':'BTC/USD'}})
-        self.nodes[0].generate(1)
-
-        # Check new ratio and currency pair
-        assert_equal(self.nodes[0].getvault(vaultId6)['collateralRatio'], 375)
-        assert_equal(self.nodes[0].getgov('ATTRIBUTES')['ATTRIBUTES']['v0/token/6/fixed_interval_price_id'], 'BTC/USD')
-
-        # Disable collateral token
-        self.nodes[0].setgov({"ATTRIBUTES":{f'v0/token/{idETH}/loan_collateral_enabled':'false'}})
-        self.nodes[0].generate(1)
-
-        # Check ETH collateral token disabled
-        assert_equal(self.nodes[0].getgov('ATTRIBUTES')['ATTRIBUTES']['v0/token/6/loan_collateral_enabled'], 'false')
-
-        # Try and deposit disabled collateral to vault
-        assert_raises_rpc_error(-32600, 'Collateral token (6) is disabled', self.nodes[0].deposittovault, vaultId6, self.nodes[0].get_genesis_keys().ownerAuthAddress, '1@ETH')
-
-        # Reduce interest to zero
-        self.nodes[0].setgov({"ATTRIBUTES":{f'v0/token/{idGOOGL}/loan_minting_interest':'0'}})
-        self.nodes[0].generate(1)
-
-        # Take new loan with zero interest on the loan token
-        self.nodes[0].takeloan({'vaultId': vaultId6, 'amounts': "1@GOOGL"})
-        self.nodes[0].generate(1)
-
-        # Check interest is now zero
-        interest = self.nodes[0].getvault(vaultId6)['interestValue']
-        self.nodes[0].generate(1)
-        assert_equal(self.nodes[0].getvault(vaultId6)['interestValue'], interest + Decimal('0.00000228'))
-
-        # Set loan token to also be a collateral token
-        self.nodes[0].setgov({"ATTRIBUTES":{f'v0/token/{idGOOGL}/loan_collateral_enabled':'true', f'v0/token/{idGOOGL}/loan_collateral_factor':'0.5'}})
-        self.nodes[0].generate(1)
-
-        print(self.nodes[0].getvault(vaultId6)['collateralRatio'])
-
-        # Deposit GOOGL to vault
-        self.nodes[0].deposittovault(vaultId6, ownerAddress3, '1@GOOGL')
-        self.nodes[0].generate(1)
-
-        # Check collateral
-        result = self.nodes[0].getvault(vaultId6)
-        assert_equal(result['collateralRatio'], 212)
-        assert_equal(result['collateralAmounts'], ['5.00000000@DFI', '5.00000000@ETH', '1.00000000@GOOGL'])
-
-        # Disable loan token
-        self.nodes[0].setgov({"ATTRIBUTES":{f'v0/token/{idGOOGL}/loan_minting_enabled':'false'}})
-        self.nodes[0].generate(1)
-
-        # Check loan token is false, still shows up in listloantokens as per previous behaviour.
-        result = self.nodes[0].listloantokens()[2]
-        assert_equal(result['token'][str(idGOOGL)]['isLoanToken'], False)
-
-        # Check that taking loan now fails
-        assert_raises_rpc_error(-32600, 'Loan cannot be taken on token with id (7) as "mintable" is currently false', self.nodes[0].takeloan, {'vaultId': vaultId6, 'amounts': "1@GOOGL"})
-
-        # Set up for setting loan and collateral token by Gov height
-        symbolUSDT = "USDT"
-        symbolAAPL = "AAPL"
-        self.nodes[0].createtoken({
-            "symbol": symbolUSDT,
-            "name": "USDT Stable Coin",
-            "isDAT": True,
-            "collateralAddress": self.nodes[0].get_genesis_keys().ownerAuthAddress
-        })
-        self.nodes[0].generate(1)
-        self.nodes[0].createtoken({
-            "symbol": symbolAAPL,
-            "name": "Apple",
-            "isDAT": True,
-            "collateralAddress": self.nodes[0].get_genesis_keys().ownerAuthAddress
-        })
-        self.nodes[0].generate(1)
-        idUSDT = list(self.nodes[0].gettoken(symbolUSDT).keys())[0]
-        idAAPL = list(self.nodes[0].gettoken(symbolAAPL).keys())[0]
-
-        # Set collateral and loan tokens for 10 blocks time
-        activation_height = self.nodes[0].getblockcount() + 10
-        self.nodes[0].setgovheight({"ATTRIBUTES":{f'v0/token/{idAAPL}/fixed_interval_price_id':'GOOGL/USD', f'v0/token/{idAAPL}/loan_minting_enabled':'true', f'v0/token/{idAAPL}/loan_minting_interest':'1',
-                                                  f'v0/token/{idUSDT}/fixed_interval_price_id':'GOOGL/USD', f'v0/token/{idUSDT}/loan_collateral_enabled':'true', f'v0/token/{idUSDT}/loan_collateral_factor':'1'}}, activation_height)
-        self.nodes[0].generate(1)
-
-        # Check pending tokens
-        result = self.nodes[0].listgovs()[8][1][str(activation_height)]
-        assert_equal(result['v0/token/8/fixed_interval_price_id'], 'GOOGL/USD')
-        assert_equal(result['v0/token/8/loan_collateral_enabled'], 'true')
-        assert_equal(result['v0/token/8/loan_collateral_factor'], '1')
-        assert_equal(result['v0/token/9/fixed_interval_price_id'], 'GOOGL/USD')
-        assert_equal(result['v0/token/9/loan_minting_enabled'], 'true')
-        assert_equal(result['v0/token/9/loan_minting_interest'], '1')
-
-        # Move to activation height
-        self.nodes[0].generate(activation_height - self.nodes[0].getblockcount())
-
-        # Check tokens
-        result = self.nodes[0].getgov('ATTRIBUTES')['ATTRIBUTES']
-        assert_equal(result['v0/token/8/fixed_interval_price_id'], 'GOOGL/USD')
-        assert_equal(result['v0/token/8/loan_collateral_enabled'], 'true')
-        assert_equal(result['v0/token/8/loan_collateral_factor'], '1')
-        assert_equal(result['v0/token/9/fixed_interval_price_id'], 'GOOGL/USD')
-        assert_equal(result['v0/token/9/loan_minting_enabled'], 'true')
-        assert_equal(result['v0/token/9/loan_minting_interest'], '1')
-=======
     def run_test(self):
         self.setup()
         self.createvault_with_invalid_parameters()
@@ -1072,7 +679,283 @@
         self.test_50pctDFI_fresh_vault_takeloan_withdraw()
         self.test_50pctDFI_rule_after_BTC_price_increase()
         self.overflowed_collateral_value()
->>>>>>> 67fd6934
+
+        # Invalidate fork block
+        self.nodes[0].invalidateblock(self.nodes[0].getblockhash(self.nodes[0].getblockcount()))
+        assert_equal(len(self.nodes[0].getgov('ATTRIBUTES')['ATTRIBUTES']), 0)
+
+        # Move to hard fork again
+        self.move_to_gw_fork()
+
+        # Try and call disabled RPC calls
+        assert_raises_rpc_error(-32600, 'called after GreatWorld height', self.nodes[0].setloantoken, {
+                                    'symbol': "DUSD",
+                                    'name': "DUSD stable token",
+                                    'fixedIntervalPriceId': "DUSD/USD",
+                                    'mintable': True,
+                                    'interest': 1})
+        assert_raises_rpc_error(-32600, 'called after GreatWorld height', self.nodes[0].updateloantoken, "DUSD", {
+                                    'symbol': "DUSD",
+                                    'name': "DUSD stable token",
+                                    'fixedIntervalPriceId': "DUSD/USD",
+                                    'mintable': True,
+                                    'interest': 1})
+        assert_raises_rpc_error(-32600, 'called after GreatWorld height', self.nodes[0].setcollateraltoken, {
+                                    'token': idDFI,
+                                    'factor': 1,
+                                    'fixedIntervalPriceId': "DFI/USD"})
+
+        # Create new collateral token
+        symbolETH = "ETH"
+        self.nodes[0].createtoken({
+            "symbol": symbolETH,
+            "name": "Ethereum",
+            "isDAT": True,
+            "collateralAddress": self.nodes[0].get_genesis_keys().ownerAuthAddress
+        })
+        self.nodes[0].generate(1)
+
+        idETH = list(self.nodes[0].gettoken(symbolETH).keys())[0]
+
+        oracle_prices = [{"currency": "USD", "tokenAmount": "1@DFI"}, {"currency": "USD", "tokenAmount": "1@TSLA"}, {"currency": "USD", "tokenAmount": "0.5@BTC"}, {"currency": "USD", "tokenAmount": "1@ETH"}, {"currency": "USD", "tokenAmount": "2@GOOGL"}]
+        timestamp = calendar.timegm(time.gmtime())
+        self.nodes[0].setoracledata(oracle_id1, timestamp, oracle_prices)
+        self.nodes[0].generate(7)
+
+        # Test setting collateral token partially
+        self.nodes[0].setgov({"ATTRIBUTES":{f'v0/token/{idETH}/fixed_interval_price_id':'ETH/USD', f'v0/token/{idETH}/loan_collateral_enabled':'true'}})
+        self.nodes[0].generate(1)
+
+        # Should not show up as collateral token
+        assert_equal(len(self.nodes[0].listcollateraltokens()), 2)
+
+        # Revert
+        self.nodes[0].invalidateblock(self.nodes[0].getblockhash(self.nodes[0].getblockcount()))
+        self.nodes[0].clearmempool()
+
+        # Test setting collateral token partially
+        self.nodes[0].setgov({"ATTRIBUTES":{f'v0/token/{idETH}/fixed_interval_price_id':'ETH/USD', f'v0/token/{idETH}/loan_collateral_factor':'0.5'}})
+        self.nodes[0].generate(1)
+
+        # Should not show up as collateral token
+        assert_equal(len(self.nodes[0].listcollateraltokens()), 2)
+
+        # Revert
+        self.nodes[0].invalidateblock(self.nodes[0].getblockhash(self.nodes[0].getblockcount()))
+        self.nodes[0].clearmempool()
+
+        # Set collateral token
+        self.nodes[0].setgov({"ATTRIBUTES":{f'v0/token/{idETH}/fixed_interval_price_id':'ETH/USD', f'v0/token/{idETH}/loan_collateral_enabled':'true', f'v0/token/{idETH}/loan_collateral_factor':'0.5'}})
+        self.nodes[0].generate(1)
+
+        # Test setting it again, should not be a problem.
+        self.nodes[0].setgov({"ATTRIBUTES":{f'v0/token/{idETH}/fixed_interval_price_id':'ETH/USD', f'v0/token/{idETH}/loan_collateral_enabled':'true', f'v0/token/{idETH}/loan_collateral_factor':'0.5'}})
+        self.nodes[0].generate(1)
+
+        # Should now show up as collateral token
+        result = self.nodes[0].listcollateraltokens()
+        assert_equal(len(result), 3)
+        assert_equal(result[2]['token'], 'ETH')
+        assert_equal(result[2]['factor'], Decimal('0.50000000'))
+        assert_equal(result[2]['fixedIntervalPriceId'], 'ETH/USD')
+
+        # Create new loan token
+        symbolGOOGL = "GOOGL"
+        self.nodes[0].createtoken({
+            "symbol": symbolGOOGL,
+            "name": "Google",
+            "isDAT": True,
+            "collateralAddress": self.nodes[0].get_genesis_keys().ownerAuthAddress
+        })
+        self.nodes[0].generate(1)
+
+        idGOOGL = list(self.nodes[0].gettoken(symbolGOOGL).keys())[0]
+
+        # Should not show up as loan token yet
+        assert_equal(self.nodes[0].gettoken(idGOOGL)[idGOOGL]['isLoanToken'], False)
+
+        # Test setting loan token partially.
+        self.nodes[0].setgov({"ATTRIBUTES":{f'v0/token/{idGOOGL}/fixed_interval_price_id':'GOOGL/USD', f'v0/token/{idGOOGL}/loan_minting_enabled':'true'}})
+        self.nodes[0].generate(1)
+
+        # Should not show up as loan token
+        assert_equal(self.nodes[0].gettoken(idGOOGL)[idGOOGL]['isLoanToken'], False)
+        assert_equal(len(self.nodes[0].listloantokens()), 2)
+
+        # Revert
+        self.nodes[0].invalidateblock(self.nodes[0].getblockhash(self.nodes[0].getblockcount()))
+        self.nodes[0].clearmempool()
+
+        # Test setting loan token partially.
+        self.nodes[0].setgov({"ATTRIBUTES":{f'v0/token/{idGOOGL}/fixed_interval_price_id':'GOOGL/USD', f'v0/token/{idGOOGL}/loan_minting_interest':'1'}})
+        self.nodes[0].generate(1)
+
+        # Should not show up as loan token
+        assert_equal(self.nodes[0].gettoken(idGOOGL)[idGOOGL]['isLoanToken'], False)
+        assert_equal(len(self.nodes[0].listloantokens()), 2)
+
+        # Revert
+        self.nodes[0].invalidateblock(self.nodes[0].getblockhash(self.nodes[0].getblockcount()))
+        self.nodes[0].clearmempool()
+
+        # Set loan token
+        self.nodes[0].setgov({"ATTRIBUTES":{f'v0/token/{idGOOGL}/fixed_interval_price_id':'GOOGL/USD', f'v0/token/{idGOOGL}/loan_minting_enabled':'true', f'v0/token/{idGOOGL}/loan_minting_interest':'1'}})
+        self.nodes[0].generate(1)
+
+        # Test setting it again, should not be a problem.
+        self.nodes[0].setgov({"ATTRIBUTES":{f'v0/token/{idGOOGL}/fixed_interval_price_id':'GOOGL/USD', f'v0/token/{idGOOGL}/loan_minting_enabled':'true', f'v0/token/{idGOOGL}/loan_minting_interest':'1'}})
+        self.nodes[0].generate(1)
+
+        # Should now show up as loan token
+        assert_equal(self.nodes[0].gettoken(idGOOGL)[idGOOGL]['isLoanToken'], True)
+        result = self.nodes[0].listloantokens()
+        assert_equal(len(result), 3)
+        assert_equal(result[2]['token'][str(idGOOGL)]['symbol'], 'GOOGL')
+        assert_equal(result[2]['token'][str(idGOOGL)]['isLoanToken'], True)
+        assert_equal(result[2]['fixedIntervalPriceId'], 'GOOGL/USD')
+        assert_equal(result[2]['interest'], Decimal('1.00000000'))
+
+        # Create new vault
+        ownerAddress3 = self.nodes[0].getnewaddress("", "legacy")
+        vaultId6 = self.nodes[0].createvault(ownerAddress3)
+        self.nodes[0].generate(1)
+
+        # Fund with DFI
+        self.nodes[0].deposittovault(vaultId6, accountDFI, '5@DFI')
+        self.nodes[0].generate(1)
+
+        # Fund with ETH
+        self.nodes[0].minttokens("10@" + symbolETH)
+        self.nodes[0].generate(1)
+        self.nodes[0].deposittovault(vaultId6, self.nodes[0].get_genesis_keys().ownerAuthAddress, '5@ETH')
+        self.nodes[0].generate(1)
+
+        # Try and deposit more GOOGL to vault
+        self.nodes[0].minttokens("1@" + symbolGOOGL)
+        self.nodes[0].generate(1)
+        assert_raises_rpc_error(-32600, 'Collateral token with id (7) does not exist!', self.nodes[0].deposittovault, vaultId6, self.nodes[0].get_genesis_keys().ownerAuthAddress, '1@GOOGL')
+
+        # Try and take collateral token as loan
+        assert_raises_rpc_error(-32600, 'Loan token with id (6) does not exist!', self.nodes[0].takeloan, {'vaultId': vaultId6, 'amounts': "1@ETH"})
+
+        # Take loan
+        self.nodes[0].takeloan({'vaultId': vaultId6, 'amounts': "1@GOOGL"})
+        self.nodes[0].generate(1)
+
+        # Check collateral ratio
+        assert_equal(self.nodes[0].getvault(vaultId6)['collateralRatio'], 375)
+
+        # Change collateral ratio
+        self.nodes[0].setgov({"ATTRIBUTES":{f'v0/token/{idETH}/loan_collateral_factor':'1'}})
+        self.nodes[0].generate(2)
+
+        # Check new ratio
+        assert_equal(self.nodes[0].getvault(vaultId6)['collateralRatio'], 500)
+        assert_equal(self.nodes[0].getgov('ATTRIBUTES')['ATTRIBUTES']['v0/token/6/loan_collateral_factor'], '1')
+
+        # Change collateral currency pair
+        self.nodes[0].setgov({"ATTRIBUTES":{f'v0/token/{idETH}/fixed_interval_price_id':'BTC/USD'}})
+        self.nodes[0].generate(1)
+
+        # Check new ratio and currency pair
+        assert_equal(self.nodes[0].getvault(vaultId6)['collateralRatio'], 375)
+        assert_equal(self.nodes[0].getgov('ATTRIBUTES')['ATTRIBUTES']['v0/token/6/fixed_interval_price_id'], 'BTC/USD')
+
+        # Disable collateral token
+        self.nodes[0].setgov({"ATTRIBUTES":{f'v0/token/{idETH}/loan_collateral_enabled':'false'}})
+        self.nodes[0].generate(1)
+
+        # Check ETH collateral token disabled
+        assert_equal(self.nodes[0].getgov('ATTRIBUTES')['ATTRIBUTES']['v0/token/6/loan_collateral_enabled'], 'false')
+
+        # Try and deposit disabled collateral to vault
+        assert_raises_rpc_error(-32600, 'Collateral token (6) is disabled', self.nodes[0].deposittovault, vaultId6, self.nodes[0].get_genesis_keys().ownerAuthAddress, '1@ETH')
+
+        # Reduce interest to zero
+        self.nodes[0].setgov({"ATTRIBUTES":{f'v0/token/{idGOOGL}/loan_minting_interest':'0'}})
+        self.nodes[0].generate(1)
+
+        # Take new loan with zero interest on the loan token
+        self.nodes[0].takeloan({'vaultId': vaultId6, 'amounts': "1@GOOGL"})
+        self.nodes[0].generate(1)
+
+        # Check interest is now zero
+        interest = self.nodes[0].getvault(vaultId6)['interestValue']
+        self.nodes[0].generate(1)
+        assert_equal(self.nodes[0].getvault(vaultId6)['interestValue'], interest + Decimal('0.00000228'))
+
+        # Set loan token to also be a collateral token
+        self.nodes[0].setgov({"ATTRIBUTES":{f'v0/token/{idGOOGL}/loan_collateral_enabled':'true', f'v0/token/{idGOOGL}/loan_collateral_factor':'0.5'}})
+        self.nodes[0].generate(1)
+
+        print(self.nodes[0].getvault(vaultId6)['collateralRatio'])
+
+        # Deposit GOOGL to vault
+        self.nodes[0].deposittovault(vaultId6, ownerAddress3, '1@GOOGL')
+        self.nodes[0].generate(1)
+
+        # Check collateral
+        result = self.nodes[0].getvault(vaultId6)
+        assert_equal(result['collateralRatio'], 212)
+        assert_equal(result['collateralAmounts'], ['5.00000000@DFI', '5.00000000@ETH', '1.00000000@GOOGL'])
+
+        # Disable loan token
+        self.nodes[0].setgov({"ATTRIBUTES":{f'v0/token/{idGOOGL}/loan_minting_enabled':'false'}})
+        self.nodes[0].generate(1)
+
+        # Check loan token is false, still shows up in listloantokens as per previous behaviour.
+        result = self.nodes[0].listloantokens()[2]
+        assert_equal(result['token'][str(idGOOGL)]['isLoanToken'], False)
+
+        # Check that taking loan now fails
+        assert_raises_rpc_error(-32600, 'Loan cannot be taken on token with id (7) as "mintable" is currently false', self.nodes[0].takeloan, {'vaultId': vaultId6, 'amounts': "1@GOOGL"})
+
+        # Set up for setting loan and collateral token by Gov height
+        symbolUSDT = "USDT"
+        symbolAAPL = "AAPL"
+        self.nodes[0].createtoken({
+            "symbol": symbolUSDT,
+            "name": "USDT Stable Coin",
+            "isDAT": True,
+            "collateralAddress": self.nodes[0].get_genesis_keys().ownerAuthAddress
+        })
+        self.nodes[0].generate(1)
+        self.nodes[0].createtoken({
+            "symbol": symbolAAPL,
+            "name": "Apple",
+            "isDAT": True,
+            "collateralAddress": self.nodes[0].get_genesis_keys().ownerAuthAddress
+        })
+        self.nodes[0].generate(1)
+        idUSDT = list(self.nodes[0].gettoken(symbolUSDT).keys())[0]
+        idAAPL = list(self.nodes[0].gettoken(symbolAAPL).keys())[0]
+
+        # Set collateral and loan tokens for 10 blocks time
+        activation_height = self.nodes[0].getblockcount() + 10
+        self.nodes[0].setgovheight({"ATTRIBUTES":{f'v0/token/{idAAPL}/fixed_interval_price_id':'GOOGL/USD', f'v0/token/{idAAPL}/loan_minting_enabled':'true', f'v0/token/{idAAPL}/loan_minting_interest':'1',
+                                                  f'v0/token/{idUSDT}/fixed_interval_price_id':'GOOGL/USD', f'v0/token/{idUSDT}/loan_collateral_enabled':'true', f'v0/token/{idUSDT}/loan_collateral_factor':'1'}}, activation_height)
+        self.nodes[0].generate(1)
+
+        # Check pending tokens
+        result = self.nodes[0].listgovs()[8][1][str(activation_height)]
+        assert_equal(result['v0/token/8/fixed_interval_price_id'], 'GOOGL/USD')
+        assert_equal(result['v0/token/8/loan_collateral_enabled'], 'true')
+        assert_equal(result['v0/token/8/loan_collateral_factor'], '1')
+        assert_equal(result['v0/token/9/fixed_interval_price_id'], 'GOOGL/USD')
+        assert_equal(result['v0/token/9/loan_minting_enabled'], 'true')
+        assert_equal(result['v0/token/9/loan_minting_interest'], '1')
+
+        # Move to activation height
+        self.nodes[0].generate(activation_height - self.nodes[0].getblockcount())
+
+        # Check tokens
+        result = self.nodes[0].getgov('ATTRIBUTES')['ATTRIBUTES']
+        assert_equal(result['v0/token/8/fixed_interval_price_id'], 'GOOGL/USD')
+        assert_equal(result['v0/token/8/loan_collateral_enabled'], 'true')
+        assert_equal(result['v0/token/8/loan_collateral_factor'], '1')
+        assert_equal(result['v0/token/9/fixed_interval_price_id'], 'GOOGL/USD')
+        assert_equal(result['v0/token/9/loan_minting_enabled'], 'true')
+        assert_equal(result['v0/token/9/loan_minting_interest'], '1')
 
 if __name__ == '__main__':
     VaultTest().main()