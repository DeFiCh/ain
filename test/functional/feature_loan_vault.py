--- conflicted
+++ resolved
@@ -99,15 +99,9 @@
         assert_equal(vault1["state"], "active")
         assert_equal(vault1["collateralAmounts"], [])
         assert_equal(vault1["loanAmounts"], [])
-<<<<<<< HEAD
         assert_equal(vault1["collateralValue"], Decimal(0))
         assert_equal(vault1["loanValue"], Decimal(0))
         assert_equal(vault1["informativeRatio"], Decimal('-1.00000000'))
-=======
-        assert_equal(vault1["collateralValueUSD"], Decimal(0))
-        assert_equal(vault1["loanValueUSD"], Decimal(0))
-        assert_equal(vault1["collateralRatio"], -1)
->>>>>>> 748c1b31
 
         # updateVault
 
@@ -365,9 +359,9 @@
 
         vault1 = self.nodes[0].getvault(vaultId1)
         assert_equal(vault1['loanAmounts'], ['0.50000047@TSLA'])
-        assert_equal(vault1['collateralValueUSD'], Decimal('2.00000000'))
-        assert_equal(vault1['loanValueUSD'],Decimal('0.50000047'))
-        assert_equal(vault1['interestValueUSD'],Decimal('0.00000047'))
+        assert_equal(vault1['collateralValue'], Decimal('2.00000000'))
+        assert_equal(vault1['loanValue'],Decimal('0.50000047'))
+        assert_equal(vault1['interestValue'],Decimal('0.00000047'))
         assert_equal(vault1['interestAmounts'],['0.00000047@TSLA'])
 
         params = {'loanSchemeId':'LOAN000A'}
