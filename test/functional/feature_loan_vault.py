--- conflicted
+++ resolved
@@ -764,7 +764,6 @@
         self.nodes[0].closevault(vault_id, address)
         self.nodes[0].generate(1)
 
-<<<<<<< HEAD
     def close_vault_check_burninfo_and_owner_close_fee_payback(self):
         self.sync_blocks()
         # Save burninfo and balances before create vault
@@ -836,7 +835,6 @@
         assert_equal(account1AfterClose, ['0.50000000@DFI']) # 0.5 DFI returned to owner1
         assert_equal([], account2AfterClose) # close vault called with owner1
 
-=======
     def loan_and_collateral_token_to_govvar(self):
         # Move to hard fork
         self.move_to_gw_fork()
@@ -1054,7 +1052,6 @@
         assert_equal(result[f'v0/token/{self.idAAPL}/fixed_interval_price_id'], 'GOOGL/USD')
         assert_equal(result[f'v0/token/{self.idAAPL}/loan_minting_enabled'], 'true')
         assert_equal(result[f'v0/token/{self.idAAPL}/loan_minting_interest'], '1')
->>>>>>> 67a45348
 
     def run_test(self):
         self.setup()
@@ -1084,12 +1081,9 @@
         self.test_50pctDFI_fresh_vault_takeloan_withdraw()
         self.test_50pctDFI_rule_after_BTC_price_increase()
         self.overflowed_collateral_value()
-<<<<<<< HEAD
         self.close_vault_check_burninfo_and_owner_close_fee_payback()
         self.close_vault_after_update_owner_check_close_fee_payback()
-=======
         self.loan_and_collateral_token_to_govvar()
->>>>>>> 67a45348
 
 if __name__ == '__main__':
     VaultTest().main()