--- conflicted
+++ resolved
@@ -219,11 +219,7 @@
         assert_equal(self.nodes[0].eth_getBlockByNumber("latest"), self.startBlock)
         startBlockHash = self.nodes[0].getbestblockhash()
         startdbdump = self.nodes[0].debug_dumpdb("all")
-<<<<<<< HEAD
-        assert_equal((startdbdump != None), True)
-=======
         assert_equal((startdbdump is not None), True)
->>>>>>> 314c363c
 
         evmAddresses = []
         numEvmAddresses = 10
@@ -265,11 +261,7 @@
                 tdtx_id += 1
         assert_equal(tdtx_id, numEvmAddresses)
         firstdbdump = self.nodes[0].debug_dumpdb("all")
-<<<<<<< HEAD
-        assert_equal((firstdbdump != None), True)
-=======
         assert_equal((firstdbdump is not None), True)
->>>>>>> 314c363c
 
         # second block (transfer txs)
         hashes = []
@@ -305,11 +297,7 @@
             assert_equal(tx_info["vm"]["msg"]["hash"], hashes[idx][2:])
         assert_equal(len(block_info["tx"][1:]), numEvmAddresses * (numEvmAddresses - 1))
         seconddbdump = self.nodes[0].debug_dumpdb("all")
-<<<<<<< HEAD
-        assert_equal((seconddbdump != None), True)
-=======
         assert_equal((seconddbdump is not None), True)
->>>>>>> 314c363c
 
         # Invalidate second block
         self.nodes[0].invalidateblock(secondBlockHash)
@@ -322,11 +310,7 @@
         assert_equal(currBlock, firstBlock)
         assert_equal(currBlockHash, firstBlockHash)
         currdbdump = self.nodes[0].debug_dumpdb("all")
-<<<<<<< HEAD
-        assert_equal((currdbdump != None), True)
-=======
         assert_equal((currdbdump is not None), True)
->>>>>>> 314c363c
         assert_equal(currdbdump, firstdbdump)
 
         # Invalidate first block
@@ -340,11 +324,7 @@
         assert_equal(currBlock, self.startBlock)
         assert_equal(currBlockHash, startBlockHash)
         currdbdump = self.nodes[0].debug_dumpdb("all")
-<<<<<<< HEAD
-        assert_equal((currdbdump != None), True)
-=======
         assert_equal((currdbdump is not None), True)
->>>>>>> 314c363c
         assert_equal(currdbdump, startdbdump)
 
         # Reconsider blocks
@@ -356,11 +336,7 @@
         assert_equal(reconsiderBlock, secondBlock)
         assert_equal(reconsiderBlockHash, secondBlockHash)
         currdbdump = self.nodes[0].debug_dumpdb("all")
-<<<<<<< HEAD
-        assert_equal((currdbdump != None), True)
-=======
         assert_equal((currdbdump is not None), True)
->>>>>>> 314c363c
         assert_equal(currdbdump, seconddbdump)
 
     def run_test(self):
