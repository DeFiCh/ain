--- conflicted
+++ resolved
@@ -135,11 +135,8 @@
             'fortcanningmuseum': {'type': 'buried', 'active': False, 'height': 10000000},
             'fortcanningpark': {'type': 'buried', 'active': False, 'height': 10000000},
             'fortcanninghill': {'type': 'buried', 'active': False, 'height': 10000000},
-<<<<<<< HEAD
+            'fortcanningroad': {'type': 'buried', 'active': False, 'height': 10000000},
             'greatworld': {'type': 'buried', 'active': False, 'height': 10000000},
-=======
-            'fortcanningroad': {'type': 'buried', 'active': False, 'height': 10000000},
->>>>>>> f10f2a22
             'testdummy': {
                 'type': 'bip9',
                 'bip9': {
