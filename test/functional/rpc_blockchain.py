--- conflicted
+++ resolved
@@ -288,11 +288,7 @@
         assert_raises(subprocess.TimeoutExpired, lambda: self.nodes[0].process.wait(timeout=3))
         try:
             self.nodes[0].generate(1)
-<<<<<<< HEAD
-        except (ConnectionError, http.client.BadStatusLine):
-=======
         except: # (ConnectionError, http.client.BadStatusLine): # pass on ANY exception
->>>>>>> 875689ce
             pass  # The node already shut down before response
         self.log.debug('Node should stop at this height...')
         self.nodes[0].wait_until_stopped()
