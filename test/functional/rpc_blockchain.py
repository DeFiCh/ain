--- conflicted
+++ resolved
@@ -132,11 +132,8 @@
             'eunos': {'type': 'buried', 'active': False, 'height': 10000000},
             'eunospaya': {'type': 'buried', 'active': False, 'height': 10000000},
             'fortcanning': {'type': 'buried', 'active': False, 'height': 10000000},
-<<<<<<< HEAD
+            'fortcanningmuseum': {'type': 'buried', 'active': False, 'height': 10000000},
             'greatworld': {'type': 'buried', 'active': False, 'height': 10000000},
-=======
-            'fortcanningmuseum': {'type': 'buried', 'active': False, 'height': 10000000},
->>>>>>> c846338c
             'testdummy': {
                 'type': 'bip9',
                 'bip9': {
