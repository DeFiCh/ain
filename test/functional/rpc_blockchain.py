--- conflicted
+++ resolved
@@ -129,11 +129,7 @@
             'bip65': {'type': 'buried', 'active': False, 'height': 1351},
             'csv': {'type': 'buried', 'active': False, 'height': 432},
             'segwit': {'type': 'buried', 'active': True, 'height': 0},
-<<<<<<< HEAD
-            'dip1': {'type': 'buried', 'active': False, 'height': 10000000},
-=======
             'amk': {'type': 'buried', 'active': False, 'height': 10000000},
->>>>>>> aae693e6
             'testdummy': {
                 'type': 'bip9',
                 'bip9': {
