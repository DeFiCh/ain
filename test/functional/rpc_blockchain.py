#!/usr/bin/env python3
# Copyright (c) 2014-2019 The Bitcoin Core developers
# Distributed under the MIT software license, see the accompanying
# file LICENSE or http://www.opensource.org/licenses/mit-license.php.
"""Test RPCs related to blockchainstate.

Test the following RPCs:
    - getblockchaininfo
    - gettxoutsetinfo
    - getdifficulty
    - getbestblockhash
    - getblockhash
    - getblockheader
    - getchaintxstats
    - getnetworkhashps
    - verifychain

Tests correspond to code in rpc/blockchain.cpp.
"""

from decimal import Decimal
# import http.client
import subprocess

from test_framework.test_framework import DefiTestFramework
from test_framework.util import (
    assert_equal,
    assert_greater_than,
    assert_greater_than_or_equal,
    assert_raises,
    assert_raises_rpc_error,
    assert_is_hex_string,
    assert_is_hash_string,
)
from test_framework.blocktools import (
    create_block,
    create_coinbase,
    TIME_GENESIS_BLOCK,
)
from test_framework.messages import (
    msg_block,
)
from test_framework.mininode import (
    P2PInterface,
)


class BlockchainTest(DefiTestFramework):
    def set_test_params(self):
        self.setup_clean_chain = True
        self.num_nodes = 1

    def run_test(self):
        self.mine_chain()
        self.restart_node(0, extra_args=['-stopatheight=207', '-prune=1'])  # Set extra args with pruning after rescan is complete

        self._test_getblockchaininfo()
        self._test_getchaintxstats()
        self._test_gettxoutsetinfo()
        self._test_getblockheader()
        self._test_getdifficulty()
        self._test_getnetworkhashps()
        self._test_stopatheight()
        self._test_waitforblockheight()
        assert self.nodes[0].verifychain(4, 0)

    def mine_chain(self):
        self.log.info('Create some old blocks')
        address = self.nodes[0].get_genesis_keys().ownerAuthAddress
        for t in range(TIME_GENESIS_BLOCK+1, TIME_GENESIS_BLOCK + 200 * 600 +1, 600):
            # ten-minute steps from genesis block time
            self.nodes[0].setmocktime(t)
            self.nodes[0].generatetoaddress(1, address)
        assert_equal(self.nodes[0].getblockchaininfo()['blocks'], 200)

    def _test_getblockchaininfo(self):
        self.log.info("Test getblockchaininfo")

        keys = [
            'bestblockhash',
            'blocks',
            'chain',
            'chainwork',
            'difficulty',
            'headers',
            'initialblockdownload',
            'mediantime',
            'pruned',
            'size_on_disk',
            'softforks',
            'verificationprogress',
            'warnings',
        ]
        res = self.nodes[0].getblockchaininfo()

        # result should have these additional pruning keys if manual pruning is enabled
        assert_equal(sorted(res.keys()), sorted(['pruneheight', 'automatic_pruning'] + keys))

        # size_on_disk should be > 0
        assert_greater_than(res['size_on_disk'], 0)

        # pruneheight should be greater or equal to 0
        assert_greater_than_or_equal(res['pruneheight'], 0)

        # check other pruning fields given that prune=1
        assert res['pruned']
        assert not res['automatic_pruning']

        self.restart_node(0, ['-stopatheight=207'])
        res = self.nodes[0].getblockchaininfo()
        # should have exact keys
        assert_equal(sorted(res.keys()), keys)

        self.restart_node(0, ['-stopatheight=207', '-prune=550'])
        res = self.nodes[0].getblockchaininfo()
        # result should have these additional pruning keys if prune=550
        assert_equal(sorted(res.keys()), sorted(['pruneheight', 'automatic_pruning', 'prune_target_size'] + keys))

        # check related fields
        assert res['pruned']
        assert_equal(res['pruneheight'], 0)
        assert res['automatic_pruning']
        assert_equal(res['prune_target_size'], 576716800)
        assert_greater_than(res['size_on_disk'], 0)

        assert_equal(res['softforks'], {
            'amk': {'type': 'buried', 'active': False, 'height': 10000000},
            'bayfront': {'type': 'buried', 'active': False, 'height': 10000000},
            'clarkequay': {'type': 'buried', 'active': False, 'height': 10000000},
            'dakota': {'type': 'buried', 'active': False, 'height': 10000000},
            'dakotacrescent': {'type': 'buried', 'active': False, 'height': 10000000},
            'eunos': {'type': 'buried', 'active': False, 'height': 10000000},
            'eunospaya': {'type': 'buried', 'active': False, 'height': 10000000},
            'fortcanning': {'type': 'buried', 'active': False, 'height': 10000000},
            'fortcanningmuseum': {'type': 'buried', 'active': False, 'height': 10000000},
<<<<<<< HEAD
=======
            'fortcanningpark': {'type': 'buried', 'active': False, 'height': 10000000},
>>>>>>> 7630137b
            'fortcanninghill': {'type': 'buried', 'active': False, 'height': 10000000},
            'testdummy': {
                'type': 'bip9',
                'bip9': {
                    'status': 'started',
                    'bit': 28,
                    'startTime': 0,
                    'timeout': 0x7fffffffffffffff,  # testdummy does not have a timeout so is set to the max int64 value
                    'since': 144,
                    'statistics': {
                        'period': 144,
                        'threshold': 108,
                        'elapsed': 57,
                        'count': 57,
                        'possible': True,
                    },
                },
                'active': False}
        })

    def _test_getchaintxstats(self):
        self.log.info("Test getchaintxstats")

        # Test `getchaintxstats` invalid extra parameters
        assert_raises_rpc_error(-1, 'getchaintxstats', self.nodes[0].getchaintxstats, 0, '', 0)

        # Test `getchaintxstats` invalid `nblocks`
        assert_raises_rpc_error(-1, "JSON value is not an integer as expected", self.nodes[0].getchaintxstats, '')
        assert_raises_rpc_error(-8, "Invalid block count: should be between 0 and the block's height - 1", self.nodes[0].getchaintxstats, -1)
        assert_raises_rpc_error(-8, "Invalid block count: should be between 0 and the block's height - 1", self.nodes[0].getchaintxstats, self.nodes[0].getblockcount())

        # Test `getchaintxstats` invalid `blockhash`
        assert_raises_rpc_error(-1, "JSON value is not a string as expected", self.nodes[0].getchaintxstats, blockhash=0)
        assert_raises_rpc_error(-8, "blockhash must be of length 64 (not 1, for '0')", self.nodes[0].getchaintxstats, blockhash='0')
        assert_raises_rpc_error(-8, "blockhash must be hexadecimal string (not 'ZZZ0000000000000000000000000000000000000000000000000000000000000')", self.nodes[0].getchaintxstats, blockhash='ZZZ0000000000000000000000000000000000000000000000000000000000000')
        assert_raises_rpc_error(-5, "Block not found", self.nodes[0].getchaintxstats, blockhash='0000000000000000000000000000000000000000000000000000000000000000')
        blockhash = self.nodes[0].getblockhash(200)
        self.nodes[0].invalidateblock(blockhash)
        assert_raises_rpc_error(-8, "Block is not in main chain", self.nodes[0].getchaintxstats, blockhash=blockhash)
        self.nodes[0].reconsiderblock(blockhash)

        chaintxstats = self.nodes[0].getchaintxstats(nblocks=1)
        # 200 txs plus genesis tx
        assert_equal(chaintxstats['txcount'], 201 +8) # +8 due to genesis mn txs
        # tx rate should be 1 per 10 minutes, or 1/600
        # we have to round because of binary math
        assert_equal(round(chaintxstats['txrate'] * 600, 10), Decimal(1))

        b1_hash = self.nodes[0].getblockhash(1)
        b1 = self.nodes[0].getblock(b1_hash)
        b200_hash = self.nodes[0].getblockhash(200)
        b200 = self.nodes[0].getblock(b200_hash)
        time_diff = b200['mediantime'] - b1['mediantime']

        chaintxstats = self.nodes[0].getchaintxstats()
        assert_equal(chaintxstats['time'], b200['time'])
        assert_equal(chaintxstats['txcount'], 201 +8) # +8 due to genesis mn txs
        assert_equal(chaintxstats['window_final_block_hash'], b200_hash)
        assert_equal(chaintxstats['window_final_block_height'], 200)
        assert_equal(chaintxstats['window_block_count'], 199)
        assert_equal(chaintxstats['window_tx_count'], 199)
        assert_equal(chaintxstats['window_interval'], time_diff)
        assert_equal(round(chaintxstats['txrate'] * time_diff, 10), Decimal(199))

        chaintxstats = self.nodes[0].getchaintxstats(blockhash=b1_hash)
        assert_equal(chaintxstats['time'], b1['time'])
        assert_equal(chaintxstats['txcount'], 2 +8) # +8 due to genesis mn txs
        assert_equal(chaintxstats['window_final_block_hash'], b1_hash)
        assert_equal(chaintxstats['window_final_block_height'], 1)
        assert_equal(chaintxstats['window_block_count'], 0)
        assert 'window_tx_count' not in chaintxstats
        assert 'window_interval' not in chaintxstats
        assert 'txrate' not in chaintxstats

    def _test_gettxoutsetinfo(self):
        node = self.nodes[0]
        res = node.gettxoutsetinfo()

        # genesis txs are now taken into account too!!!
        assert_equal(res['total_amount'], Decimal('8855.00000000')) # old value '8725.00000000'
        assert_equal(res['transactions'], 209) # old value 200
        assert_equal(res['height'], 200)
        assert_equal(res['txouts'], 209) # old value 200
        assert_equal(res['bogosize'], 15669) # old value 15000
        assert_equal(res['bestblock'], node.getblockhash(200))
        size = res['disk_size']
        assert size > 6400
        assert size < 64000
        assert_equal(len(res['bestblock']), 64)
        assert_equal(len(res['hash_serialized_2']), 64)

        self.log.info("Test that gettxoutsetinfo() works for blockchain with just the genesis block")
        b1hash = node.getblockhash(1)
        node.invalidateblock(b1hash)

        res2 = node.gettxoutsetinfo()
        assert_equal(res2['transactions'], 9) # old value 0
        assert_equal(res2['total_amount'], Decimal('130')) # old value 0
        assert_equal(res2['height'], 0)
        assert_equal(res2['txouts'], 9) # old value 0
        assert_equal(res2['bogosize'], 669), # old value 0
        assert_equal(res2['bestblock'], node.getblockhash(0))
        assert_equal(len(res2['hash_serialized_2']), 64)

        self.log.info("Test that gettxoutsetinfo() returns the same result after invalidate/reconsider block")
        node.reconsiderblock(b1hash)

        res3 = node.gettxoutsetinfo()
        # The field 'disk_size' is non-deterministic and can thus not be
        # compared between res and res3.  Everything else should be the same.
        del res['disk_size'], res3['disk_size']
        assert_equal(res, res3)

    def _test_getblockheader(self):
        node = self.nodes[0]

        assert_raises_rpc_error(-8, "hash must be of length 64 (not 8, for 'nonsense')", node.getblockheader, "nonsense")
        assert_raises_rpc_error(-8, "hash must be hexadecimal string (not 'ZZZ7bb8b1697ea987f3b223ba7819250cae33efacb068d23dc24859824a77844')", node.getblockheader, "ZZZ7bb8b1697ea987f3b223ba7819250cae33efacb068d23dc24859824a77844")
        assert_raises_rpc_error(-5, "Block not found", node.getblockheader, "0cf7bb8b1697ea987f3b223ba7819250cae33efacb068d23dc24859824a77844")

        besthash = node.getbestblockhash()
        secondbesthash = node.getblockhash(199)
        header = node.getblockheader(blockhash=besthash)

        assert_equal(header['hash'], besthash)
        assert_equal(header['height'], 200)
        assert_equal(header['confirmations'], 1)
        assert_equal(header['previousblockhash'], secondbesthash)
        assert_is_hex_string(header['chainwork'])
        assert_equal(header['nTx'], 1)
        assert_is_hash_string(header['hash'])
        assert_is_hash_string(header['previousblockhash'])
        assert_is_hash_string(header['merkleroot'])
        assert_is_hash_string(header['bits'], length=None)
        assert isinstance(header['time'], int)
        assert isinstance(header['mediantime'], int)
        # assert isinstance(header['nonce'], int) # no 'nonce'!
        assert isinstance(header['version'], int)
        assert isinstance(int(header['versionHex'], 16), int)
        assert isinstance(header['difficulty'], Decimal)

    def _test_getdifficulty(self):
        difficulty = self.nodes[0].getdifficulty()
        # 1 hash in 2 should be valid, so difficulty should be 1/2**31
        # binary => decimal => binary math is why we do this check
        assert abs(difficulty * 2**31 - 1) < 0.0001

    def _test_getnetworkhashps(self):
        hashes_per_second = self.nodes[0].getnetworkhashps()
        # This should be 2 hashes every 10 minutes or 1/300
        assert abs(hashes_per_second * 300 - 1) < 0.0001

    def _test_stopatheight(self):
        assert_equal(self.nodes[0].getblockcount(), 200)
        self.nodes[0].generate(6)
        assert_equal(self.nodes[0].getblockcount(), 206)
        self.log.debug('Node should not stop at this height')
        assert_raises(subprocess.TimeoutExpired, lambda: self.nodes[0].process.wait(timeout=3))
        try:
            self.nodes[0].generate(1)
        except: # (ConnectionError, http.client.BadStatusLine): # pass on ANY exception
            pass  # The node already shut down before response
        self.log.debug('Node should stop at this height...')
        self.nodes[0].wait_until_stopped()
        self.start_node(0)
        assert_equal(self.nodes[0].getblockcount(), 207)

    def _test_waitforblockheight(self):
        self.log.info("Test waitforblockheight")
        node = self.nodes[0]
        node.add_p2p_connection(P2PInterface())

        current_height = node.getblock(node.getbestblockhash())['height']

        # Create a fork somewhere below our current height, invalidate the tip
        # of that fork, and then ensure that waitforblockheight still
        # works as expected.
        #
        # (Previously this was broken based on setting
        # `rpc/blockchain.cpp:latestblock` incorrectly.)
        #
        b20hash = node.getblockhash(20)
        b20 = node.getblock(b20hash)

        def solve_and_send_block(prevhash, height, time):
            b = create_block(prevhash, create_coinbase(height), time)
            b.solve()
            node.p2p.send_message(msg_block(b))
            node.p2p.sync_with_ping()
            return b

        b21f = solve_and_send_block(int(b20hash, 16), 21, b20['time'] + 1)
        b22f = solve_and_send_block(b21f.sha256, 22, b21f.nTime + 1)

        node.invalidateblock(b22f.hash)

        def assert_waitforheight(height, timeout=2):
            assert_equal(
                node.waitforblockheight(height=height, timeout=timeout)['height'],
                current_height)

        assert_waitforheight(0)
        assert_waitforheight(current_height - 1)
        assert_waitforheight(current_height)
        assert_waitforheight(current_height + 1)


if __name__ == '__main__':
    BlockchainTest().main()<|MERGE_RESOLUTION|>--- conflicted
+++ resolved
@@ -133,10 +133,7 @@
             'eunospaya': {'type': 'buried', 'active': False, 'height': 10000000},
             'fortcanning': {'type': 'buried', 'active': False, 'height': 10000000},
             'fortcanningmuseum': {'type': 'buried', 'active': False, 'height': 10000000},
-<<<<<<< HEAD
-=======
             'fortcanningpark': {'type': 'buried', 'active': False, 'height': 10000000},
->>>>>>> 7630137b
             'fortcanninghill': {'type': 'buried', 'active': False, 'height': 10000000},
             'testdummy': {
                 'type': 'bip9',
