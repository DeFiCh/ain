#!/usr/bin/env python3
# Copyright (c) 2014-2019 The Bitcoin Core developers
# Copyright (c) DeFi Blockchain Developers
# Distributed under the MIT software license, see the accompanying
# file LICENSE or http://www.opensource.org/licenses/mit-license.php.
"""Test getcustomtx RPC."""

from test_framework.test_framework import DefiTestFramework

from test_framework.authproxy import JSONRPCException
from test_framework.util import assert_equal, disconnect_nodes
from decimal import Decimal
import calendar
import time

class TokensRPCGetCustomTX(DefiTestFramework):
    def set_test_params(self):
        self.num_nodes = 3
        self.setup_clean_chain = True
<<<<<<< HEAD
        self.extra_args = [['-txnotokens=0', '-amkheight=50', '-bayfrontheight=50', '-bayfrontgardensheight=50', '-dakotaheight=120', '-eunosheight=120', '-eunospayaheight=120', '-fortcanningheight=120', '-greatworldheight=120'], # Wallet TXs
                           ['-txnotokens=0', '-amkheight=50', '-bayfrontheight=50', '-bayfrontgardensheight=50', '-dakotaheight=120', '-eunosheight=120', '-eunospayaheight=120', '-fortcanningheight=120', '-greatworldheight=120', '-txindex=1'], # Transaction index
                           ['-txnotokens=0', '-amkheight=50', '-bayfrontheight=50', '-bayfrontgardensheight=50']] # Will not find historical TXs
=======
        self.extra_args = [['-txnotokens=0', '-amkheight=50', '-bayfrontheight=50', '-bayfrontgardensheight=50', '-dakotaheight=120', '-eunosheight=120', '-eunospayaheight=120', '-fortcanningheight=120', '-fortcanninghillheight=122'], # Wallet TXs
                           ['-txnotokens=0', '-amkheight=50', '-bayfrontheight=50', '-bayfrontgardensheight=50', '-dakotaheight=120', '-eunosheight=120', '-eunospayaheight=120', '-fortcanningheight=120', '-fortcanninghillheight=122', '-txindex=1'], # Transaction index
                           ['-txnotokens=0', '-amkheight=50', '-bayfrontheight=50', '-bayfrontgardensheight=50', '-dakotaheight=120', '-eunosheight=120', '-fortcanningheight=120', '-fortcanninghillheight=122']] # Will not find historical TXs
>>>>>>> 58a16438

    def check_result(self, result):
        # Get block hash and height
        blockheight = self.nodes[0].getblockcount()
        blockhash = self.nodes[0].getblockhash(blockheight)

        # Check the constant keys in getcustomtx
        assert_equal(result['valid'], True)
        assert_equal(result['blockHeight'], blockheight)
        assert_equal(result['blockhash'], blockhash)
        assert_equal(result['confirmations'], 1)

    def run_test(self):
        self.nodes[0].generate(101)
        self.sync_blocks()
        num_tokens = len(self.nodes[0].listtokens())

        # collateral address
        collateral_a = self.nodes[0].getnewaddress("", "legacy")

        # Create token
        create_token_tx = self.nodes[0].createtoken({
            "symbol": "GOLD",
            "name": "gold",
            "collateralAddress": collateral_a
        })
        self.nodes[0].generate(1)
        self.sync_blocks()

        # Make sure there's an extra token
        assert_equal(len(self.nodes[0].listtokens()), num_tokens + 1)

        # Get history node 0 from wallet TX
        result = self.nodes[0].getcustomtx(create_token_tx)
        self.check_result(result)
        assert_equal(result['type'], "CreateToken")
        assert_equal(result['results']['creationTx'], create_token_tx)
        assert_equal(result['results']['symbol'], "GOLD")
        assert_equal(result['results']['name'], "gold")
        assert_equal(result['results']['mintable'], True)
        assert_equal(result['results']['tradeable'], True)
        assert_equal(result['results']['finalized'], False)

        # Get token ID
        list_tokens = self.nodes[0].listtokens()
        for idx, token in list_tokens.items():
            if (token["symbol"] == "GOLD"):
                token_silver = idx

        # Mint some tokens
        minttx = self.nodes[0].minttokens(["300@" + token_silver])
        self.nodes[0].generate(1)
        self.sync_blocks()

        # Check tokens are minted
        assert_equal(self.nodes[0].getaccount(collateral_a, {}, True)[token_silver], 300)

        # All nodes agree
        assert_equal(self.nodes[0].gettoken(token_silver)[token_silver]['minted'], 300)
        assert_equal(self.nodes[1].gettoken(token_silver)[token_silver]['minted'], 300)
        assert_equal(self.nodes[2].gettoken(token_silver)[token_silver]['minted'], 300)

        # Get history node 0 from wallet TX
        result = self.nodes[0].getcustomtx(minttx)
        self.check_result(result)
        assert_equal(result['type'], "MintToken")
        assert_equal(result['results'][str(token_silver)], Decimal("300.00000000"))

        # Get history node 1 with transaction index
        result = self.nodes[1].getcustomtx(minttx)
        self.check_result(result)
        assert_equal(result['type'], "MintToken")
        assert_equal(result['results'][str(token_silver)], Decimal("300.00000000"))

        # Try and get history node 2
        try:
            result = self.nodes[2].getcustomtx(minttx)
            assert (False)
        except JSONRPCException as e:
            errorString = e.error['message']
        assert("No such mempool or wallet transaction. Use -txindex or provide a block hash." in errorString)

        # Try and get history node 2 using block hash
        result = self.nodes[2].getcustomtx(minttx, self.nodes[0].getblockhash(self.nodes[0].getblockcount()))
        self.check_result(result)
        assert_equal(result['type'], "MintToken")
        assert_equal(result['results'][str(token_silver)], Decimal("300.00000000"))

        # Node 2 no longer needed
        disconnect_nodes(self.nodes[0], 2)
        disconnect_nodes(self.nodes[1], 2)

        # Update token
        updatetx = self.nodes[0].updatetoken(token_silver, {"symbol":"SILVER","name":"silver","mintable":False,"tradeable":False})
        self.nodes[0].generate(1)
        self.sync_blocks(self.nodes[0:2])

        # Get history node 1 with transaction index
        result = self.nodes[1].getcustomtx(updatetx)
        self.check_result(result)
        assert_equal(result['type'], "UpdateTokenAny")
        assert_equal(result['results']['symbol'], "SILVER")
        assert_equal(result['results']['name'], "silver")
        assert_equal(result['results']['mintable'], False)
        assert_equal(result['results']['tradeable'], False)

        # Test MN call
        num_mns = len(self.nodes[0].listmasternodes())
        collateral = self.nodes[0].getnewaddress("", "legacy")
        mn_txid = self.nodes[0].createmasternode(collateral)
        self.nodes[0].generate(1)
        self.sync_blocks(self.nodes[0:2])

        # Make sure new MN was successfully created
        assert_equal(len(self.nodes[0].listmasternodes()), num_mns + 1)

        # Get custom TX
        result = self.nodes[1].getcustomtx(mn_txid)
        self.check_result(result)
        assert_equal(result['type'], "CreateMasternode")
        assert_equal(result['results']['collateralamount'], Decimal("10.00000000"))
        assert_equal(result['results']['masternodeoperator'], collateral)

        # Test resign MN call
        resign_tx = self.nodes[0].resignmasternode(mn_txid)
        self.nodes[0].generate(1)
        self.sync_blocks(self.nodes[0:2])

        # Check MN in PRE_RESIGNED state
        assert_equal(self.nodes[0].listmasternodes()[mn_txid]['state'], "PRE_RESIGNED")

        # Get custom TX
        result = self.nodes[1].getcustomtx(resign_tx)
        self.check_result(result)
        assert_equal(result['type'], "ResignMasternode")
        assert_equal(result['results']['id'], mn_txid)

        # Test poolpair call
        num_tokens = len(self.nodes[0].listtokens())

        # collateral address
        collateral_b = self.nodes[0].getnewaddress("", "legacy")

        # Create token
        create_token_tx = self.nodes[0].createtoken({
            "symbol": "GOLD",
            "name": "gold",
            "collateralAddress": collateral_b
        })
        self.nodes[0].generate(1)

        # Get token ID
        list_tokens = self.nodes[0].listtokens()
        for idx, token in list_tokens.items():
            if (token["symbol"] == "GOLD"):
                token_gold = idx

        # Mint some tokens for use later
        self.nodes[0].minttokens(["300@" + token_gold])
        self.nodes[0].generate(1)

        # Make sure there's an extra token
        assert_equal(len(self.nodes[0].listtokens()), num_tokens + 1)

        # Create pool pair
        pool_collateral = self.nodes[0].getnewaddress("", "legacy")
        poolpair_tx = self.nodes[0].createpoolpair({
            "tokenA": "SILVER#" + token_silver,
            "tokenB": "GOLD#" + token_gold,
            "commission": 0.001,
            "status": True,
            "ownerAddress": pool_collateral,
            "pairSymbol": "SILVGOLD"
        })
        self.nodes[0].generate(1)
        self.sync_blocks(self.nodes[0:2])

        # Get custom TX
        result = self.nodes[1].getcustomtx(poolpair_tx)
        assert_equal(result['type'], "CreatePoolPair")
        self.check_result(result)
        assert_equal(result['results']['creationTx'], poolpair_tx)
        assert_equal(result['results']['name'], "silver-gold")
        assert_equal(result['results']['symbol'], "SILVGOLD")
        assert_equal(result['results']['tokenA'], "silver")
        assert_equal(result['results']['tokenB'], "gold")
        assert_equal(result['results']['commission'], Decimal("0.00100000"))
        assert_equal(result['results']['status'], True)
        assert_equal(result['results']['ownerAddress'], pool_collateral)
        assert_equal(result['results']['isDAT'], True)
        assert_equal(result['results']['mintable'], False)
        assert_equal(result['results']['tradeable'], True)
        assert_equal(result['results']['finalized'], True)

        # Test account to account TX
        accounttoaccount_tx = self.nodes[0].accounttoaccount(collateral_b, {collateral_a: "100@" + token_gold})
        self.nodes[0].generate(1)
        self.sync_blocks(self.nodes[0:2])

        # Get custom TX
        result = self.nodes[1].getcustomtx(accounttoaccount_tx)
        self.check_result(result)
        assert_equal(result['type'], "AccountToAccount")
        assert_equal(result['results']['from'], collateral_b)
        assert_equal([*result['results']['to']][0], collateral_a)
        assert_equal(list(result['results']['to'].values())[0], "100.00000000@" + token_gold)

        # Test add pool liquidity TX
        pool_share = self.nodes[0].getnewaddress("", "legacy")
        add_liquidity_tx = self.nodes[0].addpoolliquidity({
            collateral_a: ['100@' + token_silver, '100@' + token_gold]
            }, pool_share)
        self.nodes[0].generate(1)
        self.sync_blocks(self.nodes[0:2])

        # Get custom TX
        result = self.nodes[1].getcustomtx(add_liquidity_tx)
        self.check_result(result)
        assert_equal(result['type'], "AddPoolLiquidity")
        assert_equal(result['valid'], True)
        assert_equal(result['results'][token_silver], Decimal("100.00000000"))
        assert_equal(result['results'][token_gold], Decimal("100.00000000"))
        assert_equal(result['results']['shareaddress'], pool_share)

        # Test pool swap TX
        poolswap_tx = self.nodes[0].poolswap({
            "from": collateral_a,
            "tokenFrom": token_silver,
            "amountFrom": 1,
            "to": collateral_b,
            "tokenTo": token_gold,
            "maxPrice": 2
        })
        self.nodes[0].generate(1)
        self.sync_blocks(self.nodes[0:2])

        # Get custom TX
        result = self.nodes[1].getcustomtx(poolswap_tx)
        self.check_result(result)
        assert_equal(result['type'], "PoolSwap")
        assert_equal(result['results']['fromAddress'], collateral_a)
        assert_equal(result['results']['fromToken'], token_silver)
        assert_equal(result['results']['fromAmount'], Decimal("1.00000000"))
        assert_equal(result['results']['toAddress'], collateral_b)
        assert_equal(result['results']['toToken'], token_gold)
        assert_equal(result['results']['maxPrice'], Decimal("2.00000000"))

        # Test remove liquidity TX
        remove_liquidity_tx = self.nodes[0].removepoolliquidity(pool_share, "25@1")
        remove_liquidity_tx_rawtx = self.nodes[0].getrawtransaction(remove_liquidity_tx, 1)
        self.nodes[0].generate(1)
        self.sync_blocks(self.nodes[0:2])

        # Get custom TX
        result = self.nodes[1].getcustomtx(remove_liquidity_tx)
        self.check_result(result)
        assert_equal(result['type'], "RemovePoolLiquidity")
        assert_equal(result['results']['from'], pool_share)
        assert_equal(result['results']['amount'], "25.00000000@1")

        # Check autoauth
        result = self.nodes[1].getcustomtx(remove_liquidity_tx_rawtx['vin'][0]['txid'])
        self.check_result(result)
        assert_equal(result['type'], "AutoAuth")
        assert_equal(result['results'], {})

        # Test pool update TX
        poolpair_update_tx = self.nodes[0].updatepoolpair({
            "pool": poolpair_tx,
            "status": False,
            "commission": 0.1,
            "ownerAddress": pool_collateral
        })
        self.nodes[0].generate(1)
        self.sync_blocks(self.nodes[0:2])

        # Get custom TX
        result = self.nodes[1].getcustomtx(poolpair_update_tx)
        self.check_result(result)
        assert_equal(result['type'], "UpdatePoolPair")
        assert_equal(result['results']['commission'], Decimal("0.10000000"))
        assert_equal(result['results']['status'], False)
        assert_equal(result['results']['ownerAddress'], pool_collateral)

        # Test UTXOs to account TX
        utxostoaccount_tx = self.nodes[0].utxostoaccount({collateral_a: "100@0"})
        self.nodes[0].generate(1)
        self.sync_blocks(self.nodes[0:2])

        # Get custom TX
        result = self.nodes[1].getcustomtx(utxostoaccount_tx)
        self.check_result(result)
        assert_equal(result['type'], "UtxosToAccount")
        assert_equal(result['results'][collateral_a], "100.00000000@0")

        # Test account to UTXOs TX
        accountoutxos_tx = self.nodes[0].accounttoutxos(collateral_a, {collateral_b: "1@0"})
        self.nodes[0].generate(1)
        self.sync_blocks(self.nodes[0:2])

        # Get custom TX
        result = self.nodes[1].getcustomtx(accountoutxos_tx)
        self.check_result(result)
        assert_equal(result['type'], "AccountToUtxos")
        assert_equal(result['results']['from'], collateral_a)
        assert_equal(list(result['results']['to'].keys())[0], collateral_b)
        assert_equal(list(result['results']['to'].values())[0], "1.00000000@0")


        # Test send tokens to address TX
        self.nodes[0].utxostoaccount({collateral_a: "1@0"})
        self.nodes[0].generate(1)

        tokenstoaddress_tx = self.nodes[0].sendtokenstoaddress({collateral_a:"1@0"}, {collateral_b:"1@0"})
        self.nodes[0].generate(1)
        self.sync_blocks(self.nodes[0:2])

        # Get custom TX
        result = self.nodes[1].getcustomtx(tokenstoaddress_tx)
        self.check_result(result)
        assert_equal(result['type'], "AnyAccountsToAccounts")
        assert_equal(list(result['results']['from'].keys())[0], collateral_a)
        assert_equal(list(result['results']['from'].values())[0], "1.00000000@0")
        assert_equal(list(result['results']['to'].keys())[0], collateral_b)
        assert_equal(list(result['results']['to'].values())[0], "1.00000000@0")

        # Test setgox TX
        setgov_tx = self.nodes[0].setgov({ "LP_DAILY_DFI_REWARD": 35})
        self.nodes[0].generate(1)
        self.sync_blocks(self.nodes[0:2])

        # Get custom TX
        result = self.nodes[1].getcustomtx(setgov_tx)
        self.check_result(result)
        assert_equal(result['type'], "SetGovVariable")
        assert_equal(list(result['results'].keys())[0], "LP_DAILY_DFI_REWARD")
        assert_equal(list(result['results'].values())[0], Decimal("35.00000000"))

        # Dakota / EunosPaya height
        self.nodes[0].generate(120 - self.nodes[0].getblockcount())
        assert_equal(120, self.nodes[0].getblockcount())

        # Create new masternode with timelock
        collateral = self.nodes[0].getnewaddress("", "legacy")
        mn_txid = self.nodes[0].createmasternode(collateral, '', [], 'TENYEARTIMELOCK')
        self.nodes[0].generate(1)
        self.sync_blocks(self.nodes[0:2])

        # Get custom TX
        result = self.nodes[1].getcustomtx(mn_txid)
        self.check_result(result)
        assert_equal(result['type'], "CreateMasternode")
        assert_equal(result['results']['collateralamount'], Decimal("2.00000000"))
        assert_equal(result['results']['masternodeoperator'], collateral)
        assert_equal(result['results']['timelock'], 'TENYEARTIMELOCK')

        # Activate MN
        self.nodes[0].generate(19)

        # Test set loan scheme
        loan_txid = self.nodes[0].createloanscheme(1000, 0.5, 'LOANMAX')
        self.nodes[0].generate(1)
        self.sync_blocks(self.nodes[0:2])

        # Get custom TX
        result = self.nodes[1].getcustomtx(loan_txid)
        self.check_result(result)
        assert_equal(result['type'], "LoanScheme")
        assert_equal(result['results']['id'], "LOANMAX")
        assert_equal(result['results']['mincolratio'], 1000)
        assert_equal(result['results']['interestrate'], Decimal("0.50000000"))
        assert_equal(result['results']['updateHeight'], False)

        # Test changing the loan scheme
        self.nodes[0].createloanscheme(100, 5, 'LOAN001')
        self.nodes[0].generate(1)
        default_txid = self.nodes[0].setdefaultloanscheme('LOAN001')
        self.nodes[0].generate(1)
        self.sync_blocks(self.nodes[0:2])

        # Get custom TX
        result = self.nodes[1].getcustomtx(default_txid)
        self.check_result(result)
        assert_equal(result['type'], "DefaultLoanScheme")
        assert_equal(result['results']['id'], "LOAN001")

        # Test destroying a loan scheme
        destroy_txid = self.nodes[0].destroyloanscheme('LOANMAX')
        self.nodes[0].generate(1)
        self.sync_blocks(self.nodes[0:2])

        # Get custom TX
        result = self.nodes[1].getcustomtx(destroy_txid)
        self.check_result(result)
        assert_equal(result['type'], "DestroyLoanScheme")
        assert_equal(result['results']['id'], "LOANMAX")

        # Test updating a masternode
        new_operator_address = self.nodes[0].getnewaddress('', 'legacy')
        reward_address = self.nodes[0].getnewaddress('', 'legacy')
        update_mn_txid = self.nodes[0].updatemasternode(mn_txid, {'operatorAddress':new_operator_address,'rewardAddress':reward_address})
        self.nodes[0].generate(1)
        self.sync_blocks(self.nodes[0:2])

        # Get custom TX
        result = self.nodes[1].getcustomtx(update_mn_txid)
        self.check_result(result)
        assert_equal(result['type'], "UpdateMasternode")
        assert_equal(result['results']['id'], mn_txid)
        assert_equal(result['results']['operatorAddress'], new_operator_address)
        assert_equal(result['results']['rewardAddress'], reward_address)

        # Test appoint oracle
        oracle_address = self.nodes[0].getnewaddress("", "legacy")
        appoint_oracle_tx = self.nodes[0].appointoracle(oracle_address, [{"currency": "GBP", "token": "TSLA"}], 1)
        self.nodes[0].generate(1)
        self.sync_blocks(self.nodes[0:2])

        # Get custom TX
        result = self.nodes[1].getcustomtx(appoint_oracle_tx)
        self.check_result(result)
        assert_equal(result['type'], "AppointOracle")
        assert_equal(result['results']['oracleAddress'], oracle_address)
        assert_equal(result['results']['weightage'], 1)
        assert_equal(result['results']['availablePairs'], [{'token': 'TSLA', 'currency': 'GBP'}])

        # Test appoint oracle
        new_oracle_address = self.nodes[0].getnewaddress("", "legacy")
        update_oracle_tx = self.nodes[0].updateoracle(appoint_oracle_tx, new_oracle_address, [{"currency": "USD", "token": "DFI"},{"currency": "USD", "token": "TSLA"}], 10)
        self.nodes[0].generate(1)
        self.sync_blocks(self.nodes[0:2])

        # Get custom TX
        result = self.nodes[1].getcustomtx(update_oracle_tx)
        self.check_result(result)
        assert_equal(result['type'], "UpdateOracleAppoint")
        assert_equal(result['results']['oracleId'], appoint_oracle_tx)
        assert_equal(result['results']['oracleAddress'], new_oracle_address)
        assert_equal(result['results']['weightage'], 10)
        assert_equal(result['results']['availablePairs'], [{'token': 'DFI', 'currency': 'USD'}, {'token': 'TSLA', 'currency': 'USD'}])

        # Test set oracle data
        oracle_prices = [{"currency": "USD", "tokenAmount": "100.00000000@DFI"},{"currency": "USD", "tokenAmount": "100.00000000@TSLA"}]
        timestamp = calendar.timegm(time.gmtime())
        oracle_data_tx = self.nodes[0].setoracledata(appoint_oracle_tx, timestamp, oracle_prices)
        self.nodes[0].generate(1)
        self.sync_blocks(self.nodes[0:2])

        # Get custom TX
        result = self.nodes[1].getcustomtx(oracle_data_tx)
        self.check_result(result)
        assert_equal(result['type'], "SetOracleData")
        assert_equal(result['results']['oracleId'], appoint_oracle_tx)
        assert_equal(result['results']['timestamp'], timestamp)
        assert_equal(result['results']['tokenPrices'], oracle_prices)

        # Composite poolswap set up
        self.nodes[0].createtoken({
            "symbol": "GOOGL",
            "name": "Google",
            "collateralAddress": collateral_a
        })
        self.nodes[0].generate(1)

        list_tokens = self.nodes[0].listtokens()
        for idx, token in list_tokens.items():
            if (token["symbol"] == "GOOGL"):
                token_googl = idx

        self.nodes[0].createpoolpair({
            "tokenA": "SILVER#" + token_silver,
            "tokenB": "GOOGL#" + token_googl,
            "commission": 0.001,
            "status": True,
            "ownerAddress": pool_collateral,
            "pairSymbol": "SILVGOOGL"
        })
        self.nodes[0].generate(1)

        self.nodes[0].minttokens(["300@" + token_googl])
        self.nodes[0].generate(1)

        self.nodes[0].addpoolliquidity({
            collateral_a: ['100@' + token_silver, '100@' + token_googl]
            }, pool_share)
        self.nodes[0].generate(1)

        self.nodes[0].updatepoolpair({
            "pool": poolpair_tx,
            "status": True,
            "commission": 0.001
        })
        self.nodes[0].generate(1)

        # Finally test the actual compositeswap
        destination = self.nodes[0].getnewaddress("", "legacy")
        composite_tx = self.nodes[0].compositeswap({
            "from": collateral_a,
            "tokenFrom": token_googl,
            "amountFrom": 1,
            "to": destination,
            "tokenTo": token_gold,
            "maxPrice": 2
        }, [])
        self.nodes[0].generate(1)
        self.sync_blocks(self.nodes[0:2])

        # Get custom TX
        result = self.nodes[1].getcustomtx(composite_tx)
        self.check_result(result)
        assert_equal(result['type'], "PoolSwap")
        assert_equal(result['results']['fromAddress'], collateral_a)
        assert_equal(result['results']['fromToken'], token_googl)
        assert_equal(result['results']['fromAmount'], Decimal("1.00000000"))
        assert_equal(result['results']['toAddress'], destination)
        assert_equal(result['results']['toToken'], token_gold)
        assert_equal(result['results']['maxPrice'], Decimal("2.00000000"))
        assert_equal(result['results']['compositeDex'], 'SILVGOOGL/SILVGOLD')

        # Test set Governanace variable by height
        setgov_height_tx = self.nodes[0].setgovheight({ "ORACLE_DEVIATION": Decimal('0.04000000')}, 1000)
        self.nodes[0].generate(1)
        self.sync_blocks(self.nodes[0:2])

        # Get custom TX
        result = self.nodes[1].getcustomtx(setgov_height_tx)
        self.check_result(result)
        assert_equal(result['type'], "SetGovVariableHeight")
        assert_equal(list(result['results'].keys())[0], "ORACLE_DEVIATION")
        assert_equal(list(result['results'].values())[0], Decimal('0.04000000'))
        assert_equal(result['results']['startHeight'], 1000)

        # Setup for loan tests
        self.nodes[0].createloanscheme(1000, 0.5, 'LOANMAX')
        self.nodes[0].generate(1)
        self.nodes[0].createloanscheme(150, 5, 'LOAN0001')
        self.nodes[0].generate(1)

        self.nodes[0].createtoken({
            "symbol": "DUSD",
            "name": "DUSD",
            "isDAT": True,
            "collateralAddress": self.nodes[0].get_genesis_keys().ownerAuthAddress
        })
        self.nodes[0].generate(1)

        # Test set loan token
        loan_token_tx = self.nodes[0].setloantoken({
                                    'symbol': 'TSLA',
                                    'name': "TSLA",
                                    'fixedIntervalPriceId': "TSLA/USD",
                                    'mintable': False,
                                    'interest': 5})
        self.nodes[0].generate(1)
        self.sync_blocks(self.nodes[0:2])

        # Get custom TX
        result = self.nodes[1].getcustomtx(loan_token_tx)
        self.check_result(result)
        assert_equal(result['type'], "SetLoanToken")
        assert_equal(result['results']['symbol'], 'TSLA')
        assert_equal(result['results']['name'], 'TSLA')
        assert_equal(result['results']['mintable'], False)
        assert_equal(result['results']['interest'], Decimal('5.00000000'))

        # Test update loan token
        update_token_tx = self.nodes[0].updateloantoken(loan_token_tx ,{
                                    'name': "Tesla stock token",
                                    'mintable': True,
                                    'interest': 1})
        self.nodes[0].generate(1)
        self.sync_blocks(self.nodes[0:2])

        # Get custom TX
        result = self.nodes[1].getcustomtx(update_token_tx)
        self.check_result(result)
        assert_equal(result['type'], "UpdateLoanToken")
        assert_equal(result['results']['id'], loan_token_tx)
        assert_equal(result['results']['symbol'], 'TSLA')
        assert_equal(result['results']['name'], 'Tesla stock token')
        assert_equal(result['results']['mintable'], True)
        assert_equal(result['results']['interest'], Decimal('1.00000000'))

        self.nodes[0].createpoolpair({
            "tokenA": "TSLA",
            "tokenB": "DUSD",
            "commission": 0.001,
            "status": True,
            "ownerAddress": pool_collateral,
            "pairSymbol": "TSLA-DUSD"
        })
        self.nodes[0].generate(1)

        self.nodes[0].createpoolpair({
            "tokenA": "DFI",
            "tokenB": "DUSD",
            "commission": 0.001,
            "status": True,
            "ownerAddress": pool_collateral,
            "pairSymbol": "DFI-DUSD"
        })
        self.nodes[0].generate(1)

        self.nodes[0].minttokens(["300@TSLA", "300@DUSD"])
        self.nodes[0].generate(1)

        self.nodes[0].utxostoaccount({self.nodes[0].get_genesis_keys().ownerAuthAddress: "100@DFI"})
        self.nodes[0].generate(1)

        self.nodes[0].addpoolliquidity({
            self.nodes[0].get_genesis_keys().ownerAuthAddress: ['100@TSLA', '100@DUSD']
            }, pool_share)
        self.nodes[0].generate(1)

        self.nodes[0].addpoolliquidity({
            self.nodes[0].get_genesis_keys().ownerAuthAddress: ['100@DUSD', '100@DFI']
            }, pool_share)
        self.nodes[0].generate(1)

        # Test set collateral token
        collateral_toke_tx = self.nodes[0].setcollateraltoken({
                                    'token': "DFI",
                                    'factor': 1,
                                    'fixedIntervalPriceId': "DFI/USD"})
        self.nodes[0].generate(1)

        # Get custom TX
        result = self.nodes[1].getcustomtx(collateral_toke_tx)
        assert_equal(result['type'], "SetLoanCollateralToken")
        assert_equal(result['results']['token'], 'DFI')
        assert_equal(result['results']['factor'], Decimal('1.00000000'))
        assert_equal(result['results']['fixedIntervalPriceId'], 'DFI/USD')

        # Get loan token ID
        list_tokens = self.nodes[0].listtokens()
        for idx, token in list_tokens.items():
            if (token["name"] == "Tesla stock token"):
                token_loan_tesla = idx

        # Test create vault
        vault_owner = self.nodes[0].getnewaddress("", "legacy")
        create_vault_tx = self.nodes[0].createvault(vault_owner, 'LOANMAX')
        self.nodes[0].generate(1)
        self.sync_blocks(self.nodes[0:2])

        # Get custom TX
        result = self.nodes[1].getcustomtx(create_vault_tx)
        self.check_result(result)
        assert_equal(result['type'], "Vault")
        assert_equal(result['results']['ownerAddress'], vault_owner)
        assert_equal(result['results']['loanSchemeId'], 'LOANMAX')

        # Test update vault
        new_vault_owner = self.nodes[0].getnewaddress("", "legacy")
        update_vault_tx = self.nodes[0].updatevault(create_vault_tx, {'ownerAddress':new_vault_owner,'loanSchemeId': 'LOAN0001'})
        self.nodes[0].generate(1)
        self.sync_blocks(self.nodes[0:2])

        # Get custom TX
        result = self.nodes[1].getcustomtx(update_vault_tx)
        self.check_result(result)
        assert_equal(result['type'], "UpdateVault")
        assert_equal(result['results']['ownerAddress'], new_vault_owner)
        assert_equal(result['results']['loanSchemeId'], 'LOAN0001')

        # Test deposit to vault
        self.nodes[0].generate(5)
        deposit_vault_tx = self.nodes[0].deposittovault(create_vault_tx, collateral_a, '10@DFI')
        self.nodes[0].generate(1)
        self.sync_blocks(self.nodes[0:2])

        # Get custom TX
        result = self.nodes[1].getcustomtx(deposit_vault_tx)
        self.check_result(result)
        assert_equal(result['type'], "DepositToVault")
        assert_equal(result['results']['vaultId'], create_vault_tx)
        assert_equal(result['results']['from'], collateral_a)
        assert_equal(result['results']['amount'], '10.00000000@0')

        # Test take loan
        take_loan_tx = self.nodes[0].takeloan({'vaultId':create_vault_tx,'amounts': "1@TSLA"})
        self.nodes[0].generate(1)
        self.sync_blocks(self.nodes[0:2])

        # Get custom TX
        result = self.nodes[1].getcustomtx(take_loan_tx)
        self.check_result(result)
        assert_equal(result['type'], "TakeLoan")
        assert_equal(result['results']['vaultId'], create_vault_tx)
        assert_equal(result['results'][token_loan_tesla], Decimal('1.00000000'))

        # Give vault own some TSLA to cover fee
        self.nodes[0].accounttoaccount(self.nodes[0].get_genesis_keys().ownerAuthAddress, {new_vault_owner: "1@TSLA"})
        self.nodes[0].generate(1)

        # Test pay back loan
        vault = self.nodes[0].getvault(create_vault_tx)
        payback_loan_tx = self.nodes[0].paybackloan({
            'vaultId':create_vault_tx,
            'from':new_vault_owner,
            'amounts':vault['loanAmounts']
            })
        self.nodes[0].generate(1)
        self.sync_blocks(self.nodes[0:2])

        # Get custom TX
        result = self.nodes[1].getcustomtx(payback_loan_tx)
        self.check_result(result)
        assert_equal(result['type'], "PaybackLoan")
        assert_equal(result['results']['vaultId'], create_vault_tx)
        assert_equal(result['results']['from'], new_vault_owner)
        assert_equal(result['results'][token_loan_tesla], Decimal(vault['loanAmounts'][0][:10]))

        # Test withdraw from vault
        vault_withdraw_tx = self.nodes[0].withdrawfromvault(create_vault_tx, new_vault_owner, '0.5@DFI')
        self.nodes[0].generate(1)
        self.sync_blocks(self.nodes[0:2])

        # Get custom TX
        result = self.nodes[1].getcustomtx(vault_withdraw_tx)
        self.check_result(result)
        assert_equal(result['type'], "WithdrawFromVault")
        assert_equal(result['results']['vaultId'], create_vault_tx)
        assert_equal(result['results']['to'], new_vault_owner)
        assert_equal(result['results']['amount'], '0.50000000@0')

        # Test close vault
        vault_close_tx = self.nodes[0].closevault(create_vault_tx, new_vault_owner)
        self.nodes[0].generate(1)
        self.sync_blocks(self.nodes[0:2])

        # Get custom TX
        result = self.nodes[1].getcustomtx(vault_close_tx)
        self.check_result(result)
        assert_equal(result['type'], "CloseVault")
        assert_equal(result['results']['vaultId'], create_vault_tx)
        assert_equal(result['results']['to'], new_vault_owner)

        # Set up for auction bid test
        new_vault = self.nodes[0].createvault(new_vault_owner, 'LOAN0001')
        self.nodes[0].generate(1)

        self.nodes[0].deposittovault(new_vault, new_vault_owner, '10@DFI')
        self.nodes[0].generate(1)

        self.nodes[0].takeloan({'vaultId': new_vault,'amounts': '6.68896@TSLA'})
        self.nodes[0].generate(5)

        # Test auction bid
        auction_tx = self.nodes[0].placeauctionbid(new_vault, 0, self.nodes[0].get_genesis_keys().ownerAuthAddress, '7.1@TSLA')
        self.nodes[0].generate(1)
        self.sync_blocks(self.nodes[0:2])

        # Get custom TX
        result = self.nodes[1].getcustomtx(auction_tx)
        self.check_result(result)
        assert_equal(result['type'], "AuctionBid")
        assert_equal(result['results']['vaultId'], new_vault)
        assert_equal(result['results']['index'], 0)
        assert_equal(result['results']['amount'], '7.10000000@' + token_loan_tesla)

        # Test remove oracle
        oracle_rem_tx = self.nodes[0].removeoracle(appoint_oracle_tx)
        self.nodes[0].generate(1)
        self.sync_blocks(self.nodes[0:2])

        # Get custom TX
        result = self.nodes[1].getcustomtx(oracle_rem_tx)
        self.check_result(result)
        assert_equal(result['type'], "RemoveOracleAppoint")
        assert_equal(result['results']['oracleId'], appoint_oracle_tx)

        setgov_tx = self.nodes[0].setgov({"ATTRIBUTES":{'v0/params/dfip2201/active':'true','v0/params/dfip2201/minswap':'0.001','v0/params/dfip2201/premium':'0.025'}})
        self.nodes[0].generate(1)
        self.sync_blocks(self.nodes[0:2])

        # Get custom TX
        result = self.nodes[1].getcustomtx(setgov_tx)
        self.check_result(result)
        assert_equal(result['type'], "SetGovVariable")
        attributes = result['results']['ATTRIBUTES']
        assert_equal(len(attributes), 3)
        assert_equal(attributes['v0/params/dfip2201/active'], 'true')
        assert_equal(attributes['v0/params/dfip2201/premium'], '0.025')
        assert_equal(attributes['v0/params/dfip2201/minswap'], '0.001')

if __name__ == '__main__':
    TokensRPCGetCustomTX().main ()<|MERGE_RESOLUTION|>--- conflicted
+++ resolved
@@ -17,15 +17,9 @@
     def set_test_params(self):
         self.num_nodes = 3
         self.setup_clean_chain = True
-<<<<<<< HEAD
-        self.extra_args = [['-txnotokens=0', '-amkheight=50', '-bayfrontheight=50', '-bayfrontgardensheight=50', '-dakotaheight=120', '-eunosheight=120', '-eunospayaheight=120', '-fortcanningheight=120', '-greatworldheight=120'], # Wallet TXs
-                           ['-txnotokens=0', '-amkheight=50', '-bayfrontheight=50', '-bayfrontgardensheight=50', '-dakotaheight=120', '-eunosheight=120', '-eunospayaheight=120', '-fortcanningheight=120', '-greatworldheight=120', '-txindex=1'], # Transaction index
-                           ['-txnotokens=0', '-amkheight=50', '-bayfrontheight=50', '-bayfrontgardensheight=50']] # Will not find historical TXs
-=======
-        self.extra_args = [['-txnotokens=0', '-amkheight=50', '-bayfrontheight=50', '-bayfrontgardensheight=50', '-dakotaheight=120', '-eunosheight=120', '-eunospayaheight=120', '-fortcanningheight=120', '-fortcanninghillheight=122'], # Wallet TXs
-                           ['-txnotokens=0', '-amkheight=50', '-bayfrontheight=50', '-bayfrontgardensheight=50', '-dakotaheight=120', '-eunosheight=120', '-eunospayaheight=120', '-fortcanningheight=120', '-fortcanninghillheight=122', '-txindex=1'], # Transaction index
-                           ['-txnotokens=0', '-amkheight=50', '-bayfrontheight=50', '-bayfrontgardensheight=50', '-dakotaheight=120', '-eunosheight=120', '-fortcanningheight=120', '-fortcanninghillheight=122']] # Will not find historical TXs
->>>>>>> 58a16438
+        self.extra_args = [['-txnotokens=0', '-amkheight=50', '-bayfrontheight=50', '-bayfrontgardensheight=50', '-dakotaheight=120', '-eunosheight=120', '-eunospayaheight=120', '-fortcanningheight=120', '-fortcanninghillheight=122', '-greatworldheight=122'], # Wallet TXs
+                           ['-txnotokens=0', '-amkheight=50', '-bayfrontheight=50', '-bayfrontgardensheight=50', '-dakotaheight=120', '-eunosheight=120', '-eunospayaheight=120', '-fortcanningheight=120', '-fortcanninghillheight=122', '-greatworldheight=122', '-txindex=1'], # Transaction index
+                           ['-txnotokens=0', '-amkheight=50', '-bayfrontheight=50', '-bayfrontgardensheight=50', '-dakotaheight=120', '-eunosheight=120', '-fortcanningheight=120', '-fortcanninghillheight=122', '-greatworldheight=122']] # Will not find historical TXs
 
     def check_result(self, result):
         # Get block hash and height
