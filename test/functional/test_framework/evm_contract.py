import os
from typing import List, Dict

from solcx import compile_standard


class EVMContract:
    path_prefix = "../contracts"

    def __init__(self, code: str, file_name: str, contract_name: str, compiler_version: str = "0.8.20",
                 path_prefix: str = "../contracts"):
        self.code = code
        self.file_name = file_name
        self.contract_name = contract_name
        self.compiler_version = compiler_version
        self.path_prefix = path_prefix

    @staticmethod
    def from_file(file_name: str, contract_name: str):
<<<<<<< HEAD
        with open(f"{os.path.dirname(__file__)}/{EVMContract.path_prefix}/{file_name}", "r") as file:
=======
        with open(f"{os.path.dirname(__file__)}/{EVMContract._path_prefix}/{file_name}", "r", encoding="utf8") as file:
>>>>>>> c18cf288
            return EVMContract(file.read(), file_name, contract_name)

    def compile(self) -> (List[Dict], str):
        compiled_sol = compile_standard(
            {
                "language": "Solidity",
                "sources": {self.file_name: {"content": self.code}},
                "settings": {
                    "outputSelection": {
                        "*": {
                            "*": [
                                "abi",
                                "evm.bytecode",
                            ]
                        }
                    }
                },
            },
            solc_version=self.compiler_version,
        )

        data = compiled_sol["contracts"][self.file_name][self.contract_name]
        abi = data["abi"]
        bytecode = data["evm"]["bytecode"]["object"]

        return abi, bytecode<|MERGE_RESOLUTION|>--- conflicted
+++ resolved
@@ -17,11 +17,7 @@
 
     @staticmethod
     def from_file(file_name: str, contract_name: str):
-<<<<<<< HEAD
-        with open(f"{os.path.dirname(__file__)}/{EVMContract.path_prefix}/{file_name}", "r") as file:
-=======
-        with open(f"{os.path.dirname(__file__)}/{EVMContract._path_prefix}/{file_name}", "r", encoding="utf8") as file:
->>>>>>> c18cf288
+        with open(f"{os.path.dirname(__file__)}/{EVMContract.path_prefix}/{file_name}", "r", encoding="utf8") as file:
             return EVMContract(file.read(), file_name, contract_name)
 
     def compile(self) -> (List[Dict], str):
