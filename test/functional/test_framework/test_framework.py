--- conflicted
+++ resolved
@@ -314,15 +314,12 @@
                 assert_equal(chain_info["blocks"], 200)
                 assert_equal(chain_info["initialblockdownload"], False)
 
-<<<<<<< HEAD
-=======
     def get_id_token(self, symbol):
         list_tokens = self.nodes[0].listtokens()
         for idx, token in list_tokens.items():
             if (token["symbol"] == symbol):
                 return str(idx)
 
->>>>>>> eaf66aab
     def setup_tokens(self):
         # creates two tokens: GOLD for node#0 and SILVER for node1. Mint by 1000 for them
         assert(self.setup_clean_chain == True)
@@ -350,16 +347,11 @@
         tokens = self.nodes[0].listtokens()
         assert_equal(len(tokens), 3)
 
-<<<<<<< HEAD
-        self.nodes[0].minttokens([], "1000@GOLD")
-        self.nodes[1].minttokens([], "2000@SILVER")
-=======
         symbolGOLD = "GOLD#" + self.get_id_token("GOLD")
         symbolSILVER = "SILVER#" + self.get_id_token("SILVER")
 
         self.nodes[0].minttokens([], "1000@" + symbolGOLD)
         self.nodes[1].minttokens([], "2000@" + symbolSILVER)
->>>>>>> eaf66aab
         self.sync_mempools()
         self.nodes[0].generate(1)
 
