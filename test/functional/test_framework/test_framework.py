#!/usr/bin/env python3
# Copyright (c) 2014-2019 The Bitcoin Core developers
# Distributed under the MIT software license, see the accompanying
# file LICENSE or http://www.opensource.org/licenses/mit-license.php.
"""Base class for RPC testing."""

import configparser
from enum import Enum
import logging
import argparse
import os
import pdb
import random
import shutil
import sys
import tempfile
import time
<<<<<<< HEAD
import inspect
=======
import re
>>>>>>> f0a33ce8

from typing import List
from .authproxy import JSONRPCException
from . import coverage
from .test_node import TestNode
from .mininode import NetworkThread
from .util import (
    MAX_NODES,
    PortSeed,
    assert_equal,
    check_json_precision,
    connect_nodes,
    connect_nodes_bi,
    disconnect_nodes,
    get_datadir_path,
    initialize_datadir,
    sync_blocks,
    sync_mempools,
)


class TestStatus(Enum):
    PASSED = 1
    FAILED = 2
    SKIPPED = 3

TEST_EXIT_PASSED = 0
TEST_EXIT_FAILED = 1
TEST_EXIT_SKIPPED = 77

TMPDIR_PREFIX = "defi_func_test_"


class SkipTest(Exception):
    """This exception is raised to skip a test"""

    def __init__(self, message):
        self.message = message


class DefiTestMetaClass(type):
    """Metaclass for DefiTestFramework.

    Ensures that any attempt to register a subclass of `DefiTestFramework`
    adheres to a standard whereby the subclass overrides `set_test_params` and
    `run_test` but DOES NOT override either `__init__` or `main`. If any of
    those standards are violated, a ``TypeError`` is raised."""

    def __new__(cls, clsname, bases, dct):
        if not clsname == 'DefiTestFramework':
            if not ('run_test' in dct and 'set_test_params' in dct):
                raise TypeError("DefiTestFramework subclasses must override "
                                "'run_test' and 'set_test_params'")
            if '__init__' in dct or 'main' in dct:
                raise TypeError("DefiTestFramework subclasses may not override "
                                "'__init__' or 'main'")

        return super().__new__(cls, clsname, bases, dct)


class DefiTestFramework(metaclass=DefiTestMetaClass):
    """Base class for a defi test script.

    Individual defi test scripts should subclass this class and override the set_test_params() and run_test() methods.

    Individual tests can also override the following methods to customize the test setup:

    - add_options()
    - setup_chain()
    - setup_network()
    - setup_nodes()

    The __init__() and main() methods should not be overridden.

    This class also contains various public and private helper methods."""

    def __init__(self):
        """Sets test framework defaults. Do not override this method. Instead, override the set_test_params() method"""
        self.chain = 'regtest'
        self.setup_clean_chain = False
        self.nodes: List[TestNode] = []
        self.network_thread = None
        self.rpc_timeout = 60  # Wait for up to 60 seconds for the RPC server to respond
        self.supports_cli = False
        self.bind_to_localhost_only = True
        self.set_test_params()

        assert hasattr(self, "num_nodes"), "Test must set self.num_nodes in set_test_params()"

    def _check_rollback(self, func, *args, **kwargs):
        init_height = None
        init_data = None
        if len(self.nodes) != 0:
            init_height = self.nodes[0].getblockcount()
            init_data = self._get_chain_data()
        result = func(self, *args, **kwargs)
        if len(self.nodes) != 0:
            self.rollback_to(init_height, nodes=list(range(len(self.nodes))))
            final_data = self._get_chain_data()
            final_height = self.nodes[0].getblockcount()
            assert(init_data == final_data)
            assert(init_height == final_height)
        return result

    @classmethod
    def rollback(cls, func):
            def wrapper(self, *args, **kwargs):
                signature = inspect.signature(func)
                default_value = None
                passed_value = None
                if "rollback" in signature.parameters:
                    param = signature.parameters["rollback"]
                    if param.default is not param.empty:
                        default_value = param.default
                    if "rollback" in kwargs:
                        passed_value = kwargs["rollback"]
                    else:
                        passed_value = default_value
                if isinstance(passed_value, bool):
                    if passed_value == True:
                        return self._check_rollback(func, *args, **kwargs)
                    return func(self, *args, **kwargs)
                else:
                    self.log.warning("rollback parameter is not of type bool, rollback cancelled")
                    return func(self, *args, **kwargs)
            return wrapper

    def main(self):
        """Main function. This should not be overridden by the subclass test scripts."""

        parser = argparse.ArgumentParser(usage="%(prog)s [options]")
        parser.add_argument("--nocleanup", dest="nocleanup", default=False, action="store_true",
                            help="Leave defids and test.* datadir on exit or error")
        parser.add_argument("--noshutdown", dest="noshutdown", default=False, action="store_true",
                            help="Don't stop defids after the test execution")
        parser.add_argument("--cachedir", dest="cachedir", default=os.path.abspath(os.path.dirname(os.path.realpath(__file__)) + "/../../cache"),
                            help="Directory for caching pregenerated datadirs (default: %(default)s)")
        parser.add_argument("--tmpdir", dest="tmpdir", help="Root directory for datadirs")
        parser.add_argument("-l", "--loglevel", dest="loglevel", default="INFO",
                            help="log events at this level and higher to the console. Can be set to DEBUG, INFO, WARNING, ERROR or CRITICAL. Passing --loglevel DEBUG will output all logs to console. Note that logs at all levels are always written to the test_framework.log file in the temporary test directory.")
        parser.add_argument("--tracerpc", dest="trace_rpc", default=False, action="store_true",
                            help="Print out all RPC calls as they are made")
        parser.add_argument("--portseed", dest="port_seed", default=os.getpid(), type=int,
                            help="The seed to use for assigning port numbers (default: current process id)")
        parser.add_argument("--coveragedir", dest="coveragedir",
                            help="Write tested RPC commands into this directory")
        parser.add_argument("--configfile", dest="configfile",
                            default=os.path.abspath(os.path.dirname(os.path.realpath(__file__)) + "/../../config.ini"),
                            help="Location of the test framework config file (default: %(default)s)")
        parser.add_argument("--pdbonfailure", dest="pdbonfailure", default=False, action="store_true",
                            help="Attach a python debugger if test fails")
        parser.add_argument("--usecli", dest="usecli", default=False, action="store_true",
                            help="use defi-cli instead of RPC for all commands")
        parser.add_argument("--perf", dest="perf", default=False, action="store_true",
                            help="profile running nodes with perf for the duration of the test")
        parser.add_argument("--valgrind", dest="valgrind", default=False, action="store_true",
                            help="run nodes under the valgrind memory error detector: expect at least a ~10x slowdown, valgrind 3.14 or later required")
        parser.add_argument("--randomseed", type=int,
                            help="set a random seed for deterministically reproducing a previous test run")
        self.add_options(parser)
        self.options = parser.parse_args()

        PortSeed.n = self.options.port_seed

        check_json_precision()

        self.options.cachedir = os.path.abspath(self.options.cachedir)

        config = configparser.ConfigParser()
        config.read_file(open(self.options.configfile))
        self.config = config
        self.options.defid = os.getenv("DEFID", default=config["environment"]["BUILDDIR"] + '/src/defid' + config["environment"]["EXEEXT"])
        self.options.deficli = os.getenv("DEFICLI", default=config["environment"]["BUILDDIR"] + '/src/defi-cli' + config["environment"]["EXEEXT"])

        os.environ['PATH'] = os.pathsep.join([
            os.path.join(config['environment']['BUILDDIR'], 'src'),
            os.path.join(config['environment']['BUILDDIR'], 'src', 'qt'),
            os.environ['PATH']
        ])

        # Set up temp directory and start logging
        if self.options.tmpdir:
            self.options.tmpdir = os.path.abspath(self.options.tmpdir)
            os.makedirs(self.options.tmpdir, exist_ok=False)
        else:
            self.options.tmpdir = tempfile.mkdtemp(prefix=TMPDIR_PREFIX)
        self._start_logging()

        # Seed the PRNG. Note that test runs are reproducible if and only if
        # a single thread accesses the PRNG. For more information, see
        # https://docs.python.org/3/library/random.html#notes-on-reproducibility.
        # The network thread shouldn't access random. If we need to change the
        # network thread to access randomness, it should instantiate its own
        # random.Random object.
        seed = self.options.randomseed

        if seed is None:
            seed = random.randrange(sys.maxsize)
        else:
            self.log.debug("User supplied random seed {}".format(seed))

        random.seed(seed)
        self.log.debug("PRNG seed is: {}".format(seed))

        self.log.debug('Setting up network thread')
        self.network_thread = NetworkThread()
        self.network_thread.start()

        success = TestStatus.FAILED

        try:
            if self.options.usecli:
                if not self.supports_cli:
                    raise SkipTest("--usecli specified but test does not support using CLI")
                self.skip_if_no_cli()
            self.skip_test_if_missing_module()
            self.setup_chain()
            self.setup_network()
            self.run_test()
            success = TestStatus.PASSED
        except JSONRPCException:
            self.log.exception("JSONRPC error")
        except SkipTest as e:
            self.log.warning("Test Skipped: %s" % e.message)
            success = TestStatus.SKIPPED
        except AssertionError:
            self.log.exception("Assertion failed")
        except KeyError:
            self.log.exception("Key error")
        except Exception:
            self.log.exception("Unexpected exception caught during testing")
        except KeyboardInterrupt:
            self.log.warning("Exiting after keyboard interrupt")

        if success == TestStatus.FAILED and self.options.pdbonfailure:
            print("Testcase failed. Attaching python debugger. Enter ? for help")
            pdb.set_trace()

        self.log.debug('Closing down network thread')
        self.network_thread.close()
        if not self.options.noshutdown:
            self.log.info("Stopping nodes")
            if self.nodes:
                self.stop_nodes()
        else:
            for node in self.nodes:
                node.cleanup_on_exit = False
            self.log.info("Note: defids were not stopped and may still be running")

        should_clean_up = (
            not self.options.nocleanup and
            not self.options.noshutdown and
            success != TestStatus.FAILED and
            not self.options.perf
        )
        if should_clean_up:
            self.log.info("Cleaning up {} on exit".format(self.options.tmpdir))
            cleanup_tree_on_exit = True
        elif self.options.perf:
            self.log.warning("Not cleaning up dir {} due to perf data".format(self.options.tmpdir))
            cleanup_tree_on_exit = False
        else:
            self.log.warning("Not cleaning up dir {}".format(self.options.tmpdir))
            cleanup_tree_on_exit = False

        if success == TestStatus.PASSED:
            self.log.info("Tests successful")
            exit_code = TEST_EXIT_PASSED
        elif success == TestStatus.SKIPPED:
            self.log.info("Test skipped")
            exit_code = TEST_EXIT_SKIPPED
        else:
            self.log.error("Test failed. Test logging available at %s/test_framework.log", self.options.tmpdir)
            self.log.error("Hint: Call {} '{}' to consolidate all logs".format(os.path.normpath(os.path.dirname(os.path.realpath(__file__)) + "/../combine_logs.py"), self.options.tmpdir))
            exit_code = TEST_EXIT_FAILED
        logging.shutdown()
        if cleanup_tree_on_exit:
            shutil.rmtree(self.options.tmpdir)
        sys.exit(exit_code)

    # Methods to override in subclass test scripts.
    def set_test_params(self):
        """Tests must this method to change default values for number of nodes, topology, etc"""
        raise NotImplementedError

    def add_options(self, parser):
        """Override this method to add command-line options to the test"""
        pass

    def skip_test_if_missing_module(self):
        """Override this method to skip a test if a module is not compiled"""
        pass

    def setup_chain(self):
        """Override this method to customize blockchain setup"""
        self.log.info("Initializing test directory " + self.options.tmpdir)
        if self.setup_clean_chain:
            self._initialize_chain_clean()
        else:
            self._initialize_chain()

    def setup_network(self):
        """Override this method to customize test network topology"""
        self.setup_nodes()

        # Connect the nodes as a "chain".  This allows us
        # to split the network between nodes 1 and 2 to get
        # two halves that can work on competing chains.
        for i in range(self.num_nodes - 1):
            connect_nodes_bi(self.nodes, i, i + 1)
        self.sync_blocks()

    def setup_nodes(self):
        """Override this method to customize test node setup"""
        extra_args = None
        if hasattr(self, "extra_args"):
            extra_args = self.extra_args
        self.add_nodes(self.num_nodes, extra_args)
        self.start_nodes()

        self.import_deterministic_coinbase_privkeys()
        # TestNode.Mocktime = int(time.time())

        if not self.setup_clean_chain:
            for n in self.nodes:
                assert_equal(n.getblockchaininfo()["blocks"], 199)
            # To ensure that all nodes are out of IBD, the most recent block
            # must have a timestamp not too old (see IsInitialBlockDownload()).
            self.log.debug('Generate a block with current time')
            # block_hash = self.nodes[0].generate(1)[0]
            # TestNode.Mocktime = int(time.time())
            self.nodes[0].generate(1)
            block_hash = self.nodes[0].getbestblockhash()

            block = self.nodes[0].getblock(blockhash=block_hash, verbosity=0)
            for n in self.nodes:
                n.submitblock(block)
                chain_info = n.getblockchaininfo()
                assert_equal(chain_info["blocks"], 200)
                assert_equal(chain_info["initialblockdownload"], False)

    def get_id_token(self, symbol):
        list_tokens = self.nodes[0].listtokens()
        for idx, token in list_tokens.items():
            if (token["symbol"] == symbol):
                return str(idx)

    def setup_tokens(self, my_tokens = None):
        assert(self.setup_clean_chain == True)
        assert('-txnotokens=0' in self.extra_args[0])
        assert('-txnotokens=0' in self.extra_args[1])
        self.nodes[0].generate(25)
        self.nodes[1].generate(25)
        self.sync_blocks()
        self.nodes[0].generate(98)
        self.sync_blocks()

        if my_tokens is not None:
            '''
                my_tokens list should contain objects with following structure:
                {
                    "wallet": node_obj,             # The test node obj with "collateralAddress" secret key in wallet
                    "symbol": "SYMBOL",             # The token symbol
                    "name": "token name",           # The token name
                    "collateralAddress": "address", # The token collateral address
                    "amount": amount,               # The token amount for minting
                }
            '''
            # create tokens
            for token in my_tokens:
                token["wallet"].createtoken({
                    "symbol": token["symbol"],
                    "name": token["name"],
                    "collateralAddress": token["collateralAddress"]
                })
            self.sync_mempools()
            self.nodes[0].generate(1)
            tokens = self.nodes[1].listtokens()
            assert_equal(len(tokens), len(my_tokens) + 1)

            # mint tokens
            for token in my_tokens:
                token["tokenId"] = self.get_id_token(token["symbol"])
                token["symbolId"] = token["symbol"] + "#" + token["tokenId"]
                token["wallet"].minttokens(str(token["amount"]) + "@" + token["symbolId"])

            self.sync_mempools()
            self.nodes[0].generate(1)
        else:
            # creates two tokens: GOLD for node#0 and SILVER for node1. Mint by 1000 for them
            self.nodes[0].createtoken({
                "symbol": "GOLD",
                "name": "shiny gold",
                "collateralAddress": self.nodes[0].get_genesis_keys().ownerAuthAddress # collateralGold
            })
            self.nodes[0].generate(1)
            self.sync_blocks()
            self.nodes[1].createtoken({
                "symbol": "SILVER",
                "name": "just silver",
                "collateralAddress": self.nodes[1].get_genesis_keys().ownerAuthAddress # collateralSilver
            })
            self.nodes[1].generate(1)
            self.sync_blocks()
            # At this point, tokens was created
            tokens = self.nodes[0].listtokens()
            assert_equal(len(tokens), 3)

            symbolGOLD = "GOLD#" + self.get_id_token("GOLD")
            symbolSILVER = "SILVER#" + self.get_id_token("SILVER")

            self.nodes[0].minttokens("1000@" + symbolGOLD)
            self.nodes[0].generate(1)
            self.sync_blocks()
            self.nodes[1].minttokens("2000@" + symbolSILVER)
            self.nodes[1].generate(1)
            self.sync_blocks()

    def import_deterministic_coinbase_privkeys(self):
        for n in self.nodes:
            try:
                n.getwalletinfo()
            except JSONRPCException as e:
                assert str(e).startswith('Method not found')
                continue

            n.importprivkey(privkey=n.get_genesis_keys().ownerPrivKey, label='coinbase', rescan=True)
            n.importprivkey(privkey=n.get_genesis_keys().operatorPrivKey, label='coinbase', rescan=True)

    # rollback one node (Default = node 0)
    def _rollback_to(self, block, node):
        current_height = node.getblockcount()
        if current_height == block:
            return
        blockhash = node.getblockhash(block + 1)
        node.invalidateblock(blockhash)
        node.clearmempool()

    # rollback to block
    # nodes param is a list of node numbers to roll back ([0, 1, 2, 3...] (Default -> None -> node 0)
    def rollback_to(self, block, nodes=None):
        nodes = nodes or self.nodes
        connections = {}
        for node in nodes:
            nodes_connections = []
            for x in node.getpeerinfo():
                if not x['inbound']:
                    node_number = re.findall(r'\d+', x['subver'])[-1]
                    nodes_connections.append(int(node_number))
            connections[node] = nodes_connections

        for node in nodes:
            for x in connections[node]:
                disconnect_nodes(node, x)

        for node in nodes:
            self._rollback_to(block, node)

        for node in nodes:
            for x in connections[node]:
                connect_nodes(node, x)

    def _get_chain_data(self):
        return [
            self.nodes[0].logaccountbalances(),
            self.nodes[0].logstoredinterests(),
            self.nodes[0].listvaults(),
            self.nodes[0].listtokens(),
            self.nodes[0].listgovs(),
            self.nodes[0].listmasternodes(),
            self.nodes[0].listaccounthistory(),
            self.nodes[0].getburninfo(),
            self.nodes[0].getloaninfo(),
            self.nodes[0].listanchors(),
            self.nodes[0].listgovproposals()
        ]

    def run_test(self):
        """Tests must override this method to define test logic"""
        raise NotImplementedError

    # Public helper methods. These can be accessed by the subclass test scripts.

    def add_nodes(self, num_nodes, extra_args=None, *, rpchost=None, binary=None):
        """Instantiate TestNode objects.

        Should only be called once after the nodes have been specified in
        set_test_params()."""
        if self.bind_to_localhost_only:
            extra_confs = [["bind=127.0.0.1"]] * num_nodes
        else:
            extra_confs = [[]] * num_nodes
        if extra_args is None:
            extra_args = [[]] * num_nodes
        if binary is None:
            binary = [self.options.defid] * num_nodes
        assert_equal(len(extra_confs), num_nodes)
        assert_equal(len(extra_args), num_nodes)
        assert_equal(len(binary), num_nodes)
        for i in range(num_nodes):
            self.nodes.append(TestNode(
                i,
                get_datadir_path(self.options.tmpdir, i),
                chain=self.chain,
                rpchost=rpchost,
                timewait=self.rpc_timeout,
                defid=binary[i],
                defi_cli=self.options.deficli,
                coverage_dir=self.options.coveragedir,
                cwd=self.options.tmpdir,
                extra_conf=extra_confs[i],
                extra_args=extra_args[i],
                use_cli=self.options.usecli,
                start_perf=self.options.perf,
                use_valgrind=self.options.valgrind,
            ))

    def start_node(self, i, *args, **kwargs):
        """Start a defid"""

        node = self.nodes[i]

        node.start(*args, **kwargs)
        node.wait_for_rpc_connection()

        if TestNode.Mocktime is not None:
            node.setmocktime(TestNode.Mocktime)

        if self.options.coveragedir is not None:
            coverage.write_all_rpc_commands(self.options.coveragedir, node.rpc)

    def start_nodes(self, extra_args=None, *args, **kwargs):
        """Start multiple defids"""

        if extra_args is None:
            extra_args = [None] * self.num_nodes
        assert_equal(len(extra_args), self.num_nodes)
        try:
            for i, node in enumerate(self.nodes):
                node.start(extra_args[i], *args, **kwargs)
            for node in self.nodes:
                node.wait_for_rpc_connection()
        except:
            # If one node failed to start, stop the others
            self.stop_nodes()
            raise

        if self.options.coveragedir is not None:
            for node in self.nodes:
                coverage.write_all_rpc_commands(self.options.coveragedir, node.rpc)

    def stop_node(self, i, expected_stderr='', wait=0):
        """Stop a defid test node"""
        self.nodes[i].stop_node(expected_stderr, wait=wait)
        self.nodes[i].wait_until_stopped()

    def stop_nodes(self, wait=0):
        """Stop multiple defid test nodes"""
        for node in self.nodes:
            # Issue RPC to stop nodes
            node.stop_node(wait=wait)

        for node in self.nodes:
            # Wait for nodes to stop
            node.wait_until_stopped()

    def restart_node(self, i, extra_args=None):
        """Stop and start a test node"""
        self.stop_node(i)
        self.start_node(i, extra_args)

    def wait_for_node_exit(self, i, timeout):
        self.nodes[i].process.wait(timeout)

    def split_network(self):
        """
        Split the network of four nodes into nodes 0/1 and 2/3.
        """
        disconnect_nodes(self.nodes[1], 2)
        disconnect_nodes(self.nodes[2], 1)
        self.sync_blocks(self.nodes[:2])
        self.sync_blocks(self.nodes[2:])

    def join_network(self):
        """
        Join the (previously split) network halves together.
        """
        connect_nodes_bi(self.nodes, 1, 2)
        self.sync_all()

    def sync_blocks(self, nodes=None, **kwargs):
        sync_blocks(nodes or self.nodes, **kwargs)

    def sync_mempools(self, nodes=None, **kwargs):
        sync_mempools(nodes or self.nodes, **kwargs)

    def sync_all(self, nodes=None, **kwargs):
        self.sync_blocks(nodes, **kwargs)
        self.sync_mempools(nodes, **kwargs)

    # Private helper methods. These should not be accessed by the subclass test scripts.

    def _start_logging(self):
        # Add logger and logging handlers
        self.log = logging.getLogger('TestFramework')
        self.log.setLevel(logging.DEBUG)
        # Create file handler to log all messages
        fh = logging.FileHandler(self.options.tmpdir + '/test_framework.log', encoding='utf-8')
        fh.setLevel(logging.DEBUG)
        # Create console handler to log messages to stderr. By default this logs only error messages, but can be configured with --loglevel.
        ch = logging.StreamHandler(sys.stdout)
        # User can provide log level as a number or string (eg DEBUG). loglevel was caught as a string, so try to convert it to an int
        ll = int(self.options.loglevel) if self.options.loglevel.isdigit() else self.options.loglevel.upper()
        ch.setLevel(ll)
        # Format logs the same as defid's debug.log with microprecision (so log files can be concatenated and sorted)
        formatter = logging.Formatter(fmt='%(asctime)s.%(msecs)03d000Z %(name)s (%(levelname)s): %(message)s', datefmt='%Y-%m-%dT%H:%M:%S')
        formatter.converter = time.gmtime
        fh.setFormatter(formatter)
        ch.setFormatter(formatter)
        # add the handlers to the logger
        self.log.addHandler(fh)
        self.log.addHandler(ch)

        if self.options.trace_rpc:
            rpc_logger = logging.getLogger("DefiRPC")
            rpc_logger.setLevel(logging.DEBUG)
            rpc_handler = logging.StreamHandler(sys.stdout)
            rpc_handler.setLevel(logging.DEBUG)
            rpc_logger.addHandler(rpc_handler)

    def _initialize_chain(self):
        """Initialize a pre-mined blockchain for use by the test.

        Create a cache of a 199-block-long chain
        Afterward, create num_nodes copies from the cache."""

        CACHE_NODE_ID = 0  # Use node 0 to create the cache for all other nodes
        cache_node_dir = get_datadir_path(self.options.cachedir, CACHE_NODE_ID)
        assert self.num_nodes <= MAX_NODES

        self.log.info("This test uses initdist chain")
        if not os.path.isdir(cache_node_dir):
            self.log.debug("Creating cache directory {}".format(cache_node_dir))

            initialize_datadir(self.options.cachedir, CACHE_NODE_ID, self.chain)
            self.nodes.append(
                TestNode(
                    CACHE_NODE_ID,
                    cache_node_dir,
                    chain=self.chain,
                    extra_conf=["bind=127.0.0.1"],
                    extra_args=[],
                    rpchost=None,
                    timewait=self.rpc_timeout,
                    defid=self.options.defid,
                    defi_cli=self.options.deficli,
                    coverage_dir=None,
                    cwd=self.options.tmpdir,
                ))
            self.start_node(CACHE_NODE_ID)

            # Wait for RPC connections to be ready
            self.nodes[CACHE_NODE_ID].wait_for_rpc_connection()

            self.nodes[CACHE_NODE_ID].importprivkey(privkey=self.nodes[CACHE_NODE_ID].get_genesis_keys().ownerPrivKey, label='coinbase')
            self.nodes[CACHE_NODE_ID].importprivkey(privkey=self.nodes[CACHE_NODE_ID].get_genesis_keys().operatorPrivKey, label='coinbase')

            # Create a 199-block-long chain; each of the 4 first nodes
            # gets 25 mature blocks and 25 immature.
            # The 4th node gets only 24 immature blocks so that the very last
            # block in the cache does not age too much (have an old tip age).
            # This is needed so that we are out of IBD when the test starts,
            # see the tip age check in IsInitialBlockDownload().
            for i in range(8):
                self.nodes[CACHE_NODE_ID].generate(
                    nblocks=25 if i != 7 else 24,
                    address=TestNode.PRIV_KEYS[i % 4].ownerAuthAddress,
                )

            assert_equal(self.nodes[CACHE_NODE_ID].getblockchaininfo()["blocks"], 199)

            # Shut it down, and clean up cache directories:
            self.stop_nodes()
            self.nodes = []

            def cache_path(*paths):
                return os.path.join(cache_node_dir, self.chain, *paths)

            for entry in os.listdir(cache_path('wallets')):
                os.remove(cache_path('wallets', entry))
            os.rmdir(cache_path('wallets'))  # Remove empty wallets dir

            # Remove custom dirs
            shutil.rmtree(cache_path('burn'))

            for entry in os.listdir(cache_path()):
                if entry not in ['chainstate', 'blocks', 'enhancedcs', 'anchors', 'history']:  # Only keep chainstate and blocks folder
                    os.remove(cache_path(entry))

        for i in range(self.num_nodes):
            self.log.debug("Copy cache directory {} to node {}".format(cache_node_dir, i))
            to_dir = get_datadir_path(self.options.tmpdir, i)
            shutil.copytree(cache_node_dir, to_dir)
            initialize_datadir(self.options.tmpdir, i, self.chain)  # Overwrite port/rpcport in defi.conf

    def _initialize_chain_clean(self):
        """Initialize empty blockchain for use by the test.

        Create an empty blockchain and num_nodes wallets.
        Useful if a test case wants complete control over initialization."""
        for i in range(self.num_nodes):
            initialize_datadir(self.options.tmpdir, i, self.chain)

    def skip_if_no_py3_zmq(self):
        """Attempt to import the zmq package and skip the test if the import fails."""
        try:
            import zmq  # noqa
        except ImportError:
            raise SkipTest("python3-zmq module not available.")

    def skip_if_no_defid_zmq(self):
        """Skip the running test if defid has not been compiled with zmq support."""
        if not self.is_zmq_compiled():
            raise SkipTest("defid has not been built with zmq enabled.")

    def skip_if_no_wallet(self):
        """Skip the running test if wallet has not been compiled."""
        if not self.is_wallet_compiled():
            raise SkipTest("wallet has not been compiled.")

    def skip_if_no_cli(self):
        """Skip the running test if defi-cli has not been compiled."""
        if not self.is_cli_compiled():
            raise SkipTest("defi-cli has not been compiled.")

    def is_cli_compiled(self):
        """Checks whether defi-cli was compiled."""
        return self.config["components"].getboolean("ENABLE_CLI")

    def is_wallet_compiled(self):
        """Checks whether the wallet module was compiled."""
        return self.config["components"].getboolean("ENABLE_WALLET")

    def is_zmq_compiled(self):
        """Checks whether the zmq module was compiled."""
        return self.config["components"].getboolean("ENABLE_ZMQ")<|MERGE_RESOLUTION|>--- conflicted
+++ resolved
@@ -1,4 +1,5 @@
-#!/usr/bin/env python3
+#!
+/usr/bin/env python3
 # Copyright (c) 2014-2019 The Bitcoin Core developers
 # Distributed under the MIT software license, see the accompanying
 # file LICENSE or http://www.opensource.org/licenses/mit-license.php.
@@ -15,11 +16,8 @@
 import sys
 import tempfile
 import time
-<<<<<<< HEAD
 import inspect
-=======
 import re
->>>>>>> f0a33ce8
 
 from typing import List
 from .authproxy import JSONRPCException
