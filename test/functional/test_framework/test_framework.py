--- conflicted
+++ resolved
@@ -405,11 +405,7 @@
             n.importprivkey(privkey=n.get_genesis_keys().operatorPrivKey, label='coinbase', rescan=True)
 
     # rollback one node (Default = node 0)
-<<<<<<< HEAD
-    def rollback_to_node(self, block, node=0):
-=======
     def _rollback_to(self, block, node=0):
->>>>>>> fd0312b0
         node = self.nodes[node]
         current_height = node.getblockcount()
         if current_height == block:
@@ -422,17 +418,10 @@
     # nodes param is a list of node numbers to roll back ([0, 1, 2, 3...] (Default -> None -> node 0)
     def rollback_to(self, block, nodes=None):
         if nodes is None:
-<<<<<<< HEAD
             self.rollback_to_node(block)
         else:
             for node in nodes:
                 self.rollback_to_node(block, node=node)
-=======
-            self._rollback_to(block)
-        else:
-            for node in nodes:
-                self._rollback_to(block, node=node)
->>>>>>> fd0312b0
 
     def run_test(self):
         """Tests must override this method to define test logic"""
