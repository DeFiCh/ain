--- conflicted
+++ resolved
@@ -82,20 +82,12 @@
     default_config_paths = [
         # priority build selections for standard dev envs
         current_file_path + "/../../../build/x86_64-pc-linux-gnu/test/config.ini",
-<<<<<<< HEAD
         current_file_path + "/../../../build/aarch64-apple-darwin/test/config.ini",
         current_file_path + "/../../../build/x86_64-apple-darwin/test/config.ini",
         current_file_path + "/../../../build/x86_64-w64-migw32/test/config.ini",
         # aarch64 / arm builds
         current_file_path + "/../../../build/arm-linux-gnueabihf/test/config.ini",
         current_file_path + "/../../../build/aarch64-linux-gnu/test/config.ini",
-=======
-        current_file_path + "/../../../build/arm-linux-gnueabihf/test/config.ini",
-        current_file_path + "/../../../build/aarch64-linux-gnu/test/config.ini",
-        current_file_path + "/../../../build/x86_64-w64-mingw32/test/config.ini",
-        current_file_path + "/../../../build/x86_64-apple-darwin/test/config.ini",
-        current_file_path + "/../../../build/aarch64-apple-darwin/test/config.ini",
->>>>>>> 57b0565f
     ]
     for p in default_config_paths:
         if os.path.exists(p):
