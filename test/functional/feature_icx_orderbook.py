#!/usr/bin/env python3
# Copyright (c) 2014-2019 The Bitcoin Core developers
# Copyright (c) DeFi Blockchain Developers
# Distributed under the MIT software license, see the accompanying
# file LICENSE or http://www.opensource.org/licenses/mit-license.php.
"""Test ICX Orderbook."""

from test_framework.test_framework import DefiTestFramework

from test_framework.util import assert_equal

from decimal import Decimal

class ICXOrderbookTest (DefiTestFramework):
    def set_test_params(self):
        self.num_nodes = 2
        self.setup_clean_chain = True
        self.extra_args = [
            ['-txnotokens=0', '-amkheight=50', '-bayfrontheight=50', '-eunosheight=50', '-eunospayaheight=50', '-txindex=1'],
            ['-txnotokens=0', '-amkheight=50', '-bayfrontheight=50', '-eunosheight=50', '-eunospayaheight=50', '-txindex=1']]

    def run_test(self):
        assert_equal(len(self.nodes[0].listtokens()), 1) # only one token == DFI

        # Burn address
        burn_address = "mfburnZSAM7Gs1hpDeNaMotJXSGA7edosG"

        print("Generating initial chain...")
        self.nodes[0].generate(25)
        self.sync_blocks()
        self.nodes[1].generate(300)
        self.sync_blocks()

        self.nodes[1].createtoken({
            "symbol": "BTC",
            "name": "BTC token",
            "isDAT": True,
            "collateralAddress": self.nodes[1].get_genesis_keys().ownerAuthAddress
        })

        self.nodes[1].generate(1)
        self.sync_blocks()

        symbolDFI = "DFI"
        symbolBTC = "BTC"

        self.nodes[1].minttokens("100@" + symbolBTC)

        self.nodes[1].generate(1)
        self.sync_blocks()

        idDFI = list(self.nodes[0].gettoken(symbolDFI).keys())[0]
        idBTC = list(self.nodes[0].gettoken(symbolBTC).keys())[0]
        accountDFI = self.nodes[0].get_genesis_keys().ownerAuthAddress
        accountBTC = self.nodes[1].get_genesis_keys().ownerAuthAddress

        self.nodes[0].utxostoaccount({accountDFI: "500@" + symbolDFI})
        self.nodes[1].utxostoaccount({accountBTC: "10@" + symbolDFI})
        self.nodes[0].generate(1)
        self.sync_blocks()

        # initialDFI = self.nodes[0].getaccount(accountDFI, {}, True)[idDFI]
        # initialBTC = self.nodes[1].getaccount(accountBTC, {}, True)[idBTC]
        # print("Initial DFI:", initialDFI, ", id", idDFI)
        # print("Initial BTC:", initialBTC, ", id", idBTC)

        poolOwner = self.nodes[0].getnewaddress("", "legacy")

        # transfer DFI
        self.nodes[1].accounttoaccount(accountBTC, {accountDFI: "1@" + symbolBTC})
        self.nodes[1].generate(1)
        self.sync_blocks()

        # create pool
        self.nodes[0].createpoolpair({
            "tokenA": idBTC,
            "tokenB": idDFI,
            "commission": 1,
            "status": True,
            "ownerAddress": poolOwner,
            "pairSymbol": "BTC-DFI",
        }, [])
        self.nodes[0].generate(1)

        # check tokens id
        pool = self.nodes[0].getpoolpair("BTC-DFI")
        idDFIBTC = list(self.nodes[0].gettoken("BTC-DFI").keys())[0]
        assert(pool[idDFIBTC]['idTokenA'] == idBTC)
        assert(pool[idDFIBTC]['idTokenB'] == idDFI)

        # transfer
        self.nodes[0].addpoolliquidity({
            accountDFI: ["1@" + symbolBTC, "100@" + symbolDFI]
        }, accountDFI, [])
        self.nodes[0].generate(1)

        assert_equal(len(self.nodes[0].getaccount(accountDFI, {}, True)), 2)

        self.nodes[0].setgov({"ICX_TAKERFEE_PER_BTC":Decimal('0.001')})

        self.nodes[0].generate(1)

        result = self.nodes[0].getgov("ICX_TAKERFEE_PER_BTC")

        assert_equal(result["ICX_TAKERFEE_PER_BTC"], Decimal('0.001'))

        # DFI/BTC Open and close an order
        orderTx = self.nodes[0].icx_createorder({
                                    'tokenFrom': idDFI,
                                    'chainTo': "BTC",
                                    'ownerAddress': accountDFI,
                                    'receivePubkey': '037f9563f30c609b19fd435a19b8bde7d6db703012ba1aba72e9f42a87366d1941',
                                    'amountFrom': 15,
                                    'orderPrice':0.01})["txid"]

        self.nodes[0].generate(1)
        self.sync_blocks()

        order = self.nodes[0].icx_getorder(orderTx)

        assert_equal(order[orderTx]["status"], "OPEN")
        assert_equal(order[orderTx]["type"], "INTERNAL")
        assert_equal(order[orderTx]["tokenFrom"], symbolDFI)
        assert_equal(order[orderTx]["chainTo"], "BTC")
        assert_equal(order[orderTx]["ownerAddress"], accountDFI)
        assert_equal(order[orderTx]["receivePubkey"], '037f9563f30c609b19fd435a19b8bde7d6db703012ba1aba72e9f42a87366d1941')
        assert_equal(order[orderTx]["amountFrom"], Decimal('15'))
        assert_equal(order[orderTx]["amountToFill"], Decimal('15'))
        assert_equal(order[orderTx]["orderPrice"], Decimal('0.01000000'))
        assert_equal(order[orderTx]["amountToFillInToAsset"], Decimal('0.1500000'))
        assert_equal(order[orderTx]["expireHeight"], self.nodes[0].getblockchaininfo()["blocks"] + 2880)

        beforeOffer = self.nodes[1].getaccount(accountBTC, {}, True)[idDFI]

        offerTx = self.nodes[1].icx_makeoffer({
                                    'orderTx': orderTx,
                                    'amount': 0.10,
                                    'ownerAddress': accountBTC})["txid"]

        self.nodes[1].generate(1)
        self.sync_blocks()

        assert_equal(self.nodes[1].getaccount(accountBTC, {}, True)[idDFI], beforeOffer - Decimal('0.01000000'))

        offer = self.nodes[0].icx_listorders({"orderTx": orderTx})

        assert_equal(len(offer), 2)

        offer = self.nodes[0].icx_getorder(offerTx)

        assert_equal(offer[offerTx]["status"], "OPEN")

<<<<<<< HEAD
=======
        # Close offer
        closeOrder = self.nodes[1].icx_closeoffer(offerTx)["txid"]
        rawCloseOrder = self.nodes[1].getrawtransaction(closeOrder, 1)
        authTx = self.nodes[1].getrawtransaction(rawCloseOrder['vin'][0]['txid'], 1)
        found = False
        for vout in authTx['vout']:
            if 'addresses' in vout['scriptPubKey'] and vout['scriptPubKey']['addresses'][0] == accountBTC:
                found = True
        assert(found)

        self.nodes[1].generate(1)
        self.sync_blocks()

        assert_equal(self.nodes[1].getaccount(accountBTC, {}, True)[idDFI], beforeOffer)

        offer = self.nodes[0].icx_listorders({"orderTx": orderTx})

        assert_equal(len(offer), 1)

        offer = self.nodes[0].icx_getorder(offerTx)

        assert_equal(offer[offerTx]["status"], "CLOSED")

        # Check order exist
        order = self.nodes[0].icx_listorders()
        assert_equal(len(order), 2)

        # Close order
        closeOrder = self.nodes[0].icx_closeorder(orderTx)["txid"]
        rawCloseOrder = self.nodes[0].getrawtransaction(closeOrder, 1)
        authTx = self.nodes[0].getrawtransaction(rawCloseOrder['vin'][0]['txid'], 1)
        found = False
        for vout in authTx['vout']:
            if 'addresses' in vout['scriptPubKey'] and vout['scriptPubKey']['addresses'][0] == accountDFI:
                found = True
        assert(found)

        self.nodes[0].generate(1)
        self.sync_blocks()

        order = self.nodes[0].icx_listorders()

        assert_equal(len(order), 1)

        order = self.nodes[0].icx_getorder(orderTx)

        assert_equal(order[orderTx]["status"], "CLOSED")
        assert_equal(order[orderTx]["type"], "INTERNAL")

        # BTC/DFI Open and close an order
        orderTx = self.nodes[0].icx_createorder({
                                    'chainFrom': "BTC",
                                    'tokenTo': idDFI,
                                    'ownerAddress': accountDFI,
                                    'amountFrom': 2,
                                    'orderPrice':100})["txid"]

        self.nodes[0].generate(1)
        self.sync_blocks()

        beforeOffer = self.nodes[1].getaccount(accountBTC, {}, True)[idDFI]

        offerTx = self.nodes[1].icx_makeoffer({
                                    'orderTx': orderTx,
                                    'amount': 10,
                                    'ownerAddress': accountBTC,
                                    'receivePubkey': '037f9563f30c609b19fd435a19b8bde7d6db703012ba1aba72e9f42a87366d1941'})["txid"]

        self.nodes[1].generate(1)
        self.sync_blocks()

        assert_equal(self.nodes[1].getaccount(accountBTC, {}, True)[idDFI], beforeOffer - Decimal('0.01000000'))

        offer = self.nodes[0].icx_listorders({"orderTx": orderTx})

        assert_equal(len(offer), 2)

>>>>>>> e4d7fcd9
        # Close offer
        closeOrder = self.nodes[1].icx_closeoffer(offerTx)["txid"]
        rawCloseOrder = self.nodes[1].getrawtransaction(closeOrder, 1)
        authTx = self.nodes[1].getrawtransaction(rawCloseOrder['vin'][0]['txid'], 1)
        found = False
        for vout in authTx['vout']:
            if 'addresses' in vout['scriptPubKey'] and vout['scriptPubKey']['addresses'][0] == accountBTC:
                found = True
        assert(found)

        self.nodes[1].generate(1)
        self.sync_blocks()

        assert_equal(self.nodes[1].getaccount(accountBTC, {}, True)[idDFI], beforeOffer)

        offer = self.nodes[0].icx_listorders({"orderTx": orderTx})

        assert_equal(len(offer), 1)

        offer = self.nodes[0].icx_getorder(offerTx)

        assert_equal(offer[offerTx]["status"], "CLOSED")

        # Check order exist
        order = self.nodes[0].icx_listorders()
        assert_equal(len(order), 2)

        # Close order
        closeOrder = self.nodes[0].icx_closeorder(orderTx)["txid"]
        rawCloseOrder = self.nodes[0].getrawtransaction(closeOrder, 1)
        authTx = self.nodes[0].getrawtransaction(rawCloseOrder['vin'][0]['txid'], 1)
        found = False
        for vout in authTx['vout']:
            if 'addresses' in vout['scriptPubKey'] and vout['scriptPubKey']['addresses'][0] == accountDFI:
                found = True
        assert(found)

        self.nodes[0].generate(1)
        self.sync_blocks()

        order = self.nodes[0].icx_listorders()

        assert_equal(len(order), 1)

<<<<<<< HEAD
        order = self.nodes[0].icx_getorder(orderTx)

        assert_equal(order[orderTx]["status"], "CLOSED")
        assert_equal(order[orderTx]["type"], "INTERNAL")
=======
>>>>>>> e4d7fcd9

        # DFI/BTC scenario
        # Open an order

        beforeOrder = self.nodes[0].getaccount(accountDFI, {}, True)[idDFI]

        orderTx = self.nodes[0].icx_createorder({
                                    'tokenFrom': idDFI,
                                    'chainTo': "BTC",
                                    'ownerAddress': accountDFI,
                                    'receivePubkey': '037f9563f30c609b19fd435a19b8bde7d6db703012ba1aba72e9f42a87366d1941',
                                    'amountFrom': 15,
                                    'orderPrice':0.01})["txid"]

        self.nodes[0].generate(1)
        self.sync_blocks()

        assert_equal(self.nodes[0].getaccount(accountDFI, {}, True)[idDFI], beforeOrder - Decimal('15.00000000'))

        order = self.nodes[0].icx_listorders()

        assert_equal(len(order), 2)
        assert_equal(order[orderTx]["tokenFrom"], symbolDFI)
        assert_equal(order[orderTx]["chainTo"], "BTC")
        assert_equal(order[orderTx]["ownerAddress"], accountDFI)
        assert_equal(order[orderTx]["receivePubkey"], '037f9563f30c609b19fd435a19b8bde7d6db703012ba1aba72e9f42a87366d1941')
        assert_equal(order[orderTx]["amountFrom"], Decimal('15'))
        assert_equal(order[orderTx]["amountToFill"], Decimal('15'))
        assert_equal(order[orderTx]["orderPrice"], Decimal('0.01000000'))
        assert_equal(order[orderTx]["amountToFillInToAsset"], Decimal('0.1500000'))
        assert_equal(order[orderTx]["expireHeight"], self.nodes[0].getblockchaininfo()["blocks"] + 2880)

        beforeOffer = self.nodes[1].getaccount(accountBTC, {}, True)[idDFI]

        offerTx = self.nodes[1].icx_makeoffer({
                                    'orderTx': orderTx,
                                    'amount': 0.10,
                                    'ownerAddress': accountBTC})["txid"]

        self.nodes[1].generate(1)
        self.sync_blocks()

        assert_equal(self.nodes[1].getaccount(accountBTC, {}, True)[idDFI], beforeOffer - Decimal('0.01000000'))

        offer = self.nodes[0].icx_listorders({"orderTx": orderTx})

        assert_equal(len(offer), 2)
        assert_equal(offer[offerTx]["orderTx"], orderTx)
        assert_equal(offer[offerTx]["amount"], Decimal('0.10000000'))
        assert_equal(offer[offerTx]["ownerAddress"], accountBTC)
        assert_equal(offer[offerTx]["takerFee"], Decimal('0.01000000'))
        assert_equal(offer[offerTx]["expireHeight"], self.nodes[0].getblockchaininfo()["blocks"] + 20)

        beforeDFCHTLC = self.nodes[0].getaccount(accountDFI, {}, True)[idDFI]

        dfchtlcTx = self.nodes[0].icx_submitdfchtlc({
                                    'offerTx': offerTx,
                                    'amount': 10,
                                    'hash': '957fc0fd643f605b2938e0631a61529fd70bd35b2162a21d978c41e5241a5220'})["txid"]

        self.nodes[0].generate(1)
        self.sync_blocks()

        assert_equal(self.nodes[0].getaccount(accountDFI, {}, True)[idDFI], beforeDFCHTLC - Decimal('0.01000000'))

        # Check burn
        assert_equal(self.nodes[0].getburninfo()['tokens'][0], "0.02000000@DFI")
        result = self.nodes[0].listburnhistory()
        assert_equal(result[0]['owner'], burn_address)
        assert_equal(result[0]['type'], 'ICXSubmitDFCHTLC')
        assert_equal(result[0]['amounts'][0], '0.02000000@DFI')

        htlcs = self.nodes[0].icx_listhtlcs({"offerTx": offerTx})

        assert_equal(len(htlcs), 2)
        assert_equal(htlcs[dfchtlcTx]["type"], 'DFC')
        assert_equal(htlcs[dfchtlcTx]["status"], 'OPEN')
        assert_equal(htlcs[dfchtlcTx]["offerTx"], offerTx)
        assert_equal(htlcs[dfchtlcTx]["amount"], Decimal('10.00000000'))
        assert_equal(htlcs[dfchtlcTx]["amountInEXTAsset"], Decimal('0.10000000'))
        assert_equal(htlcs[dfchtlcTx]["hash"], '957fc0fd643f605b2938e0631a61529fd70bd35b2162a21d978c41e5241a5220')
        assert_equal(htlcs[dfchtlcTx]["timeout"], 1440)

        exthtlcTx = self.nodes[1].icx_submitexthtlc({
                                    'offerTx': offerTx,
                                    'amount': 0.10,
                                    'hash': '957fc0fd643f605b2938e0631a61529fd70bd35b2162a21d978c41e5241a5220',
                                    'htlcScriptAddress': '13sJQ9wBWh8ssihHUgAaCmNWJbBAG5Hr9N',
                                    'ownerPubkey': '036494e7c9467c8c7ff3bf29e841907fb0fa24241866569944ea422479ec0e6252',
                                    'timeout': 24})["txid"]

        self.nodes[1].generate(1)
        self.sync_blocks()

        htlcs = self.nodes[0].icx_listhtlcs({"offerTx": offerTx})

        assert_equal(len(htlcs), 3)
        assert_equal(htlcs[exthtlcTx]["type"], 'EXTERNAL')
        assert_equal(htlcs[exthtlcTx]["status"], 'OPEN')
        assert_equal(htlcs[exthtlcTx]["offerTx"], offerTx)
        assert_equal(htlcs[exthtlcTx]["amount"], Decimal('0.10000000'))
        assert_equal(htlcs[exthtlcTx]["amountInDFCAsset"], Decimal('10.00000000'))
        assert_equal(htlcs[exthtlcTx]["hash"], '957fc0fd643f605b2938e0631a61529fd70bd35b2162a21d978c41e5241a5220')
        assert_equal(htlcs[exthtlcTx]["htlcScriptAddress"], '13sJQ9wBWh8ssihHUgAaCmNWJbBAG5Hr9N')
        assert_equal(htlcs[exthtlcTx]["ownerPubkey"], '036494e7c9467c8c7ff3bf29e841907fb0fa24241866569944ea422479ec0e6252')
        assert_equal(htlcs[exthtlcTx]["timeout"], 24)

        beforeClaim0 = self.nodes[0].getaccount(accountDFI, {}, True)[idDFI]
        beforeClaim1 = self.nodes[1].getaccount(accountBTC, {}, True)[idDFI]

        claimTx = self.nodes[1].icx_claimdfchtlc({
                                    'dfchtlcTx': dfchtlcTx,
                                    'seed': 'f75a61ad8f7a6e0ab701d5be1f5d4523a9b534571e4e92e0c4610c6a6784ccef'})["txid"]

        self.nodes[1].generate(1)
        self.sync_blocks()

        htlcs = self.nodes[0].icx_listhtlcs({
                                    "offerTx": offerTx,
                                    "closed": True})

        assert_equal(len(htlcs), 4)
        assert_equal(htlcs[claimTx]["type"], 'CLAIM DFC')
        assert_equal(htlcs[claimTx]["dfchtlcTx"], dfchtlcTx)
        assert_equal(htlcs[claimTx]["seed"], 'f75a61ad8f7a6e0ab701d5be1f5d4523a9b534571e4e92e0c4610c6a6784ccef')

        assert_equal(htlcs[dfchtlcTx]["status"], 'CLAIMED')

        assert_equal(self.nodes[0].getaccount(accountDFI, {}, True)[idDFI], beforeClaim0 + Decimal('0.01250000'))
        assert_equal(self.nodes[1].getaccount(accountBTC, {}, True)[idDFI], beforeClaim1 + Decimal('10.00000000'))

        # Make sure offer is closed
        offer = self.nodes[0].icx_listorders({"orderTx": orderTx})
        assert_equal(len(offer), 1)

        # Verify closed offer
        offer = self.nodes[0].icx_listorders({"orderTx": orderTx, "closed": True})
        assert_equal(offer[offerTx]["orderTx"], orderTx)
        assert_equal(offer[offerTx]["amount"], Decimal('0.10000000'))
        assert_equal(offer[offerTx]["ownerAddress"], accountBTC)
        assert_equal(offer[offerTx]["takerFee"], Decimal('0.01000000'))

        # Check partial order remaining
        order = self.nodes[0].icx_listorders()

        assert_equal(len(order), 2)
        assert_equal(order[orderTx]["tokenFrom"], symbolDFI)
        assert_equal(order[orderTx]["chainTo"], "BTC")
        assert_equal(order[orderTx]["ownerAddress"], accountDFI)
        assert_equal(order[orderTx]["receivePubkey"], '037f9563f30c609b19fd435a19b8bde7d6db703012ba1aba72e9f42a87366d1941')
        assert_equal(order[orderTx]["amountFrom"], Decimal('15'))
        assert_equal(order[orderTx]["amountToFill"], Decimal('5'))
        assert_equal(order[orderTx]["orderPrice"], Decimal('0.01000000'))
        assert_equal(order[orderTx]["amountToFillInToAsset"], Decimal('0.0500000'))


        # Make offer for more than is available to test partial fill
        offerTx = self.nodes[1].icx_makeoffer({
                                    'orderTx': orderTx,
                                    'amount': 0.10,
                                    'ownerAddress': accountBTC})["txid"]

        self.nodes[1].generate(1)
        self.sync_blocks()

        offer = self.nodes[0].icx_listorders({"orderTx": orderTx})
        assert_equal(len(offer), 2)
        assert_equal(offer[offerTx]["orderTx"], orderTx)
        assert_equal(offer[offerTx]["amount"], Decimal('0.10000000'))
        assert_equal(offer[offerTx]["ownerAddress"], accountBTC)
        assert_equal(offer[offerTx]["takerFee"], Decimal('0.01000000'))
        assert_equal(offer[offerTx]["expireHeight"], self.nodes[0].getblockchaininfo()["blocks"] + 20)


        dfchtlcTx = self.nodes[0].icx_submitdfchtlc({
                                    'offerTx': offerTx,
                                    'amount': 5,
                                    'hash': '957fc0fd643f605b2938e0631a61529fd70bd35b2162a21d978c41e5241a5220'})["txid"]

        self.nodes[0].generate(1)
        self.sync_blocks()

        # Check burn
        assert_equal(self.nodes[0].getburninfo()['tokens'][0], "0.03000000@DFI")
        result = self.nodes[0].listburnhistory()
        assert_equal(result[0]['owner'], burn_address)
        assert_equal(result[0]['type'], 'ICXSubmitDFCHTLC')
        assert_equal(result[0]['amounts'][0], '0.01000000@DFI')

        htlcs = self.nodes[0].icx_listhtlcs({"offerTx": offerTx})

        assert_equal(len(htlcs), 2)
        assert_equal(htlcs[dfchtlcTx]["type"], 'DFC')
        assert_equal(htlcs[dfchtlcTx]["status"], 'OPEN')
        assert_equal(htlcs[dfchtlcTx]["offerTx"], offerTx)
        assert_equal(htlcs[dfchtlcTx]["amount"], Decimal('5.00000000'))
        assert_equal(htlcs[dfchtlcTx]["amountInEXTAsset"], Decimal('0.05000000'))
        assert_equal(htlcs[dfchtlcTx]["hash"], '957fc0fd643f605b2938e0631a61529fd70bd35b2162a21d978c41e5241a5220')
        assert_equal(htlcs[dfchtlcTx]["timeout"], 1440)

        exthtlcTx = self.nodes[1].icx_submitexthtlc({
                                    'offerTx': offerTx,
                                    'amount': 0.05,
                                    'hash': '957fc0fd643f605b2938e0631a61529fd70bd35b2162a21d978c41e5241a5220',
                                    'htlcScriptAddress': '13sJQ9wBWh8ssihHUgAaCmNWJbBAG5Hr9N',
                                    'ownerPubkey': '036494e7c9467c8c7ff3bf29e841907fb0fa24241866569944ea422479ec0e6252',
                                    'timeout': 24})["txid"]

        self.nodes[1].generate(1)
        self.sync_blocks()

        htlcs = self.nodes[0].icx_listhtlcs({"offerTx": offerTx})

        assert_equal(len(htlcs), 3)
        assert_equal(htlcs[exthtlcTx]["type"], 'EXTERNAL')
        assert_equal(htlcs[exthtlcTx]["status"], 'OPEN')
        assert_equal(htlcs[exthtlcTx]["offerTx"], offerTx)
        assert_equal(htlcs[exthtlcTx]["amount"], Decimal('0.05000000'))
        assert_equal(htlcs[exthtlcTx]["amountInDFCAsset"], Decimal('5.00000000'))
        assert_equal(htlcs[exthtlcTx]["hash"], '957fc0fd643f605b2938e0631a61529fd70bd35b2162a21d978c41e5241a5220')
        assert_equal(htlcs[exthtlcTx]["htlcScriptAddress"], '13sJQ9wBWh8ssihHUgAaCmNWJbBAG5Hr9N')
        assert_equal(htlcs[exthtlcTx]["ownerPubkey"], '036494e7c9467c8c7ff3bf29e841907fb0fa24241866569944ea422479ec0e6252')
        assert_equal(htlcs[exthtlcTx]["timeout"], 24)

        beforeClaim0 = self.nodes[0].getaccount(accountDFI, {}, True)[idDFI]
        beforeClaim1 = self.nodes[1].getaccount(accountBTC, {}, True)[idDFI]

        claimTx = self.nodes[1].icx_claimdfchtlc({
                                    'dfchtlcTx': dfchtlcTx,
                                    'seed': 'f75a61ad8f7a6e0ab701d5be1f5d4523a9b534571e4e92e0c4610c6a6784ccef'})["txid"]

        self.nodes[1].generate(1)
        self.sync_blocks()

        htlcs = self.nodes[0].icx_listhtlcs({
                                    "offerTx": offerTx,
                                    "closed": True})

        assert_equal(len(htlcs), 4)
        assert_equal(htlcs[claimTx]["type"], 'CLAIM DFC')
        assert_equal(htlcs[claimTx]["dfchtlcTx"], dfchtlcTx)
        assert_equal(htlcs[claimTx]["seed"], 'f75a61ad8f7a6e0ab701d5be1f5d4523a9b534571e4e92e0c4610c6a6784ccef')

        assert_equal(htlcs[dfchtlcTx]["status"], 'CLAIMED')

        # makerIncentive
        assert_equal(self.nodes[0].getaccount(accountDFI, {}, True)[idDFI], beforeClaim0 + Decimal('0.00625000'))
        # claimed DFI on taker address
        assert_equal(self.nodes[1].getaccount(accountBTC, {}, True)[idDFI], beforeClaim1 + Decimal('5.00000000'))

        # Make sure offer and order are now closed
        offer = self.nodes[0].icx_listorders({"orderTx": orderTx})
        assert_equal(len(offer), 1)
        order = self.nodes[0].icx_listorders()
        assert_equal(len(offer), 1)
        order = self.nodes[0].icx_listorders({"closed": True})
        assert_equal(order[orderTx]["status"], 'FILLED')

        # --------------------------------------------------------------------------------
        # BTC/DFI scenario
        self.nodes[1].utxostoaccount({accountBTC: "3001@" + symbolDFI})
        self.nodes[1].generate(1)
        self.sync_blocks()

        # Open an order
        orderTx = self.nodes[0].icx_createorder({
                                    'chainFrom': "BTC",
                                    'tokenTo': idDFI,
                                    'ownerAddress': accountDFI,
                                    'amountFrom': 2,
                                    'orderPrice':1000})["txid"]

        self.nodes[0].generate(1)
        self.sync_blocks()

        order = self.nodes[0].icx_listorders()

        assert_equal(len(order), 2)
        assert_equal(order[orderTx]["chainFrom"], "BTC")
        assert_equal(order[orderTx]["tokenTo"], symbolDFI)
        assert_equal(order[orderTx]["ownerAddress"], accountDFI)
        assert_equal(order[orderTx]["amountFrom"], Decimal('2'))
        assert_equal(order[orderTx]["amountToFill"], Decimal('2'))
        assert_equal(order[orderTx]["orderPrice"], Decimal('1000.00000000'))
        assert_equal(order[orderTx]["amountToFillInToAsset"], Decimal('2000.00000000'))
        assert_equal(order[orderTx]["expireHeight"], self.nodes[0].getblockchaininfo()["blocks"] + 2880)

        beforeOffer = self.nodes[1].getaccount(accountBTC, {}, True)[idDFI]

        offerTx = self.nodes[1].icx_makeoffer({
                                    'orderTx': orderTx,
                                    'amount': 3000,
                                    'ownerAddress': accountBTC,
                                    'receivePubkey': '037f9563f30c609b19fd435a19b8bde7d6db703012ba1aba72e9f42a87366d1941'})["txid"]

        self.nodes[1].generate(1)
        self.sync_blocks()

        assert_equal(self.nodes[1].getaccount(accountBTC, {}, True)[idDFI], beforeOffer - Decimal('0.30000000'))

        offer = self.nodes[0].icx_listorders({"orderTx": orderTx})

        assert_equal(len(offer), 2)
        assert_equal(offer[offerTx]["orderTx"], orderTx)
        assert_equal(offer[offerTx]["amount"], Decimal('3000.00000000'))
        assert_equal(offer[offerTx]["ownerAddress"], accountBTC)
        assert_equal(offer[offerTx]["receivePubkey"], '037f9563f30c609b19fd435a19b8bde7d6db703012ba1aba72e9f42a87366d1941')
        assert_equal(offer[offerTx]["takerFee"], Decimal('0.30000000'))
        assert_equal(offer[offerTx]["expireHeight"], self.nodes[0].getblockchaininfo()["blocks"] + 20)


        exthtlcTx = self.nodes[0].icx_submitexthtlc({
                                    'offerTx': offerTx,
                                    'amount': 2,
                                    'hash': '957fc0fd643f605b2938e0631a61529fd70bd35b2162a21d978c41e5241a5220',
                                    'htlcScriptAddress': '13sJQ9wBWh8ssihHUgAaCmNWJbBAG5Hr9N',
                                    'ownerPubkey': '036494e7c9467c8c7ff3bf29e841907fb0fa24241866569944ea422479ec0e6252',
                                    'timeout': 72})["txid"]

        self.nodes[0].generate(1)
        self.sync_blocks()

        assert_equal(self.nodes[1].getaccount(accountBTC, {}, True)[idDFI], beforeOffer - Decimal('0.20000000'))

        # Check burn
        assert_equal(self.nodes[0].getburninfo()['tokens'][0], "0.43000000@DFI")
        result = self.nodes[0].listburnhistory()
        assert_equal(result[0]['owner'], burn_address)
        assert_equal(result[0]['type'], 'ICXSubmitEXTHTLC')
        assert_equal(result[0]['amounts'][0], '0.40000000@DFI')

        htlcs = self.nodes[0].icx_listhtlcs({"offerTx": offerTx})

        assert_equal(len(htlcs), 2)
        assert_equal(htlcs[exthtlcTx]["type"], 'EXTERNAL')
        assert_equal(htlcs[exthtlcTx]["status"], 'OPEN')
        assert_equal(htlcs[exthtlcTx]["offerTx"], offerTx)
        assert_equal(htlcs[exthtlcTx]["amount"], Decimal('2.00000000'))
        assert_equal(htlcs[exthtlcTx]["amountInDFCAsset"], Decimal('2000.00000000'))
        assert_equal(htlcs[exthtlcTx]["hash"], '957fc0fd643f605b2938e0631a61529fd70bd35b2162a21d978c41e5241a5220')
        assert_equal(htlcs[exthtlcTx]["htlcScriptAddress"], '13sJQ9wBWh8ssihHUgAaCmNWJbBAG5Hr9N')
        assert_equal(htlcs[exthtlcTx]["ownerPubkey"], '036494e7c9467c8c7ff3bf29e841907fb0fa24241866569944ea422479ec0e6252')
        assert_equal(htlcs[exthtlcTx]["timeout"], 72)

        dfchtlcTx = self.nodes[1].icx_submitdfchtlc({
                                    'offerTx': offerTx,
                                    'amount': 2000,
                                    'hash': '957fc0fd643f605b2938e0631a61529fd70bd35b2162a21d978c41e5241a5220'})["txid"]

        self.nodes[1].generate(1)
        self.sync_blocks()

        htlcs = self.nodes[0].icx_listhtlcs({"offerTx": offerTx})

        assert_equal(len(htlcs), 3)
        assert_equal(htlcs[dfchtlcTx]["type"], 'DFC')
        assert_equal(htlcs[dfchtlcTx]["status"], 'OPEN')
        assert_equal(htlcs[dfchtlcTx]["offerTx"], offerTx)
        assert_equal(htlcs[dfchtlcTx]["amount"], Decimal('2000.00000000'))
        assert_equal(htlcs[dfchtlcTx]["amountInEXTAsset"], Decimal('2.00000000'))
        assert_equal(htlcs[dfchtlcTx]["hash"], '957fc0fd643f605b2938e0631a61529fd70bd35b2162a21d978c41e5241a5220')
        assert_equal(htlcs[dfchtlcTx]["timeout"], 480)


        beforeClaim = self.nodes[0].getaccount(accountDFI, {}, True)[idDFI]
        claimTx = self.nodes[0].icx_claimdfchtlc({
                                    'dfchtlcTx': dfchtlcTx,
                                    'seed': 'f75a61ad8f7a6e0ab701d5be1f5d4523a9b534571e4e92e0c4610c6a6784ccef'})["txid"]

        self.nodes[0].generate(1)
        self.sync_blocks()

        htlcs = self.nodes[0].icx_listhtlcs({
                                    "offerTx": offerTx,
                                    "closed": True})

        assert_equal(len(htlcs), 4)
        assert_equal(htlcs[claimTx]["type"], 'CLAIM DFC')
        assert_equal(htlcs[claimTx]["dfchtlcTx"], dfchtlcTx)
        assert_equal(htlcs[claimTx]["seed"], 'f75a61ad8f7a6e0ab701d5be1f5d4523a9b534571e4e92e0c4610c6a6784ccef')

        assert_equal(htlcs[dfchtlcTx]["status"], 'CLAIMED')

        # claimed DFI + refunded makerDeposit + makerIncentive on maker address
        assert_equal(self.nodes[0].getaccount(accountDFI, {}, True)[idDFI], beforeClaim + Decimal('2000.00000000') + Decimal('0.25000000'))

        # Make sure offer and order are now closed
        offer = self.nodes[0].icx_listorders({"orderTx": orderTx})
        assert_equal(len(offer), 1)
        order = self.nodes[0].icx_listorders()
        assert_equal(len(offer), 1)
        order = self.nodes[0].icx_listorders({"closed": True})
        assert_equal(order[orderTx]["status"], 'FILLED')


        # DFI/BTC partial offer acceptance
        orderTx = self.nodes[0].icx_createorder({
                                    'tokenFrom': idDFI,
                                    'chainTo': "BTC",
                                    'ownerAddress': accountDFI,
                                    'receivePubkey': '037f9563f30c609b19fd435a19b8bde7d6db703012ba1aba72e9f42a87366d1941',
                                    'amountFrom': 15,
                                    'orderPrice':0.01})["txid"]

        self.nodes[0].generate(1)
        self.sync_blocks()

        beforeOffer = self.nodes[1].getaccount(accountBTC, {}, True)[idDFI]

        offerTx = self.nodes[1].icx_makeoffer({
                                    'orderTx': orderTx,
                                    'amount': 1,
                                    'ownerAddress': accountBTC})["txid"]

        self.nodes[1].generate(1)
        self.sync_blocks()

        assert_equal(self.nodes[1].getaccount(accountBTC, {}, True)[idDFI], beforeOffer - Decimal('0.10000000'))

        offer = self.nodes[0].icx_listorders({"orderTx": orderTx})

        assert_equal(offer[offerTx]["orderTx"], orderTx)
        assert_equal(offer[offerTx]["amount"], Decimal('1.00000000'))
        assert_equal(offer[offerTx]["ownerAddress"], accountBTC)
        assert_equal(offer[offerTx]["takerFee"], Decimal('0.10000000'))

        dfchtlcTx = self.nodes[0].icx_submitdfchtlc({
                                    'offerTx': offerTx,
                                    'amount': 15,
                                    'hash': '957fc0fd643f605b2938e0631a61529fd70bd35b2162a21d978c41e5241a5220'})["txid"]

        self.nodes[0].generate(1)
        self.sync_blocks()

        assert_equal(self.nodes[1].getaccount(accountBTC, {}, True)[idDFI], beforeOffer - Decimal('0.01500000'))

        # Check burn
        assert_equal(self.nodes[0].getburninfo()['tokens'][0], "0.46000000@DFI")
        result = self.nodes[0].listburnhistory()
        assert_equal(result[0]['owner'], burn_address)
        assert_equal(result[0]['type'], 'ICXSubmitDFCHTLC')
        assert_equal(result[0]['amounts'][0], '0.03000000@DFI')

        offer = self.nodes[0].icx_listorders({"orderTx": orderTx})
        assert_equal(offer[offerTx]["takerFee"], Decimal('0.01500000'))


        exthtlcTx = self.nodes[1].icx_submitexthtlc({
                                    'offerTx': offerTx,
                                    'amount': 0.15,
                                    'hash': '957fc0fd643f605b2938e0631a61529fd70bd35b2162a21d978c41e5241a5220',
                                    'htlcScriptAddress': '13sJQ9wBWh8ssihHUgAaCmNWJbBAG5Hr9N',
                                    'ownerPubkey': '036494e7c9467c8c7ff3bf29e841907fb0fa24241866569944ea422479ec0e6252',
                                    'timeout': 24})["txid"]

        self.nodes[1].generate(1)
        self.sync_blocks()

        claimTx = self.nodes[1].icx_claimdfchtlc({
                                    'dfchtlcTx': dfchtlcTx,
                                    'seed': 'f75a61ad8f7a6e0ab701d5be1f5d4523a9b534571e4e92e0c4610c6a6784ccef'})["txid"]

        self.nodes[1].generate(1)
        self.sync_blocks()

        # Make sure offer and order are now closed
        offer = self.nodes[0].icx_listorders({"orderTx": orderTx})
        assert_equal(len(offer), 1)
        order = self.nodes[0].icx_listorders()
        assert_equal(len(offer), 1)
        order = self.nodes[0].icx_listorders({"closed": True})
        assert_equal(order[orderTx]["status"], 'FILLED')

        # DFI/BTC scenario expiration test
        # Open an order

        beforeOrderDFI0 = self.nodes[0].getaccount(accountDFI, {}, True)[idDFI]
        beforeOrderDFI1 = self.nodes[1].getaccount(accountBTC, {}, True)[idDFI]

        orderTxDFI = self.nodes[0].icx_createorder({
                                    'tokenFrom': idDFI,
                                    'chainTo': "BTC",
                                    'ownerAddress': accountDFI,
                                    'receivePubkey': '037f9563f30c609b19fd435a19b8bde7d6db703012ba1aba72e9f42a87366d1941',
                                    'amountFrom': 15,
                                    'orderPrice':0.01})["txid"]

        self.nodes[0].generate(1)
        self.sync_blocks()

        beforeOffer = self.nodes[1].getaccount(accountBTC, {}, True)[idDFI]

        offerTx = self.nodes[1].icx_makeoffer({
                                    'orderTx': orderTxDFI,
                                    'amount': 0.1,
                                    'ownerAddress': accountBTC})["txid"]

        self.nodes[1].generate(1)
        self.sync_blocks()

        assert_equal(self.nodes[1].getaccount(accountBTC, {}, True)[idDFI], beforeOffer - Decimal('0.01000000'))

        offer = self.nodes[0].icx_listorders({"orderTx": orderTxDFI})
        assert_equal(len(offer), 2)

        self.nodes[1].generate(20)
        self.sync_blocks()

        assert_equal(self.nodes[1].getaccount(accountBTC, {}, True)[idDFI], beforeOffer)

        offer = self.nodes[0].icx_listorders({"orderTx": orderTxDFI})
        assert_equal(len(offer), 1)

        offerTx = self.nodes[1].icx_makeoffer({
                                    'orderTx': orderTxDFI,
                                    'amount': 0.1,
                                    'ownerAddress': accountBTC})["txid"]

        self.nodes[1].generate(1)
        self.sync_blocks()

        beforeDFCHTLC = self.nodes[0].getaccount(accountDFI, {}, True)[idDFI]

        dfchtlcTx = self.nodes[0].icx_submitdfchtlc({
                                    'offerTx': offerTx,
                                    'amount': 10,
                                    'hash': '957fc0fd643f605b2938e0631a61529fd70bd35b2162a21d978c41e5241a5220'})["txid"]
        self.nodes[0].generate(1)

        assert_equal(self.nodes[0].getaccount(accountDFI, {}, True)[idDFI], beforeDFCHTLC - Decimal('0.01000000'))


        self.nodes[0].generate(100)
        self.sync_blocks()

        assert_equal(self.nodes[0].getaccount(accountDFI, {}, True)[idDFI], beforeDFCHTLC)

        htlcs = self.nodes[0].icx_listhtlcs({
                                    "offerTx": offerTx,
                                    "closed": True})
        offer = self.nodes[0].icx_listorders({
                                    "orderTx": orderTxDFI,
                                    "closed": True})

        assert_equal(len(htlcs), 2)
        assert_equal(htlcs[dfchtlcTx]["status"], 'EXPIRED')
        assert_equal(offer[offerTx]["status"], 'EXPIRED')

        # BTC/DFI scenario expiration test
        # Open an order
        orderTxBTC = self.nodes[0].icx_createorder({
                                    'chainFrom': "BTC",
                                    'tokenTo': idDFI,
                                    'ownerAddress': accountDFI,
                                    'amountFrom': 1,
                                    'orderPrice':10})["txid"]

        self.nodes[0].generate(1)
        self.sync_blocks()

        beforeOffer = self.nodes[1].getaccount(accountBTC, {}, True)[idDFI]

        offerTx = self.nodes[1].icx_makeoffer({
                                    'orderTx': orderTxBTC,
                                    'amount': 10,
                                    'ownerAddress': accountBTC,
                                    'receivePubkey': '037f9563f30c609b19fd435a19b8bde7d6db703012ba1aba72e9f42a87366d1941'})["txid"]


        self.nodes[1].generate(1)
        self.sync_blocks()

        assert_equal(self.nodes[1].getaccount(accountBTC, {}, True)[idDFI], beforeOffer - Decimal('0.10000000'))


        offer = self.nodes[0].icx_listorders({"orderTx": orderTxBTC})
        assert_equal(len(offer), 2)

<<<<<<< HEAD
        self.nodes[1].generate(10)
=======
        self.nodes[1].generate(20)
>>>>>>> e4d7fcd9
        self.sync_blocks()

        assert_equal(self.nodes[1].getaccount(accountBTC, {}, True)[idDFI], beforeOffer)


        offer = self.nodes[0].icx_listorders({"orderTx": orderTxBTC})
        assert_equal(len(offer), 1)


        offerTx = self.nodes[1].icx_makeoffer({
                                    'orderTx': orderTxBTC,
                                    'amount': 10,
                                    'ownerAddress': accountBTC,
                                    'receivePubkey': '037f9563f30c609b19fd435a19b8bde7d6db703012ba1aba72e9f42a87366d1941'})["txid"]

        self.nodes[1].generate(1)
        self.sync_blocks()

        beforeEXTHTLC = self.nodes[0].getaccount(accountDFI, {}, True)[idDFI]

        exthtlcTx = self.nodes[0].icx_submitexthtlc({
                                    'offerTx': offerTx,
                                    'amount': 1,
                                    'hash': '957fc0fd643f605b2938e0631a61529fd70bd35b2162a21d978c41e5241a5220',
                                    'htlcScriptAddress': '13sJQ9wBWh8ssihHUgAaCmNWJbBAG5Hr9N',
                                    'ownerPubkey': '036494e7c9467c8c7ff3bf29e841907fb0fa24241866569944ea422479ec0e6252',
                                    'timeout': 72})["txid"]

        self.nodes[0].generate(1)

        htlcs = self.nodes[0].icx_listhtlcs({
                                    "offerTx": offerTx})
        assert_equal(self.nodes[0].getaccount(accountDFI, {}, True)[idDFI], beforeEXTHTLC - Decimal('0.10000000'))


        self.nodes[0].generate(100)
        self.sync_blocks()

        assert_equal(self.nodes[0].getaccount(accountDFI, {}, True)[idDFI], beforeEXTHTLC)

        htlcs = self.nodes[0].icx_listhtlcs({
                                    "offerTx": offerTx,
                                    "closed": True})
        offer = self.nodes[0].icx_listorders({
                                    "orderTx": orderTxBTC,
                                    "closed": True})

        assert_equal(len(htlcs), 2)
        assert_equal(htlcs[exthtlcTx]["status"], 'EXPIRED')
        assert_equal(offer[offerTx]["status"], 'EXPIRED')


        orderTx = self.nodes[0].icx_createorder({
                                    'tokenFrom': idDFI,
                                    'chainTo': "BTC",
                                    'ownerAddress': accountDFI,
                                    'receivePubkey': '037f9563f30c609b19fd435a19b8bde7d6db703012ba1aba72e9f42a87366d1941',
                                    'amountFrom': 15,
                                    'orderPrice':0.01})["txid"]

        self.nodes[0].generate(1)
        self.sync_blocks()

        offerTx = self.nodes[1].icx_makeoffer({
                                    'orderTx': orderTx,
                                    'amount': 0.1,
                                    'ownerAddress': accountBTC})["txid"]

        self.nodes[1].generate(1)
        self.sync_blocks()

        dfchtlcTx = self.nodes[0].icx_submitdfchtlc({
                                    'offerTx': offerTx,
                                    'amount': 10,
                                    'hash': '957fc0fd643f605b2938e0631a61529fd70bd35b2162a21d978c41e5241a5220'})["txid"]
        self.nodes[0].generate(1)
        self.sync_blocks()

        exthtlcTx = self.nodes[1].icx_submitexthtlc({
                                    'offerTx': offerTx,
                                    'amount': 0.1,
                                    'hash': '957fc0fd643f605b2938e0631a61529fd70bd35b2162a21d978c41e5241a5220',
                                    'htlcScriptAddress': '13sJQ9wBWh8ssihHUgAaCmNWJbBAG5Hr9N',
                                    'ownerPubkey': '036494e7c9467c8c7ff3bf29e841907fb0fa24241866569944ea422479ec0e6252',
                                    'timeout': 24})["txid"]

        self.nodes[1].generate(1)
        self.sync_blocks()

        self.nodes[0].generate(2880)
        self.sync_blocks()

        # everything back to beforeOrderDFI0 balance minus one makerDeposit (0.01) for last order
        assert_equal(self.nodes[0].getaccount(accountDFI, {}, True)[idDFI], beforeOrderDFI0 - Decimal('0.01000000'))
        # everything back to beforeOrderDFI1 balance minus one 3x takerFees (0.01 - 0.1 - 0.01)
        assert_equal(self.nodes[1].getaccount(accountBTC, {}, True)[idDFI], beforeOrderDFI1 - Decimal('0.12000000'))

        order = self.nodes[0].icx_listorders({"closed": True})

        assert_equal(order[orderTxDFI]["status"], 'EXPIRED')
        assert_equal(order[orderTxBTC]["status"], 'EXPIRED')
        assert_equal(order[orderTx]["status"], 'EXPIRED')

        htlcs = self.nodes[0].icx_listhtlcs({
                                    "offerTx": offerTx,
                                    "closed": True})
        assert_equal(htlcs[dfchtlcTx]["status"], 'REFUNDED')

if __name__ == '__main__':
    ICXOrderbookTest().main()<|MERGE_RESOLUTION|>--- conflicted
+++ resolved
@@ -150,8 +150,6 @@
 
         assert_equal(offer[offerTx]["status"], "OPEN")
 
-<<<<<<< HEAD
-=======
         # Close offer
         closeOrder = self.nodes[1].icx_closeoffer(offerTx)["txid"]
         rawCloseOrder = self.nodes[1].getrawtransaction(closeOrder, 1)
@@ -229,7 +227,6 @@
 
         assert_equal(len(offer), 2)
 
->>>>>>> e4d7fcd9
         # Close offer
         closeOrder = self.nodes[1].icx_closeoffer(offerTx)["txid"]
         rawCloseOrder = self.nodes[1].getrawtransaction(closeOrder, 1)
@@ -274,13 +271,7 @@
 
         assert_equal(len(order), 1)
 
-<<<<<<< HEAD
-        order = self.nodes[0].icx_getorder(orderTx)
-
-        assert_equal(order[orderTx]["status"], "CLOSED")
-        assert_equal(order[orderTx]["type"], "INTERNAL")
-=======
->>>>>>> e4d7fcd9
+
 
         # DFI/BTC scenario
         # Open an order
@@ -341,6 +332,7 @@
                                     'amount': 10,
                                     'hash': '957fc0fd643f605b2938e0631a61529fd70bd35b2162a21d978c41e5241a5220'})["txid"]
 
+
         self.nodes[0].generate(1)
         self.sync_blocks()
 
@@ -460,6 +452,7 @@
                                     'amount': 5,
                                     'hash': '957fc0fd643f605b2938e0631a61529fd70bd35b2162a21d978c41e5241a5220'})["txid"]
 
+
         self.nodes[0].generate(1)
         self.sync_blocks()
 
@@ -630,6 +623,7 @@
                                     'amount': 2000,
                                     'hash': '957fc0fd643f605b2938e0631a61529fd70bd35b2162a21d978c41e5241a5220'})["txid"]
 
+
         self.nodes[1].generate(1)
         self.sync_blocks()
 
@@ -808,6 +802,7 @@
                                     'offerTx': offerTx,
                                     'amount': 10,
                                     'hash': '957fc0fd643f605b2938e0631a61529fd70bd35b2162a21d978c41e5241a5220'})["txid"]
+
         self.nodes[0].generate(1)
 
         assert_equal(self.nodes[0].getaccount(accountDFI, {}, True)[idDFI], beforeDFCHTLC - Decimal('0.01000000'))
@@ -859,11 +854,7 @@
         offer = self.nodes[0].icx_listorders({"orderTx": orderTxBTC})
         assert_equal(len(offer), 2)
 
-<<<<<<< HEAD
-        self.nodes[1].generate(10)
-=======
         self.nodes[1].generate(20)
->>>>>>> e4d7fcd9
         self.sync_blocks()
 
         assert_equal(self.nodes[1].getaccount(accountBTC, {}, True)[idDFI], beforeOffer)
@@ -939,6 +930,7 @@
                                     'offerTx': offerTx,
                                     'amount': 10,
                                     'hash': '957fc0fd643f605b2938e0631a61529fd70bd35b2162a21d978c41e5241a5220'})["txid"]
+
         self.nodes[0].generate(1)
         self.sync_blocks()
 
