--- conflicted
+++ resolved
@@ -249,11 +249,8 @@
     'feature_filelock.py',
     'p2p_unrequested_blocks.py',
     'rpc_listaccounthistory.py',
-<<<<<<< HEAD
     'rpc_getcustomtxcodes.py',
-=======
     'rpc_getaccounthistory.py',
->>>>>>> c0a25f72
     'feature_includeconf.py',
     'rpc_deriveaddresses.py',
     'rpc_deriveaddresses.py --usecli',
