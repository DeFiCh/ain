#!/usr/bin/env python3
# Copyright (c) 2014-2019 The Bitcoin Core developers
# Distributed under the MIT software license, see the accompanying
# file LICENSE or http://www.opensource.org/licenses/mit-license.php.
"""Run regression test suite.

This module calls down into individual test cases via subprocess. It will
forward all unrecognized arguments onto the individual test scripts.

For a description of arguments recognized by test scripts, see
`test/functional/test_framework/test_framework.py:DefiTestFramework.main`.

"""

import argparse
from collections import deque
import configparser
import datetime
import os
import time
import shutil
import signal
import sys
import subprocess
import tempfile
import re
import logging

# Formatting. Default colors to empty strings.
BOLD, GREEN, RED, GREY = ("", ""), ("", ""), ("", ""), ("", "")
try:
    # Make sure python thinks it can write unicode to its stdout
    "\u2713".encode("utf_8").decode(sys.stdout.encoding)
    TICK = "✓ "
    CROSS = "✖ "
    CIRCLE = "○ "
except UnicodeDecodeError:
    TICK = "P "
    CROSS = "x "
    CIRCLE = "o "

if os.name != 'nt' or sys.getwindowsversion() >= (10, 0, 14393):
    if os.name == 'nt':
        import ctypes
        kernel32 = ctypes.windll.kernel32
        ENABLE_VIRTUAL_TERMINAL_PROCESSING = 4
        STD_OUTPUT_HANDLE = -11
        STD_ERROR_HANDLE = -12
        # Enable ascii color control to stdout
        stdout = kernel32.GetStdHandle(STD_OUTPUT_HANDLE)
        stdout_mode = ctypes.c_int32()
        kernel32.GetConsoleMode(stdout, ctypes.byref(stdout_mode))
        kernel32.SetConsoleMode(stdout, stdout_mode.value | ENABLE_VIRTUAL_TERMINAL_PROCESSING)
        # Enable ascii color control to stderr
        stderr = kernel32.GetStdHandle(STD_ERROR_HANDLE)
        stderr_mode = ctypes.c_int32()
        kernel32.GetConsoleMode(stderr, ctypes.byref(stderr_mode))
        kernel32.SetConsoleMode(stderr, stderr_mode.value | ENABLE_VIRTUAL_TERMINAL_PROCESSING)
    # primitive formatting on supported
    # terminal via ANSI escape sequences:
    BOLD = ('\033[0m', '\033[1m')
    GREEN = ('\033[0m', '\033[0;32m')
    RED = ('\033[0m', '\033[0;31m')
    GREY = ('\033[0m', '\033[1;30m')

TEST_EXIT_PASSED = 0
TEST_EXIT_SKIPPED = 77

EXTENDED_SCRIPTS = [
    # These tests are not run by default.
    # Longest test should go first, to favor running tests in parallel
    'example_block_hash.py',
    'feature_pruning.py',
    'feature_dbcrash.py',
    'feature_block.py', # moved to ext due to heavy load for trevis
    'wallet_hd.py',     # moved to ext due to heavy load for trevis
    'mempool_accept.py',# moved to ext due to heavy load for trevis
    'wallet_backup.py', # moved to ext due to heavy load for trevis
]

BASE_SCRIPTS = [
    # Scripts that are run by default.
    # Longest test should go first, to favor running tests in parallel
    # vv Tests less than 5m vv
    'mining_getblocktemplate_longpoll.py',
    'feature_maxuploadtarget.py',
    'rpc_fundrawtransaction.py',
    'p2p_compactblocks.py',
    'feature_segwit.py',
    # vv Tests less than 2m vv
    'wallet_basic.py',
    'wallet_labels.py',
    'p2p_segwit.py',
    'p2p_segwit2.py',
    'p2p_timeouts.py',
    'p2p_tx_download.py',
    'wallet_dump.py',
    'wallet_listtransactions.py',
    # vv Tests less than 60s vv
    'p2p_sendheaders.py',
    'wallet_zapwallettxes.py',
    'wallet_importmulti.py',
    'mempool_limit.py',
    'rpc_txoutproof.py',
    'wallet_listreceivedby.py',
    'wallet_abandonconflict.py',
    'feature_csv_activation.py',
    'rpc_rawtransaction.py',
    'wallet_address_types.py',  # nodes = 6
    'feature_bip68_sequence.py',
    'p2p_feefilter.py',
    'feature_reindex.py',
    'feature_abortnode.py',
    # vv Tests less than 30s vv
    'wallet_keypool_topup.py',
    'feature_fee_estimation.py',
    'feature_dip1.py',
    'feature_dfip8_communitybalances.py',
    'feature_anchor_rewards.py',
    'feature_anchorauths_pruning.py',
    'feature_autoauth.py',
    'feature_lock_unspends.py',
    'feature_bitcoin_wallet.py',
    'feature_bitcoin_htlc.py',
    'feature_communitybalance_reorg.py',
    'feature_auth_return_change.py',
    'feature_setgov.py',
    'interface_zmq.py',
    'interface_defi_cli.py',
    'mempool_resurrect.py',
    'wallet_txn_doublespend.py --mineblock',
    'tool_wallet.py',
    'wallet_txn_clone.py',
    'wallet_txn_clone.py --segwit',
    'rpc_getchaintips.py',
    'rpc_misc.py',
    'rpc_mn_basic.py',
    'feature_reject_customtxs.py',
    'feature_initdist.py',
    'feature_tokens_basic.py',
    'feature_tokens_minting.py',
    'feature_tokens_dat.py',
    'feature_accounts_n_utxos.py',
    'feature_token_fork.py',
    'feature_tokens_multisig.py',
    'interface_rest.py',
    'mempool_spend_coinbase.py',
    'wallet_avoidreuse.py',
    'mempool_reorg.py',
    'mempool_persist.py',
    'wallet_multiwallet.py',
    'wallet_multiwallet.py --usecli',
    'wallet_createwallet.py',
    'wallet_createwallet.py --usecli',
    'wallet_watchonly.py',
    'wallet_watchonly.py --usecli',
    'feature_poolpair.py',
    'feature_poolpair_liquidity.py',
    'feature_icx_orderbook.py',
    'feature_icx_orderbook_errors.py',
    'feature_loan_setcollateraltoken.py',
    'feature_loan_setloantoken.py',
    'feature_loan_basics.py',
    'feature_loan_listauctions.py',
    'feature_any_accounts_to_accounts.py',
    'feature_sendtokenstoaddress.py',
    'feature_poolswap.py',
    'feature_poolswap_composite.py',
    'feature_poolswap_mechanism.py',
    'feature_prevent_bad_tx_propagation.py',
    'feature_masternode_operator.py',
    'feature_mine_cached.py',
    'feature_mempool_dakota.py',
    'interface_http.py',
    'interface_http_cors.py',
    'interface_rpc.py',
    'rpc_psbt.py',
    'rpc_users.py',
    'feature_proxy.py',
    'rpc_signrawtransaction.py',
    'wallet_groups.py',
    'p2p_disconnect_ban.py',
    'rpc_decodescript.py',
    'rpc_blockchain.py',
    'rpc_deprecated.py',
    'wallet_disable.py',
    'rpc_net.py',
    'wallet_keypool.py',
    'p2p_mempool.py',
    'rpc_setban.py',
    'p2p_blocksonly.py',
    'mining_prioritisetransaction.py',
    'p2p_invalid_locator.py',
    'p2p_invalid_block.py',
    'p2p_invalid_messages.py',
    'p2p_invalid_tx.py',
    'feature_assumevalid.py',
    'example_test.py',
    'feature_jellyfish_initial_funds.py',
    'wallet_txn_doublespend.py',
    'wallet_txn_clone.py --mineblock',
    'feature_notifications.py',
    'rpc_getblockfilter.py',
    'rpc_invalidateblock.py',
    'feature_rbf.py',
    'mempool_packages.py',
    'mempool_package_onemore.py',
    'rpc_createmultisig.py',
    'feature_versionbits_warning.py',
    'rpc_preciousblock.py',
    'wallet_importprunedfunds.py',
    'p2p_leak_tx.py',
    'rpc_signmessage.py',
    'wallet_balance.py',
    'feature_nulldummy.py',
    'wallet_import_rescan.py', # nodes = 6
    'wallet_import_with_label.py',
    'rpc_bind.py --ipv4',
    'rpc_bind.py --ipv6',
    'rpc_bind.py --nonloopback',
    'mining_basic.py',
    'wallet_bumpfee.py',
    'wallet_bumpfee_totalfee_deprecation.py',
    'rpc_named_arguments.py',
    'wallet_listsinceblock.py',
    'p2p_leak.py',
    'wallet_encryption.py',
    'feature_dersig.py',
    'feature_cltv.py',
    'rpc_uptime.py',
    'feature_longterm_lockin.py',
    'wallet_resendwallettransactions.py',
    'feature_custom_poolreward.py',
    'wallet_fallbackfee.py',
    'feature_minchainwork.py',
    'rpc_getblockstats.py',
    'feature_median_time.py',
    'wallet_create_tx.py',
    'p2p_fingerprint.py',
    'feature_uacomment.py',
    'wallet_coinbase_category.py',
    'feature_filelock.py',
    'p2p_unrequested_blocks.py',
    'rpc_listaccounthistory.py',
    'feature_includeconf.py',
    'rpc_deriveaddresses.py',
    'rpc_deriveaddresses.py --usecli',
    'rpc_scantxoutset.py',
    'rpc_getcustomtx.py',
    'feature_logging.py',
    'feature_loan_scheme.py',
    'feature_loan_vault.py',
    'feature_loan_deposittovault.py',
    'feature_loan_priceupdate.py',
    'feature_loan.py',
    'p2p_node_network_limited.py',
    'p2p_permissions.py',
    'feature_blocksdir.py',
    'feature_config_args.py',
    'feature_account_mining.py',
    'feature_accounts_validation.py',
    'feature_listaccounts_pagination.py',
    'rpc_help.py',
    'feature_help.py',
    'feature_shutdown.py',
    'feature_oracles.py',
    'feature_checkpoint.py',
    'rpc_getmininginfo.py',
    'feature_burn_address.py',
    'feature_eunos_balances.py',
    'feature_sendutxosfrom.py',
<<<<<<< HEAD
    'feature_update_mn.py',
=======
    'feature_block_reward.py',
>>>>>>> cbe6ea87
    # Don't append tests at the end to avoid merge conflicts
    # Put them in a random line within the section that fits their approximate run-time
]

# Place EXTENDED_SCRIPTS first since it has the 3 longest running tests
ALL_SCRIPTS = EXTENDED_SCRIPTS + BASE_SCRIPTS

NON_SCRIPTS = [
    # These are python files that live in the functional tests directory, but are not test scripts.
    "combine_logs.py",
    "create_cache.py",
    "test_runner.py",
]

def main():
    # Parse arguments and pass through unrecognised args
    parser = argparse.ArgumentParser(add_help=False,
                                     usage='%(prog)s [test_runner.py options] [script options] [scripts]',
                                     description=__doc__,
                                     epilog='''
    Help text and arguments for individual test script:''',
                                     formatter_class=argparse.RawTextHelpFormatter)
    parser.add_argument('--ansi', action='store_true', default=sys.stdout.isatty(), help="Use ANSI colors and dots in output (enabled by default when standard output is a TTY)")
    parser.add_argument('--combinedlogslen', '-c', type=int, default=0, metavar='n', help='On failure, print a log (of length n lines) to the console, combined from the test framework and all test nodes.')
    parser.add_argument('--coverage', action='store_true', help='generate a basic coverage report for the RPC interface')
    parser.add_argument('--ci', action='store_true', help='Run checks and code that are usually only enabled in a continuous integration environment')
    parser.add_argument('--exclude', '-x', help='specify a comma-separated-list of scripts to exclude.')
    parser.add_argument('--extended', action='store_true', help='run the extended test suite in addition to the basic tests')
    parser.add_argument('--help', '-h', '-?', action='store_true', help='print help text and exit')
    parser.add_argument('--jobs', '-j', type=int, default=4, help='how many test scripts to run in parallel. Default=4.')
    parser.add_argument('--keepcache', '-k', action='store_true', help='the default behavior is to flush the cache directory on startup. --keepcache retains the cache from the previous testrun.')
    parser.add_argument('--quiet', '-q', action='store_true', help='only print dots, results summary and failure logs')
    parser.add_argument('--tmpdirprefix', '-t', default=tempfile.gettempdir(), help="Root directory for datadirs")
    parser.add_argument('--failfast', action='store_true', help='stop execution after the first test failure')
    parser.add_argument('--filter', help='filter scripts to run by regular expression')

    args, unknown_args = parser.parse_known_args()
    if not args.ansi:
        global BOLD, GREEN, RED, GREY
        BOLD = ("", "")
        GREEN = ("", "")
        RED = ("", "")
        GREY = ("", "")

    # args to be passed on always start with two dashes; tests are the remaining unknown args
    tests = [arg for arg in unknown_args if arg[:2] != "--"]
    passon_args = [arg for arg in unknown_args if arg[:2] == "--"]

    # Read config generated by configure.
    config = configparser.ConfigParser()
    configfile = os.path.abspath(os.path.dirname(__file__)) + "/../config.ini"
    config.read_file(open(configfile, encoding="utf8"))

    passon_args.append("--configfile=%s" % configfile)

    # Set up logging
    logging_level = logging.INFO if args.quiet else logging.DEBUG
    logging.basicConfig(format='%(message)s', level=logging_level)

    # Create base test directory
    tmpdir = "%s/test_runner_%s" % (args.tmpdirprefix, datetime.datetime.now().strftime("%Y%m%d_%H%M%S"))

    os.makedirs(tmpdir)

    logging.debug("Temporary test directory at %s" % tmpdir)

    enable_defid = config["components"].getboolean("ENABLE_DEFID")

    if not enable_defid:
        print("No functional tests to run.")
        print("Rerun ./configure with --with-daemon and then make")
        sys.exit(0)

    # Build list of tests
    test_list = []
    if tests:
        # Individual tests have been specified. Run specified tests that exist
        # in the ALL_SCRIPTS list. Accept names with or without a .py extension.
        # Specified tests can contain wildcards, but in that case the supplied
        # paths should be coherent, e.g. the same path as that provided to call
        # test_runner.py. Examples:
        #   `test/functional/test_runner.py test/functional/wallet*`
        #   `test/functional/test_runner.py ./test/functional/wallet*`
        #   `test_runner.py wallet*`
        #   but not:
        #   `test/functional/test_runner.py wallet*`
        # Multiple wildcards can be passed:
        #   `test_runner.py tool* mempool*`
        for test in tests:
            script = test.split("/")[-1]
            script = script + ".py" if ".py" not in script else script
            if script in ALL_SCRIPTS:
                test_list.append(script)
            else:
                print("{}WARNING!{} Test '{}' not found in full test list.".format(BOLD[1], BOLD[0], test))
    elif args.extended:
        # Include extended tests
        test_list += ALL_SCRIPTS
    else:
        # Run base tests only
        test_list += BASE_SCRIPTS

    # Remove the test cases that the user has explicitly asked to exclude.
    if args.exclude:
        exclude_tests = [test.split('.py')[0] for test in args.exclude.split(',')]
        for exclude_test in exclude_tests:
            # Remove <test_name>.py and <test_name>.py --arg from the test list
            exclude_list = [test for test in test_list if test.split('.py')[0] == exclude_test]
            for exclude_item in exclude_list:
                test_list.remove(exclude_item)
            if not exclude_list:
                print("{}WARNING!{} Test '{}' not found in current test list.".format(BOLD[1], BOLD[0], exclude_test))

    if args.filter:
        test_list = list(filter(re.compile(args.filter).search, test_list))

    if not test_list:
        print("No valid test scripts specified. Check that your test is in one "
              "of the test lists in test_runner.py, or run test_runner.py with no arguments to run all tests")
        sys.exit(0)

    if args.help:
        # Print help for test_runner.py, then print help of the first script (with args removed) and exit.
        parser.print_help()
        subprocess.check_call([sys.executable, os.path.join(config["environment"]["SRCDIR"], 'test', 'functional', test_list[0].split()[0]), '-h'])
        sys.exit(0)

    check_script_list(src_dir=config["environment"]["SRCDIR"], fail_on_warn=args.ci)
    check_script_prefixes()

    if not args.keepcache:
        shutil.rmtree("%s/test/cache" % config["environment"]["BUILDDIR"], ignore_errors=True)

    run_tests(
        test_list=test_list,
        src_dir=config["environment"]["SRCDIR"],
        build_dir=config["environment"]["BUILDDIR"],
        tmpdir=tmpdir,
        jobs=args.jobs,
        enable_coverage=args.coverage,
        args=passon_args,
        combined_logs_len=args.combinedlogslen,
        failfast=args.failfast,
        runs_ci=args.ci,
        use_term_control=args.ansi,
    )

def run_tests(*, test_list, src_dir, build_dir, tmpdir, jobs=1, enable_coverage=False, args=None, combined_logs_len=0, failfast=False, runs_ci, use_term_control):
    args = args or []

    # Warn if defid is already running (unix only)
    try:
        if subprocess.check_output(["pidof", "defid"]) is not None:
            print("%sWARNING!%s There is already a defid process running on this system. Tests may fail unexpectedly due to resource contention!" % (BOLD[1], BOLD[0]))
    except (OSError, subprocess.SubprocessError):
        pass

    # Warn if there is a cache directory
    cache_dir = "%s/test/cache" % build_dir
    if os.path.isdir(cache_dir):
        print("%sWARNING!%s There is a cache directory here: %s. If tests fail unexpectedly, try deleting the cache directory." % (BOLD[1], BOLD[0], cache_dir))

    tests_dir = src_dir + '/test/functional/'

    flags = ['--cachedir={}'.format(cache_dir)] + args

    if enable_coverage:
        coverage = RPCCoverage()
        flags.append(coverage.flag)
        logging.debug("Initializing coverage directory at %s" % coverage.dir)
    else:
        coverage = None

    if len(test_list) > 1 and jobs > 1:
        # Populate cache
        try:
            subprocess.check_output([sys.executable, tests_dir + 'create_cache.py'] + flags + ["--tmpdir=%s/cache" % tmpdir])
        except subprocess.CalledProcessError as e:
            sys.stdout.buffer.write(e.output)
            raise

    #Run Tests
    job_queue = TestHandler(
        num_tests_parallel=jobs,
        tests_dir=tests_dir,
        tmpdir=tmpdir,
        test_list=test_list,
        flags=flags,
        timeout_duration=40 * 60 if runs_ci else float('inf'),  # in seconds
        use_term_control=use_term_control,
    )
    start_time = time.time()
    test_results = []

    max_len_name = len(max(test_list, key=len))
    test_count = len(test_list)
    for i in range(test_count):
        test_result, testdir, stdout, stderr = job_queue.get_next()
        test_results.append(test_result)
        done_str = "{}/{} - {}{}{}".format(i + 1, test_count, BOLD[1], test_result.name, BOLD[0])
        if test_result.status == "Passed":
            logging.debug("%s passed, Duration: %s s" % (done_str, test_result.time))
        elif test_result.status == "Skipped":
            logging.debug("%s skipped" % (done_str))
        else:
            print("%s failed, Duration: %s s\n" % (done_str, test_result.time))
            print(BOLD[1] + 'stdout:\n' + BOLD[0] + stdout + '\n')
            print(BOLD[1] + 'stderr:\n' + BOLD[0] + stderr + '\n')
            if combined_logs_len and os.path.isdir(testdir):
                # Print the final `combinedlogslen` lines of the combined logs
                print('{}Combine the logs and print the last {} lines ...{}'.format(BOLD[1], combined_logs_len, BOLD[0]))
                print('\n============')
                print('{}Combined log for {}:{}'.format(BOLD[1], testdir, BOLD[0]))
                print('============\n')
                combined_logs_args = [sys.executable, os.path.join(tests_dir, 'combine_logs.py'), testdir]
                if BOLD[0]:
                    combined_logs_args += ['--color']
                combined_logs, _ = subprocess.Popen(combined_logs_args, universal_newlines=True, stdout=subprocess.PIPE).communicate()
                print("\n".join(deque(combined_logs.splitlines(), combined_logs_len)))

            if failfast:
                logging.debug("Early exiting after test failure")
                break

    print_results(test_results, max_len_name, (int(time.time() - start_time)))

    if coverage:
        coverage_passed = coverage.report_rpc_coverage()

        logging.debug("Cleaning up coverage data")
        coverage.cleanup()
    else:
        coverage_passed = True

    # Clear up the temp directory if all subdirectories are gone
    if not os.listdir(tmpdir):
        os.rmdir(tmpdir)

    all_passed = all(map(lambda test_result: test_result.was_successful, test_results)) and coverage_passed

    # This will be a no-op unless failfast is True in which case there may be dangling
    # processes which need to be killed.
    job_queue.kill_and_join()

    sys.exit(not all_passed)

def print_results(test_results, max_len_name, runtime):
    results = "\n" + BOLD[1] + "%s | %s | %s\n\n" % ("TEST".ljust(max_len_name), "STATUS   ", "DURATION") + BOLD[0]

    test_results.sort(key=TestResult.sort_key)
    all_passed = True
    time_sum = 0

    for test_result in test_results:
        all_passed = all_passed and test_result.was_successful
        time_sum += test_result.time
        test_result.padding = max_len_name
        results += str(test_result)

    status = TICK + "Passed" if all_passed else CROSS + "Failed"
    if not all_passed:
        results += RED[1]
    results += BOLD[1] + "\n%s | %s | %s s (accumulated) \n" % ("ALL".ljust(max_len_name), status.ljust(9), time_sum) + BOLD[0]
    if not all_passed:
        results += RED[0]
    results += "Runtime: %s s\n" % (runtime)
    print(results)

class TestHandler:
    """
    Trigger the test scripts passed in via the list.
    """

    def __init__(self, *, num_tests_parallel, tests_dir, tmpdir, test_list, flags, timeout_duration, use_term_control):
        assert num_tests_parallel >= 1
        self.num_jobs = num_tests_parallel
        self.tests_dir = tests_dir
        self.tmpdir = tmpdir
        self.timeout_duration = timeout_duration
        self.test_list = test_list
        self.flags = flags
        self.num_running = 0
        self.jobs = []
        self.use_term_control = use_term_control

    def get_next(self):
        while self.num_running < self.num_jobs and self.test_list:
            # Add tests
            self.num_running += 1
            test = self.test_list.pop(0)
            portseed = len(self.test_list)
            portseed_arg = ["--portseed={}".format(portseed)]
            log_stdout = tempfile.SpooledTemporaryFile(max_size=2**16)
            log_stderr = tempfile.SpooledTemporaryFile(max_size=2**16)
            test_argv = test.split()
            testdir = "{}/{}_{}".format(self.tmpdir, re.sub(".py$", "", test_argv[0]), portseed)
            tmpdir_arg = ["--tmpdir={}".format(testdir)]
            self.jobs.append((test,
                              time.time(),
                              subprocess.Popen([sys.executable, self.tests_dir + test_argv[0]] + test_argv[1:] + self.flags + portseed_arg + tmpdir_arg,
                                               universal_newlines=True,
                                               stdout=log_stdout,
                                               stderr=log_stderr),
                              testdir,
                              log_stdout,
                              log_stderr))
        if not self.jobs:
            raise IndexError('pop from empty list')

        # Print remaining running jobs when all jobs have been started.
        if not self.test_list:
            print("Remaining jobs: [{}]".format(", ".join(j[0] for j in self.jobs)))

        dot_count = 0
        while True:
            # Return first proc that finishes
            time.sleep(.5)
            for job in self.jobs:
                (name, start_time, proc, testdir, log_out, log_err) = job
                if int(time.time() - start_time) > self.timeout_duration:
                    # Timeout individual tests if timeout is specified (to stop
                    # tests hanging and not providing useful output).
                    proc.send_signal(signal.SIGINT)
                if proc.poll() is not None:
                    log_out.seek(0), log_err.seek(0)
                    [stdout, stderr] = [log_file.read().decode('utf-8') for log_file in (log_out, log_err)]
                    log_out.close(), log_err.close()
                    if proc.returncode == TEST_EXIT_PASSED and stderr == "":
                        status = "Passed"
                    elif proc.returncode == TEST_EXIT_SKIPPED:
                        status = "Skipped"
                    else:
                        status = "Failed"
                    self.num_running -= 1
                    self.jobs.remove(job)
                    if self.use_term_control:
                        clearline = '\r' + (' ' * dot_count) + '\r'
                        print(clearline, end='', flush=True)
                    dot_count = 0
                    return TestResult(name, status, int(time.time() - start_time)), testdir, stdout, stderr
            if self.use_term_control:
                print('.', end='', flush=True)
            dot_count += 1

    def kill_and_join(self):
        """Send SIGKILL to all jobs and block until all have ended."""
        procs = [i[2] for i in self.jobs]

        for proc in procs:
            proc.kill()

        for proc in procs:
            proc.wait()


class TestResult():
    def __init__(self, name, status, time):
        self.name = name
        self.status = status
        self.time = time
        self.padding = 0

    def sort_key(self):
        if self.status == "Passed":
            return 0, self.name.lower()
        elif self.status == "Failed":
            return 2, self.name.lower()
        elif self.status == "Skipped":
            return 1, self.name.lower()

    def __repr__(self):
        if self.status == "Passed":
            color = GREEN
            glyph = TICK
        elif self.status == "Failed":
            color = RED
            glyph = CROSS
        elif self.status == "Skipped":
            color = GREY
            glyph = CIRCLE

        return color[1] + "%s | %s%s | %s s\n" % (self.name.ljust(self.padding), glyph, self.status.ljust(7), self.time) + color[0]

    @property
    def was_successful(self):
        return self.status != "Failed"


def check_script_prefixes():
    """Check that test scripts start with one of the allowed name prefixes."""

    good_prefixes_re = re.compile("(example|feature|interface|mempool|mining|p2p|rpc|wallet|tool)_")
    bad_script_names = [script for script in ALL_SCRIPTS if good_prefixes_re.match(script) is None]

    if bad_script_names:
        print("%sERROR:%s %d tests not meeting naming conventions:" % (BOLD[1], BOLD[0], len(bad_script_names)))
        print("  %s" % ("\n  ".join(sorted(bad_script_names))))
        raise AssertionError("Some tests are not following naming convention!")


def check_script_list(*, src_dir, fail_on_warn):
    """Check scripts directory.

    Check that there are no scripts in the functional tests directory which are
    not being run by pull-tester.py."""
    script_dir = src_dir + '/test/functional/'
    python_files = set([test_file for test_file in os.listdir(script_dir) if test_file.endswith(".py")])
    missed_tests = list(python_files - set(map(lambda x: x.split()[0], ALL_SCRIPTS + NON_SCRIPTS)))
    if len(missed_tests) != 0:
        print("%sWARNING!%s The following scripts are not being run: %s. Check the test lists in test_runner.py." % (BOLD[1], BOLD[0], str(missed_tests)))
        if fail_on_warn:
            # On CI this warning is an error to prevent merging incomplete commits into master
            sys.exit(1)


class RPCCoverage():
    """
    Coverage reporting utilities for test_runner.

    Coverage calculation works by having each test script subprocess write
    coverage files into a particular directory. These files contain the RPC
    commands invoked during testing, as well as a complete listing of RPC
    commands per `defi-cli help` (`rpc_interface.txt`).

    After all tests complete, the commands run are combined and diff'd against
    the complete list to calculate uncovered RPC commands.

    See also: test/functional/test_framework/coverage.py

    """
    def __init__(self):
        self.dir = tempfile.mkdtemp(prefix="coverage")
        self.flag = '--coveragedir=%s' % self.dir

    def report_rpc_coverage(self):
        """
        Print out RPC commands that were unexercised by tests.

        """
        uncovered = self._get_uncovered_rpc_commands()

        if uncovered:
            print("Uncovered RPC commands:")
            print("".join(("  - %s\n" % command) for command in sorted(uncovered)))
            return False
        else:
            print("All RPC commands covered.")
            return True

    def cleanup(self):
        return shutil.rmtree(self.dir)

    def _get_uncovered_rpc_commands(self):
        """
        Return a set of currently untested RPC commands.

        """
        # This is shared from `test/functional/test-framework/coverage.py`
        reference_filename = 'rpc_interface.txt'
        coverage_file_prefix = 'coverage.'

        coverage_ref_filename = os.path.join(self.dir, reference_filename)
        coverage_filenames = set()
        all_cmds = set()
        covered_cmds = set()

        if not os.path.isfile(coverage_ref_filename):
            raise RuntimeError("No coverage reference found")

        with open(coverage_ref_filename, 'r', encoding="utf8") as coverage_ref_file:
            all_cmds.update([line.strip() for line in coverage_ref_file.readlines()])

        for root, _, files in os.walk(self.dir):
            for filename in files:
                if filename.startswith(coverage_file_prefix):
                    coverage_filenames.add(os.path.join(root, filename))

        for filename in coverage_filenames:
            with open(filename, 'r', encoding="utf8") as coverage_file:
                covered_cmds.update([line.strip() for line in coverage_file.readlines()])

        return all_cmds - covered_cmds


if __name__ == '__main__':
    main()<|MERGE_RESOLUTION|>--- conflicted
+++ resolved
@@ -269,11 +269,8 @@
     'feature_burn_address.py',
     'feature_eunos_balances.py',
     'feature_sendutxosfrom.py',
-<<<<<<< HEAD
     'feature_update_mn.py',
-=======
     'feature_block_reward.py',
->>>>>>> cbe6ea87
     # Don't append tests at the end to avoid merge conflicts
     # Put them in a random line within the section that fits their approximate run-time
 ]
