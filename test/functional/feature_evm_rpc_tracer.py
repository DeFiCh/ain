--- conflicted
+++ resolved
@@ -156,7 +156,6 @@
             self.dst20_td_out_data = json.load(f)
         with open(contract_creation_tx_f, "r", encoding="utf8") as f:
             self.contract_creation_tx_data = json.load(f)
-<<<<<<< HEAD
 
     def test_tracer_on_trace_call(self):
         self.rollback_to(self.start_height)
@@ -178,8 +177,6 @@
                 "structLogs": [],
             },
         )
-=======
->>>>>>> 1c5c3ffe
 
     def test_tracer_on_transfer_tx(self):
         self.rollback_to(self.start_height)
@@ -209,11 +206,7 @@
             )
             # Accumulate tx traces
             res = self.nodes[0].debug_traceTransaction(tx["hash"])
-<<<<<<< HEAD
-            block_trace.append(res)
-=======
             block_trace.append({"result": res, "txHash": tx["hash"]})
->>>>>>> 1c5c3ffe
 
         # Test block tracer
         assert_equal(block_trace, self.nodes[0].debug_traceBlockByNumber("latest"))
@@ -309,11 +302,7 @@
                 )
             # Accumulate tx traces
             res = self.nodes[0].debug_traceTransaction(tx["hash"])
-<<<<<<< HEAD
-            block_trace.append(res)
-=======
             block_trace.append({"result": res, "txHash": tx["hash"]})
->>>>>>> 1c5c3ffe
 
         # Test block tracer
         assert_equal(block_trace, self.nodes[0].debug_traceBlockByNumber("latest"))
@@ -437,11 +426,7 @@
                 )
             # Accumulate tx traces
             res = self.nodes[0].debug_traceTransaction(tx["hash"])
-<<<<<<< HEAD
-            block_trace.append(res)
-=======
             block_trace.append({"result": res, "txHash": tx["hash"]})
->>>>>>> 1c5c3ffe
 
         # Test block tracer
         assert_equal(block_trace, self.nodes[0].debug_traceBlockByNumber("latest"))
@@ -499,11 +484,7 @@
             )
             # Accumulate tx traces
             res = self.nodes[0].debug_traceTransaction(tx["hash"])
-<<<<<<< HEAD
-            block_trace.append(res)
-=======
             block_trace.append({"result": res, "txHash": tx["hash"]})
->>>>>>> 1c5c3ffe
 
         # Test tracer for every transfer tx
         for tx in block_txs[2:]:
@@ -518,11 +499,7 @@
             )
             # Accumulate tx traces
             res = self.nodes[0].debug_traceTransaction(tx["hash"])
-<<<<<<< HEAD
-            block_trace.append(res)
-=======
             block_trace.append({"result": res, "txHash": tx["hash"]})
->>>>>>> 1c5c3ffe
 
         # Test block tracer
         assert_equal(block_trace, self.nodes[0].debug_traceBlockByNumber("latest"))
@@ -589,11 +566,7 @@
         )
         # Accumulate tx traces
         res = self.nodes[0].debug_traceTransaction(block_txs[0]["hash"])
-<<<<<<< HEAD
-        block_trace.append(res)
-=======
         block_trace.append({"result": res, "txHash": block_txs[0]["hash"]})
->>>>>>> 1c5c3ffe
 
         # Test tracer for every tx
         for tx in block_txs[1:]:
@@ -608,11 +581,7 @@
             )
             # Accumulate tx traces
             res = self.nodes[0].debug_traceTransaction(tx["hash"])
-<<<<<<< HEAD
-            block_trace.append(res)
-=======
             block_trace.append({"result": res, "txHash": tx["hash"]})
->>>>>>> 1c5c3ffe
 
         # Test block tracer
         assert_equal(block_trace, self.nodes[0].debug_traceBlockByNumber("latest"))
