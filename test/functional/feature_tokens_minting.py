#!/usr/bin/env python3
# Copyright (c) 2014-2019 The Bitcoin Core developers
# Copyright (c) DeFi Blockchain Developers
# Distributed under the MIT software license, see the accompanying
# file COPYING or http://www.opensource.org/licenses/mit-license.php.
"""Test token's RPC.

- verify simple minting, sendtoaddress, listunspent, balances
"""

from test_framework.test_framework import DefiTestFramework

from test_framework.authproxy import JSONRPCException
from test_framework.util import assert_equal

class TokensMintingTest (DefiTestFramework):
    def set_test_params(self):
        self.num_nodes = 2
        self.setup_clean_chain = True
        self.extra_args = [['-txnotokens=0', '-amkheight=50'], ['-txnotokens=0', '-amkheight=50']]

    def run_test(self):
        assert_equal(len(self.nodes[0].listtokens()), 1) # only one token == DFI

        self.nodes[0].generate(100)
        self.sync_blocks()

        self.nodes[0].generate(2) # for 2 matured utxos

        # CREATION:
        #========================
        collateralGold = self.nodes[0].getnewaddress("", "legacy")
        collateralSilver = self.nodes[0].getnewaddress("", "legacy")
        self.nodes[0].createtoken({
            "symbol": "GOLD",
            "name": "shiny gold",
            "collateralAddress": collateralGold
        })
        self.nodes[0].createtoken({
            "symbol": "SILVER",
            "name": "just silver",
            "collateralAddress": collateralSilver
        })

        self.nodes[0].generate(1)
        # At this point, tokens was created
        tokens = self.nodes[0].listtokens()
        assert_equal(len(tokens), 3)

        list_tokens = self.nodes[0].listtokens()
        for idx, token in list_tokens.items():
            if (token["symbol"] == "GOLD"):
                idGold = idx
            if (token["symbol"] == "SILVER"):
                idSilver = idx

        symbolGold = "GOLD#" + idGold
        symbolSilver = "SILVER#" + idSilver

        self.sync_blocks()

        # MINT:
        #========================
        # Funding auth addresses

        self.nodes[0].sendmany("", { collateralGold : 1, collateralSilver : 1 })
        self.nodes[0].generate(1)
        self.nodes[0].sendmany("", { collateralGold : 1, collateralSilver : 1 })
        self.nodes[0].generate(1)

        # print(self.nodes[0].listunspent())

<<<<<<< HEAD
        self.nodes[0].minttokens("300@" + symbolGold)
        self.nodes[0].minttokens("3000@" + symbolSilver)
        self.nodes[0].generate(1)
        self.sync_blocks()

        assert_equal(self.nodes[0].getaccount(collateralGold, {}, True)[idGold], 300)
        assert_equal(self.nodes[0].getaccount(collateralSilver, {}, True)[idSilver], 3000)
=======
        alienMintAddr = self.nodes[1].getnewaddress("", "legacy")

        self.nodes[0].minttokens("300@" + symbolGold, [])
        self.nodes[0].minttokens("3000@" + symbolSilver, [])
        self.nodes[0].generate(1)
        self.sync_blocks()

        try:
            self.nodes[0].accounttoutxos(collateralGold, { self.nodes[0].getnewaddress("", "legacy"): "100@" + symbolGold, alienMintAddr: "200@" + symbolGold}, [])
            self.nodes[0].accounttoutxos(collateralSilver, { self.nodes[0].getnewaddress("", "legacy"): "1000@" + symbolSilver, alienMintAddr: "2000@" + symbolSilver}, [])
            self.nodes[0].generate(1)
            self.sync_blocks()
        except JSONRPCException as e:
            errorString = e.error['message']
        assert("AccountToUtxos only available for DFI transactions" in errorString)
>>>>>>> aae693e6

if __name__ == '__main__':
    TokensMintingTest ().main ()<|MERGE_RESOLUTION|>--- conflicted
+++ resolved
@@ -70,7 +70,6 @@
 
         # print(self.nodes[0].listunspent())
 
-<<<<<<< HEAD
         self.nodes[0].minttokens("300@" + symbolGold)
         self.nodes[0].minttokens("3000@" + symbolSilver)
         self.nodes[0].generate(1)
@@ -78,14 +77,8 @@
 
         assert_equal(self.nodes[0].getaccount(collateralGold, {}, True)[idGold], 300)
         assert_equal(self.nodes[0].getaccount(collateralSilver, {}, True)[idSilver], 3000)
-=======
+
         alienMintAddr = self.nodes[1].getnewaddress("", "legacy")
-
-        self.nodes[0].minttokens("300@" + symbolGold, [])
-        self.nodes[0].minttokens("3000@" + symbolSilver, [])
-        self.nodes[0].generate(1)
-        self.sync_blocks()
-
         try:
             self.nodes[0].accounttoutxos(collateralGold, { self.nodes[0].getnewaddress("", "legacy"): "100@" + symbolGold, alienMintAddr: "200@" + symbolGold}, [])
             self.nodes[0].accounttoutxos(collateralSilver, { self.nodes[0].getnewaddress("", "legacy"): "1000@" + symbolSilver, alienMintAddr: "2000@" + symbolSilver}, [])
@@ -94,7 +87,6 @@
         except JSONRPCException as e:
             errorString = e.error['message']
         assert("AccountToUtxos only available for DFI transactions" in errorString)
->>>>>>> aae693e6
 
 if __name__ == '__main__':
     TokensMintingTest ().main ()