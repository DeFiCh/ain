#!/usr/bin/env python3
# Copyright (c) 2014-2019 The Bitcoin Core developers
# Copyright (c) DeFi Blockchain Developers
# Distributed under the MIT software license, see the accompanying
# file COPYING or http://www.opensource.org/licenses/mit-license.php.
"""Test token's RPC.

- verify simple minting, sendtoaddress, listunspent, balances
"""

from test_framework.test_framework import DefiTestFramework

from test_framework.authproxy import JSONRPCException
from test_framework.util import assert_equal

class TokensMintingTest (DefiTestFramework):
    def set_test_params(self):
        self.num_nodes = 2
        self.setup_clean_chain = True
        self.extra_args = [['-txnotokens=0', '-amkheight=50'], ['-txnotokens=0', '-amkheight=50']]

    def run_test(self):
        assert_equal(len(self.nodes[0].listtokens()), 1) # only one token == DFI

        self.nodes[0].generate(100)
        self.sync_blocks()

        self.nodes[0].generate(2) # for 2 matured utxos

        # CREATION:
        #========================
        collateralGold = self.nodes[0].getnewaddress("", "legacy")
        collateralSilver = self.nodes[0].getnewaddress("", "legacy")
        self.nodes[0].createtoken({
            "symbol": "GOLD",
            "name": "shiny gold",
            "collateralAddress": collateralGold
        })
        self.nodes[0].createtoken({
            "symbol": "SILVER",
            "name": "just silver",
            "collateralAddress": collateralSilver
        })

        self.nodes[0].generate(1)
        # At this point, tokens was created
        tokens = self.nodes[0].listtokens()
        assert_equal(len(tokens), 3)

        list_tokens = self.nodes[0].listtokens()
        for idx, token in list_tokens.items():
            if (token["symbol"] == "GOLD"):
                idGold = idx
            if (token["symbol"] == "SILVER"):
                idSilver = idx

        symbolGold = "GOLD#" + idGold
        symbolSilver = "SILVER#" + idSilver

        self.sync_blocks()

        # MINT:
        #========================
        # Funding auth addresses

        self.nodes[0].sendmany("", { collateralGold : 1, collateralSilver : 1 })
        self.nodes[0].generate(1)
        self.nodes[0].sendmany("", { collateralGold : 1, collateralSilver : 1 })
        self.nodes[0].generate(1)

        # print(self.nodes[0].listunspent())

        self.nodes[0].minttokens("300@" + symbolGold)
        self.nodes[0].minttokens("3000@" + symbolSilver)
        self.nodes[0].generate(1)
        self.sync_blocks()

<<<<<<< HEAD
        assert_equal(self.nodes[0].getaccount(collateralGold, {}, True)[idGold], 300)
        assert_equal(self.nodes[0].getaccount(collateralSilver, {}, True)[idSilver], 3000)

        alienMintAddr = self.nodes[1].getnewaddress("", "legacy")
=======
        # Checking the number of minted coins
        assert_equal(self.nodes[0].gettoken(symbolGold)[idGold]['minted'], 300)
        assert_equal(self.nodes[0].gettoken(symbolSilver)[idSilver]['minted'], 3000)

>>>>>>> b2382375
        try:
            self.nodes[0].accounttoutxos(collateralGold, { self.nodes[0].getnewaddress("", "legacy"): "100@" + symbolGold, alienMintAddr: "200@" + symbolGold}, [])
            self.nodes[0].accounttoutxos(collateralSilver, { self.nodes[0].getnewaddress("", "legacy"): "1000@" + symbolSilver, alienMintAddr: "2000@" + symbolSilver}, [])
            self.nodes[0].generate(1)
            self.sync_blocks()
        except JSONRPCException as e:
            errorString = e.error['message']
        assert("AccountToUtxos only available for DFI transactions" in errorString)

if __name__ == '__main__':
    TokensMintingTest ().main ()<|MERGE_RESOLUTION|>--- conflicted
+++ resolved
@@ -75,17 +75,15 @@
         self.nodes[0].generate(1)
         self.sync_blocks()
 
-<<<<<<< HEAD
         assert_equal(self.nodes[0].getaccount(collateralGold, {}, True)[idGold], 300)
         assert_equal(self.nodes[0].getaccount(collateralSilver, {}, True)[idSilver], 3000)
 
         alienMintAddr = self.nodes[1].getnewaddress("", "legacy")
-=======
+
         # Checking the number of minted coins
         assert_equal(self.nodes[0].gettoken(symbolGold)[idGold]['minted'], 300)
         assert_equal(self.nodes[0].gettoken(symbolSilver)[idSilver]['minted'], 3000)
 
->>>>>>> b2382375
         try:
             self.nodes[0].accounttoutxos(collateralGold, { self.nodes[0].getnewaddress("", "legacy"): "100@" + symbolGold, alienMintAddr: "200@" + symbolGold}, [])
             self.nodes[0].accounttoutxos(collateralSilver, { self.nodes[0].getnewaddress("", "legacy"): "1000@" + symbolSilver, alienMintAddr: "2000@" + symbolSilver}, [])
