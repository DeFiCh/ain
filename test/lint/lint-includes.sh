--- conflicted
+++ resolved
@@ -68,17 +68,7 @@
     boost/signals2/last_value.hpp
     boost/signals2/signal.hpp
     boost/test/unit_test.hpp
-<<<<<<< HEAD
-=======
-    boost/thread.hpp
-    boost/thread/condition_variable.hpp
-    boost/thread/mutex.hpp
-    boost/thread/thread.hpp
-    boost/variant.hpp
-    boost/variant/apply_visitor.hpp
-    boost/variant/static_visitor.hpp
     boost/multiprecision/cpp_int.hpp
->>>>>>> 40b8d7c6
 )
 
 for BOOST_INCLUDE in $(git grep '^#include <boost/' -- "*.cpp" "*.h" | cut -f2 -d: | cut -f2 -d'<' | cut -f1 -d'>' | sort -u); do
