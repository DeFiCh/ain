#!/usr/bin/env bash
#
# Copyright (c) 2018 The Bitcoin Core developers
# Distributed under the MIT software license, see the accompanying
# file LICENSE or http://www.opensource.org/licenses/mit-license.php.
#
# Check for circular dependencies

export LC_ALL=C

EXPECTED_CIRCULAR_DEPENDENCIES=(
    "chain -> chainparams -> masternodes/mn_checks -> index/txindex -> chain"
    "chain -> chainparams -> masternodes/mn_checks -> index/txindex -> txdb -> chain"
    "chain -> chainparams -> masternodes/mn_checks -> masternodes/vaulthistory -> chain"
    "chain -> chainparams -> masternodes/mn_checks -> validation -> chain"
    "chain -> chainparams -> masternodes/mn_checks -> validation -> versionbits -> chain"
    "chain -> chainparams -> masternodes/mn_checks -> validation -> wallet/wallet -> chain"
    "chainparams -> key_io -> chainparams"
    "chainparams -> masternodes/mn_checks -> index/txindex -> index/base -> chainparams"
    "chainparams -> masternodes/mn_checks -> masternodes/vaulthistory -> masternodes/vault -> chainparams"
    "chainparams -> masternodes/mn_checks -> txmempool -> chainparams"
    "chainparams -> masternodes/mn_checks -> validation -> chainparams"
    "chainparams -> masternodes/mn_checks -> validation -> spv/spv_wrapper -> chainparams"
    "chainparams -> masternodes/mn_checks -> validation -> wallet/wallet -> chainparams"
    "chainparamsbase -> util/system -> chainparamsbase"
    "consensus/tx_verify -> masternodes/masternodes -> validation -> consensus/tx_verify"
    "consensus/tx_verify -> masternodes/mn_checks -> txmempool -> consensus/tx_verify"
    "index/txindex -> validation -> index/txindex"
    "init -> masternodes/govvariables/attributes -> masternodes/mn_rpc -> wallet/rpcwallet -> init"
    "masternodes/accountshistory -> masternodes/historywriter -> masternodes/accountshistory"
    "masternodes/accountshistory -> masternodes/historywriter -> masternodes/mn_checks -> masternodes/accountshistory"
    "masternodes/accountshistory -> masternodes/masternodes -> masternodes/accountshistory"
    "masternodes/accountshistory -> masternodes/masternodes -> validation -> masternodes/accountshistory"
    "masternodes/anchors -> masternodes/masternodes -> masternodes/anchors"
    "masternodes/anchors -> masternodes/masternodes -> net_processing -> masternodes/anchors"
    "masternodes/anchors -> spv/spv_wrapper -> masternodes/anchors"
    "masternodes/govvariables/attributes -> masternodes/gv -> masternodes/govvariables/attributes"
    "masternodes/govvariables/attributes -> masternodes/historywriter -> masternodes/loan -> masternodes/govvariables/attributes"
    "masternodes/govvariables/attributes -> masternodes/masternodes -> masternodes/govvariables/attributes"
    "masternodes/govvariables/attributes -> masternodes/masternodes -> masternodes/poolpairs -> masternodes/govvariables/attributes"
    "masternodes/govvariables/attributes -> masternodes/mn_checks -> masternodes/govvariables/attributes"
    "masternodes/govvariables/attributes -> masternodes/mn_rpc -> masternodes/govvariables/attributes"
    "masternodes/govvariables/attributes -> validation -> masternodes/govvariables/attributes"
    "masternodes/govvariables/icx_takerfee_per_btc -> masternodes/gv -> masternodes/govvariables/icx_takerfee_per_btc"
    "masternodes/govvariables/loan_daily_reward -> masternodes/gv -> masternodes/govvariables/loan_daily_reward"
    "masternodes/govvariables/loan_liquidation_penalty -> masternodes/gv -> masternodes/govvariables/loan_liquidation_penalty"
    "masternodes/govvariables/loan_splits -> masternodes/gv -> masternodes/govvariables/loan_splits"
    "masternodes/govvariables/lp_daily_dfi_reward -> masternodes/gv -> masternodes/govvariables/lp_daily_dfi_reward"
    "masternodes/govvariables/lp_splits -> masternodes/gv -> masternodes/govvariables/lp_splits"
    "masternodes/govvariables/oracle_block_interval -> masternodes/gv -> masternodes/govvariables/oracle_block_interval"
    "masternodes/govvariables/oracle_deviation -> masternodes/gv -> masternodes/govvariables/oracle_deviation"
    "masternodes/historywriter -> masternodes/masternodes -> masternodes/historywriter"
    "masternodes/historywriter -> masternodes/masternodes -> validation -> masternodes/historywriter"
    "masternodes/historywriter -> masternodes/mn_checks -> masternodes/historywriter"
    "masternodes/loan -> masternodes/masternodes -> masternodes/loan"
    "masternodes/masternodes -> masternodes/mn_checks -> masternodes/masternodes"
    "masternodes/masternodes -> masternodes/oracles -> masternodes/masternodes"
    "masternodes/masternodes -> masternodes/proposals -> masternodes/masternodes"
    "masternodes/masternodes -> masternodes/vaulthistory -> masternodes/masternodes"
    "masternodes/masternodes -> net_processing -> masternodes/masternodes"
    "masternodes/masternodes -> wallet/wallet -> masternodes/masternodes"
    "masternodes/mn_checks -> txmempool -> masternodes/mn_checks"
    "masternodes/mn_checks -> validation -> masternodes/mn_checks"
    "masternodes/mn_checks -> validation -> rpc/timestats -> masternodes/mn_checks"
    "masternodes/mn_checks -> validation -> wallet/wallet -> masternodes/mn_checks"
    "masternodes/validation -> validation -> masternodes/validation"
<<<<<<< HEAD
    "node/transaction -> validation -> rpc/timestats -> rpc/util -> node/transaction"
=======
    "miner -> wallet/wallet -> policy/fees -> miner"
>>>>>>> 55ae946e
    "net_processing -> validation -> net_processing"
    "policy/fees -> txmempool -> policy/fees"
    "policy/fees -> validation -> policy/fees"
    "policy/fees -> validation -> wallet/wallet -> policy/fees"
    "policy/fees -> validation -> wallet/wallet -> util/fees -> policy/fees"
    "pos -> pos_kernel -> pos"
    "pos -> validation -> pos"
    "pos -> validation -> txdb -> pos"
    "pos_kernel -> validation -> pos_kernel"
    "pos_kernel -> validation -> txdb -> pos_kernel"
    "txmempool -> validation -> txmempool"
    "txmempool -> validation -> validationinterface -> txmempool"
    "validation -> wallet/wallet -> validation"
    "wallet/coincontrol -> wallet/wallet -> wallet/coincontrol"
    "wallet/fees -> wallet/wallet -> wallet/fees"
    "wallet/ismine -> wallet/wallet -> wallet/ismine"
    "wallet/wallet -> wallet/walletdb -> wallet/wallet"
)

EXIT_CODE=0

CIRCULAR_DEPENDENCIES=()

IFS=$'\n'
for CIRC in $(cd src && ../contrib/devtools/circular-dependencies.py {*,*/*,*/*/*}.{h,cpp} | sed -e 's/^Circular dependency: //'); do
    CIRCULAR_DEPENDENCIES+=( "$CIRC" )
    IS_EXPECTED_CIRC=0
    for EXPECTED_CIRC in "${EXPECTED_CIRCULAR_DEPENDENCIES[@]}"; do
        if [[ "${CIRC}" == "${EXPECTED_CIRC}" ]]; then
            IS_EXPECTED_CIRC=1
            break
        fi
    done
    if [[ ${IS_EXPECTED_CIRC} == 0 ]]; then
        echo "A new circular dependency in the form of \"${CIRC}\" appears to have been introduced."
        echo
        EXIT_CODE=1
    fi
done

for EXPECTED_CIRC in "${EXPECTED_CIRCULAR_DEPENDENCIES[@]}"; do
    IS_PRESENT_EXPECTED_CIRC=0
    for CIRC in "${CIRCULAR_DEPENDENCIES[@]}"; do
        if [[ "${CIRC}" == "${EXPECTED_CIRC}" ]]; then
            IS_PRESENT_EXPECTED_CIRC=1
            break
        fi
    done
    if [[ ${IS_PRESENT_EXPECTED_CIRC} == 0 ]]; then
        echo "Good job! The circular dependency \"${EXPECTED_CIRC}\" is no longer present."
        echo "Please remove it from EXPECTED_CIRCULAR_DEPENDENCIES in $0"
        echo "to make sure this circular dependency is not accidentally reintroduced."
        echo
        EXIT_CODE=1
    fi
done

exit ${EXIT_CODE}<|MERGE_RESOLUTION|>--- conflicted
+++ resolved
@@ -64,11 +64,8 @@
     "masternodes/mn_checks -> validation -> rpc/timestats -> masternodes/mn_checks"
     "masternodes/mn_checks -> validation -> wallet/wallet -> masternodes/mn_checks"
     "masternodes/validation -> validation -> masternodes/validation"
-<<<<<<< HEAD
+    "miner -> wallet/wallet -> policy/fees -> miner"
     "node/transaction -> validation -> rpc/timestats -> rpc/util -> node/transaction"
-=======
-    "miner -> wallet/wallet -> policy/fees -> miner"
->>>>>>> 55ae946e
     "net_processing -> validation -> net_processing"
     "policy/fees -> txmempool -> policy/fees"
     "policy/fees -> validation -> policy/fees"
