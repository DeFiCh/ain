mod auction;
pub mod loan_token;
mod masternode;
pub mod oracle;
pub mod poolswap;
pub mod transaction;
pub mod tx_result;

pub mod helper;

use std::{
    collections::{BTreeMap, HashSet},
    sync::Arc,
    time::Instant,
};

use ain_dftx::{deserialize, is_skipped_tx, DfTx, Stack};
use defichain_rpc::json::blockchain::{Block, Transaction, Vin, VinStandard, Vout};
use helper::check_if_evm_tx;
use log::trace;
pub use poolswap::PoolSwapAggregatedInterval;

use crate::{
    error::{Error, IndexAction},
    hex_encoder::as_sha256,
    index_transaction, invalidate_transaction,
    model::{
        Block as BlockMapper, BlockContext, ScriptActivity, ScriptActivityScript,
        ScriptActivityType, ScriptActivityTypeHex, ScriptActivityVin, ScriptActivityVout,
        ScriptAggregation, ScriptAggregationAmount, ScriptAggregationScript,
        ScriptAggregationStatistic, ScriptUnspent, ScriptUnspentScript, ScriptUnspentVout,
        TransactionVout, TransactionVoutScript,
    },
    storage::{RepositoryOps, SortOrder},
    Result, Services,
};

pub trait Index {
    fn index(self, services: &Arc<Services>, ctx: &Context) -> Result<()>;

    fn invalidate(&self, services: &Arc<Services>, ctx: &Context) -> Result<()>;
}

pub trait IndexBlockStart: Index {
    fn index_block_start(self, services: &Arc<Services>, block: &BlockContext) -> Result<()>;

    fn invalidate_block_start(self, services: &Arc<Services>, block: &BlockContext) -> Result<()>;
}

pub trait IndexBlockEnd: Index {
    fn index_block_end(self, services: &Arc<Services>, block: &BlockContext) -> Result<()>;

    fn invalidate_block_end(self, services: &Arc<Services>, block: &BlockContext) -> Result<()>;
}

#[derive(Debug)]
pub struct Context {
    block: BlockContext,
    tx: Transaction,
    tx_idx: usize,
}

fn log_elapsed<S: AsRef<str> + std::fmt::Display>(previous: Instant, msg: S) {
    let now = Instant::now();
    trace!("{} in {} ms", msg, now.duration_since(previous).as_millis());
}

<<<<<<< HEAD
fn get_bucket(block: &Block<Transaction>, interval: i64) -> i64 {
    block.mediantime - (block.mediantime % interval)
}

fn index_block_start(services: &Arc<Services>, block: &Block<Transaction>) -> Result<()> {
    let mut pool_pairs = services.pool_pair_cache.get();
    pool_pairs.sort_by(|a, b| b.creation_height.cmp(&a.creation_height));

    for interval in AGGREGATED_INTERVALS {
        for pool_pair in &pool_pairs {
            let repository = &services.pool_swap_aggregated;

            let prevs = repository
                .by_key
                .list(
                    Some((pool_pair.id, interval, i64::MAX)),
                    SortOrder::Descending,
                )?
                .take(1)
                .take_while(|item| match item {
                    Ok((k, _)) => k.0 == pool_pair.id && k.1 == interval,
                    _ => true,
                })
                .map(|e| repository.by_key.retrieve_primary_value(e))
                .collect::<Result<Vec<_>>>()?;

            let bucket = get_bucket(block, i64::from(interval));

            if prevs.len() == 1 && prevs[0].bucket >= bucket {
                break;
            }

            let aggregated = PoolSwapAggregated {
                bucket,
                aggregated: PoolSwapAggregatedAggregated {
                    amounts: Default::default(),
                },
                block: BlockContext {
                    hash: block.hash,
                    height: block.height,
                    time: block.time,
                    median_time: block.mediantime,
                },
            };

            let pool_swap_aggregated_key = (pool_pair.id, interval, bucket);
            let pool_swap_aggregated_id = (pool_pair.id, interval, block.hash);

            repository
                .by_key
                .put(&pool_swap_aggregated_key, &pool_swap_aggregated_id)?;
            repository
                .by_id
                .put(&pool_swap_aggregated_id, &aggregated)?;
        }
    }

    Ok(())
}

fn invalidate_block_start(services: &Arc<Services>, block: &Block<Transaction>) -> Result<()> {
    let mut pool_pairs = services.pool_pair_cache.get();
    pool_pairs.sort_by(|a, b| b.creation_height.cmp(&a.creation_height));

    for interval in AGGREGATED_INTERVALS {
        for pool_pair in &pool_pairs {
            let pool_swap_aggregated_id = (pool_pair.id, interval, block.hash);
            services
                .pool_swap_aggregated
                .by_id
                .delete(&pool_swap_aggregated_id)?;
        }
    }

    Ok(())
}

=======
>>>>>>> 0ca2fbac
fn get_vin_standard(vin: &Vin) -> Option<VinStandard> {
    match vin {
        Vin::Coinbase(_vin) => None,
        Vin::Standard(vin) => Some(vin.clone()),
    }
}

fn find_tx_vout(
    services: &Arc<Services>,
    vin: &VinStandard,
    txs: &[Transaction],
) -> Result<Option<TransactionVout>> {
    let tx = txs.iter().find(|tx| tx.txid == vin.txid);

    if let Some(tx) = tx {
        let vout = tx.vout.iter().find(|vout| vout.n == vin.vout);

        if let Some(vout) = vout {
            let tx_vout = TransactionVout {
                vout: vin.vout,
                txid: tx.txid,
                n: vout.n,
                value: vout.value,
                token_id: vout.token_id,
                script: TransactionVoutScript {
                    r#type: vout.script_pub_key.r#type.clone(),
                    hex: vout.script_pub_key.hex.clone(),
                },
            };
            return Ok(Some(tx_vout));
        }
    }
    services.transaction.vout_by_id.get(&(vin.txid, vin.vout))
}

fn index_script_activity_vin(
    services: &Arc<Services>,
    vin: &VinStandard,
    vout: &TransactionVout,
    ctx: &Context,
) -> Result<()> {
    let tx = &ctx.tx;
    let block = &ctx.block;

    let hid = as_sha256(&vout.script.hex); // as key
    let script_activity = ScriptActivity {
        hid,
        r#type: ScriptActivityType::Vin,
        type_hex: ScriptActivityTypeHex::Vin,
        txid: tx.txid,
        block: BlockContext {
            hash: block.hash,
            height: block.height,
            time: block.time,
            median_time: block.median_time,
        },
        script: ScriptActivityScript {
            r#type: vout.script.r#type.clone(),
            hex: vout.script.hex.clone(),
        },
        vin: Some(ScriptActivityVin {
            txid: vin.txid,
            n: vin.vout,
        }),
        vout: None,
        value: vout.value,
        token_id: vout.token_id,
    };
    let id = (
        hid,
        block.height.to_be_bytes(),
        ScriptActivityTypeHex::Vin,
        vin.txid,
        vin.vout,
    );
    services.script_activity.by_id.put(&id, &script_activity)?;

    Ok(())
}

fn index_script_aggregation_vin(
    vout: &TransactionVout,
    block: &BlockContext,
    record: &mut BTreeMap<[u8; 32], ScriptAggregation>,
) {
    let hid = as_sha256(&vout.script.hex);
    let entry = record.entry(hid).or_insert_with(|| ScriptAggregation {
        hid,
        block: block.clone(),
        script: ScriptAggregationScript {
            r#type: vout.script.r#type.clone(),
            hex: vout.script.hex.clone(),
        },
        statistic: ScriptAggregationStatistic::default(),
        amount: ScriptAggregationAmount::default(),
    });
    entry.statistic.tx_out_count += 1;
    entry.amount.tx_out += vout.value;
}

fn index_script_unspent_vin(
    services: &Arc<Services>,
    vin: &VinStandard,
    ctx: &Context,
) -> Result<()> {
    let key = (ctx.block.height.to_be_bytes(), vin.txid, vin.vout);
    let id = services.script_unspent.by_key.get(&key)?;
    if let Some(id) = id {
        services.script_unspent.by_id.delete(&id)?;
        services.script_unspent.by_key.delete(&key)?;
    }
    Ok(())
}

fn index_script_activity_vout(services: &Arc<Services>, vout: &Vout, ctx: &Context) -> Result<()> {
    let tx = &ctx.tx;
    let block = &ctx.block;

    let hid = as_sha256(&vout.script_pub_key.hex);
    let script_activity = ScriptActivity {
        hid,
        r#type: ScriptActivityType::Vout,
        type_hex: ScriptActivityTypeHex::Vout,
        txid: tx.txid,
        block: BlockContext {
            hash: block.hash,
            height: block.height,
            time: block.time,
            median_time: block.median_time,
        },
        script: ScriptActivityScript {
            r#type: vout.script_pub_key.r#type.clone(),
            hex: vout.script_pub_key.hex.clone(),
        },
        vin: None,
        vout: Some(ScriptActivityVout {
            txid: tx.txid,
            n: vout.n,
        }),
        value: vout.value,
        token_id: vout.token_id,
    };
    let id = (
        hid,
        block.height.to_be_bytes(),
        ScriptActivityTypeHex::Vout,
        tx.txid,
        vout.n,
    );
    services.script_activity.by_id.put(&id, &script_activity)?;
    Ok(())
}

fn index_script_aggregation_vout(
    vout: &Vout,
    block: &BlockContext,
    record: &mut BTreeMap<[u8; 32], ScriptAggregation>,
) {
    let hid = as_sha256(&vout.script_pub_key.hex);

    let entry = record.entry(hid).or_insert_with(|| ScriptAggregation {
        hid,
        block: block.clone(),
        script: ScriptAggregationScript {
            r#type: vout.script_pub_key.r#type.clone(),
            hex: vout.script_pub_key.hex.clone(),
        },
        statistic: ScriptAggregationStatistic::default(),
        amount: ScriptAggregationAmount::default(),
    });
    entry.statistic.tx_in_count += 1;
    entry.amount.tx_in += vout.value;
}

fn index_script_unspent_vout(services: &Arc<Services>, vout: &Vout, ctx: &Context) -> Result<()> {
    let tx = &ctx.tx;
    let block = &ctx.block;

    let hid = as_sha256(&vout.script_pub_key.hex);
    let script_unspent = ScriptUnspent {
        id: (tx.txid, vout.n.to_be_bytes()),
        hid,
        block: BlockContext {
            hash: block.hash,
            height: block.height,
            median_time: block.median_time,
            time: block.time,
        },
        script: ScriptUnspentScript {
            r#type: vout.script_pub_key.r#type.clone(),
            hex: vout.script_pub_key.hex.clone(),
        },
        vout: ScriptUnspentVout {
            txid: tx.txid,
            n: vout.n,
            value: vout.value,
            token_id: vout.token_id,
        },
    };

    let id = (hid, block.height.to_be_bytes(), tx.txid, vout.n);
    let key = (block.height.to_be_bytes(), tx.txid, vout.n);
    services.script_unspent.by_key.put(&key, &id)?;
    services.script_unspent.by_id.put(&id, &script_unspent)?;
    Ok(())
}

fn index_script(services: &Arc<Services>, ctx: &Context, txs: &[Transaction]) -> Result<()> {
    trace!("[index_transaction] Indexing...");
    let start = Instant::now();

    let is_evm_tx = check_if_evm_tx(&ctx.tx);

    let mut record = BTreeMap::new();

    for vin in &ctx.tx.vin {
        if is_evm_tx {
            continue;
        }

        let Some(vin) = get_vin_standard(vin) else {
            continue;
        };

        index_script_unspent_vin(services, &vin, ctx)?;

        let Some(vout) = find_tx_vout(services, &vin, txs)? else {
            if is_skipped_tx(&vin.txid) {
                return Ok(());
            };

            return Err(Error::NotFoundIndex {
                action: IndexAction::Index,
                r#type: "Index script TransactionVout".to_string(),
                id: format!("{}-{}", vin.txid, vin.vout),
            });
        };

        index_script_activity_vin(services, &vin, &vout, ctx)?;

        // part of index_script_aggregation
        index_script_aggregation_vin(&vout, &ctx.block, &mut record);
    }

    for vout in &ctx.tx.vout {
        index_script_unspent_vout(services, vout, ctx)?;

        if vout.script_pub_key.hex.starts_with(&[0x6a]) {
            return Ok(());
        }

        index_script_activity_vout(services, vout, ctx)?;

        // part of index_script_aggregation
        index_script_aggregation_vout(vout, &ctx.block, &mut record);
    }

    // index_script_aggregation
    for (_, mut aggregation) in record.clone() {
        let repo = &services.script_aggregation;
        let latest = repo
            .by_id
            .list(Some((aggregation.hid, u32::MAX)), SortOrder::Descending)?
            .take(1)
            .take_while(|item| match item {
                Ok(((hid, _), _)) => &aggregation.hid == hid,
                _ => true,
            })
            .map(|item| {
                let (_, v) = item?;
                Ok(v)
            })
            .collect::<Result<Vec<_>>>()?;

        if let Some(latest) = latest.first().cloned() {
            aggregation.statistic.tx_in_count += latest.statistic.tx_in_count;
            aggregation.statistic.tx_out_count += latest.statistic.tx_out_count;

            aggregation.amount.tx_in += latest.amount.tx_in;
            aggregation.amount.tx_out += latest.amount.tx_out;
        }

        aggregation.statistic.tx_count =
            aggregation.statistic.tx_in_count + aggregation.statistic.tx_out_count;
        aggregation.amount.unspent = aggregation.amount.tx_in - aggregation.amount.tx_out;

        repo.by_id
            .put(&(aggregation.hid, ctx.block.height), &aggregation)?;

        record.insert(aggregation.hid, aggregation);
    }

    log_elapsed(start, format!("Indexed script {:x}", ctx.tx.txid));
    Ok(())
}

fn invalidate_script(services: &Arc<Services>, ctx: &Context, txs: &[Transaction]) -> Result<()> {
    let tx = &ctx.tx;
    let block = &ctx.block;

    let is_evm_tx = check_if_evm_tx(tx);

    let mut hid_set = HashSet::new();

    for vin in tx.vin.iter() {
        if is_evm_tx {
            continue;
        }

        let Some(vin) = get_vin_standard(vin) else {
            continue;
        };

        invalidate_script_unspent_vin(services, &ctx.tx, &vin)?;

        let Some(vout) = find_tx_vout(services, &vin, txs)? else {
            if is_skipped_tx(&vin.txid) {
                return Ok(());
            };

            return Err(Error::NotFoundIndex {
                action: IndexAction::Index,
                r#type: "Index script TransactionVout".to_string(),
                id: format!("{}-{}", vin.txid, vin.vout),
            });
        };

        invalidate_script_activity_vin(services, ctx.block.height, &vin, &vout)?;

        hid_set.insert(as_sha256(&vout.script.hex)); // part of invalidate_script_aggregation
    }

    for vout in tx.vout.iter() {
        invalidate_script_unspent_vout(services, ctx, vout)?;

        if vout.script_pub_key.hex.starts_with(&[0x6a]) {
            continue;
        }

        invalidate_script_activity_vout(services, ctx, vout)?;

        hid_set.insert(as_sha256(&vout.script_pub_key.hex)); // part of invalidate_script_aggregation
    }

    // invalidate_script_aggregation
    for hid in hid_set.into_iter() {
        services
            .script_aggregation
            .by_id
            .delete(&(hid, block.height))?
    }

    Ok(())
}

fn invalidate_script_unspent_vin(
    services: &Arc<Services>,
    tx: &Transaction,
    vin: &VinStandard,
) -> Result<()> {
    let Some(transaction) = services.transaction.by_id.get(&vin.txid)? else {
        return Err(Error::NotFoundIndex {
            action: IndexAction::Invalidate,
            r#type: "Transaction".to_string(),
            id: vin.txid.to_string(),
        });
    };

    let Some(vout) = services.transaction.vout_by_id.get(&(vin.txid, vin.vout))? else {
        return Err(Error::NotFoundIndex {
            action: IndexAction::Invalidate,
            r#type: "TransactionVout".to_string(),
            id: format!("{}{}", vin.txid, vin.vout),
        });
    };

    let hid = as_sha256(&vout.script.hex);

    let script_unspent = ScriptUnspent {
        id: (vout.txid, vout.n.to_be_bytes()),
        hid,
        block: BlockContext {
            hash: transaction.block.hash,
            height: transaction.block.height,
            median_time: transaction.block.median_time,
            time: transaction.block.time,
        },
        script: ScriptUnspentScript {
            r#type: vout.script.r#type,
            hex: vout.script.hex,
        },
        vout: ScriptUnspentVout {
            txid: tx.txid,
            n: vout.n,
            value: vout.value,
            token_id: vout.token_id,
        },
    };

    let id = (
        hid,
        transaction.block.height.to_be_bytes(),
        transaction.txid,
        vout.n,
    );
    let key = (
        transaction.block.height.to_be_bytes(),
        transaction.txid,
        vout.n,
    );

    services.script_unspent.by_key.put(&key, &id)?;
    services.script_unspent.by_id.put(&id, &script_unspent)?;

    Ok(())
}

fn invalidate_script_activity_vin(
    services: &Arc<Services>,
    height: u32,
    vin: &VinStandard,
    vout: &TransactionVout,
) -> Result<()> {
    let id = (
        as_sha256(&vout.script.hex),
        height.to_be_bytes(),
        ScriptActivityTypeHex::Vin,
        vin.txid,
        vin.vout,
    );
    services.script_activity.by_id.delete(&id)?;

    Ok(())
}

fn invalidate_script_unspent_vout(
    services: &Arc<Services>,
    ctx: &Context,
    vout: &Vout,
) -> Result<()> {
    let hid = as_sha256(&vout.script_pub_key.hex);
    let id = (hid, ctx.block.height.to_be_bytes(), ctx.tx.txid, vout.n);
    let key = (ctx.block.height.to_be_bytes(), ctx.tx.txid, vout.n);
    services.script_unspent.by_id.delete(&id)?;
    services.script_unspent.by_key.delete(&key)?;

    Ok(())
}

fn invalidate_script_activity_vout(
    services: &Arc<Services>,
    ctx: &Context,
    vout: &Vout,
) -> Result<()> {
    let id = (
        as_sha256(&vout.script_pub_key.hex),
        ctx.block.height.to_be_bytes(),
        ScriptActivityTypeHex::Vout,
        ctx.tx.txid,
        vout.n,
    );
    services.script_activity.by_id.delete(&id)?;
    Ok(())
}

<<<<<<< HEAD
fn index_block_end(services: &Arc<Services>, block: &BlockContext) -> Result<()> {
    loan_token::index_active_price(services, block)?;
    Ok(())
}

fn invalidate_block_end(services: &Arc<Services>, block: &BlockContext) -> Result<()> {
    loan_token::invalidate_active_price(services, block)?;
    Ok(())
}

pub fn get_block_height(services: &Arc<Services>) -> Result<u32> {
    Ok(services
        .block
        .by_height
        .get_highest()?
        .map_or(0, |block| block.height))
}

=======
>>>>>>> 0ca2fbac
pub fn index_block(services: &Arc<Services>, block: Block<Transaction>) -> Result<()> {
    trace!("[index_block] Indexing block...");
    let start = Instant::now();
    let block_hash = block.hash;
    let transaction_count = block.tx.len();
    let block_ctx = BlockContext {
        height: block.height,
        hash: block_hash,
        time: block.time,
        median_time: block.mediantime,
    };

    let mut dftxs = Vec::new();

    for (tx_idx, tx) in block.tx.clone().into_iter().enumerate() {
        if is_skipped_tx(&tx.txid) {
            continue;
        }

        let ctx = Context {
            block: block_ctx.clone(),
            tx,
            tx_idx,
        };

        index_script(services, &ctx, &block.tx)?;

        index_transaction(services, &ctx)?;

        let bytes = &ctx.tx.vout[0].script_pub_key.hex;
        if bytes.len() <= 6 || bytes[0] != 0x6a || bytes[1] > 0x4e {
            continue;
        }

        let offset = 1 + match bytes[1] {
            0x4c => 2,
            0x4d => 3,
            0x4e => 4,
            _ => 1,
        };
        let raw_tx = &bytes[offset..];
        match deserialize::<Stack>(raw_tx) {
            Err(bitcoin::consensus::encode::Error::ParseFailed("Invalid marker")) => (),
            Err(e) => return Err(e.into()),
<<<<<<< HEAD
            Ok(Stack { dftx, .. }) => {
                match dftx {
                    DfTx::CreateMasternode(data) => data.index(services, &ctx)?,
                    DfTx::UpdateMasternode(data) => data.index(services, &ctx)?,
                    DfTx::ResignMasternode(data) => data.index(services, &ctx)?,
                    DfTx::AppointOracle(data) => data.index(services, &ctx)?,
                    DfTx::RemoveOracle(data) => data.index(services, &ctx)?,
                    DfTx::UpdateOracle(data) => data.index(services, &ctx)?,
                    DfTx::SetOracleData(data) => data.index(services, &ctx)?,
                    DfTx::PoolSwap(data) => data.index(services, &ctx)?,
                    DfTx::SetLoanToken(data) => data.index(services, &ctx)?,
                    DfTx::CompositeSwap(data) => data.index(services, &ctx)?,
                    DfTx::PlaceAuctionBid(data) => data.index(services, &ctx)?,
                    DfTx::CreatePoolPair(_) => services.pool_pair_cache.invalidate(),
                    _ => (),
                }
                log_elapsed(start, "Indexed dftx");
            }
=======
            Ok(Stack { dftx, .. }) => dftxs.push((dftx, ctx)),
        }
    }

    // index_block_start
    for (dftx, _) in &dftxs {
        if let DfTx::PoolSwap(data) = dftx.clone() {
            data.index_block_start(services, &block_ctx)?
        }
    }

    // index_dftx
    for (dftx, ctx) in &dftxs {
        let start = Instant::now();

        match dftx.clone() {
            DfTx::CreateMasternode(data) => data.index(services, ctx)?,
            DfTx::UpdateMasternode(data) => data.index(services, ctx)?,
            DfTx::ResignMasternode(data) => data.index(services, ctx)?,
            DfTx::AppointOracle(data) => data.index(services, ctx)?,
            DfTx::RemoveOracle(data) => data.index(services, ctx)?,
            DfTx::UpdateOracle(data) => data.index(services, ctx)?,
            DfTx::SetOracleData(data) => data.index(services, ctx)?,
            DfTx::PoolSwap(data) => data.index(services, ctx)?,
            DfTx::SetLoanToken(data) => data.index(services, ctx)?,
            DfTx::CompositeSwap(data) => data.index(services, ctx)?,
            DfTx::PlaceAuctionBid(data) => data.index(services, ctx)?,
            _ => (),
        }
        log_elapsed(start, "Indexed dftx");
    }

    // index_block_end
    for (dftx, _) in dftxs {
        if let DfTx::SetLoanToken(data) = dftx {
            data.index_block_end(services, &block_ctx)?
>>>>>>> 0ca2fbac
        }
    }

    let block_mapper = BlockMapper {
        hash: block_hash,
        id: block_hash,
        previous_hash: block.previousblockhash,
        height: block.height,
        version: block.version,
        time: block.time,
        median_time: block.mediantime,
        transaction_count,
        difficulty: block.difficulty,
        masternode: block.masternode,
        minter: block.minter,
        minter_block_count: block.minted_blocks,
        stake_modifier: block.stake_modifier.clone(),
        merkleroot: block.merkleroot,
        size: block.size,
        size_stripped: block.strippedsize,
        weight: block.weight,
    };

    // services.block.raw.put(&ctx.hash, &encoded_block)?; TODO
    services.block.by_id.put(&block_ctx.hash, &block_mapper)?;
    services
        .block
        .by_height
        .put(&block_ctx.height, &block_hash)?;

    log_elapsed(start, "Indexed block");

    Ok(())
}

pub fn invalidate_block(services: &Arc<Services>, block: Block<Transaction>) -> Result<()> {
    let block_ctx = BlockContext {
        height: block.height,
        hash: block.hash,
        time: block.time,
        median_time: block.mediantime,
    };

    let mut dftxs = Vec::new();

    for (tx_idx, tx) in block.tx.clone().into_iter().enumerate() {
        if is_skipped_tx(&tx.txid) {
            continue;
        }
        let ctx = Context {
            block: block_ctx.clone(),
            tx,
            tx_idx,
        };

        invalidate_script(services, &ctx, &block.tx)?;

        invalidate_transaction(services, &ctx)?;

        let bytes = &ctx.tx.vout[0].script_pub_key.hex;
        if bytes.len() <= 6 || bytes[0] != 0x6a || bytes[1] > 0x4e {
            continue;
        }

        let offset = 1 + match bytes[1] {
            0x4c => 2,
            0x4d => 3,
            0x4e => 4,
            _ => 1,
        };
        let raw_tx = &bytes[offset..];
        match deserialize::<Stack>(raw_tx) {
            Err(bitcoin::consensus::encode::Error::ParseFailed("Invalid marker")) => {
                println!("Discarding invalid marker");
            }
            Err(e) => return Err(e.into()),
<<<<<<< HEAD
            Ok(Stack { dftx, .. }) => {
                match dftx {
                    DfTx::CreateMasternode(data) => data.invalidate(services, &ctx)?,
                    DfTx::UpdateMasternode(data) => data.invalidate(services, &ctx)?,
                    DfTx::ResignMasternode(data) => data.invalidate(services, &ctx)?,
                    DfTx::AppointOracle(data) => data.invalidate(services, &ctx)?,
                    DfTx::RemoveOracle(data) => data.invalidate(services, &ctx)?, // check
                    DfTx::UpdateOracle(data) => data.invalidate(services, &ctx)?, // check
                    DfTx::SetOracleData(data) => data.invalidate(services, &ctx)?,
                    DfTx::PoolSwap(data) => data.invalidate(services, &ctx)?, // check
                    DfTx::SetLoanToken(data) => data.invalidate(services, &ctx)?,
                    DfTx::CompositeSwap(data) => data.invalidate(services, &ctx)?,
                    DfTx::PlaceAuctionBid(data) => data.invalidate(services, &ctx)?,
                    DfTx::CreatePoolPair(_) => services.pool_pair_cache.invalidate(),
                    _ => (),
                }
                log_elapsed(start, "Invalidate dftx");
            }
=======
            Ok(Stack { dftx, .. }) => dftxs.push((dftx, ctx)),
        }
    }

    // invalidate_block_end
    for (dftx, _) in &dftxs {
        if let DfTx::SetLoanToken(data) = dftx.clone() {
            data.invalidate_block_end(services, &block_ctx)?
        }
    }

    // invalidate_dftx
    for (dftx, ctx) in &dftxs {
        let start = Instant::now();
        match dftx {
            DfTx::CreateMasternode(data) => data.invalidate(services, ctx)?,
            DfTx::UpdateMasternode(data) => data.invalidate(services, ctx)?,
            DfTx::ResignMasternode(data) => data.invalidate(services, ctx)?,
            DfTx::AppointOracle(data) => data.invalidate(services, ctx)?,
            DfTx::RemoveOracle(data) => data.invalidate(services, ctx)?,
            DfTx::UpdateOracle(data) => data.invalidate(services, ctx)?,
            DfTx::SetOracleData(data) => data.invalidate(services, ctx)?,
            DfTx::PoolSwap(data) => data.invalidate(services, ctx)?,
            DfTx::SetLoanToken(data) => data.invalidate(services, ctx)?,
            DfTx::CompositeSwap(data) => data.invalidate(services, ctx)?,
            DfTx::PlaceAuctionBid(data) => data.invalidate(services, ctx)?,
            _ => (),
>>>>>>> 0ca2fbac
        }
        log_elapsed(start, "Invalidate dftx");
    }

    // invalidate_block_start
    for (dftx, _) in &dftxs {
        if let DfTx::PoolSwap(data) = dftx.clone() {
            data.invalidate_block_start(services, &block_ctx)?
        }
    }

    // invalidate_block
    services.block.by_height.delete(&block.height)?;
    services.block.by_id.delete(&block.hash)?;

    Ok(())
}<|MERGE_RESOLUTION|>--- conflicted
+++ resolved
@@ -65,86 +65,6 @@
     trace!("{} in {} ms", msg, now.duration_since(previous).as_millis());
 }
 
-<<<<<<< HEAD
-fn get_bucket(block: &Block<Transaction>, interval: i64) -> i64 {
-    block.mediantime - (block.mediantime % interval)
-}
-
-fn index_block_start(services: &Arc<Services>, block: &Block<Transaction>) -> Result<()> {
-    let mut pool_pairs = services.pool_pair_cache.get();
-    pool_pairs.sort_by(|a, b| b.creation_height.cmp(&a.creation_height));
-
-    for interval in AGGREGATED_INTERVALS {
-        for pool_pair in &pool_pairs {
-            let repository = &services.pool_swap_aggregated;
-
-            let prevs = repository
-                .by_key
-                .list(
-                    Some((pool_pair.id, interval, i64::MAX)),
-                    SortOrder::Descending,
-                )?
-                .take(1)
-                .take_while(|item| match item {
-                    Ok((k, _)) => k.0 == pool_pair.id && k.1 == interval,
-                    _ => true,
-                })
-                .map(|e| repository.by_key.retrieve_primary_value(e))
-                .collect::<Result<Vec<_>>>()?;
-
-            let bucket = get_bucket(block, i64::from(interval));
-
-            if prevs.len() == 1 && prevs[0].bucket >= bucket {
-                break;
-            }
-
-            let aggregated = PoolSwapAggregated {
-                bucket,
-                aggregated: PoolSwapAggregatedAggregated {
-                    amounts: Default::default(),
-                },
-                block: BlockContext {
-                    hash: block.hash,
-                    height: block.height,
-                    time: block.time,
-                    median_time: block.mediantime,
-                },
-            };
-
-            let pool_swap_aggregated_key = (pool_pair.id, interval, bucket);
-            let pool_swap_aggregated_id = (pool_pair.id, interval, block.hash);
-
-            repository
-                .by_key
-                .put(&pool_swap_aggregated_key, &pool_swap_aggregated_id)?;
-            repository
-                .by_id
-                .put(&pool_swap_aggregated_id, &aggregated)?;
-        }
-    }
-
-    Ok(())
-}
-
-fn invalidate_block_start(services: &Arc<Services>, block: &Block<Transaction>) -> Result<()> {
-    let mut pool_pairs = services.pool_pair_cache.get();
-    pool_pairs.sort_by(|a, b| b.creation_height.cmp(&a.creation_height));
-
-    for interval in AGGREGATED_INTERVALS {
-        for pool_pair in &pool_pairs {
-            let pool_swap_aggregated_id = (pool_pair.id, interval, block.hash);
-            services
-                .pool_swap_aggregated
-                .by_id
-                .delete(&pool_swap_aggregated_id)?;
-        }
-    }
-
-    Ok(())
-}
-
-=======
->>>>>>> 0ca2fbac
 fn get_vin_standard(vin: &Vin) -> Option<VinStandard> {
     match vin {
         Vin::Coinbase(_vin) => None,
@@ -610,17 +530,6 @@
     Ok(())
 }
 
-<<<<<<< HEAD
-fn index_block_end(services: &Arc<Services>, block: &BlockContext) -> Result<()> {
-    loan_token::index_active_price(services, block)?;
-    Ok(())
-}
-
-fn invalidate_block_end(services: &Arc<Services>, block: &BlockContext) -> Result<()> {
-    loan_token::invalidate_active_price(services, block)?;
-    Ok(())
-}
-
 pub fn get_block_height(services: &Arc<Services>) -> Result<u32> {
     Ok(services
         .block
@@ -629,8 +538,6 @@
         .map_or(0, |block| block.height))
 }
 
-=======
->>>>>>> 0ca2fbac
 pub fn index_block(services: &Arc<Services>, block: Block<Transaction>) -> Result<()> {
     trace!("[index_block] Indexing block...");
     let start = Instant::now();
@@ -675,26 +582,6 @@
         match deserialize::<Stack>(raw_tx) {
             Err(bitcoin::consensus::encode::Error::ParseFailed("Invalid marker")) => (),
             Err(e) => return Err(e.into()),
-<<<<<<< HEAD
-            Ok(Stack { dftx, .. }) => {
-                match dftx {
-                    DfTx::CreateMasternode(data) => data.index(services, &ctx)?,
-                    DfTx::UpdateMasternode(data) => data.index(services, &ctx)?,
-                    DfTx::ResignMasternode(data) => data.index(services, &ctx)?,
-                    DfTx::AppointOracle(data) => data.index(services, &ctx)?,
-                    DfTx::RemoveOracle(data) => data.index(services, &ctx)?,
-                    DfTx::UpdateOracle(data) => data.index(services, &ctx)?,
-                    DfTx::SetOracleData(data) => data.index(services, &ctx)?,
-                    DfTx::PoolSwap(data) => data.index(services, &ctx)?,
-                    DfTx::SetLoanToken(data) => data.index(services, &ctx)?,
-                    DfTx::CompositeSwap(data) => data.index(services, &ctx)?,
-                    DfTx::PlaceAuctionBid(data) => data.index(services, &ctx)?,
-                    DfTx::CreatePoolPair(_) => services.pool_pair_cache.invalidate(),
-                    _ => (),
-                }
-                log_elapsed(start, "Indexed dftx");
-            }
-=======
             Ok(Stack { dftx, .. }) => dftxs.push((dftx, ctx)),
         }
     }
@@ -722,6 +609,7 @@
             DfTx::SetLoanToken(data) => data.index(services, ctx)?,
             DfTx::CompositeSwap(data) => data.index(services, ctx)?,
             DfTx::PlaceAuctionBid(data) => data.index(services, ctx)?,
+            DfTx::CreatePoolPair(_) => services.pool_pair_cache.invalidate(),
             _ => (),
         }
         log_elapsed(start, "Indexed dftx");
@@ -731,7 +619,6 @@
     for (dftx, _) in dftxs {
         if let DfTx::SetLoanToken(data) = dftx {
             data.index_block_end(services, &block_ctx)?
->>>>>>> 0ca2fbac
         }
     }
 
@@ -808,26 +695,6 @@
                 println!("Discarding invalid marker");
             }
             Err(e) => return Err(e.into()),
-<<<<<<< HEAD
-            Ok(Stack { dftx, .. }) => {
-                match dftx {
-                    DfTx::CreateMasternode(data) => data.invalidate(services, &ctx)?,
-                    DfTx::UpdateMasternode(data) => data.invalidate(services, &ctx)?,
-                    DfTx::ResignMasternode(data) => data.invalidate(services, &ctx)?,
-                    DfTx::AppointOracle(data) => data.invalidate(services, &ctx)?,
-                    DfTx::RemoveOracle(data) => data.invalidate(services, &ctx)?, // check
-                    DfTx::UpdateOracle(data) => data.invalidate(services, &ctx)?, // check
-                    DfTx::SetOracleData(data) => data.invalidate(services, &ctx)?,
-                    DfTx::PoolSwap(data) => data.invalidate(services, &ctx)?, // check
-                    DfTx::SetLoanToken(data) => data.invalidate(services, &ctx)?,
-                    DfTx::CompositeSwap(data) => data.invalidate(services, &ctx)?,
-                    DfTx::PlaceAuctionBid(data) => data.invalidate(services, &ctx)?,
-                    DfTx::CreatePoolPair(_) => services.pool_pair_cache.invalidate(),
-                    _ => (),
-                }
-                log_elapsed(start, "Invalidate dftx");
-            }
-=======
             Ok(Stack { dftx, .. }) => dftxs.push((dftx, ctx)),
         }
     }
@@ -854,8 +721,8 @@
             DfTx::SetLoanToken(data) => data.invalidate(services, ctx)?,
             DfTx::CompositeSwap(data) => data.invalidate(services, ctx)?,
             DfTx::PlaceAuctionBid(data) => data.invalidate(services, ctx)?,
+            DfTx::CreatePoolPair(_) => services.pool_pair_cache.invalidate(),
             _ => (),
->>>>>>> 0ca2fbac
         }
         log_elapsed(start, "Invalidate dftx");
     }
