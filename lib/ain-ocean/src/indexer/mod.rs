--- conflicted
+++ resolved
@@ -13,13 +13,7 @@
 use ain_dftx::{deserialize, is_skipped_tx, DfTx, Stack};
 use defichain_rpc::json::blockchain::{Block, Transaction};
 use log::debug;
-<<<<<<< HEAD
-pub use poolswap::{PoolSwapAggregatedInterval, AGGREGATED_INTERVALS};
-=======
-pub use pool::{
-    update_mapping, PoolCreationHeight, PoolSwapAggregatedInterval, AGGREGATED_INTERVALS,
-};
->>>>>>> 0d733d0e
+pub use poolswap::{PoolCreationHeight, PoolSwapAggregatedInterval, AGGREGATED_INTERVALS};
 
 use crate::{
     index_transaction,
@@ -56,11 +50,14 @@
 fn index_block_start(services: &Arc<Services>, block: &Block<Transaction>) -> Result<()> {
     let pool_pairs = services
         .poolpair
+        .by_height
         .list(None, SortOrder::Ascending)?
         .map(|el| {
-            let ((k, _), v) = el?;
+            let ((k, _), (pool_id, id_token_a, id_token_b)) = el?;
             Ok(PoolCreationHeight {
-                id: v,
+                id: pool_id,
+                id_token_a,
+                id_token_b,
                 creation_height: k,
             })
         })
@@ -132,13 +129,7 @@
         median_time: block.mediantime,
     };
 
-<<<<<<< HEAD
     index_block_start(services, &block)?;
-=======
-    update_mapping(&pools);
-
-    index_block_start(services, &block, pools)?;
->>>>>>> 0d733d0e
 
     for (tx_idx, tx) in block.tx.into_iter().enumerate() {
         if is_skipped_tx(&tx.txid) {
