--- conflicted
+++ resolved
@@ -7,25 +7,16 @@
 use dftx_rs::{deserialize, Block, DfTx, Transaction};
 use log::debug;
 
-use crate::{model::BlockContext, Result};
+use crate::{
+    model::{Block as BlockMapper, BlockContext},
+    repository::RepositoryOps,
+    Result, SERVICES,
+};
 
 pub(crate) trait Index {
     fn index(&self, ctx: &BlockContext, tx: Transaction, idx: usize) -> Result<()>;
     fn invalidate(&self, context: &BlockContext, tx: Transaction, idx: usize) -> Result<()>;
 }
-
-<<<<<<< HEAD
-pub fn index_block(block: String, block_height: u32) -> Result<()> {
-=======
-use dftx_rs::{deserialize, Block, DfTx};
-use log::debug;
-
-use crate::{
-    model::{BlockContext, Block as BlockMapper},
-    repository::RepositoryOps,
-    Result,
-    SERVICES,
-};
 
 pub struct BlockV2Info {
     pub height: u32,
@@ -42,7 +33,6 @@
 }
 
 pub fn index_block(encoded_block: String, info: &BlockV2Info) -> Result<()> {
->>>>>>> 24e2997c
     debug!("[index_block] Indexing block...");
 
     let hex = hex::decode(&encoded_block)?;
@@ -76,7 +66,7 @@
         weight: info.weight,
     };
 
-    SERVICES.block.raw.put(&ctx.hash,  &encoded_block)?;
+    SERVICES.block.raw.put(&ctx.hash, &encoded_block)?;
     SERVICES.block.by_id.put(&ctx.hash, &block_mapper)?;
     SERVICES.block.by_height.put(&ctx.height, &block_hash)?;
 
