use axum::{
    extract::{Path, Query},
    routing::get,
    Json, Router,
};
<<<<<<< HEAD
use serde::{Deserialize, Serialize};

use crate::{api_paged_response::ApiPagedResponse, api_query::PaginationQuery, Result};

#[derive(Deserialize)]
struct BlockId {
    id: String,
}

#[derive(Deserialize)]
struct BlockHash {
    hash: String,
}

async fn list_blocks(
    Query(query): Query<PaginationQuery>,
) -> Result<Json<ApiPagedResponse<Block>>> {
    // TODO(): query from lvldb.. or maybe pull from index
    let blocks = vec![
        Block { id: "0".into() },
        Block { id: "1".into() },
        Block { id: "2".into() },
    ];

    Ok(Json(ApiPagedResponse::of(blocks, query.size, |block| {
        block.clone().id
    })))
}

async fn get_block(Path(BlockId { id }): Path<BlockId>) -> Result<Json<Block>> {
    Ok(Json(Block { id }))
=======
use bitcoin::BlockHash;

use crate::{
    api_paged_response::ApiPagedResponse,
    api_query::PaginationQuery,
    error::OceanResult,
    SERVICES,
    repository::RepositoryOps,
    model::Block,
};

async fn list_blocks(
    Query(query): Query<PaginationQuery>,
) -> OceanResult<Json<ApiPagedResponse<Block>>> {
    let blocks = SERVICES
        .block
        .by_height
        .list(None)?
        .take(query.size)
        .map(|item| {
            let (_, id) = item?;
            let b = SERVICES
                .block
                .by_id
                .get(&id)?
                .ok_or("Missing block index")?;

            Ok(b)
        })
        .collect::<OceanResult<Vec<_>>>()?;

    Ok(Json(ApiPagedResponse::of(
        blocks,
        query.size,
        |block| block.clone().id,
    )))
}

async fn get_block(Path(id): Path<BlockHash>) -> OceanResult<Json<Option<Block>>> {
    let block = SERVICES
        .block
        .by_id
        .get(&id)?;

    Ok(Json(block))
>>>>>>> 24e2997c
}

async fn get_transactions(Path(hash): Path<BlockHash>) -> String {
    format!("Transactions for block with hash {}", hash)
}

pub fn router() -> Router {
    Router::new()
        .route("/", get(list_blocks))
        .route("/:id", get(get_block))
        .route("/:hash/transactions", get(get_transactions))
}<|MERGE_RESOLUTION|>--- conflicted
+++ resolved
@@ -3,53 +3,16 @@
     routing::get,
     Json, Router,
 };
-<<<<<<< HEAD
-use serde::{Deserialize, Serialize};
+use bitcoin::BlockHash;
 
-use crate::{api_paged_response::ApiPagedResponse, api_query::PaginationQuery, Result};
-
-#[derive(Deserialize)]
-struct BlockId {
-    id: String,
-}
-
-#[derive(Deserialize)]
-struct BlockHash {
-    hash: String,
-}
+use crate::{
+    api_paged_response::ApiPagedResponse, api_query::PaginationQuery, model::Block,
+    repository::RepositoryOps, Result, SERVICES,
+};
 
 async fn list_blocks(
     Query(query): Query<PaginationQuery>,
 ) -> Result<Json<ApiPagedResponse<Block>>> {
-    // TODO(): query from lvldb.. or maybe pull from index
-    let blocks = vec![
-        Block { id: "0".into() },
-        Block { id: "1".into() },
-        Block { id: "2".into() },
-    ];
-
-    Ok(Json(ApiPagedResponse::of(blocks, query.size, |block| {
-        block.clone().id
-    })))
-}
-
-async fn get_block(Path(BlockId { id }): Path<BlockId>) -> Result<Json<Block>> {
-    Ok(Json(Block { id }))
-=======
-use bitcoin::BlockHash;
-
-use crate::{
-    api_paged_response::ApiPagedResponse,
-    api_query::PaginationQuery,
-    error::OceanResult,
-    SERVICES,
-    repository::RepositoryOps,
-    model::Block,
-};
-
-async fn list_blocks(
-    Query(query): Query<PaginationQuery>,
-) -> OceanResult<Json<ApiPagedResponse<Block>>> {
     let blocks = SERVICES
         .block
         .by_height
@@ -65,23 +28,17 @@
 
             Ok(b)
         })
-        .collect::<OceanResult<Vec<_>>>()?;
+        .collect::<Result<Vec<_>>>()?;
 
-    Ok(Json(ApiPagedResponse::of(
-        blocks,
-        query.size,
-        |block| block.clone().id,
-    )))
+    Ok(Json(ApiPagedResponse::of(blocks, query.size, |block| {
+        block.clone().id
+    })))
 }
 
-async fn get_block(Path(id): Path<BlockHash>) -> OceanResult<Json<Option<Block>>> {
-    let block = SERVICES
-        .block
-        .by_id
-        .get(&id)?;
+async fn get_block(Path(id): Path<BlockHash>) -> Result<Json<Option<Block>>> {
+    let block = SERVICES.block.by_id.get(&id)?;
 
     Ok(Json(block))
->>>>>>> 24e2997c
 }
 
 async fn get_transactions(Path(hash): Path<BlockHash>) -> String {
