--- conflicted
+++ resolved
@@ -63,14 +63,10 @@
 }
 
 #[ocean_endpoint]
-<<<<<<< HEAD
 async fn get_block(
     Path(id): Path<HashOrHeight>,
     Extension(services): Extension<Arc<Services>>,
-) -> Result<Response<Option<Block>>> {
-=======
-async fn get_block(Path(id): Path<HashOrHeight>) -> Result<Option<Block>> {
->>>>>>> c8cc3762
+) -> Result<Option<Block>> {
     let block = if let Some(id) = match id {
         HashOrHeight::Height(n) => services.block.by_height.get(&n)?,
         HashOrHeight::Id(id) => Some(id),
@@ -92,15 +88,8 @@
 
 // Get highest indexed block
 #[ocean_endpoint]
-<<<<<<< HEAD
-async fn get_highest(
-    Extension(services): Extension<Arc<Services>>,
-) -> Result<Response<Option<Block>>> {
+async fn get_highest(Extension(services): Extension<Arc<Services>>) -> Result<Option<Block>> {
     let block = services.block.by_height.get_highest()?;
-=======
-async fn get_highest() -> Result<Option<Block>> {
-    let block = SERVICES.block.by_height.get_highest()?;
->>>>>>> c8cc3762
 
     Ok(block)
 }
