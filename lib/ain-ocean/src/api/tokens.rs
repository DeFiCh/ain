use std::sync::Arc;

use ain_macros::ocean_endpoint;
use axum::{extract::Path, routing::get, Extension, Router};
use defichain_rpc::{
    json::token::{TokenInfo, TokenResult},
    RpcApi,
};
use serde::Serialize;
use serde_json::json;

use super::{
    common::parse_display_symbol,
    response::{ApiPagedResponse, Response},
};
use crate::{
    api_query::{PaginationQuery, Query},
    error::ApiError,
    Result, Services,
};

#[derive(Serialize, Debug, Clone, Default)]
pub struct TxHeight {
    tx: String,
    height: i64,
}

#[derive(Serialize, Debug, Clone, Default)]
#[serde(rename_all = "camelCase")]
pub struct TokenData {
    id: u32,
    symbol: String,
    symbol_key: String,
    name: String,
    decimal: u8,
    limit: i64,
    mintable: bool,
    tradeable: bool,
    #[serde(rename = "isDAT")]
    is_dat: bool,
    #[serde(rename = "isLPS")]
    is_lps: bool,
    is_loan_token: bool,
    finalized: bool,
    minted: String,
    creation: TxHeight,
    destruction: TxHeight,
    display_symbol: String,
    #[serde(skip_serializing_if = "Option::is_none")]
    collateral_address: Option<String>,
}

impl TokenData {
    fn from_with_id(id: u32, token: TokenInfo) -> Self {
        let display_symbol = parse_display_symbol(&token);
        Self {
            id,
            symbol: token.symbol,
            display_symbol,
            symbol_key: token.symbol_key,
            name: token.name,
            decimal: token.decimal,
            limit: token.limit,
            mintable: token.mintable,
            tradeable: token.tradeable,
            is_dat: token.is_dat,
            is_lps: token.is_lps,
            is_loan_token: token.is_loan_token,
            finalized: token.finalized,
            minted: token.minted.to_string(),
            creation: TxHeight {
                height: token.creation_height,
                tx: token.creation_tx,
            },
            destruction: TxHeight {
                height: token.destruction_height,
                tx: token.destruction_tx,
            },
            collateral_address: token.collateral_address.and_then(|addr| {
                if addr.is_empty() {
                    None
                } else {
                    Some(addr)
                }
            }),
        }
    }
}

#[ocean_endpoint]
async fn list_tokens(
    Query(query): Query<PaginationQuery>,
    Extension(services): Extension<Arc<Services>>,
) -> Result<ApiPagedResponse<TokenData>> {
    let tokens: TokenResult = services.client.call(
        "listtokens",
        &[
            json!({
            "limit": query.size,
            "start": query.next.as_ref().and_then(|n| n.parse::<u32>().ok()).unwrap_or_default(),
            "including_start": query.next.is_none()
                }),
            true.into(),
        ],
    )?;

    let res = tokens
        .0
        .into_iter()
        .map(|(k, v)| TokenData::from_with_id(k, v))
        .collect::<Vec<_>>();
    Ok(ApiPagedResponse::of(res, query.size, |token| token.id))
}

#[ocean_endpoint]
async fn get_token(
    Path(id): Path<u32>,
<<<<<<< HEAD
    Extension(services): Extension<Arc<Services>>,
) -> Result<Response<Option<TokenData>>> {
    let mut v: TokenResult = services.client.call("gettoken", &[id.into()])?;
=======
    Extension(client): Extension<Arc<Client>>,
) -> Result<Option<TokenData>> {
    let mut v: TokenResult = client.call("gettoken", &[id.into()])?;
>>>>>>> c8cc3762

    let res = if let Some(token) = v.0.remove(&id) {
        Some(TokenData::from_with_id(id, token))
    } else {
        None
    };

    Ok(res)
}

pub fn router(services: Arc<Services>) -> Router {
    Router::new()
        .route("/", get(list_tokens))
        .route("/:id", get(get_token))
        .layer(Extension(services))
}<|MERGE_RESOLUTION|>--- conflicted
+++ resolved
@@ -115,15 +115,9 @@
 #[ocean_endpoint]
 async fn get_token(
     Path(id): Path<u32>,
-<<<<<<< HEAD
     Extension(services): Extension<Arc<Services>>,
-) -> Result<Response<Option<TokenData>>> {
+) -> Result<Option<TokenData>> {
     let mut v: TokenResult = services.client.call("gettoken", &[id.into()])?;
-=======
-    Extension(client): Extension<Arc<Client>>,
-) -> Result<Option<TokenData>> {
-    let mut v: TokenResult = client.call("gettoken", &[id.into()])?;
->>>>>>> c8cc3762
 
     let res = if let Some(token) = v.0.remove(&id) {
         Some(TokenData::from_with_id(id, token))
