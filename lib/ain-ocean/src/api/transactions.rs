use std::sync::Arc;

use ain_macros::ocean_endpoint;
use axum::{extract::Query, routing::get, Extension, Router};
use bitcoin::Txid;
use serde::{Deserialize, Serialize};

use super::{path::Path, query::PaginationQuery, response::ApiPagedResponse, AppContext};
use crate::{
    api::{common::Paginate, response::Response},
    error::ApiError,
    model::{
        Transaction, TransactionVin, TransactionVinType, TransactionVinVout, TransactionVout,
        TransactionVoutScript,
    },
    storage::{
        InitialKeyProvider, RepositoryOps, SortOrder, TransactionVin as TransactionVinStorage,
    },
    Result,
};

#[derive(Deserialize)]
pub struct TransactionId {
    id: Txid,
}

#[ocean_endpoint]
async fn get_transaction(
    Path(TransactionId { id }): Path<TransactionId>,
    Extension(ctx): Extension<Arc<AppContext>>,
) -> Result<Response<Option<Transaction>>> {
    let transactions = ctx.services.transaction.by_id.get(&id)?;
    Ok(Response::new(transactions))
}

#[derive(Debug, Serialize)]
struct TransactionVinResponse {
    pub id: String,
    pub txid: Txid,
    pub coinbase: Option<String>,
    pub vout: Option<TransactionVinVout>,
    pub script: Option<String>,
    pub tx_in_witness: Option<Vec<String>>,
    pub sequence: i64,
}

impl From<TransactionVin> for TransactionVinResponse {
    fn from(v: TransactionVin) -> Self {
        let (id, coinbase) = match v.r#type {
            TransactionVinType::Coinbase(coinbase) => (format!("{}00", v.txid), Some(coinbase)),
            TransactionVinType::Standard((txid, vout)) => {
                (format!("{}{}{:x}", v.txid, txid, vout), None)
            }
        };
        Self {
            id,
            txid: v.txid,
            coinbase,
            vout: v.vout,
            script: v.script,
            tx_in_witness: v.tx_in_witness,
            sequence: v.sequence,
        }
    }
}

#[ocean_endpoint]
async fn get_vins(
    Path(TransactionId { id }): Path<TransactionId>,
    Query(query): Query<PaginationQuery>,
    Extension(ctx): Extension<Arc<AppContext>>,
) -> Result<ApiPagedResponse<TransactionVinResponse>> {
    let next = query
        .next
        .clone()
        .unwrap_or_else(|| TransactionVinStorage::initial_key(id));

    let list = ctx
        .services
        .transaction
        .vin_by_id
        .list(Some(next), SortOrder::Descending)?
        .paginate(&query)
<<<<<<< HEAD
        .take_while(|item| match item {
            Ok((_, vin)) => vin.txid == id,
            _ => true,
        })
        .map(|item| {
            let (_, v) = item?;
            Ok(TransactionVinResponse::from(v))
=======
        .filter_map(|item| match item {
            Ok((_, vout)) if vout.txid == id => Some(Ok(vout)),
            Ok(_) => None,
            Err(e) => Some(Err(e.into())),
>>>>>>> 28879ea6
        })
        .collect::<Result<Vec<_>>>()?;

    Ok(ApiPagedResponse::of(list, query.size, |each| {
        each.id.clone()
    }))
}

#[derive(Debug, Serialize)]
struct TransactionVoutResponse {
    pub id: String,
    // pub vout: usize,
    pub txid: Txid,
    pub n: usize,
    pub value: String,
    pub token_id: Option<u32>,
    pub script: TransactionVoutScript,
}

impl From<TransactionVout> for TransactionVoutResponse {
    fn from(v: TransactionVout) -> Self {
        Self {
            id: format!("{}{:x}", v.txid, v.vout),
            txid: v.txid,
            n: v.n,
            value: v.value,
            token_id: v.token_id,
            script: v.script,
        }
    }
}

//get list of vout transaction, by passing id which contains txhash + vout_idx
#[ocean_endpoint]
async fn get_vouts(
    Path(TransactionId { id }): Path<TransactionId>,
    Query(query): Query<PaginationQuery>,
    Extension(ctx): Extension<Arc<AppContext>>,
) -> Result<ApiPagedResponse<TransactionVoutResponse>> {
    let next = query.next.as_deref().unwrap_or("0").parse::<usize>()?;

    let list = ctx
        .services
        .transaction
        .vout_by_id
        .list(Some((id, next)), SortOrder::Ascending)?
        .paginate(&query)
<<<<<<< HEAD
        .take_while(|item| match item {
            Ok((_, vout)) => vout.txid == id,
            _ => true,
        })
        .map(|item| {
            let (_, v) = item?;
            Ok(TransactionVoutResponse::from(v))
=======
        .filter_map(|item| match item {
            Ok((_, vin)) if vin.txid == id => Some(Ok(vin)),
            Ok(_) => None,
            Err(e) => Some(Err(e.into())),
>>>>>>> 28879ea6
        })
        .collect::<Result<Vec<_>>>()?;

    Ok(ApiPagedResponse::of(list, query.size, |each| {
        each.n.to_string()
    }))
}

pub fn router(ctx: Arc<AppContext>) -> Router {
    Router::new()
        .route("/:id", get(get_transaction))
        .route("/:id/vins", get(get_vins))
        .route("/:id/vouts", get(get_vouts))
        .layer(Extension(ctx))
}<|MERGE_RESOLUTION|>--- conflicted
+++ resolved
@@ -81,20 +81,10 @@
         .vin_by_id
         .list(Some(next), SortOrder::Descending)?
         .paginate(&query)
-<<<<<<< HEAD
-        .take_while(|item| match item {
-            Ok((_, vin)) => vin.txid == id,
-            _ => true,
-        })
-        .map(|item| {
-            let (_, v) = item?;
-            Ok(TransactionVinResponse::from(v))
-=======
         .filter_map(|item| match item {
-            Ok((_, vout)) if vout.txid == id => Some(Ok(vout)),
+            Ok((_, vin)) if vin.txid == id => Some(Ok(TransactionVinResponse::from(vin))),
             Ok(_) => None,
             Err(e) => Some(Err(e.into())),
->>>>>>> 28879ea6
         })
         .collect::<Result<Vec<_>>>()?;
 
@@ -142,20 +132,10 @@
         .vout_by_id
         .list(Some((id, next)), SortOrder::Ascending)?
         .paginate(&query)
-<<<<<<< HEAD
-        .take_while(|item| match item {
-            Ok((_, vout)) => vout.txid == id,
-            _ => true,
-        })
-        .map(|item| {
-            let (_, v) = item?;
-            Ok(TransactionVoutResponse::from(v))
-=======
         .filter_map(|item| match item {
-            Ok((_, vin)) if vin.txid == id => Some(Ok(vin)),
+            Ok((_, vout)) if vout.txid == id => Some(Ok(TransactionVoutResponse::from(vout))),
             Ok(_) => None,
             Err(e) => Some(Err(e.into())),
->>>>>>> 28879ea6
         })
         .collect::<Result<Vec<_>>>()?;
 
