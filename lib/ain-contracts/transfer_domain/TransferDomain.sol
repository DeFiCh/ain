--- conflicted
+++ resolved
@@ -41,13 +41,8 @@
             transferFrom = address(this);
         }
 
-<<<<<<< HEAD
-        emit Transfer(from, to, amount);
+        emit Transfer(transferFrom, to, amount);
         emit VMTransfer(vmAddress);
-=======
-        emit Transfer(transferFrom, to, amount);
-        emit NativeAddress(nativeAddress);
->>>>>>> 4ccb4673
     }
 
     /**
