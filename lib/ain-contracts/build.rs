use std::{env, fs, path::PathBuf};

use anyhow::{bail, Context, Result};
use ethers_solc::{Project, ProjectPathsConfig, Solc};

fn main() -> Result<()> {
    let out_dir: PathBuf = PathBuf::from(env::var("OUT_DIR")?);
    let solc_path_str = env::var("SOLC_PATH")?;

    // Solidity project root and contract names relative to our project
    let contracts = vec![
        ("dfi_intrinsics", "DFIIntrinsics"),
        ("dst20", "DST20"),
        ("system_reserved", "SystemReservedContract"),
        ("transfer_domain", "TransferDomain"),
    ];

    for (sol_project_name, contract_name) in contracts {
        let solc = Solc::new(&solc_path_str);

        let sol_project_root = PathBuf::from(sol_project_name);
        if !sol_project_root.exists() {
            bail!("Solidity project missing: {sol_project_root:?}");
        }

        let paths = ProjectPathsConfig::builder()
            .root(&sol_project_root)
            .sources(&sol_project_root)
            .build()?;

        let project = Project::builder()
            .solc(solc)
            .paths(paths)
            .set_auto_detect(true)
            .no_artifacts()
            .build()?;

        let output = project.compile()?;
        let artifacts = output.into_artifacts();
        let sol_project_outdir = out_dir.join(sol_project_name);

        for (id, artifact) in artifacts {
<<<<<<< HEAD
            if id.name != contract_name {
                continue;
            }

            let abi = artifact.abi.context("ABI not found")?;
            let bytecode = artifact.bytecode.context("Bytecode not found")?;
            let deployed_bytecode = artifact
                .deployed_bytecode
                .context("Deployed bytecode not found")?;

            let items = [
                ("abi.json", serde_json::to_string(&abi)?),
                ("bytecode.json", serde_json::to_string(&bytecode)?),
                ("deployed_bytecode.json", serde_json::to_string(&deployed_bytecode)?),
            ];

            fs::create_dir_all(&sol_project_outdir)?;
            for (file_name, contents) in items {
                fs::write(sol_project_outdir.join(file_name), contents.as_bytes())?
=======
            if id.name == contract_name {
                let abi = artifact.abi.ok_or_else(|| format_err!("ABI not found"))?;
                let deployed_bytecode = artifact
                    .deployed_bytecode
                    .expect("No deployed_bytecode found");

                let bytecode = artifact.bytecode.expect("No bytecode found");

                fs::create_dir_all(format!("{output_path}/ain_contracts/{file_path}"))?;
                fs::write(
                    PathBuf::from(format!(
                        "{output_path}/ain_contracts/{file_path}/bytecode.json"
                    )),
                    serde_json::to_string(&deployed_bytecode)
                        .unwrap()
                        .as_bytes(),
                )?;
                fs::write(
                    PathBuf::from(format!(
                        "{output_path}/ain_contracts/{file_path}/input.json"
                    )),
                    serde_json::to_string(&bytecode).unwrap().as_bytes(),
                )?;
                fs::write(
                    PathBuf::from(format!("{output_path}/ain_contracts/{file_path}/abi.json")),
                    serde_json::to_string(&abi).unwrap().as_bytes(),
                )?;
>>>>>>> bc97c78e
            }
        }

        project.rerun_if_sources_changed();
    }

    Ok(())
}<|MERGE_RESOLUTION|>--- conflicted
+++ resolved
@@ -40,7 +40,6 @@
         let sol_project_outdir = out_dir.join(sol_project_name);
 
         for (id, artifact) in artifacts {
-<<<<<<< HEAD
             if id.name != contract_name {
                 continue;
             }
@@ -60,35 +59,6 @@
             fs::create_dir_all(&sol_project_outdir)?;
             for (file_name, contents) in items {
                 fs::write(sol_project_outdir.join(file_name), contents.as_bytes())?
-=======
-            if id.name == contract_name {
-                let abi = artifact.abi.ok_or_else(|| format_err!("ABI not found"))?;
-                let deployed_bytecode = artifact
-                    .deployed_bytecode
-                    .expect("No deployed_bytecode found");
-
-                let bytecode = artifact.bytecode.expect("No bytecode found");
-
-                fs::create_dir_all(format!("{output_path}/ain_contracts/{file_path}"))?;
-                fs::write(
-                    PathBuf::from(format!(
-                        "{output_path}/ain_contracts/{file_path}/bytecode.json"
-                    )),
-                    serde_json::to_string(&deployed_bytecode)
-                        .unwrap()
-                        .as_bytes(),
-                )?;
-                fs::write(
-                    PathBuf::from(format!(
-                        "{output_path}/ain_contracts/{file_path}/input.json"
-                    )),
-                    serde_json::to_string(&bytecode).unwrap().as_bytes(),
-                )?;
-                fs::write(
-                    PathBuf::from(format!("{output_path}/ain_contracts/{file_path}/abi.json")),
-                    serde_json::to_string(&abi).unwrap().as_bytes(),
-                )?;
->>>>>>> bc97c78e
             }
         }
 
