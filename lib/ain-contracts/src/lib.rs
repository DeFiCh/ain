use std::str::FromStr;

use anyhow::format_err;
use ethereum_types::{H160, H256};
use sp_core::{Blake2Hasher, Hasher};

pub type Result<T> = std::result::Result<T, anyhow::Error>;

fn get_bytecode(input: &str) -> Result<Vec<u8>> {
    let bytecode_json: serde_json::Value = serde_json::from_str(input)?;
    let bytecode_raw = bytecode_json["object"]
        .as_str()
        .ok_or_else(|| format_err!("Bytecode object not available".to_string()))?;

    hex::decode(&bytecode_raw[2..]).map_err(|e| format_err!(e.to_string()))
}

pub fn dst20_address_from_token_id(token_id: u64) -> Result<H160> {
    let number_str = format!("{:x}", token_id);
    let padded_number_str = format!("{number_str:0>38}");
    let final_str = format!("ff{padded_number_str}");

    Ok(H160::from_str(&final_str)?)
}

#[derive(Clone)]
pub struct Contract {
    pub codehash: H256,
    pub bytecode: Vec<u8>,
    pub input: Vec<u8>,
}

#[derive(Clone)]
pub struct FixedContract {
    pub contract: Contract,
    pub fixed_address: H160,
}

lazy_static::lazy_static! {
    pub static ref INTRINSIC_CONTRACT: FixedContract = {
        let bytecode = get_bytecode(include_str!(concat!(
                env!("CARGO_TARGET_DIR"),
                "/ain_contracts/dfi_intrinsics/bytecode.json"
        ))).unwrap();

        FixedContract {
            contract: Contract {
                codehash: Blake2Hasher::hash(&bytecode),
                bytecode,
                input: Vec::new(),
            },
            fixed_address: H160([
                0x0, 0x0, 0x0, 0x0, 0x0, 0x0, 0x0, 0x0, 0x0, 0x0, 0x0, 0x0, 0x0, 0x0, 0x0, 0x0, 0x0, 0x0,
                0x3, 0x1,
            ]),
        }
    };

    pub static ref TRANSFERDOMAIN_CONTRACT: FixedContract = {
        let bytecode = get_bytecode(include_str!(concat!(
            env!("CARGO_TARGET_DIR"),
            "/ain_contracts/transfer_domain/bytecode.json"
        ))).unwrap();
        let input = get_bytecode(include_str!(concat!(
            env!("CARGO_TARGET_DIR"),
            "/ain_contracts/transfer_domain/input.json"
        ))).unwrap();

        FixedContract {
            contract: Contract {
                codehash: Blake2Hasher::hash(&bytecode),
                bytecode,
                input,
            },
            fixed_address: H160([
                0x0, 0x0, 0x0, 0x0, 0x0, 0x0, 0x0, 0x0, 0x0, 0x0, 0x0, 0x0, 0x0, 0x0, 0x0, 0x0, 0x0, 0x0,
                0x3, 0x2,
            ]),
        }
    };

    pub static ref DST20_CONTRACT: Contract = {
        let bytecode = get_bytecode(include_str!(concat!(
            env!("CARGO_TARGET_DIR"),
            "/ain_contracts/dst20/bytecode.json"
        ))).unwrap();
        let input = get_bytecode(include_str!(
            "../dst20/input.json"
        )).unwrap();

        Contract {
            codehash: Blake2Hasher::hash(&bytecode),
            bytecode,
            input,
        }
    };

    pub static ref RESERVED_CONTRACT: Contract = {
        let bytecode = get_bytecode(include_str!(concat!(
            env!("CARGO_TARGET_DIR"),
            "/ain_contracts/system_reserved/bytecode.json"
        ))).unwrap();

        Contract {
            codehash: Blake2Hasher::hash(&bytecode),
            bytecode,
            input: Vec::new(),
        }
    };
}

pub fn get_intrinsic_contract() -> FixedContract {
    INTRINSIC_CONTRACT.clone()
}

pub fn get_transferdomain_contract() -> FixedContract {
    TRANSFERDOMAIN_CONTRACT.clone()
}

<<<<<<< HEAD
pub fn intrinsics_address_from_id(id: u64) -> Result<H160> {
    let number_str = format!("{:x}", id);
    let padded_number_str = format!("{number_str:0>37}");
    let final_str = format!("ff1{padded_number_str}");

    Ok(H160::from_str(&final_str)?)
}

#[derive(Debug, PartialEq, Eq, Hash)]
pub enum Contracts {
    Intrinsics,
}

lazy_static! {
    pub static ref CONTRACT_ADDRESSES: HashMap<Contracts, H160> = HashMap::from([(
        Contracts::Intrinsics,
        H160::from_str("0xff10000000000000000000000000000000000000").unwrap()
    ),]);
=======
pub fn get_dst20_contract() -> Contract {
    DST20_CONTRACT.clone()
}

pub fn get_reserved_contract() -> Contract {
    RESERVED_CONTRACT.clone()
>>>>>>> b62cc330
}<|MERGE_RESOLUTION|>--- conflicted
+++ resolved
@@ -19,6 +19,14 @@
     let number_str = format!("{:x}", token_id);
     let padded_number_str = format!("{number_str:0>38}");
     let final_str = format!("ff{padded_number_str}");
+
+    Ok(H160::from_str(&final_str)?)
+}
+
+pub fn intrinsics_address_from_id(id: u64) -> Result<H160> {
+    let number_str = format!("{:x}", id);
+    let padded_number_str = format!("{number_str:0>37}");
+    let final_str = format!("ff1{padded_number_str}");
 
     Ok(H160::from_str(&final_str)?)
 }
@@ -117,31 +125,10 @@
     TRANSFERDOMAIN_CONTRACT.clone()
 }
 
-<<<<<<< HEAD
-pub fn intrinsics_address_from_id(id: u64) -> Result<H160> {
-    let number_str = format!("{:x}", id);
-    let padded_number_str = format!("{number_str:0>37}");
-    let final_str = format!("ff1{padded_number_str}");
-
-    Ok(H160::from_str(&final_str)?)
-}
-
-#[derive(Debug, PartialEq, Eq, Hash)]
-pub enum Contracts {
-    Intrinsics,
-}
-
-lazy_static! {
-    pub static ref CONTRACT_ADDRESSES: HashMap<Contracts, H160> = HashMap::from([(
-        Contracts::Intrinsics,
-        H160::from_str("0xff10000000000000000000000000000000000000").unwrap()
-    ),]);
-=======
 pub fn get_dst20_contract() -> Contract {
     DST20_CONTRACT.clone()
 }
 
 pub fn get_reserved_contract() -> Contract {
     RESERVED_CONTRACT.clone()
->>>>>>> b62cc330
 }