--- conflicted
+++ resolved
@@ -1,14 +1,6 @@
-<<<<<<< HEAD
 CARGO_HOME ?= 
 RUSTUP_HOME ?= 
 CARGO := $(if $(CARGO),$(CARGO),cargo)
-=======
-# TODO: Refine these vars with graceful swichover to local and
-# ensure it works without them set as well as with them set
-CARGO_HOME ?=
-RUSTUP_HOME ?=
-CARGO ?= cargo
->>>>>>> a5cad26e
 
 # RUST_TARGET is set from configure
 TARGET = $(if $(RUST_TARGET),$(RUST_TARGET),x86_64-unknown-linux-gnu)
