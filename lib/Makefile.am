CARGO ?= cargo

RUST_TARGET ?= x86_64-unknown-linux-gnu

RUST_DEBUG ?= 
DEBUG ?= $(RUST_DEBUG) 

<<<<<<< HEAD
# TODO: assumes release builds atm
.PHONY:
build-ain-rs-exports: build-ain-grpc
	@cd $(abs_srcdir) && \
	CRATE_CC_NO_DEFAULTS=1 BUILD_DIR="$(abs_builddir)" $(CARGO) build --package ain-rs-exports \
		--release $(if $(RUST_TARGET),--target $(RUST_TARGET),) --target-dir $(abs_builddir)/target && \
	mkdir -p $(abs_builddir)/gen/{include,lib,src} && \
	cp $(abs_builddir)/target/$(RUST_TARGET)/release/libain_rs_exports.a $(abs_builddir)/gen/lib/ && \
	cp $(abs_builddir)/ain_rs_exports.h $(abs_builddir)/gen/include/ && \
	cp $(abs_builddir)/ain_rs_exports.cpp $(abs_builddir)/gen/src/

.PHONY:
build-ain-grpc:
	@cd $(abs_srcdir) && \
	CRATE_CC_NO_DEFAULTS=1 BUILD_DIR="$(abs_builddir)" $(CARGO) build --package ain-grpc \
		--release $(if $(RUST_TARGET),--target $(RUST_TARGET),) --target-dir $(abs_builddir)
=======
TARGET_DIR ?= $(abs_builddir)/target
SPECIFIC_TARGET_DIR = $(TARGET_DIR)/$(TARGET)/$(if $(DEBUG),debug,release)
CARGO_MANIFEST_PATH = $(abs_srcdir)/Cargo.toml

.PHONY:
all: 
	TARGET_DIR=$(TARGET_DIR) $(CARGO) build \
		--manifest-path "$(CARGO_MANIFEST_PATH)" \
		--target-dir "$(TARGET_DIR)" \
		$(if $(DEBUG),,--release) \
		$(if $(TARGET),--target $(TARGET),) && \
	cp $(SPECIFIC_TARGET_DIR)/libain_rs_exports.a $(TARGET_DIR)/lib/
>>>>>>> 57b0565f

.PHONY:
clean-local:
	$(CARGO) clean \
		--manifest-path "$(CARGO_MANIFEST_PATH)" \
		--target-dir "$(TARGET_DIR)" && \
	rm -rf $(TARGET_DIR)/{include,lib,src}<|MERGE_RESOLUTION|>--- conflicted
+++ resolved
@@ -1,28 +1,11 @@
 CARGO ?= cargo
 
-RUST_TARGET ?= x86_64-unknown-linux-gnu
+TARGET ?= $(RUST_TARGET)
+TARGET ?= x86_64-unknown-linux-gnu
 
 RUST_DEBUG ?= 
 DEBUG ?= $(RUST_DEBUG) 
 
-<<<<<<< HEAD
-# TODO: assumes release builds atm
-.PHONY:
-build-ain-rs-exports: build-ain-grpc
-	@cd $(abs_srcdir) && \
-	CRATE_CC_NO_DEFAULTS=1 BUILD_DIR="$(abs_builddir)" $(CARGO) build --package ain-rs-exports \
-		--release $(if $(RUST_TARGET),--target $(RUST_TARGET),) --target-dir $(abs_builddir)/target && \
-	mkdir -p $(abs_builddir)/gen/{include,lib,src} && \
-	cp $(abs_builddir)/target/$(RUST_TARGET)/release/libain_rs_exports.a $(abs_builddir)/gen/lib/ && \
-	cp $(abs_builddir)/ain_rs_exports.h $(abs_builddir)/gen/include/ && \
-	cp $(abs_builddir)/ain_rs_exports.cpp $(abs_builddir)/gen/src/
-
-.PHONY:
-build-ain-grpc:
-	@cd $(abs_srcdir) && \
-	CRATE_CC_NO_DEFAULTS=1 BUILD_DIR="$(abs_builddir)" $(CARGO) build --package ain-grpc \
-		--release $(if $(RUST_TARGET),--target $(RUST_TARGET),) --target-dir $(abs_builddir)
-=======
 TARGET_DIR ?= $(abs_builddir)/target
 SPECIFIC_TARGET_DIR = $(TARGET_DIR)/$(TARGET)/$(if $(DEBUG),debug,release)
 CARGO_MANIFEST_PATH = $(abs_srcdir)/Cargo.toml
@@ -35,7 +18,6 @@
 		$(if $(DEBUG),,--release) \
 		$(if $(TARGET),--target $(TARGET),) && \
 	cp $(SPECIFIC_TARGET_DIR)/libain_rs_exports.a $(TARGET_DIR)/lib/
->>>>>>> 57b0565f
 
 .PHONY:
 clean-local:
