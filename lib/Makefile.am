SHELL := /bin/bash
CARGO := $(if $(CARGO),$(CARGO),cargo)

# ENABLE_DEBUG is set from configure. We respect DEBUG too if set
DEBUG ?= $(ENABLE_DEBUG)

# RUST_TARGET and HAVE_RUST_TARGET is set from configure.
# Can be empty. If empty, we skip export it. Otherwise we do.
#
# We do this to emulate cargo's default behavior (--target=<triplet>) where
# it puts things into `target/` directly when not given or `target/<triplet>`.
# There's no way to force cargo to a stick to one behavior at the moment.
#
# Note: We use HAVE checks due to automake ifeq/ifneq not working outside rules
if HAVE_RUST_TARGET
export CARGO_BUILD_TARGET = $(RUST_TARGET)
endif
TARGET = $(RUST_TARGET)

export CARGO_TARGET_DIR ?= $(top_builddir)/target
export CARGO_BUILD_JOBS ?= $(if $(JOBS),$(JOBS),-1)

CARGO_MANIFEST_PATH = $(top_srcdir)/Cargo.toml
BUILD_ARTIFACTS_DIR = $(CARGO_TARGET_DIR)/$(TARGET)/$(if $(DEBUG),debug,release)

CARGO_MANIFEST_ARG = --manifest-path "$(CARGO_MANIFEST_PATH)"
CARGO_BUILD_TYPE_ARG = $(if $(DEBUG),,--release)


#  We add --all-targets only on native build, i.e $build == $host
#  otherwise things like `--test` cannot run
CARGO_EXTRA_ARGS ?= $(if $(subst $(build),,$(host)),,--all-targets)

# Export toolchain flags
export CC CXX AR NM RANLIB CFLAGS CXXFLAGS
# Not exported as these will break nested assumptions
# CPPFLAGS LDFLAGS ARFLAGS

# Set the native toolchain flags
if HAVE_RUST_HOST
export CC_$(RUST_HOST)=$(BUILD_CC)
export CXX_$(RUST_HOST)=$(BUILD_CXX)
export AR_$(RUST_HOST)=$(BUILD_AR)
export NM_$(RUST_HOST)=$(BUILD_NM)
export RANLIB_$(RUST_HOST)=$(BUILD_RANLIB)
endif

# Export compiler support
export PKG_CONFIG_PATH PKGCONFIG_LIBDIR PYTHONPATH
# Export other dep vars
export PROTOC PROTOC_INCLUDE_DIR SOLC_PATH

# Ensure nested autotools calls by cargo don't end up in unexpected places
unexport DESTDIR

export RUST_BACKTRACE=1

.PHONY: all
all: build

.PHONY: build
build:
	$(CARGO) build $(CARGO_MANIFEST_ARG) $(CARGO_BUILD_TYPE_ARG) $(CARGO_EXTRA_ARGS) && \
	cp $(BUILD_ARTIFACTS_DIR)/libain_rs_exports.a $(CARGO_TARGET_DIR)/lib/

.PHONY: check
check:
	$(CARGO) check $(CARGO_MANIFEST_ARG) $(CARGO_EXTRA_ARGS)

.PHONY: test
test:
	$(CARGO) test $(CARGO_MANIFEST_ARG) $(CARGO_EXTRA_ARGS)

.PHONY: clippy
clippy:
	$(CARGO) clippy $(CARGO_MANIFEST_ARG) $(CARGO_EXTRA_ARGS) -- -Dwarnings

# We ignore unstable warnings for fmt to enable the use of backward
# compatible nightly features. Stricly backward compatible only, or will
# cause conflicts across toolchains
.PHONY: fmt-check
fmt-check:
	$(CARGO) fmt $(CARGO_MANIFEST_ARG) --all --check 2> >(grep -v -E 'group_imports|unstable_features|imports_granularity')

.PHONY: fmt
fmt:
<<<<<<< HEAD
	$(CARGO) fmt $(CARGO_MANIFEST_ARG) --all 2> >(grep -v -E 'group_imports|unstable_features')
=======
	$(CARGO) fmt $(CARGO_MANIFEST_ARG) --all 2> >(grep -v -E 'group_imports|unstable_features|imports_granularity')
>>>>>>> 277f3902

clean-local:
	$(CARGO) clean $(CARGO_MANIFEST_ARG) && \
	rm -rf $(CARGO_TARGET_DIR)/{include,lib,src}<|MERGE_RESOLUTION|>--- conflicted
+++ resolved
@@ -84,11 +84,7 @@
 
 .PHONY: fmt
 fmt:
-<<<<<<< HEAD
-	$(CARGO) fmt $(CARGO_MANIFEST_ARG) --all 2> >(grep -v -E 'group_imports|unstable_features')
-=======
 	$(CARGO) fmt $(CARGO_MANIFEST_ARG) --all 2> >(grep -v -E 'group_imports|unstable_features|imports_granularity')
->>>>>>> 277f3902
 
 clean-local:
 	$(CARGO) clean $(CARGO_MANIFEST_ARG) && \
