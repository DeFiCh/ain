#[cxx::bridge]
pub mod ffi {
    #[derive(Debug, Clone, Serialize, Deserialize)]
    pub struct Attributes {
        pub block_gas_target: u64,
        pub block_gas_limit: u64,
        pub finality_count: u64,
    }

    #[derive(Debug, Clone)]
    pub struct DST20Token {
        pub id: u64,
        pub name: String,
        pub symbol: String,
    }

    #[derive(Debug, Clone)]
    pub struct TransactionData {
        pub tx_type: u8,
        pub data: String,
        pub direction: u8,
    }

    unsafe extern "C++" {
        include!("ffi/ffiexports.h");
        type Attributes;
        type DST20Token;
        type TransactionData;

        fn getChainId() -> u64;
        fn isMining() -> bool;
        fn publishEthTransaction(data: Vec<u8>) -> String;
        fn getAccounts() -> Vec<String>;
        fn getDatadir() -> String;
        fn getNetwork() -> String;
        fn getEthMaxConnections() -> u32;
        fn getDifficulty(block_hash: [u8; 32]) -> u32;
        fn getChainWork(block_hash: [u8; 32]) -> [u8; 32];
        fn getPoolTransactions() -> Vec<TransactionData>;
        fn getNativeTxSize(data: Vec<u8>) -> u64;
        fn getMinRelayTxFee() -> u64;
        fn getEthPrivKey(key: String) -> [u8; 32];
        fn getStateInputJSON() -> String;
        fn getHighestBlock() -> i32;
        fn getCurrentHeight() -> i32;
        fn getAttributeDefaults() -> Attributes;
        fn CppLogPrintf(message: String);
        fn getDST20Tokens(mnview_ptr: usize) -> Vec<DST20Token>;
        fn getClientVersion() -> String;
        fn getNumCores() -> i32;
        fn getCORSAllowedOrigin() -> String;
        fn getNumConnections() -> i32;
<<<<<<< HEAD
        fn getLruCacheSizeLimit() -> usize;
=======
        fn isEthDebugRPCEnabled() -> bool;
        fn isEthDebugTraceRPCEnabled() -> bool;
>>>>>>> f04b905c
    }
}<|MERGE_RESOLUTION|>--- conflicted
+++ resolved
@@ -50,11 +50,8 @@
         fn getNumCores() -> i32;
         fn getCORSAllowedOrigin() -> String;
         fn getNumConnections() -> i32;
-<<<<<<< HEAD
         fn getLruCacheSizeLimit() -> usize;
-=======
         fn isEthDebugRPCEnabled() -> bool;
         fn isEthDebugTraceRPCEnabled() -> bool;
->>>>>>> f04b905c
     }
 }