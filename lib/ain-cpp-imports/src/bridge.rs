#[cxx::bridge]
pub mod ffi {
    #[derive(Debug, Clone, Serialize, Deserialize)]
    pub struct Attributes {
        pub block_gas_target_factor: u64,
        pub block_gas_limit: u64,
        pub finality_count: u64,
        pub rbf_fee_increment: u64,
    }

    #[derive(Debug, Clone)]
    pub struct DST20Token {
        pub id: u64,
        pub name: String,
        pub symbol: String,
    }

    #[derive(Debug, Clone)]
    pub struct TransactionData {
        pub tx_type: u8,
        pub data: String,
        pub direction: u8,
        pub entry_time: i64,
    }

    #[derive(Debug, Clone)]
    pub struct TokenAmount {
        pub id: u32,
        pub amount: u64,
    }

    unsafe extern "C++" {
        include!("ffi/ffiexports.h");
        type Attributes;
        type DST20Token;
        type TransactionData;
        type TokenAmount;

        fn getChainId() -> u64;
        fn getRPCPort() -> i32;
        fn getRPCAuth() -> String;
        fn isMining() -> bool;
        fn publishEthTransaction(data: Vec<u8>) -> String;
        fn getAccounts() -> Vec<String>;
        fn getDatadir() -> String;
        fn getNetwork() -> String;
        fn getEthMaxConnections() -> u32;
        fn getEthMaxResponseByteSize() -> u32;
        fn getSuggestedPriorityFeePercentile() -> i64;
        fn getEstimateGasErrorRatio() -> u64;
        fn getDifficulty(block_hash: [u8; 32]) -> u32;
        fn getChainWork(block_hash: [u8; 32]) -> [u8; 32];
        fn getPoolTransactions() -> Vec<TransactionData>;
        fn getNativeTxSize(data: Vec<u8>) -> u64;
        fn getMinRelayTxFee() -> u64;
        fn getEthPrivKey(key: [u8; 20]) -> [u8; 32];
        fn getStateInputJSON() -> String;
        fn getEthSyncStatus() -> [i64; 2];
        fn getAttributeValues(mnview_ptr: usize) -> Attributes;
        fn CppLogPrintf(message: String);
        #[allow(clippy::ptr_arg)]
        fn getDST20Tokens(mnview_ptr: usize, tokens: &mut Vec<DST20Token>) -> bool;
        fn getClientVersion() -> String;
        fn getNumCores() -> i32;
        fn getCORSAllowedOrigin() -> String;
        fn getNumConnections() -> i32;
        fn getEccLruCacheCount() -> usize;
        fn getEvmValidationLruCacheCount() -> usize;
        fn getEvmNotificationChannelBufferSize() -> usize;
        fn isEthDebugRPCEnabled() -> bool;
        fn isEthDebugTraceRPCEnabled() -> bool;
<<<<<<< HEAD
        fn isOceanEnabled() -> bool;
=======
        fn getDF23Height() -> u64;
        fn migrateTokensFromEVM(
            mnview_ptr: usize,
            old_amount: TokenAmount,
            new_amount: &mut TokenAmount,
        ) -> bool;
>>>>>>> 154da5a9
    }
}<|MERGE_RESOLUTION|>--- conflicted
+++ resolved
@@ -69,15 +69,12 @@
         fn getEvmNotificationChannelBufferSize() -> usize;
         fn isEthDebugRPCEnabled() -> bool;
         fn isEthDebugTraceRPCEnabled() -> bool;
-<<<<<<< HEAD
         fn isOceanEnabled() -> bool;
-=======
         fn getDF23Height() -> u64;
         fn migrateTokensFromEVM(
             mnview_ptr: usize,
             old_amount: TokenAmount,
             new_amount: &mut TokenAmount,
         ) -> bool;
->>>>>>> 154da5a9
     }
 }