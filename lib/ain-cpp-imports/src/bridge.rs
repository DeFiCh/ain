#[cxx::bridge]
pub mod ffi {
    #[derive(Debug, Clone, Serialize, Deserialize)]
    pub struct Attributes {
        pub block_gas_target_factor: u64,
        pub block_gas_limit: u64,
        pub finality_count: u64,
        pub rbf_fee_increment: u64,
    }

    #[derive(Debug, Clone)]
    pub struct DST20Token {
        pub id: u64,
        pub name: String,
        pub symbol: String,
    }

    #[derive(Debug, Clone)]
    pub struct TransactionData {
        pub tx_type: u8,
        pub data: String,
        pub direction: u8,
        pub entry_time: i64,
    }

    #[derive(Debug, Clone)]
<<<<<<< HEAD
    pub enum SystemTxType {
        EVMTx,
        TransferDomainIn,
        TransferDomainOut,
        DST20BridgeIn,
        DST20BridgeOut,
        DeployContract,
        UpdateContractName,
    }

    #[derive(Debug, Clone)]
    pub struct SystemTxData {
        pub tx_type: SystemTxType,
        pub token: DST20Token,
=======
    pub struct TokenAmount {
        pub id: u32,
        pub amount: u64,
>>>>>>> 70e62f3f
    }

    unsafe extern "C++" {
        include!("ffi/ffiexports.h");
        type Attributes;
        type DST20Token;
        type TransactionData;
<<<<<<< HEAD
        type SystemTxType;
        type SystemTxData;
=======
        type TokenAmount;
>>>>>>> 70e62f3f

        fn getChainId() -> u64;
        fn isMining() -> bool;
        fn publishEthTransaction(data: Vec<u8>) -> String;
        fn getAccounts() -> Vec<String>;
        fn getDatadir() -> String;
        fn getNetwork() -> String;
        fn getEthMaxConnections() -> u32;
        fn getEthMaxResponseByteSize() -> u32;
        fn getSuggestedPriorityFeePercentile() -> i64;
        fn getEstimateGasErrorRatio() -> u64;
        fn getDifficulty(block_hash: [u8; 32]) -> u32;
        fn getChainWork(block_hash: [u8; 32]) -> [u8; 32];
        fn getPoolTransactions() -> Vec<TransactionData>;
        fn getNativeTxSize(data: Vec<u8>) -> u64;
        fn getMinRelayTxFee() -> u64;
        fn getEthPrivKey(key: [u8; 20]) -> [u8; 32];
        fn getStateInputJSON() -> String;
        fn getEthSyncStatus() -> [i64; 2];
        fn getAttributeValues(mnview_ptr: usize) -> Attributes;
        fn CppLogPrintf(message: String);
        #[allow(clippy::ptr_arg)]
        fn getDST20Tokens(mnview_ptr: usize, tokens: &mut Vec<DST20Token>) -> bool;
        fn getClientVersion() -> String;
        fn getNumCores() -> i32;
        fn getCORSAllowedOrigin() -> String;
        fn getNumConnections() -> i32;
        fn getEccLruCacheCount() -> usize;
        fn getEvmValidationLruCacheCount() -> usize;
        fn getEvmNotificationChannelBufferSize() -> usize;
        fn isEthDebugRPCEnabled() -> bool;
        fn isEthDebugTraceRPCEnabled() -> bool;
<<<<<<< HEAD
        fn getEVMSystemTxsFromBlock(block_hash: [u8; 32]) -> Vec<SystemTxData>;
=======
        fn getDF23Height() -> u64;
        fn migrateTokensFromEVM(
            mnview_ptr: usize,
            old_amount: TokenAmount,
            new_amount: &mut TokenAmount,
        ) -> bool;
>>>>>>> 70e62f3f
    }
}<|MERGE_RESOLUTION|>--- conflicted
+++ resolved
@@ -24,7 +24,6 @@
     }
 
     #[derive(Debug, Clone)]
-<<<<<<< HEAD
     pub enum SystemTxType {
         EVMTx,
         TransferDomainIn,
@@ -39,11 +38,12 @@
     pub struct SystemTxData {
         pub tx_type: SystemTxType,
         pub token: DST20Token,
-=======
+    }
+
+    #[derive(Debug, Clone)]
     pub struct TokenAmount {
         pub id: u32,
         pub amount: u64,
->>>>>>> 70e62f3f
     }
 
     unsafe extern "C++" {
@@ -51,12 +51,9 @@
         type Attributes;
         type DST20Token;
         type TransactionData;
-<<<<<<< HEAD
         type SystemTxType;
         type SystemTxData;
-=======
         type TokenAmount;
->>>>>>> 70e62f3f
 
         fn getChainId() -> u64;
         fn isMining() -> bool;
@@ -89,15 +86,12 @@
         fn getEvmNotificationChannelBufferSize() -> usize;
         fn isEthDebugRPCEnabled() -> bool;
         fn isEthDebugTraceRPCEnabled() -> bool;
-<<<<<<< HEAD
         fn getEVMSystemTxsFromBlock(block_hash: [u8; 32]) -> Vec<SystemTxData>;
-=======
         fn getDF23Height() -> u64;
         fn migrateTokensFromEVM(
             mnview_ptr: usize,
             old_amount: TokenAmount,
             new_amount: &mut TokenAmount,
         ) -> bool;
->>>>>>> 70e62f3f
     }
 }