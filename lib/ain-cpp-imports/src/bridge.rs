#[cxx::bridge]
pub mod ffi {
    unsafe extern "C++" {
        include!("ffi/ffiexports.h");

        fn getChainId() -> u64;
        fn isMining() -> bool;
        fn publishEthTransaction(data: Vec<u8>) -> bool;
        fn getAccounts() -> Vec<String>;
        fn getDatadir() -> String;
        fn getDifficulty(_block_hash: [u8; 32]) -> u32;
        fn getChainWork(_block_hash: [u8; 32]) -> [u8; 32];
<<<<<<< HEAD
        fn getPoolTransactions() -> Vec<String>;
=======
        fn getNativeTxSize(data: Vec<u8>) -> u64;
        fn getMinRelayTxFee() -> u64;
>>>>>>> 0dbeda1a
    }
}<|MERGE_RESOLUTION|>--- conflicted
+++ resolved
@@ -10,11 +10,8 @@
         fn getDatadir() -> String;
         fn getDifficulty(_block_hash: [u8; 32]) -> u32;
         fn getChainWork(_block_hash: [u8; 32]) -> [u8; 32];
-<<<<<<< HEAD
         fn getPoolTransactions() -> Vec<String>;
-=======
         fn getNativeTxSize(data: Vec<u8>) -> u64;
         fn getMinRelayTxFee() -> u64;
->>>>>>> 0dbeda1a
     }
 }