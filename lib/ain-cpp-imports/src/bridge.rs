#[cxx::bridge]
pub mod ffi {
    #[derive(Debug, Clone, Serialize, Deserialize)]
    pub struct Attributes {
        pub block_gas_target_factor: u64,
        pub block_gas_limit: u64,
        pub finality_count: u64,
        pub rbf_fee_increment: u64,
    }

    #[derive(Debug, Clone)]
    pub struct DST20Token {
        pub id: u64,
        pub name: String,
        pub symbol: String,
    }

    #[derive(Debug, Clone)]
    pub struct TransactionData {
        pub tx_type: u8,
        pub data: String,
        pub direction: u8,
        pub entry_time: i64,
    }

    #[derive(Debug, Clone)]
    pub enum SystemTxType {
        EVMTx,
        TransferDomainIn,
        TransferDomainOut,
        DST20BridgeIn,
        DST20BridgeOut,
        DeployContract,
        UpdateContractName,
    }

    #[derive(Debug, Clone)]
    pub struct SystemTxData {
        pub tx_type: SystemTxType,
        pub token: DST20Token,
    }

    #[derive(Debug, Clone)]
    pub struct TokenAmount {
        pub id: u32,
        pub amount: u64,
    }

    unsafe extern "C++" {
        include!("ffi/ffiexports.h");
        type Attributes;
        type DST20Token;
        type TransactionData;
        type SystemTxType;
        type SystemTxData;
        type TokenAmount;

        fn getChainId() -> u64;
        fn getRPCPort() -> i32;
        fn getRPCAuth() -> String;
        fn isMining() -> bool;
        fn publishEthTransaction(data: Vec<u8>) -> String;
        fn getAccounts() -> Vec<String>;
        fn getDatadir() -> String;
        fn getNetwork() -> String;
        fn getEthMaxConnections() -> u32;
        fn printEVMPortUsage(port_type: u8, port_number: u16);
        fn getEthMaxResponseByteSize() -> u32;
        fn getEthTracingMaxMemoryUsageBytes() -> u32;
        fn getSuggestedPriorityFeePercentile() -> i64;
        fn getEstimateGasErrorRatio() -> u64;
        fn getDifficulty(block_hash: [u8; 32]) -> u32;
        fn getChainWork(block_hash: [u8; 32]) -> [u8; 32];
        fn getPoolTransactions() -> Vec<TransactionData>;
        fn getNativeTxSize(data: Vec<u8>) -> u64;
        fn getMinRelayTxFee() -> u64;
        fn getEthPrivKey(key: [u8; 20]) -> [u8; 32];
        fn getStateInputJSON() -> String;
        fn getEthSyncStatus() -> [i64; 2];
        fn getAttributeValues(mnview_ptr: usize) -> Attributes;
        fn CppLogPrintf(message: String);
        #[allow(clippy::ptr_arg)]
        fn getDST20Tokens(mnview_ptr: usize, tokens: &mut Vec<DST20Token>) -> bool;
        fn getClientVersion() -> String;
        fn getNumCores() -> i32;
        fn getCORSAllowedOrigin() -> String;
        fn getNumConnections() -> i32;
        fn getEccLruCacheCount() -> usize;
        fn getEvmValidationLruCacheCount() -> usize;
        fn getEvmNotificationChannelBufferSize() -> usize;
        fn isEthDebugRPCEnabled() -> bool;
        fn isEthDebugTraceRPCEnabled() -> bool;
<<<<<<< HEAD
        fn isOceanEnabled() -> bool;
=======
        fn getEVMSystemTxsFromBlock(block_hash: [u8; 32]) -> Vec<SystemTxData>;
>>>>>>> bedff8af
        fn getDF23Height() -> u64;
        fn migrateTokensFromEVM(
            mnview_ptr: usize,
            old_amount: TokenAmount,
            new_amount: &mut TokenAmount,
        ) -> bool;
        fn isSkippedTx(tx_hash: [u8; 32]) -> bool;
    }
}<|MERGE_RESOLUTION|>--- conflicted
+++ resolved
@@ -90,11 +90,7 @@
         fn getEvmNotificationChannelBufferSize() -> usize;
         fn isEthDebugRPCEnabled() -> bool;
         fn isEthDebugTraceRPCEnabled() -> bool;
-<<<<<<< HEAD
-        fn isOceanEnabled() -> bool;
-=======
         fn getEVMSystemTxsFromBlock(block_hash: [u8; 32]) -> Vec<SystemTxData>;
->>>>>>> bedff8af
         fn getDF23Height() -> u64;
         fn migrateTokensFromEVM(
             mnview_ptr: usize,
