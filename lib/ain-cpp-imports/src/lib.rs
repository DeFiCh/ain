use std::error::Error;

#[cfg(not(test))]
mod bridge;

#[cfg(not(test))]
use bridge::ffi;

#[cfg(test)]
#[allow(non_snake_case)]
mod ffi {
    const UNIMPL_MSG: &str = "This cannot be used on a test path";
    pub fn getChainId() -> u64 {
        unimplemented!("{}", UNIMPL_MSG)
    }
    pub fn isMining() -> bool {
        unimplemented!("{}", UNIMPL_MSG)
    }
    pub fn publishEthTransaction(_data: Vec<u8>) -> String {
        unimplemented!("{}", UNIMPL_MSG)
    }
    pub fn getAccounts() -> Vec<String> {
        unimplemented!("{}", UNIMPL_MSG)
    }
    pub fn getDatadir() -> String {
        unimplemented!("{}", UNIMPL_MSG)
    }
    pub fn getNetwork() -> String {
        unimplemented!("{}", UNIMPL_MSG)
    }
    pub fn getDifficulty(_block_hash: [u8; 32]) -> u32 {
        unimplemented!("{}", UNIMPL_MSG)
    }
    pub fn getChainWork(_block_hash: [u8; 32]) -> [u8; 32] {
        unimplemented!("{}", UNIMPL_MSG)
    }
    pub fn getPoolTransactions() -> Vec<String> {
        unimplemented!("{}", UNIMPL_MSG)
    }
    pub fn getNativeTxSize(_data: Vec<u8>) -> u64 {
        unimplemented!("{}", UNIMPL_MSG)
    }
    pub fn getMinRelayTxFee() -> u64 {
        unimplemented!("{}", UNIMPL_MSG)
    }
    pub fn getEthPrivKey(_key_id: [u8; 20]) -> [u8; 32] {
        unimplemented!("{}", UNIMPL_MSG)
    }
    pub fn getStateInputJSON() -> String {
        unimplemented!("{}", UNIMPL_MSG)
    }
<<<<<<< HEAD
    pub fn getHighestBlock() -> i32 {
        unimplemented!("{}", UNIMPL_MSG)
    }
    pub fn getCurrentHeight() -> i32 {
=======
    pub fn pastChangiIntermediateHeight2() -> bool {
>>>>>>> 8c528ea4
        unimplemented!("{}", UNIMPL_MSG)
    }
}

pub fn get_chain_id() -> Result<u64, Box<dyn Error>> {
    let chain_id = ffi::getChainId();
    Ok(chain_id)
}

pub fn is_mining() -> Result<bool, Box<dyn Error>> {
    let is_mining = ffi::isMining();
    Ok(is_mining)
}

pub fn publish_eth_transaction(data: Vec<u8>) -> Result<String, Box<dyn Error>> {
    let publish = ffi::publishEthTransaction(data);
    Ok(publish)
}

pub fn get_accounts() -> Result<Vec<String>, Box<dyn Error>> {
    let accounts = ffi::getAccounts();
    Ok(accounts)
}

pub fn get_datadir() -> Result<String, Box<dyn Error>> {
    let datadir = ffi::getDatadir();
    Ok(datadir)
}

pub fn get_network() -> String {
    ffi::getNetwork()
}

pub fn get_difficulty(block_hash: [u8; 32]) -> Result<u32, Box<dyn Error>> {
    let bits = ffi::getDifficulty(block_hash);
    Ok(bits)
}

pub fn get_chainwork(block_hash: [u8; 32]) -> Result<[u8; 32], Box<dyn Error>> {
    let chainwork = ffi::getChainWork(block_hash);
    Ok(chainwork)
}

pub fn get_pool_transactions() -> Result<Vec<String>, Box<dyn Error>> {
    let transactions = ffi::getPoolTransactions();
    Ok(transactions)
}

pub fn get_native_tx_size(data: Vec<u8>) -> Result<u64, Box<dyn Error>> {
    let tx_size = ffi::getNativeTxSize(data);
    Ok(tx_size)
}

pub fn get_min_relay_tx_fee() -> Result<u64, Box<dyn Error>> {
    let tx_fee = ffi::getMinRelayTxFee();
    Ok(tx_fee)
}

pub fn get_eth_priv_key(key_id: [u8; 20]) -> Result<[u8; 32], Box<dyn Error>> {
    let eth_key = ffi::getEthPrivKey(key_id);
    Ok(eth_key)
}

pub fn get_state_input_json() -> Option<String> {
    let json_path = ffi::getStateInputJSON();
    if json_path.is_empty() {
        None
    } else {
        Some(json_path)
    }
}

<<<<<<< HEAD
pub fn get_sync_status() -> Result<(i32, i32), Box<dyn Error>> {
    let current_block = ffi::getCurrentHeight();
    let highest_block = ffi::getHighestBlock();
    Ok((current_block, highest_block))
=======
pub fn past_changi_intermediate_height_2_height() -> Result<bool, Box<dyn Error>> {
    let height = ffi::pastChangiIntermediateHeight2();
    Ok(height)
>>>>>>> 8c528ea4
}

#[cfg(test)]
mod tests {}<|MERGE_RESOLUTION|>--- conflicted
+++ resolved
@@ -49,14 +49,13 @@
     pub fn getStateInputJSON() -> String {
         unimplemented!("{}", UNIMPL_MSG)
     }
-<<<<<<< HEAD
     pub fn getHighestBlock() -> i32 {
         unimplemented!("{}", UNIMPL_MSG)
     }
     pub fn getCurrentHeight() -> i32 {
-=======
+        unimplemented!("{}", UNIMPL_MSG)
+    }
     pub fn pastChangiIntermediateHeight2() -> bool {
->>>>>>> 8c528ea4
         unimplemented!("{}", UNIMPL_MSG)
     }
 }
@@ -129,16 +128,15 @@
     }
 }
 
-<<<<<<< HEAD
 pub fn get_sync_status() -> Result<(i32, i32), Box<dyn Error>> {
     let current_block = ffi::getCurrentHeight();
     let highest_block = ffi::getHighestBlock();
     Ok((current_block, highest_block))
-=======
+}
+
 pub fn past_changi_intermediate_height_2_height() -> Result<bool, Box<dyn Error>> {
     let height = ffi::pastChangiIntermediateHeight2();
     Ok(height)
->>>>>>> 8c528ea4
 }
 
 #[cfg(test)]
