--- conflicted
+++ resolved
@@ -242,14 +242,15 @@
     ffi::CppLogPrintf(message.to_owned());
 }
 
-<<<<<<< HEAD
 pub fn get_dst20_max_token_name_byte_size() -> u8 {
     ffi::getDST20MaxTokenNameByteSize()
 }
 
-=======
+pub fn get_dst20_max_token_name_byte_size() -> u8 {
+    ffi::getDST20MaxTokenNameByteSize()
+}
+
 /// Fetches all DST20 tokens in view.
->>>>>>> 6a8d27b4
 pub fn get_dst20_tokens(mnview_ptr: usize) -> Vec<ffi::DST20Token> {
     ffi::getDST20Tokens(mnview_ptr)
 }
