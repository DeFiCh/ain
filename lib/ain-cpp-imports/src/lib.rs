--- conflicted
+++ resolved
@@ -11,14 +11,10 @@
 #[cfg(any(test, bench, example, doc))]
 #[allow(non_snake_case)]
 mod ffi {
-<<<<<<< HEAD
     const UNIMPL_MSG: &'static str = "This cannot be used on a test path";
-    pub fn getPrivKey(fromAddress: String) -> [u8; 32] {
+    pub fn getPrivKey(_fromAddress: String) -> [u8; 32] {
         unimplemented!("{}", UNIMPL_MSG)
     }
-=======
-    const UNIMPL_MSG: &str = "This cannot be used on a test path";
->>>>>>> d7d5b05b
     pub fn getChainId() -> u64 {
         unimplemented!("{}", UNIMPL_MSG)
     }
