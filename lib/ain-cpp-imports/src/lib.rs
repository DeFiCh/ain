--- conflicted
+++ resolved
@@ -55,21 +55,6 @@
     pub fn getCurrentHeight() -> i32 {
         unimplemented!("{}", UNIMPL_MSG)
     }
-<<<<<<< HEAD
-=======
-    pub fn pastChangiIntermediateHeight2() -> bool {
-        unimplemented!("{}", UNIMPL_MSG)
-    }
-    pub fn pastChangiIntermediateHeight3() -> bool {
-        unimplemented!("{}", UNIMPL_MSG)
-    }
-    pub fn pastChangiIntermediateHeight4() -> bool {
-        unimplemented!("{}", UNIMPL_MSG)
-    }
-    pub fn pastChangiIntermediateHeight5() -> bool {
-        unimplemented!("{}", UNIMPL_MSG)
-    }
->>>>>>> 5f00e62f
 
     pub fn CppLogPrintf(_message: String) {
         // Intentionally left empty, so it can be used from everywhere.
@@ -150,25 +135,6 @@
     Ok((current_block, highest_block))
 }
 
-<<<<<<< HEAD
-=======
-pub fn past_changi_intermediate_height_2_height() -> bool {
-    ffi::pastChangiIntermediateHeight2()
-}
-
-pub fn past_changi_intermediate_height_3_height() -> bool {
-    ffi::pastChangiIntermediateHeight3()
-}
-
-pub fn past_changi_intermediate_height_4_height() -> bool {
-    ffi::pastChangiIntermediateHeight4()
-}
-
-pub fn past_changi_intermediate_height_5_height() -> bool {
-    ffi::pastChangiIntermediateHeight5()
-}
-
->>>>>>> 5f00e62f
 pub fn log_print(message: &str) {
     // TODO: Switch to u8 to avoid intermediate string conversions
     ffi::CppLogPrintf(message.to_owned());
