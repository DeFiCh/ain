extern crate proc_macro;

use proc_macro::TokenStream;
use quote::quote;
<<<<<<< HEAD
use syn::{
    parse_macro_input, Attribute, Data, DeriveInput, Fields, ItemFn, LitStr, ReturnType, Type,
};
=======
use syn::{parse_macro_input, Data, DeriveInput, Fields, ItemFn, ReturnType, Type};
>>>>>>> 154da5a9

#[proc_macro_attribute]
pub fn ffi_fallible(_attr: TokenStream, item: TokenStream) -> TokenStream {
    let input = parse_macro_input!(item as ItemFn);
    let name = &input.sig.ident;
    let inputs = &input.sig.inputs;
    let output = &input.sig.output;

    let inner_type = match output {
        ReturnType::Type(_, type_box) => match &**type_box {
            Type::Path(type_path) => type_path.path.segments.last().and_then(|pair| {
                if let syn::PathArguments::AngleBracketed(angle_bracketed_args) = &pair.arguments {
                    angle_bracketed_args.args.first()
                } else {
                    None
                }
            }),
            _ => None,
        },
        _ => None,
    };

    let param_names: Vec<_> = inputs
        .iter()
        .filter_map(|arg| {
            if let syn::FnArg::Typed(pat_type) = arg {
                Some(&pat_type.pat)
            } else {
                None
            }
        })
        .collect();

    let expanded = quote! {
        pub fn #name(result: &mut ffi::CrossBoundaryResult, #inputs) -> #inner_type {
            #input

            match #name(#(#param_names),*) {
                Ok(success_value) => {
                    cross_boundary_success_return(result, success_value)
                }
                Err(err_msg) => {
                    cross_boundary_error_return(result, err_msg.to_string())
                }
            }
        }
    };

    TokenStream::from(expanded)
}

<<<<<<< HEAD
fn parse_repository_attr(attr: &Attribute) -> syn::Result<(String, String)> {
    let mut key_type = None;
    let mut value_type = None;

    attr.parse_nested_meta(|meta| {
        if meta.path.is_ident("K") {
            let val = meta.value()?;
            let s: LitStr = val.parse()?;
            key_type = Some(s);
        }
        if meta.path.is_ident("V") {
            let val = meta.value()?;
            let s: LitStr = val.parse()?;
            value_type = Some(s);
        }
        Ok(())
    })?;

    Ok((
        key_type.expect("Missing attribute 'K'").value(),
        value_type.expect("Missing attribute 'V'").value(),
    ))
}

#[proc_macro_derive(Repository, attributes(repository))]
pub fn repository_derive(input: TokenStream) -> TokenStream {
    let input = parse_macro_input!(input as DeriveInput);
    let name = &input.ident; // Struct name

    let mut key_type_str = String::new();
    let mut value_type_str = String::new();

    for attr in &input.attrs {
        if attr.path().is_ident("repository") {
            let (key, value) =
                parse_repository_attr(attr).expect("Error parsing 'repository' attribute");
            key_type_str = key;
            value_type_str = value;
        }
    }

    let key_type_ident = syn::Ident::new(&key_type_str, proc_macro2::Span::call_site());
    let value_type_ident = syn::Ident::new(&value_type_str, proc_macro2::Span::call_site());

    // Generate the implementation
    let expanded = quote! {
        impl RepositoryOps<#key_type_ident, #value_type_ident> for #name {
            type ListItem = std::result::Result<(#key_type_ident, #value_type_ident), ain_db::DBError>;

            fn get(&self, id: &#key_type_ident) -> Result<Option<#value_type_ident>> {
                Ok(self.col.get(id)?)
            }

            fn put(&self, id: &#key_type_ident, item: &#value_type_ident) -> Result<()> {
                Ok(self.col.put(id, item)?)
            }

            fn delete(&self, id: &#key_type_ident) -> Result<()> {
                Ok(self.col.delete(id)?)
            }

            fn list<'a>(&'a self, from: Option<#key_type_ident>, dir: crate::storage::SortOrder) -> Result<Box<dyn Iterator<Item = Self::ListItem> + 'a>> {
                let it = self.col.iter(from, dir.into())?;
                Ok(Box::new(it))
            }
        }
    };

    TokenStream::from(expanded)
}

#[proc_macro_attribute]
pub fn ocean_endpoint(_attr: TokenStream, item: TokenStream) -> TokenStream {
    let input = parse_macro_input!(item as ItemFn);
    let inputs = &input.sig.inputs;

    let name = &input.sig.ident;

    let output = &input.sig.output;
    let inner_type = match output {
        ReturnType::Type(_, type_box) => match &**type_box {
            Type::Path(type_path) => type_path.path.segments.last().and_then(|pair| {
                if let syn::PathArguments::AngleBracketed(angle_bracketed_args) = &pair.arguments {
                    angle_bracketed_args.args.first()
                } else {
                    None
                }
            }),
            _ => None,
        },
        _ => None,
    };

    let param_names: Vec<_> = inputs
        .iter()
        .filter_map(|arg| {
            if let syn::FnArg::Typed(pat_type) = arg {
                Some(&pat_type.pat)
            } else {
                None
            }
        })
        .collect();

    let expanded = quote! {
        pub async fn #name(axum::extract::OriginalUri(uri): axum::extract::OriginalUri, #inputs) -> std::result::Result<axum::Json<#inner_type>, ApiError> {
            #input

            match #name(#(#param_names),*).await {
                Err(e) => {
                let (status, message) = e.into_code_and_message();
                Err(ApiError::new(
                    status,
                    message,
                    uri.to_string()
                ))
            },
                Ok(v) => Ok(axum::Json(v))
            }
        }
=======
#[proc_macro_derive(ConsensusEncoding)]
pub fn consensus_encoding_derive(input: TokenStream) -> TokenStream {
    let input = parse_macro_input!(input as DeriveInput);
    let name = input.ident;

    let fields = if let Data::Struct(data) = input.data {
        if let Fields::Named(fields) = data.fields {
            fields
                .named
                .into_iter()
                .map(|f| f.ident)
                .collect::<Vec<_>>()
        } else {
            Vec::new()
        }
    } else {
        Vec::new()
    };

    let field_names = fields.iter().filter_map(|f| f.as_ref()).collect::<Vec<_>>();

    let expanded = quote! {
        bitcoin::impl_consensus_encoding!(#name, #(#field_names),*);
>>>>>>> 154da5a9
    };

    TokenStream::from(expanded)
}

#[proc_macro_attribute]
pub fn test_dftx_serialization(_attr: TokenStream, item: TokenStream) -> TokenStream {
    let input_fn = parse_macro_input!(item as ItemFn);
    let fn_name = &input_fn.sig.ident;
    let test_name = fn_name.to_string().replace('_', "");

    let path = format!("./tests/data/{}.txt", &test_name[4..].to_lowercase());

    let fn_body = &input_fn.block;

    let output = quote! {
        fn #fn_name() {
            #fn_body
            let s = std::fs::read_to_string(#path).unwrap();
            for line in s.lines() {
                if line.starts_with("//") {
                    continue;
                }
                let l = line.split(' ').next().unwrap();
                let hex = &hex::decode(l).unwrap();

                let offset = 1 + match hex[1] {
                    0x4c => 2,
                    0x4d => 3,
                    0x4e => 4,
                    _ => 1,
                };

                let raw_tx = &hex[offset..];

                let dftx = bitcoin::consensus::deserialize::<ain_dftx::Stack>(&raw_tx).unwrap();
                let ser = bitcoin::consensus::serialize::<ain_dftx::Stack>(&dftx);
                assert_eq!(ser, raw_tx);
            }
        }
    };

    TokenStream::from(output)
<<<<<<< HEAD
}

#[proc_macro_derive(ConsensusEncoding)]
pub fn consensus_encoding_derive(input: TokenStream) -> TokenStream {
    let input = parse_macro_input!(input as DeriveInput);
    let name = input.ident;

    let fields = if let Data::Struct(data) = input.data {
        if let Fields::Named(fields) = data.fields {
            fields
                .named
                .into_iter()
                .map(|f| f.ident)
                .collect::<Vec<_>>()
        } else {
            Vec::new()
        }
    } else {
        Vec::new()
    };

    let field_names = fields.iter().filter_map(|f| f.as_ref()).collect::<Vec<_>>();

    let expanded = quote! {
        impl_consensus_encoding!(#name, #(#field_names),*);
    };

    TokenStream::from(expanded)
=======
>>>>>>> 154da5a9
}<|MERGE_RESOLUTION|>--- conflicted
+++ resolved
@@ -2,13 +2,9 @@
 
 use proc_macro::TokenStream;
 use quote::quote;
-<<<<<<< HEAD
 use syn::{
     parse_macro_input, Attribute, Data, DeriveInput, Fields, ItemFn, LitStr, ReturnType, Type,
 };
-=======
-use syn::{parse_macro_input, Data, DeriveInput, Fields, ItemFn, ReturnType, Type};
->>>>>>> 154da5a9
 
 #[proc_macro_attribute]
 pub fn ffi_fallible(_attr: TokenStream, item: TokenStream) -> TokenStream {
@@ -60,7 +56,6 @@
     TokenStream::from(expanded)
 }
 
-<<<<<<< HEAD
 fn parse_repository_attr(attr: &Attribute) -> syn::Result<(String, String)> {
     let mut key_type = None;
     let mut value_type = None;
@@ -181,7 +176,10 @@
                 Ok(v) => Ok(axum::Json(v))
             }
         }
-=======
+    };
+
+    TokenStream::from(expanded)
+}
 #[proc_macro_derive(ConsensusEncoding)]
 pub fn consensus_encoding_derive(input: TokenStream) -> TokenStream {
     let input = parse_macro_input!(input as DeriveInput);
@@ -205,7 +203,6 @@
 
     let expanded = quote! {
         bitcoin::impl_consensus_encoding!(#name, #(#field_names),*);
->>>>>>> 154da5a9
     };
 
     TokenStream::from(expanded)
@@ -249,35 +246,4 @@
     };
 
     TokenStream::from(output)
-<<<<<<< HEAD
-}
-
-#[proc_macro_derive(ConsensusEncoding)]
-pub fn consensus_encoding_derive(input: TokenStream) -> TokenStream {
-    let input = parse_macro_input!(input as DeriveInput);
-    let name = input.ident;
-
-    let fields = if let Data::Struct(data) = input.data {
-        if let Fields::Named(fields) = data.fields {
-            fields
-                .named
-                .into_iter()
-                .map(|f| f.ident)
-                .collect::<Vec<_>>()
-        } else {
-            Vec::new()
-        }
-    } else {
-        Vec::new()
-    };
-
-    let field_names = fields.iter().filter_map(|f| f.as_ref()).collect::<Vec<_>>();
-
-    let expanded = quote! {
-        impl_consensus_encoding!(#name, #(#field_names),*);
-    };
-
-    TokenStream::from(expanded)
-=======
->>>>>>> 154da5a9
 }