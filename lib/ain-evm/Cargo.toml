[package]
name = "ain-evm"
version = "0.1.0"
edition = "2021"

[dependencies]
ain-cpp-imports = { path = "../ain-cpp-imports" }

evm = { version = "0.39", default-features = false, features = ["with-serde"] }
primitive-types = { version = "0.12", default-features = false, features = ["serde"] }
log = "0.4"
rlp = "0.5.2"
libsecp256k1 = "0.7.1"
ethereum = "0.14.0"
sha3 = "0.10.6"
hex = "0.4.3"
hex-literal = "0.4"
anyhow = "1.0"
bincode = "1.3.3"
rand = "0.8.5"
keccak-hash = "0.10.0"
serde = { version = "1.0", features = ["derive"] }
ethbloom = "0.13.0"
ethereum-types = "0.14.1"
<<<<<<< HEAD
serde_json = "1.0.96"
=======
statrs = "0.16.0"
>>>>>>> 5e1e9e71

# Trie dependencies
hash-db = "0.16.0"
sp-core = "20.0.0"
vsdb_trie_db = { version = "0.7.0", git = "https://github.com/defich/vsdb.git", features = ["rocks_engine"] }
vsdb_core = { version = "0.55.0", git = "https://github.com/defich/vsdb.git", features = ["rocks_engine", "compress"] }
vsdbsled = { git = "https://github.com/defich/vsdbsled.git" }

# Runtime dependencies
lazy_static = "1.4"
jsonrpsee-core = "0.18"
jsonrpsee-http-server = "0.15"
jsonrpsee-types = "0.18"
tokio = { version = "1.1", features = ["rt-multi-thread"] }

# Cache dependencies
lru = "0.10.0"

[dev-dependencies]
tempdir = "0.3.7"
once_cell = "1.17.1"<|MERGE_RESOLUTION|>--- conflicted
+++ resolved
@@ -22,11 +22,8 @@
 serde = { version = "1.0", features = ["derive"] }
 ethbloom = "0.13.0"
 ethereum-types = "0.14.1"
-<<<<<<< HEAD
 serde_json = "1.0.96"
-=======
 statrs = "0.16.0"
->>>>>>> 5e1e9e71
 
 # Trie dependencies
 hash-db = "0.16.0"
