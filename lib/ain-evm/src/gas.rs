use crate::transaction::SignedTx;
use ethereum::TransactionAction;
use evm::{
    gasometer::{call_transaction_cost, create_transaction_cost, Gasometer, TransactionCost},
    Config,
};

use anyhow::anyhow;
use ethereum_types::U256;
use log::debug;
use std::error::Error;

<<<<<<< HEAD
=======
// Changi intermediate constant
pub const MIN_GAS_PER_TX: U256 = U256([21_000, 0, 0, 0]);

>>>>>>> 5f00e62f
fn get_tx_cost(signed_tx: &SignedTx) -> TransactionCost {
    let access_list = signed_tx
        .access_list()
        .into_iter()
        .map(|x| (x.address, x.storage_keys))
        .collect::<Vec<_>>();

    match signed_tx.action() {
        TransactionAction::Call(_) => call_transaction_cost(signed_tx.data(), &access_list),
        TransactionAction::Create => create_transaction_cost(signed_tx.data(), &access_list),
    }
}

pub fn check_tx_intrinsic_gas(signed_tx: &SignedTx) -> Result<(), Box<dyn Error>> {
    const CONFIG: Config = Config::shanghai();
    let mut gasometer = Gasometer::new(signed_tx.gas_limit().as_u64(), &CONFIG);

    let tx_cost = get_tx_cost(signed_tx);
    match gasometer.record_transaction(tx_cost) {
        Err(_) => {
            debug!("[check_tx_intrinsic_gas] gas limit is below the minimum gas per tx");
            Err(anyhow!("gas limit is below the minimum gas per tx").into())
        }
        _ => Ok(()),
    }
}<|MERGE_RESOLUTION|>--- conflicted
+++ resolved
@@ -10,12 +10,6 @@
 use log::debug;
 use std::error::Error;
 
-<<<<<<< HEAD
-=======
-// Changi intermediate constant
-pub const MIN_GAS_PER_TX: U256 = U256([21_000, 0, 0, 0]);
-
->>>>>>> 5f00e62f
 fn get_tx_cost(signed_tx: &SignedTx) -> TransactionCost {
     let access_list = signed_tx
         .access_list()
