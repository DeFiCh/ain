use std::{
    sync::{
        atomic::{AtomicBool, Ordering},
        Arc,
    },
    thread::{self, JoinHandle},
};

use anyhow::{format_err, Result};
use jsonrpsee_server::ServerHandle;
use parking_lot::Mutex;
use tokio::{
    runtime::{Builder, Handle as AsyncHandle},
    sync::mpsc::{self, Sender},
};

use crate::{evm::EVMServices, storage::traits::FlushableStorage};

// TODO: SERVICES needs to go into its own core crate now,
// and this crate be dedicated to evm
// Note: This cannot just move to rs-exports, since rs-exports cannot cannot have reverse
// deps that depend on it.

// Global flag indicating SERVICES initialization
//
// This AtomicBool is necessary to check if SERVICES are initialized, without
// inadvertently initializing them. It prevents unnecessary shutdown operations on uninitialized SERVICES.
pub static IS_SERVICES_INIT_CALL: AtomicBool = AtomicBool::new(false);

lazy_static::lazy_static! {
    // Global services exposed by the library
    pub static ref SERVICES: Services = {
        IS_SERVICES_INIT_CALL.store(true, Ordering::SeqCst);
        Services::new()
    };
}

pub struct Services {
    pub tokio_runtime: AsyncHandle,
    pub tokio_runtime_channel_tx: Sender<()>,
    pub tokio_worker: Mutex<Option<JoinHandle<()>>>,
    pub json_rpc_handles: Mutex<Vec<ServerHandle>>,
    pub websocket_handles: Mutex<Vec<ServerHandle>>,
    pub ocean_handle: Mutex<Option<tokio::task::JoinHandle<()>>>,
    pub evm: Arc<EVMServices>,
}

impl Default for Services {
    fn default() -> Self {
        Self::new()
    }
}

impl Services {
    pub fn new() -> Self {
        let r = Builder::new_multi_thread().enable_all().build().unwrap();
        let (tx, mut rx) = mpsc::channel(1);

        Services {
            tokio_runtime_channel_tx: tx,
            tokio_runtime: r.handle().clone(),
            tokio_worker: Mutex::new(Some(thread::spawn(move || {
                log::info!("Starting tokio waiter");
                r.block_on(async move {
                    rx.recv().await;
                });
            }))),
            json_rpc_handles: Mutex::new(vec![]),
            websocket_handles: Mutex::new(vec![]),
<<<<<<< HEAD
            ocean_handle: Mutex::new(None),
            evm: Arc::new(EVMServices::new().expect("Error initializating handlers")),
=======
            evm: Arc::new(EVMServices::new().expect("Error initializing handlers")),
>>>>>>> 1b691c68
        }
    }

    pub fn stop_network(&self) -> Result<()> {
        {
            let json_rpc_handles = self.json_rpc_handles.lock();
            for server in &*json_rpc_handles {
                server.stop()?;
            }
        }

        {
            let websocket_handles = self.websocket_handles.lock();
            for server in &*websocket_handles {
                server.stop()?;
            }
        }

        {
            if let Some(handle) = self.ocean_handle.lock().take() {
                handle.abort();
            }
        }

        // TODO: Propogate error
        Ok(())
    }

    pub fn stop(&self) -> Result<()> {
        let _ = self.tokio_runtime_channel_tx.blocking_send(());

        self.tokio_worker
            .lock()
            .take()
            .ok_or(format_err!(
                "failed to stop tokio runtime, early termination"
            ))?
            .join()
            .map_err(|_| format_err!("failed to stop tokio runtime"))?;

        // Persist EVM State to disk
        self.evm.core.flush()?;
        self.evm.storage.flush()?;
        Ok(())
    }
}<|MERGE_RESOLUTION|>--- conflicted
+++ resolved
@@ -67,12 +67,8 @@
             }))),
             json_rpc_handles: Mutex::new(vec![]),
             websocket_handles: Mutex::new(vec![]),
-<<<<<<< HEAD
             ocean_handle: Mutex::new(None),
-            evm: Arc::new(EVMServices::new().expect("Error initializating handlers")),
-=======
             evm: Arc::new(EVMServices::new().expect("Error initializing handlers")),
->>>>>>> 1b691c68
         }
     }
 
