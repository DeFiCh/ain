use ethereum_types::{H160, U256};
use rand::Rng;
use std::{
    collections::HashMap,
    sync::{Mutex, RwLock},
};

use crate::{
    evm::NativeTxHash,
    transaction::{bridge::BridgeTx, SignedTx},
};

#[derive(Debug)]
pub struct TransactionQueueMap {
    queues: RwLock<HashMap<u64, TransactionQueue>>,
}

impl Default for TransactionQueueMap {
    fn default() -> Self {
        Self::new()
    }
}

/// Holds multiple `TransactionQueue`s, each associated with a unique context ID.
///
/// Context IDs are randomly generated and used to access distinct transaction queues.
impl TransactionQueueMap {
    pub fn new() -> Self {
        TransactionQueueMap {
            queues: RwLock::new(HashMap::new()),
        }
    }

    /// `get_context` generates a unique random ID, creates a new `TransactionQueue` for that ID,
    /// and then returns the ID.
    pub fn get_context(&self) -> u64 {
        let mut rng = rand::thread_rng();
        loop {
            let context = rng.gen();
            let mut write_guard = self.queues.write().unwrap();

            if let std::collections::hash_map::Entry::Vacant(e) = write_guard.entry(context) {
                e.insert(TransactionQueue::new());
                return context;
            }
        }
    }

    /// Try to remove and return the `TransactionQueue` associated with the provided
    /// context ID.
    pub fn remove(&self, context_id: u64) -> Option<TransactionQueue> {
        self.queues.write().unwrap().remove(&context_id)
    }

    /// Clears the `TransactionQueue` vector associated with the provided context ID.
    pub fn clear(&self, context_id: u64) -> Result<(), QueueError> {
        self.queues
            .read()
            .unwrap()
            .get(&context_id)
            .ok_or(QueueError::NoSuchContext)
            .map(TransactionQueue::clear)
    }

    /// Attempts to add a new transaction to the `TransactionQueue` associated with the
    /// provided context ID. If the transaction is a `SignedTx`, it also updates the
    /// corresponding account's nonce.
    /// Nonces for each account's transactions must be in strictly increasing order. This means that if the last
    /// queued transaction for an account has nonce 3, the next one should have nonce 4. If a `SignedTx` with a nonce
    /// that is not one more than the previous nonce is added, an error is returned. This helps to ensure the integrity
    /// of the transaction queue and enforce correct nonce usage.
    ///
    /// # Errors
    ///
    /// Returns `QueueError::NoSuchContext` if no queue is associated with the given context ID.
    /// Returns `QueueError::InvalidNonce` if a `SignedTx` is provided with a nonce that is not one more than the
    /// previous nonce of transactions from the same sender in the queue.
    ///
    pub fn queue_tx(
        &self,
        context_id: u64,
        tx: QueueTx,
        hash: NativeTxHash,
    ) -> Result<(), QueueError> {
        self.queues
            .read()
            .unwrap()
            .get(&context_id)
            .ok_or(QueueError::NoSuchContext)
            .map(|queue| queue.queue_tx((tx, hash)))?
    }

    /// `drain_all` returns all transactions from the `TransactionQueue` associated with the
    /// provided context ID, removing them from the queue. Transactions are returned in the
    /// order they were added.
    pub fn drain_all(&self, context_id: u64) -> Vec<QueueTxWithNativeHash> {
        self.queues
            .read()
            .unwrap()
            .get(&context_id)
            .map_or(Vec::new(), TransactionQueue::drain_all)
    }

<<<<<<< HEAD
    /// `len` returns the number of transactions in the `TransactionQueue` associated with the
    /// provided context ID.
=======
    pub fn get_cloned_vec(&self, context_id: u64) -> Vec<QueueTxWithNativeHash> {
        self.queues
            .read()
            .unwrap()
            .get(&context_id)
            .map_or(Vec::new(), TransactionQueue::get_cloned_vec)
    }

>>>>>>> 9cc4f21d
    pub fn len(&self, context_id: u64) -> usize {
        self.queues
            .read()
            .unwrap()
            .get(&context_id)
            .map_or(0, TransactionQueue::len)
    }

    /// `get_next_valid_nonce` returns the next valid nonce for the account with the provided address
    /// in the `TransactionQueue` associated with the provided context ID. This method assumes that
    /// only signed transactions (which include a nonce) are added to the queue using `queue_tx`
    /// and that their nonces are in increasing order.
    pub fn get_next_valid_nonce(&self, context_id: u64, address: H160) -> Option<U256> {
        self.queues
            .read()
            .unwrap()
            .get(&context_id)
            .map_or(None, |queue| queue.get_next_valid_nonce(address))
    }
}

#[derive(Debug, Clone)]
pub enum QueueTx {
    SignedTx(Box<SignedTx>),
    BridgeTx(BridgeTx),
}

type QueueTxWithNativeHash = (QueueTx, NativeTxHash);

/// The `TransactionQueue` holds a queue of transactions and a map of account nonces.
/// It's used to manage and process transactions for different accounts.
///
#[derive(Debug, Default)]
pub struct TransactionQueue {
    transactions: Mutex<Vec<QueueTxWithNativeHash>>,
    account_nonces: Mutex<HashMap<H160, U256>>,
}

impl TransactionQueue {
    pub fn new() -> Self {
        Self {
            transactions: Mutex::new(Vec::new()),
            account_nonces: Mutex::new(HashMap::new()),
        }
    }

    pub fn clear(&self) {
        self.transactions.lock().unwrap().clear();
    }

    pub fn drain_all(&self) -> Vec<QueueTxWithNativeHash> {
        self.transactions
            .lock()
            .unwrap()
            .drain(..)
            .collect::<Vec<QueueTxWithNativeHash>>()
    }

<<<<<<< HEAD
    pub fn queue_tx(&self, tx: QueueTxWithNativeHash) -> Result<(), QueueError> {
        if let QueueTx::SignedTx(signed_tx) = &tx.0 {
            let mut account_nonces = self.account_nonces.lock().unwrap();
            if let Some(nonce) = account_nonces.get(&signed_tx.sender) {
                if signed_tx.nonce() != nonce + 1 {
                    return Err(QueueError::InvalidNonce((signed_tx.clone(), *nonce)));
                }
            }
            account_nonces.insert(signed_tx.sender, signed_tx.nonce());
        }
=======
    pub fn get_cloned_vec(&self) -> Vec<QueueTxWithNativeHash> {
        self.transactions.lock().unwrap().clone()
    }

    pub fn queue_tx(&self, tx: QueueTxWithNativeHash) {
>>>>>>> 9cc4f21d
        self.transactions.lock().unwrap().push(tx);
        Ok(())
    }

    pub fn len(&self) -> usize {
        self.transactions.lock().unwrap().len()
    }

    pub fn get_next_valid_nonce(&self, address: H160) -> Option<U256> {
        self.account_nonces
            .lock()
            .unwrap()
            .get(&address)
            .map(ToOwned::to_owned)
            .map(|nonce| nonce + 1)
    }
}

impl From<SignedTx> for QueueTx {
    fn from(tx: SignedTx) -> Self {
        Self::SignedTx(Box::new(tx))
    }
}

#[derive(Debug)]
pub enum QueueError {
    NoSuchContext,
    InvalidNonce((Box<SignedTx>, U256)),
}

impl std::fmt::Display for QueueError {
    fn fmt(&self, f: &mut std::fmt::Formatter) -> std::fmt::Result {
        match self {
            QueueError::NoSuchContext => write!(f, "No transaction queue for this context"),
            QueueError::InvalidNonce((tx, nonce)) => write!(f, "Invalid nonce {:x?} for tx {:x?}. Previous queued nonce is {}. TXs should be queued in increasing nonce order.", tx.nonce(), tx.transaction.hash(), nonce),
        }
    }
}

impl std::error::Error for QueueError {}

#[cfg(test)]
mod tests {
    use std::str::FromStr;

    use ethereum_types::{H256, U256};

    use crate::transaction::bridge::BalanceUpdate;

    use super::*;

    #[test]
    fn test_invalid_nonce_order() -> Result<(), QueueError> {
        let queue = TransactionQueue::new();

        // Nonce 2, sender 0xe61a3a6eb316d773c773f4ce757a542f673023c6
        let tx1 = QueueTx::SignedTx(Box::new(SignedTx::try_from("f869028502540be400832dc6c0943e338e722607a8c1eab615579ace4f6dedfa19fa80840adb1a9a2aa0adb0386f95848d33b49ee6057c34e530f87f696a29b4e1b04ef90b2a58bbedbca02f500cf29c5c4245608545e7d9d35b36ef0365e5c52d96e69b8f07920d32552f").unwrap()));

        // Nonce 2, sender 0x6bc42fd533d6cb9d973604155e1f7197a3b0e703
        let tx2 = QueueTx::SignedTx(Box::new(SignedTx::try_from("f869028502540be400832dc6c0943e338e722607a8c1eab615579ace4f6dedfa19fa80840adb1a9a2aa09588b47d2cd3f474d6384309cca5cb8e360cb137679f0a1589a1c184a15cb27ca0453ddbf808b83b279cac3226b61a9d83855aba60ae0d3a8407cba0634da7459d").unwrap()));

        // Nonce 0, sender 0xe61a3a6eb316d773c773f4ce757a542f673023c6
        let tx3 = QueueTx::SignedTx(Box::new(SignedTx::try_from("f869808502540be400832dc6c0943e338e722607a8c1eab615579ace4f6dedfa19fa80840adb1a9a2aa03d28d24808c3de08c606c5544772ded91913f648ad56556f181905208e206c85a00ecd0ba938fb89fc4a17ea333ea842c7305090dee9236e2b632578f9e5045cb3").unwrap()));

        queue.queue_tx((tx1, H256::from_low_u64_be(1).into()))?;
        queue.queue_tx((tx2, H256::from_low_u64_be(2).into()))?;
        // Should fail as nonce 2 is already queued for this sender
        let queued = queue.queue_tx((tx3, H256::from_low_u64_be(3).into()));
        assert!(matches!(queued, Err(QueueError::InvalidNonce { .. })));
        Ok(())
    }

    #[test]
    fn test_invalid_nonce_order_with_transfer_domain() -> Result<(), QueueError> {
        let queue = TransactionQueue::new();

        // Nonce 2, sender 0xe61a3a6eb316d773c773f4ce757a542f673023c6
        let tx1 = QueueTx::SignedTx(Box::new(SignedTx::try_from("f869028502540be400832dc6c0943e338e722607a8c1eab615579ace4f6dedfa19fa80840adb1a9a2aa0adb0386f95848d33b49ee6057c34e530f87f696a29b4e1b04ef90b2a58bbedbca02f500cf29c5c4245608545e7d9d35b36ef0365e5c52d96e69b8f07920d32552f").unwrap()));

        // Nonce 2, sender 0x6bc42fd533d6cb9d973604155e1f7197a3b0e703
        let tx2 = QueueTx::SignedTx(Box::new(SignedTx::try_from("f869028502540be400832dc6c0943e338e722607a8c1eab615579ace4f6dedfa19fa80840adb1a9a2aa09588b47d2cd3f474d6384309cca5cb8e360cb137679f0a1589a1c184a15cb27ca0453ddbf808b83b279cac3226b61a9d83855aba60ae0d3a8407cba0634da7459d").unwrap()));

        // sender 0x6bc42fd533d6cb9d973604155e1f7197a3b0e703
        let tx3 = QueueTx::BridgeTx(BridgeTx::EvmIn(BalanceUpdate {
            address: H160::from_str("0x6bc42fd533d6cb9d973604155e1f7197a3b0e703").unwrap(),
            amount: U256::one(),
        }));

        // Nonce 0, sender 0xe61a3a6eb316d773c773f4ce757a542f673023c6
        let tx4 = QueueTx::SignedTx(Box::new(SignedTx::try_from("f869808502540be400832dc6c0943e338e722607a8c1eab615579ace4f6dedfa19fa80840adb1a9a2aa03d28d24808c3de08c606c5544772ded91913f648ad56556f181905208e206c85a00ecd0ba938fb89fc4a17ea333ea842c7305090dee9236e2b632578f9e5045cb3").unwrap()));

        queue.queue_tx((tx1, H256::from_low_u64_be(1).into()))?;
        queue.queue_tx((tx2, H256::from_low_u64_be(2).into()))?;
        queue.queue_tx((tx3, H256::from_low_u64_be(3).into()))?;
        // Should fail as nonce 2 is already queued for this sender
        let queued = queue.queue_tx((tx4, H256::from_low_u64_be(4).into()));
        assert!(matches!(queued, Err(QueueError::InvalidNonce { .. })));
        Ok(())
    }

    #[test]
    fn test_valid_nonce_order() -> Result<(), QueueError> {
        let queue = TransactionQueue::new();

        // Nonce 0, sender 0xe61a3a6eb316d773c773f4ce757a542f673023c6
        let tx1 = QueueTx::SignedTx(Box::new(SignedTx::try_from("f869808502540be400832dc6c0943e338e722607a8c1eab615579ace4f6dedfa19fa80840adb1a9a2aa03d28d24808c3de08c606c5544772ded91913f648ad56556f181905208e206c85a00ecd0ba938fb89fc4a17ea333ea842c7305090dee9236e2b632578f9e5045cb3").unwrap()));

        // Nonce 1, sender 0xe61a3a6eb316d773c773f4ce757a542f673023c6
        let tx2 = QueueTx::SignedTx(Box::new(SignedTx::try_from("f869018502540be400832dc6c0943e338e722607a8c1eab615579ace4f6dedfa19fa80840adb1a9a2aa0dd1fad9a8465969354d567e8a74af3f6de3e56abbe1b71154d7929d0bd5cc170a0353190adb50e3cfae82a77c2ea56b49a86f72bd0071a70d1c25c49827654aa68").unwrap()));

        // Nonce 2, sender 0xe61a3a6eb316d773c773f4ce757a542f673023c6
        let tx3 = QueueTx::SignedTx(Box::new(SignedTx::try_from("f869028502540be400832dc6c0943e338e722607a8c1eab615579ace4f6dedfa19fa80840adb1a9a2aa0adb0386f95848d33b49ee6057c34e530f87f696a29b4e1b04ef90b2a58bbedbca02f500cf29c5c4245608545e7d9d35b36ef0365e5c52d96e69b8f07920d32552f").unwrap()));

        // Nonce 2, sender 0x6bc42fd533d6cb9d973604155e1f7197a3b0e703
        let tx4 = QueueTx::SignedTx(Box::new(SignedTx::try_from("f869028502540be400832dc6c0943e338e722607a8c1eab615579ace4f6dedfa19fa80840adb1a9a2aa09588b47d2cd3f474d6384309cca5cb8e360cb137679f0a1589a1c184a15cb27ca0453ddbf808b83b279cac3226b61a9d83855aba60ae0d3a8407cba0634da7459d").unwrap()));

        queue.queue_tx((tx1, H256::from_low_u64_be(1).into()))?;
        queue.queue_tx((tx2, H256::from_low_u64_be(2).into()))?;
        queue.queue_tx((tx3, H256::from_low_u64_be(3).into()))?;
        queue.queue_tx((tx4, H256::from_low_u64_be(4).into()))?;
        Ok(())
    }
}<|MERGE_RESOLUTION|>--- conflicted
+++ resolved
@@ -101,10 +101,6 @@
             .map_or(Vec::new(), TransactionQueue::drain_all)
     }
 
-<<<<<<< HEAD
-    /// `len` returns the number of transactions in the `TransactionQueue` associated with the
-    /// provided context ID.
-=======
     pub fn get_cloned_vec(&self, context_id: u64) -> Vec<QueueTxWithNativeHash> {
         self.queues
             .read()
@@ -113,7 +109,6 @@
             .map_or(Vec::new(), TransactionQueue::get_cloned_vec)
     }
 
->>>>>>> 9cc4f21d
     pub fn len(&self, context_id: u64) -> usize {
         self.queues
             .read()
@@ -172,7 +167,10 @@
             .collect::<Vec<QueueTxWithNativeHash>>()
     }
 
-<<<<<<< HEAD
+    pub fn get_cloned_vec(&self) -> Vec<QueueTxWithNativeHash> {
+        self.transactions.lock().unwrap().clone()
+    }
+
     pub fn queue_tx(&self, tx: QueueTxWithNativeHash) -> Result<(), QueueError> {
         if let QueueTx::SignedTx(signed_tx) = &tx.0 {
             let mut account_nonces = self.account_nonces.lock().unwrap();
@@ -183,13 +181,6 @@
             }
             account_nonces.insert(signed_tx.sender, signed_tx.nonce());
         }
-=======
-    pub fn get_cloned_vec(&self) -> Vec<QueueTxWithNativeHash> {
-        self.transactions.lock().unwrap().clone()
-    }
-
-    pub fn queue_tx(&self, tx: QueueTxWithNativeHash) {
->>>>>>> 9cc4f21d
         self.transactions.lock().unwrap().push(tx);
         Ok(())
     }
