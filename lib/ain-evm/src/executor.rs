--- conflicted
+++ resolved
@@ -184,8 +184,7 @@
             ),
         };
 
-<<<<<<< HEAD
-        let used_gas = executor.used_gas();
+        let used_gas = if system_tx { 0u64 } else { executor.used_gas() };
         let total_gas_used = self.backend.vicinity.total_gas_used;
         let block_gas_limit = self.backend.vicinity.block_gas_limit;
         if total_gas_used + U256::from(used_gas) > block_gas_limit {
@@ -193,9 +192,6 @@
                 "Block size limit exceeded, tx cannot make it into the block".to_string(),
             ));
         }
-=======
-        let used_gas = if system_tx { 0u64 } else { executor.used_gas() };
->>>>>>> 44515d48
         let (values, logs) = executor.into_state().deconstruct();
         let logs = logs.into_iter().collect::<Vec<_>>();
 
