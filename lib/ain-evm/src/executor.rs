--- conflicted
+++ resolved
@@ -8,7 +8,7 @@
     Config, CreateScheme, ExitReason,
 };
 use evm_runtime::tracing::using as runtime_using;
-use log::{debug, trace};
+use log::trace;
 
 use crate::{
     backend::EVMBackend,
@@ -256,78 +256,6 @@
         ))
     }
 
-<<<<<<< HEAD
-=======
-    /// Execute tx with tracer
-    pub fn exec_with_tracer(
-        &mut self,
-        signed_tx: &SignedTx,
-        gas_limit: U256,
-        system_tx: bool,
-    ) -> Result<(Vec<ExecutionStep>, bool, Vec<u8>, u64)> {
-        self.backend.update_vicinity_from_tx(signed_tx)?;
-        trace!(
-            "[Executor] Executing trace EVM TX with vicinity : {:?}",
-            self.backend.vicinity
-        );
-        // TODO: Buggy, to be removed in tracer revamp fixes.
-        let to = signed_tx.to().ok_or(format_err!(
-            "debug_traceTransaction does not support contract creation transactions",
-        ))?;
-        let ctx = ExecutorContext {
-            caller: signed_tx.sender,
-            to: Some(to),
-            value: signed_tx.value(),
-            data: signed_tx.data(),
-            gas_limit: u64::try_from(gas_limit).unwrap_or(u64::MAX), // Sets to u64 if overflows
-            access_list: signed_tx.access_list(),
-        };
-        let access_list = ctx
-            .access_list
-            .into_iter()
-            .map(|x| (x.address, x.storage_keys))
-            .collect::<Vec<_>>();
-        let al = access_list.clone();
-
-        let metadata = StackSubstateMetadata::new(ctx.gas_limit, &Self::CONFIG);
-        let gas_state = MemoryStackState::new(metadata.clone(), self.backend);
-        let precompiles = MetachainPrecompiles::default();
-        let mut gas_executor =
-            StackExecutor::new_with_precompiles(gas_state, &Self::CONFIG, &precompiles);
-        let mut gas_listener = GasListener::new();
-        gas_using(&mut gas_listener, move || {
-            gas_executor.transact_call(
-                ctx.caller,
-                to,
-                ctx.value,
-                ctx.data.to_vec(),
-                ctx.gas_limit,
-                al,
-            );
-        });
-
-        let state = MemoryStackState::new(metadata, self.backend);
-        let mut executor = StackExecutor::new_with_precompiles(state, &Self::CONFIG, &precompiles);
-        let mut listener = ExecListener::new(gas_listener.gas, gas_listener.gas_cost);
-        let (exec_flag, data, used_gas) = runtime_using(&mut listener, move || {
-            let (exit_reason, data) = executor.transact_call(
-                ctx.caller,
-                to,
-                ctx.value,
-                ctx.data.to_vec(),
-                ctx.gas_limit,
-                access_list,
-            );
-            if !exit_reason.is_succeed() {
-                debug!("failed VM execution {:?}", exit_reason);
-            }
-            let used_gas = if system_tx { 0u64 } else { executor.used_gas() };
-            Ok::<_, EVMError>((exit_reason.is_succeed(), data, used_gas))
-        })?;
-        Ok((listener.trace, exec_flag, data, used_gas))
-    }
-
->>>>>>> 8e4f569a
     /// Execute tx with storage access listener
     pub fn exec_access_list(&self, ctx: ExecutorContext) -> Result<AccessListInfo> {
         let access_list = ctx
@@ -669,75 +597,6 @@
             }
         }
     }
-
-    /// System tx execution
-    pub fn execute_tx_with_tracer(
-        &mut self,
-        tx: ExecuteTx,
-    ) -> Result<(Vec<ExecutionStep>, bool, Vec<u8>, u64)> {
-        // Handle state dependent system txs
-        match tx {
-            ExecuteTx::SignedTx(signed_tx) => {
-                self.exec_with_tracer(&signed_tx, signed_tx.gas_limit(), false)
-            }
-            ExecuteTx::SystemTx(SystemTx::TransferDomain(TransferDomainData {
-                signed_tx,
-                direction,
-            })) => {
-                if direction == TransferDirection::EvmIn {
-                    let FixedContract {
-                        contract,
-                        fixed_address,
-                        ..
-                    } = get_transfer_domain_contract();
-                    let mismatch = match self.backend.get_account(&fixed_address) {
-                        None => false,
-                        Some(account) => account.code_hash != contract.codehash,
-                    };
-                    if mismatch {
-                        return Err(format_err!("[exec_with_trace] tx trace execution failed as transferdomain account codehash mismatch").into());
-                    }
-                    let input = signed_tx.data();
-                    let amount = U256::from_big_endian(&input[68..100]);
-                    let storage = bridge_dfi(self.backend, amount, TransferDirection::EvmIn)?;
-                    self.update_storage(fixed_address, storage)?;
-                    self.add_balance(fixed_address, amount)?;
-                }
-                self.exec_with_tracer(&signed_tx, U256::MAX, true)
-            }
-            ExecuteTx::SystemTx(SystemTx::DST20Bridge(DST20Data {
-                signed_tx,
-                contract_address,
-                direction,
-            })) => {
-                if direction == TransferDirection::EvmIn {
-                    let input = signed_tx.data();
-                    let amount = U256::from_big_endian(&input[100..132]);
-                    let DST20BridgeInfo { address, storage } =
-                        bridge_dst20_in(self.backend, contract_address, amount)?;
-                    self.update_storage(address, storage)?;
-                    let allowance =
-                        dst20_allowance(TransferDirection::EvmIn, signed_tx.sender, amount);
-                    self.update_storage(contract_address, allowance)?;
-                }
-                self.exec_with_tracer(&signed_tx, U256::MAX, true)
-            }
-            ExecuteTx::SystemTx(SystemTx::DeployContract(_)) => {
-                // TODO: running trace on DST20 deployment txs will be buggy at the moment as these custom system txs
-                // are never executed on the VM. More thought has to be placed into how we can do accurate traces on
-                // the custom system txs related to DST20 tokens, since these txs are state injections on execution.
-                // For now, empty execution step with a successful execution trace is returned.
-                Ok((vec![], true, vec![], 0u64))
-            }
-            ExecuteTx::SystemTx(SystemTx::UpdateContractName(_)) => {
-                // TODO: running trace on DST20 update txs will be buggy at the moment as these custom system txs
-                // are never executed on the VM. More thought has to be placed into how we can do accurate traces on
-                // the custom system txs related to DST20 tokens, since these txs are state injections on execution.
-                // For now, empty execution step with a successful execution trace is returned.
-                Ok((vec![], true, vec![], 0u64))
-            }
-        }
-    }
 }
 
 #[derive(Debug)]
