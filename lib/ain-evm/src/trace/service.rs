--- conflicted
+++ resolved
@@ -1,8 +1,7 @@
-<<<<<<< HEAD
-use std::{num::NonZeroUsize, sync::Arc};
-=======
-use std::{cell::RefCell, rc::Rc, sync::Arc};
->>>>>>> 8c0d78e0
+use std::{
+    num::NonZeroUsize,
+    {cell::RefCell, rc::Rc, sync::Arc},
+};
 
 use anyhow::format_err;
 use ethereum::BlockAny;
@@ -101,12 +100,8 @@
             let tx_data = &txs_data[idx];
             let exec_tx = ExecuteTx::from_tx_data(tx_data.clone(), replay_tx.clone())?;
             if tx.hash() == replay_tx.hash() {
-<<<<<<< HEAD
-                let res = AinExecutor::new(&mut backend).execute_tx_with_tracer(
-=======
-                return self.execute_tx_with_tracer(
+                let res = self.execute_tx_with_tracer(
                     &mut backend,
->>>>>>> 8c0d78e0
                     exec_tx,
                     tracer_params,
                     raw_max_memory_usage,
