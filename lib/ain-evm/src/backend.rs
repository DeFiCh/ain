use std::{
    collections::{HashMap, HashSet},
    error::Error,
    sync::Arc,
};

use anyhow::format_err;
use ethereum::{Account, Log};
use ethereum_types::{H160, H256, U256};
use evm::backend::{Apply, ApplyBackend, Backend, Basic};
use hash_db::Hasher as _;
use log::{debug, trace};
use rlp::{Decodable, Encodable, Rlp};
use sp_core::{hexdisplay::AsBytesRef, Blake2Hasher};
use vsdb_trie_db::{MptOnce, MptRo};

use crate::{
    fee::calculate_gas_fee,
    storage::{traits::BlockStorage, Storage},
    transaction::SignedTx,
    trie::{TrieDBStore, GENESIS_STATE_ROOT},
    Result,
};

type Hasher = Blake2Hasher;

fn is_empty_account(account: &Account) -> bool {
    account.balance.is_zero() && account.nonce.is_zero() && account.code_hash.is_zero()
}

#[derive(Default, Debug, Clone)]
pub struct Vicinity {
    pub gas_price: U256,
    pub origin: H160,
    pub beneficiary: H160,
    pub block_number: U256,
    pub timestamp: U256,
    pub total_gas_used: U256,
    pub block_difficulty: U256,
    pub block_gas_limit: U256,
    pub block_base_fee_per_gas: U256,
    pub block_randomness: Option<H256>,
}

#[derive(Debug, Clone)]
struct OverlayData {
    account: Account,
    code: Option<Vec<u8>>,
    storage: HashMap<H256, H256>,
}

#[derive(Debug, Clone)]
struct Overlay {
    state: HashMap<H160, OverlayData>,
    changeset: Vec<HashMap<H160, OverlayData>>,
    deletes: HashSet<H160>,
}

impl Overlay {
    pub fn new() -> Self {
        Self {
            state: HashMap::new(),
            changeset: Vec::new(),
            deletes: HashSet::new(),
        }
    }

    pub fn apply(
        &mut self,
        address: H160,
        account: Account,
        code: Option<Vec<u8>>,
        mut storage: HashMap<H256, H256>,
        reset_storage: bool,
    ) {
        if !reset_storage {
            if let Some(existing_storage) = self.storage(&address) {
                for (k, v) in existing_storage {
                    storage.entry(*k).or_insert_with(|| *v);
                }
            }
        }

        let data = OverlayData {
            account,
            code,
            storage,
        };
        self.state.insert(address, data.clone());
    }

    fn mark_delete(&mut self, address: H160) {
        self.deletes.insert(address);
    }

    // Keeps track of the number of TXs in the changeset.
    // Should be called after a TX has been fully processed.
    fn inc(&mut self) {
        self.changeset.push(self.state.clone());
    }

    pub fn storage(&self, address: &H160) -> Option<&HashMap<H256, H256>> {
        self.state.get(address).map(|d| &d.storage)
    }

    pub fn storage_val(&self, address: &H160, index: &H256) -> Option<H256> {
        self.storage(address).and_then(|d| d.get(index).cloned())
    }

    pub fn get_account(&self, address: &H160) -> Option<Account> {
        self.state.get(address).map(|d| d.account.to_owned())
    }

    pub fn get_code(&self, address: &H160) -> Option<Vec<u8>> {
        self.state.get(address).and_then(|d| d.code.clone())
    }
}

pub struct EVMBackend {
    state: MptOnce,
    trie_store: Arc<TrieDBStore>,
    storage: Arc<Storage>,
    pub vicinity: Vicinity,
    overlay: Overlay,
}

impl EVMBackend {
    pub fn from_root(
        state_root: H256,
        trie_store: Arc<TrieDBStore>,
        storage: Arc<Storage>,
        vicinity: Vicinity,
    ) -> Result<Self> {
        let state = trie_store
            .trie_db
            .trie_restore(&[0], None, state_root.into())
            .map_err(|e| BackendError::TrieRestoreFailed(e.to_string()))?;

        Ok(EVMBackend {
            state,
            trie_store,
            storage,
            vicinity,
            overlay: Overlay::new(),
        })
    }

    pub fn increase_tx_count(&mut self) {
        self.overlay.inc()
    }

    pub fn apply<I: IntoIterator<Item = (H256, H256)>>(
        &mut self,
        address: H160,
        basic: Option<Basic>,
        code: Option<Vec<u8>>,
        storage: I,
        reset_storage: bool,
    ) -> Result<Account> {
        let mut account = self.get_account(&address).unwrap_or(Account {
            nonce: U256::zero(),
            balance: U256::zero(),
            storage_root: H256::zero(),
            code_hash: H256::zero(),
        });

        if reset_storage || is_empty_account(&account) {
            self.trie_store
                .trie_db
                .trie_create(address.as_bytes(), None, true)
                .map_err(|e| BackendError::TrieCreationFailed(e.to_string()))?;
            account.storage_root = GENESIS_STATE_ROOT;
        }

        if let Some(code) = &code {
            account.code_hash = Hasher::hash(code);
        }

<<<<<<< HEAD
        let code_hash = match code {
            None => account.code_hash,
            Some(code) => {
                let code_hash = Hasher::hash(&code);
                self.storage
                    .put_code(self.block_number(), code_hash, code)?;
                code_hash
            }
        };
=======
        if let Some(basic) = basic {
            account.balance = basic.balance;
            account.nonce = basic.nonce;
        }
>>>>>>> 07ba855f

        self.overlay.apply(
            address,
            account.clone(),
            code,
            storage.into_iter().collect(),
            reset_storage,
        );
        Ok(account)
    }

    pub fn clear_overlay(&mut self) {
        self.overlay.state.clear()
    }

    pub fn reset_from_tx(&mut self, index: usize) {
        self.overlay.state = self
            .overlay
            .changeset
            .get(index)
            .cloned()
            .unwrap_or_default();
        self.overlay.changeset.truncate(index + 1);
    }

    fn apply_overlay(&mut self, is_miner: bool) -> Result<()> {
        for (
            address,
            OverlayData {
                ref mut account,
                code,
                storage,
            },
        ) in self.overlay.state.drain()
        {
            if self.overlay.deletes.contains(&address) {
                self.state
                    .remove(address.as_bytes())
                    .expect("Error removing address in state");

                if !is_miner {
                    self.trie_store.trie_db.trie_remove(address.as_bytes());
                }

                continue;
            }

            if !storage.is_empty() {
                let mut storage_trie = self
                    .trie_store
                    .trie_db
                    .trie_restore(address.as_bytes(), None, account.storage_root.into())
                    .map_err(|e| BackendError::TrieRestoreFailed(e.to_string()))?;

                storage.into_iter().for_each(|(k, v)| {
                    debug!(
                        "Apply::Modify storage {address:?}, key: {:x} value: {:x}",
                        k, v
                    );
                    let _ = storage_trie.insert(k.as_bytes(), v.as_bytes());
                });
                account.storage_root = storage_trie.commit().into();
            }

            if let Some(code) = code {
                self.storage.put_code(account.code_hash, code)?;
            }

            self.state
                .insert(address.as_bytes(), account.rlp_bytes().as_ref())
                .map_err(|e| BackendError::TrieError(format!("{e}")))?;
        }
        Ok(())
    }

    pub fn commit(&mut self, is_miner: bool) -> Result<H256> {
        self.apply_overlay(is_miner)?;
        Ok(self.state.commit().into())
    }

    pub fn update_vicinity_from_tx(&mut self, tx: &SignedTx) {
        self.vicinity = Vicinity {
            origin: tx.sender,
            ..self.vicinity
        };
    }

    pub fn update_vicinity_with_gas_used(&mut self, gas_used: U256) {
        self.vicinity = Vicinity {
            total_gas_used: gas_used,
            ..self.vicinity
        };
    }

    // Read-only handle
    pub fn ro_handle(&self) -> MptRo {
        let root = self.state.root();
        self.state.ro_handle(root)
    }

    pub fn deduct_prepay_gas_fee(&mut self, sender: H160, prepay_fee: U256) -> Result<()> {
        debug!(target: "backend", "[deduct_prepay_gas_fee] Deducting {:#x} from {:#x}", prepay_fee, sender);

        let basic = self.basic(sender);
        let balance = basic.balance.checked_sub(prepay_fee).ok_or_else(|| {
            BackendError::DeductPrepayGasFailed(String::from(
                "failed checked sub prepay gas with account balance",
            ))
        })?;
        let new_basic = Basic { balance, ..basic };

        self.apply(sender, Some(new_basic), None, Vec::new(), false)
            .map_err(|e| BackendError::DeductPrepayGasFailed(e.to_string()))?;

        Ok(())
    }

    pub fn refund_unused_gas_fee(
        &mut self,
        signed_tx: &SignedTx,
        used_gas: U256,
        base_fee: U256,
    ) -> Result<()> {
        let refund_gas = signed_tx.gas_limit().checked_sub(used_gas).ok_or_else(|| {
            BackendError::RefundUnusedGasFailed(String::from(
                "failed checked sub used gas with gas limit",
            ))
        })?;
        let refund_amount = calculate_gas_fee(signed_tx, refund_gas, base_fee)?;

        debug!(target: "backend", "[refund_unused_gas_fee] Refunding {:#x} to {:#x}", refund_amount, signed_tx.sender);

        let basic = self.basic(signed_tx.sender);
        let balance = basic.balance.checked_add(refund_amount).ok_or_else(|| {
            BackendError::RefundUnusedGasFailed(String::from(
                "failed checked add refund amount with account balance",
            ))
        })?;

        let new_basic = Basic { balance, ..basic };

        self.apply(signed_tx.sender, Some(new_basic), None, Vec::new(), false)
            .map_err(|e| BackendError::RefundUnusedGasFailed(e.to_string()))?;

        Ok(())
    }
}

impl EVMBackend {
    pub fn get_account(&self, address: &H160) -> Option<Account> {
        self.overlay.get_account(address).or_else(|| {
            self.state
                .get(address.as_bytes())
                .unwrap_or(None)
                .and_then(|addr| Account::decode(&Rlp::new(addr.as_bytes_ref())).ok())
        })
    }

    pub fn get_nonce(&self, address: &H160) -> U256 {
        self.get_account(address)
            .map(|acc| acc.nonce)
            .unwrap_or_default()
    }

    pub fn get_balance(&self, address: &H160) -> U256 {
        self.get_account(address)
            .map(|acc| acc.balance)
            .unwrap_or_default()
    }

    pub fn get_contract_storage(&self, contract: H160, index: H256) -> Result<U256> {
        Ok(U256::from(self.storage(contract, index).as_bytes()))
    }

    pub fn deploy_contract(
        &mut self,
        address: &H160,
        code: Vec<u8>,
        storage: Vec<(H256, H256)>,
    ) -> Result<()> {
        self.apply(*address, None, Some(code), storage, true)?;

        Ok(())
    }

    pub fn update_storage(&mut self, address: &H160, storage: Vec<(H256, H256)>) -> Result<()> {
        self.apply(*address, None, None, storage, false)?;

        Ok(())
    }
}

impl Backend for EVMBackend {
    fn gas_price(&self) -> U256 {
        trace!(target: "backend", "[EVMBackend] Getting gas price");
        self.vicinity.gas_price
    }

    fn origin(&self) -> H160 {
        trace!(target: "backend", "[EVMBackend] Getting origin");
        self.vicinity.origin
    }

    fn block_hash(&self, number: U256) -> H256 {
        trace!(target: "backend", "[EVMBackend] Getting block hash for block {:x?}", number);
        self.storage
            .get_block_by_number(&number)
            .expect("Could not get block by number")
            .map_or(H256::zero(), |block| block.header.hash())
    }

    fn block_number(&self) -> U256 {
        trace!(target: "backend", "[EVMBackend] Getting current block number");
        self.vicinity.block_number
    }

    fn block_coinbase(&self) -> H160 {
        self.vicinity.beneficiary
    }

    fn block_timestamp(&self) -> U256 {
        self.vicinity.timestamp
    }

    fn block_difficulty(&self) -> U256 {
        self.vicinity.block_difficulty
    }

    fn block_randomness(&self) -> Option<H256> {
        self.vicinity.block_randomness
    }

    fn block_gas_limit(&self) -> U256 {
        self.vicinity.block_gas_limit
    }

    fn block_base_fee_per_gas(&self) -> U256 {
        trace!(target: "backend", "[EVMBackend] Getting block_base_fee_per_gas");
        self.vicinity.block_base_fee_per_gas
    }

    fn chain_id(&self) -> U256 {
        U256::from(ain_cpp_imports::get_chain_id().expect("Error getting chain_id"))
    }

    fn exists(&self, address: H160) -> bool {
        self.get_account(&address).is_some()
    }

    fn basic(&self, address: H160) -> Basic {
        trace!(target: "backend", "[EVMBackend] basic for address {:x?}", address);
        self.get_account(&address)
            .map(|account| Basic {
                balance: account.balance,
                nonce: account.nonce,
            })
            .unwrap_or_default()
    }

    fn code(&self, address: H160) -> Vec<u8> {
        trace!(target: "backend", "[EVMBackend] code for address {:x?}", address);
        self.overlay.get_code(&address).unwrap_or_else(|| {
            self.get_account(&address)
                .and_then(|account| {
                    self.storage
                        .get_code_by_hash(account.code_hash)
                        .ok()
                        .flatten()
                })
                .unwrap_or_default()
        })
    }

    fn storage(&self, address: H160, index: H256) -> H256 {
        trace!(target: "backend", "[EVMBackend] Getting storage for address {:x?} at index {:x?}", address, index);
        let Some(account) = self.get_account(&address) else {
            return H256::zero();
        };

        self.overlay
            .storage_val(&address, &index)
            .unwrap_or_else(|| {
                self.trie_store
                    .trie_db
                    .trie_restore(address.as_ref(), None, account.storage_root.into())
                    .ok()
                    .and_then(|trie| trie.get(index.as_bytes()).ok().flatten())
                    .map(|res| H256::from_slice(res.as_ref()))
                    .unwrap_or_default()
            })
    }

    fn original_storage(&self, address: H160, index: H256) -> Option<H256> {
        trace!(target: "backend", "[EVMBackend] Getting original storage for address {:x?} at index {:x?}", address, index);
        Some(self.storage(address, index))
    }
}

impl ApplyBackend for EVMBackend {
    fn apply<A, I, L>(&mut self, values: A, _logs: L, delete_empty: bool)
    where
        A: IntoIterator<Item = Apply<I>>,
        I: IntoIterator<Item = (H256, H256)>,
        L: IntoIterator<Item = Log>,
    {
        for apply in values {
            match apply {
                Apply::Modify {
                    address,
                    basic,
                    code,
                    storage,
                    reset_storage,
                } => {
                    debug!(
                        "Apply::Modify address {:x}, basic {:?}, code {:?}",
                        address, basic, code,
                    );

                    let new_account = self
                        .apply(address, Some(basic), code, storage, reset_storage)
                        .expect("Error applying state");

                    if is_empty_account(&new_account) && delete_empty {
                        debug!("Deleting empty address {:x?}", address);
                        self.overlay.mark_delete(address);
                    }
                }
                Apply::Delete { address } => {
                    debug!("Deleting address {:x?}", address);
                    self.apply(address, None, None, vec![], false)
                        .expect("Error applying state");
                    self.overlay.mark_delete(address);
                }
            }
        }
    }
}

impl EVMBackend {
    pub fn add_balance(&mut self, address: H160, amount: U256) -> Result<()> {
        let basic = self.basic(address);

        let new_basic = Basic {
            balance: basic
                .balance
                .checked_add(amount)
                .ok_or_else(|| format_err!("Balance overflow"))?,
            ..basic
        };

        self.apply(address, Some(new_basic), None, Vec::new(), false)?;
        Ok(())
    }

    pub fn sub_balance(&mut self, address: H160, amount: U256) -> Result<()> {
        let account = self
            .get_account(&address)
            .ok_or(BackendError::NoSuchAccount(address))?;

        if account.balance < amount {
            return Err(BackendError::InsufficientBalance(InsufficientBalance {
                address,
                account_balance: account.balance,
                amount,
            })
            .into());
        }

        let new_basic = Basic {
            balance: account.balance - amount, // sub is safe due to check above
            nonce: account.nonce,
        };

        self.apply(address, Some(new_basic), None, Vec::new(), false)?;
        Ok(())
    }
}

#[derive(Debug)]
pub struct InsufficientBalance {
    pub address: H160,
    pub account_balance: U256,
    pub amount: U256,
}

#[derive(Debug)]
pub enum BackendError {
    TrieCreationFailed(String),
    TrieRestoreFailed(String),
    TrieError(String),
    NoSuchAccount(H160),
    InsufficientBalance(InsufficientBalance),
    DeductPrepayGasFailed(String),
    RefundUnusedGasFailed(String),
}

use std::fmt;

impl fmt::Display for BackendError {
    fn fmt(&self, f: &mut fmt::Formatter) -> fmt::Result {
        match self {
            BackendError::TrieCreationFailed(e) => {
                write!(f, "BackendError: Failed to create trie {e}")
            }
            BackendError::TrieRestoreFailed(e) => {
                write!(f, "BackendError: Failed to restore trie {e}")
            }
            BackendError::TrieError(e) => write!(f, "BackendError: Trie error {e}"),
            BackendError::NoSuchAccount(address) => {
                write!(f, "BackendError: No such acccount for address {address}")
            }
            BackendError::InsufficientBalance(InsufficientBalance {
                address,
                account_balance,
                amount,
            }) => {
                write!(f, "BackendError: Insufficient balance for address {address}, trying to deduct {amount} but address has only {account_balance}")
            }
            BackendError::DeductPrepayGasFailed(e) => {
                write!(f, "BackendError: Deduct prepay gas failed {e}")
            }
            BackendError::RefundUnusedGasFailed(e) => {
                write!(f, "BackendError: Refund unused gas failed {e}")
            }
        }
    }
}

impl Error for BackendError {}<|MERGE_RESOLUTION|>--- conflicted
+++ resolved
@@ -176,22 +176,10 @@
             account.code_hash = Hasher::hash(code);
         }
 
-<<<<<<< HEAD
-        let code_hash = match code {
-            None => account.code_hash,
-            Some(code) => {
-                let code_hash = Hasher::hash(&code);
-                self.storage
-                    .put_code(self.block_number(), code_hash, code)?;
-                code_hash
-            }
-        };
-=======
         if let Some(basic) = basic {
             account.balance = basic.balance;
             account.nonce = basic.nonce;
         }
->>>>>>> 07ba855f
 
         self.overlay.apply(
             address,
