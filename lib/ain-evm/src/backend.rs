use std::{
    collections::{HashMap, HashSet},
    error::Error,
    sync::Arc,
};

use anyhow::format_err;
use ethereum::{Account, Log};
use ethereum_types::{H160, H256, U256};
use evm::backend::{Apply, ApplyBackend, Backend, Basic};
use hash_db::Hasher as _;
use log::{debug, trace};
use rlp::{Decodable, Encodable, Rlp};
use sp_core::{hexdisplay::AsBytesRef, Blake2Hasher};
use vsdb_trie_db::{MptOnce, MptRo};

use crate::{
    fee::calculate_gas_fee,
    storage::{traits::BlockStorage, Storage},
    transaction::SignedTx,
    trie::{TrieDBStore, GENESIS_STATE_ROOT},
    Result,
};

type Hasher = Blake2Hasher;

fn is_empty_account(account: &Account) -> bool {
    account.balance.is_zero() && account.nonce.is_zero() && account.code_hash.is_zero()
}

#[derive(Default, Debug, Clone)]
pub struct Vicinity {
    pub gas_price: U256,
    pub origin: H160,
    pub beneficiary: H160,
    pub block_number: U256,
    pub timestamp: U256,
    pub total_gas_used: U256,
    pub block_difficulty: U256,
    pub block_gas_limit: U256,
    pub block_base_fee_per_gas: U256,
    pub block_randomness: Option<H256>,
}

#[derive(Debug, Clone)]
struct OverlayData {
    account: Account,
    code: Option<Vec<u8>>,
    storage: HashMap<H256, H256>,
}

#[derive(Debug, Clone)]
struct Overlay {
    state: HashMap<H160, OverlayData>,
    changeset: Vec<HashMap<H160, OverlayData>>,
    deletes: HashSet<H160>,
}

impl Overlay {
    pub fn new() -> Self {
        Self {
            state: HashMap::new(),
            changeset: Vec::new(),
            deletes: HashSet::new(),
        }
    }

    pub fn apply(
        &mut self,
        address: H160,
        account: Account,
        code: Option<Vec<u8>>,
        mut storage: HashMap<H256, H256>,
        reset_storage: bool,
    ) {
        if !reset_storage {
            if let Some(existing_storage) = self.storage(&address) {
                for (k, v) in existing_storage {
                    storage.entry(*k).or_insert_with(|| *v);
                }
            }
        }

        let data = OverlayData {
            account,
            code,
            storage,
        };
        self.state.insert(address, data.clone());
    }

    fn mark_delete(&mut self, address: H160) {
        self.deletes.insert(address);
    }

    // Keeps track of the number of TXs in the changeset.
    // Should be called after a TX has been fully processed.
    fn inc(&mut self) {
        self.changeset.push(self.state.clone());
    }

    pub fn storage(&self, address: &H160) -> Option<&HashMap<H256, H256>> {
        self.state.get(address).map(|d| &d.storage)
    }

    pub fn storage_val(&self, address: &H160, index: &H256) -> Option<H256> {
        self.storage(address).and_then(|d| d.get(index).cloned())
    }

    pub fn get_account(&self, address: &H160) -> Option<Account> {
        self.state.get(address).map(|d| d.account.to_owned())
    }

    pub fn get_code(&self, address: &H160) -> Option<Vec<u8>> {
        self.state.get(address).and_then(|d| d.code.clone())
    }
}

pub struct EVMBackend {
    state: MptOnce,
    trie_store: Arc<TrieDBStore>,
    storage: Arc<Storage>,
    pub vicinity: Vicinity,
    overlay: Overlay,
}

impl EVMBackend {
    pub fn from_root(
        state_root: H256,
        trie_store: Arc<TrieDBStore>,
        storage: Arc<Storage>,
        vicinity: Vicinity,
    ) -> Result<Self> {
        let state = trie_store
            .trie_db
            .trie_restore(&[0], None, state_root.into())
            .map_err(|e| BackendError::TrieRestoreFailed(e.to_string()))?;

        Ok(EVMBackend {
            state,
            trie_store,
            storage,
            vicinity,
            overlay: Overlay::new(),
        })
    }

    pub fn increase_tx_count(&mut self) {
        self.overlay.inc()
    }

    pub fn apply<I: IntoIterator<Item = (H256, H256)>>(
        &mut self,
        address: H160,
        basic: Option<Basic>,
        code: Option<Vec<u8>>,
        storage: I,
        reset_storage: bool,
    ) -> Result<Account> {
        let mut account = self.get_account(&address).unwrap_or(Account {
            nonce: U256::zero(),
            balance: U256::zero(),
            storage_root: H256::zero(),
            code_hash: H256::zero(),
        });

        if reset_storage || is_empty_account(&account) {
            self.trie_store
                .trie_db
                .trie_create(address.as_bytes(), None, true)
                .map_err(|e| BackendError::TrieCreationFailed(e.to_string()))?;
            account.storage_root = GENESIS_STATE_ROOT;
        }

        if let Some(code) = &code {
            account.code_hash = Hasher::hash(code);
        }

        if let Some(basic) = basic {
            account.balance = basic.balance;
            account.nonce = basic.nonce;
        }

        self.overlay.apply(
            address,
            account.clone(),
            code,
            storage.into_iter().collect(),
            reset_storage,
        );
        Ok(account)
    }

    pub fn clear_overlay(&mut self) {
        self.overlay.state.clear()
    }

<<<<<<< HEAD
    pub fn reset(&mut self) {
=======
    pub fn reset_to_last_changeset(&mut self) {
>>>>>>> c02c30c9
        self.overlay.state = self.overlay.changeset.last().cloned().unwrap_or_default();
    }

    pub fn reset_from_tx(&mut self, index: usize) {
        self.overlay.state = self
            .overlay
            .changeset
            .get(index)
            .cloned()
            .unwrap_or_default();
        self.overlay.changeset.truncate(index + 1);
    }

    fn apply_overlay(&mut self, is_miner: bool) -> Result<()> {
        for (
            address,
            OverlayData {
                ref mut account,
                code,
                storage,
            },
        ) in self.overlay.state.drain()
        {
            if self.overlay.deletes.contains(&address) {
                self.state
                    .remove(address.as_bytes())
                    .expect("Error removing address in state");

                if !is_miner {
                    self.trie_store.trie_db.trie_remove(address.as_bytes());
                }

                continue;
            }

            if !storage.is_empty() {
                let mut storage_trie = self
                    .trie_store
                    .trie_db
                    .trie_restore(address.as_bytes(), None, account.storage_root.into())
                    .map_err(|e| BackendError::TrieRestoreFailed(e.to_string()))?;

                storage.into_iter().for_each(|(k, v)| {
                    debug!(
                        "Apply::Modify storage {address:?}, key: {:x} value: {:x}",
                        k, v
                    );
                    let _ = storage_trie.insert(k.as_bytes(), v.as_bytes());
                });
                account.storage_root = storage_trie.commit().into();
            }

            if let Some(code) = code {
                self.storage.put_code(
                    self.vicinity.block_number,
                    address,
                    account.code_hash,
                    code,
                )?;
            }

            self.state
                .insert(address.as_bytes(), account.rlp_bytes().as_ref())
                .map_err(|e| BackendError::TrieError(format!("{e}")))?;
        }
        Ok(())
    }

    pub fn commit(&mut self, is_miner: bool) -> Result<H256> {
        self.apply_overlay(is_miner)?;
        Ok(self.state.commit().into())
    }

    pub fn update_vicinity_from_tx(&mut self, tx: &SignedTx) {
        self.vicinity = Vicinity {
            origin: tx.sender,
            ..self.vicinity
        };
    }

    pub fn update_vicinity_with_gas_used(&mut self, gas_used: U256) {
        self.vicinity = Vicinity {
            total_gas_used: gas_used,
            ..self.vicinity
        };
    }

    // Read-only handle
    pub fn ro_handle(&self) -> MptRo {
        let root = self.state.root();
        self.state.ro_handle(root)
    }

    pub fn deduct_prepay_gas_fee(&mut self, sender: H160, prepay_fee: U256) -> Result<()> {
        debug!(target: "backend", "[deduct_prepay_gas_fee] Deducting {:#x} from {:#x}", prepay_fee, sender);

        let basic = self.basic(sender);
        let balance = basic.balance.checked_sub(prepay_fee).ok_or_else(|| {
            BackendError::DeductPrepayGasFailed(String::from(
                "failed checked sub prepay gas with account balance",
            ))
        })?;
        let new_basic = Basic { balance, ..basic };

        self.apply(sender, Some(new_basic), None, Vec::new(), false)
            .map_err(|e| BackendError::DeductPrepayGasFailed(e.to_string()))?;

        Ok(())
    }

    pub fn refund_unused_gas_fee(
        &mut self,
        signed_tx: &SignedTx,
        used_gas: U256,
        base_fee: U256,
    ) -> Result<()> {
        let refund_gas = signed_tx.gas_limit().checked_sub(used_gas).ok_or_else(|| {
            BackendError::RefundUnusedGasFailed(String::from(
                "failed checked sub used gas with gas limit",
            ))
        })?;
        let refund_amount = calculate_gas_fee(signed_tx, refund_gas, base_fee)?;

        debug!(target: "backend", "[refund_unused_gas_fee] Refunding {:#x} to {:#x}", refund_amount, signed_tx.sender);

        let basic = self.basic(signed_tx.sender);
        let balance = basic.balance.checked_add(refund_amount).ok_or_else(|| {
            BackendError::RefundUnusedGasFailed(String::from(
                "failed checked add refund amount with account balance",
            ))
        })?;

        let new_basic = Basic { balance, ..basic };

        self.apply(signed_tx.sender, Some(new_basic), None, Vec::new(), false)
            .map_err(|e| BackendError::RefundUnusedGasFailed(e.to_string()))?;

        Ok(())
    }
}

impl EVMBackend {
    pub fn get_account(&self, address: &H160) -> Option<Account> {
        self.overlay.get_account(address).or_else(|| {
            self.state
                .get(address.as_bytes())
                .unwrap_or(None)
                .and_then(|addr| Account::decode(&Rlp::new(addr.as_bytes_ref())).ok())
        })
    }

    pub fn get_nonce(&self, address: &H160) -> U256 {
        self.get_account(address)
            .map(|acc| acc.nonce)
            .unwrap_or_default()
    }

    pub fn get_balance(&self, address: &H160) -> U256 {
        self.get_account(address)
            .map(|acc| acc.balance)
            .unwrap_or_default()
    }

    pub fn get_contract_storage(&self, contract: H160, index: H256) -> Result<U256> {
        Ok(U256::from(self.storage(contract, index).as_bytes()))
    }

    pub fn deploy_contract(
        &mut self,
        address: &H160,
        code: Vec<u8>,
        storage: Vec<(H256, H256)>,
    ) -> Result<()> {
        self.apply(*address, None, Some(code), storage, true)?;

        Ok(())
    }

    pub fn update_storage(&mut self, address: &H160, storage: Vec<(H256, H256)>) -> Result<()> {
        self.apply(*address, None, None, storage, false)?;

        Ok(())
    }
}

impl Backend for EVMBackend {
    fn gas_price(&self) -> U256 {
        trace!(target: "backend", "[EVMBackend] Getting gas price");
        self.vicinity.gas_price
    }

    fn origin(&self) -> H160 {
        trace!(target: "backend", "[EVMBackend] Getting origin");
        self.vicinity.origin
    }

    fn block_hash(&self, number: U256) -> H256 {
        trace!(target: "backend", "[EVMBackend] Getting block hash for block {:x?}", number);
        self.storage
            .get_block_by_number(&number)
            .expect("Could not get block by number")
            .map_or(H256::zero(), |block| block.header.hash())
    }

    fn block_number(&self) -> U256 {
        trace!(target: "backend", "[EVMBackend] Getting current block number");
        self.vicinity.block_number
    }

    fn block_coinbase(&self) -> H160 {
        self.vicinity.beneficiary
    }

    fn block_timestamp(&self) -> U256 {
        self.vicinity.timestamp
    }

    fn block_difficulty(&self) -> U256 {
        self.vicinity.block_difficulty
    }

    fn block_randomness(&self) -> Option<H256> {
        self.vicinity.block_randomness
    }

    fn block_gas_limit(&self) -> U256 {
        self.vicinity.block_gas_limit
    }

    fn block_base_fee_per_gas(&self) -> U256 {
        trace!(target: "backend", "[EVMBackend] Getting block_base_fee_per_gas");
        self.vicinity.block_base_fee_per_gas
    }

    fn chain_id(&self) -> U256 {
        U256::from(ain_cpp_imports::get_chain_id().expect("Error getting chain_id"))
    }

    fn exists(&self, address: H160) -> bool {
        self.get_account(&address).is_some()
    }

    fn basic(&self, address: H160) -> Basic {
        trace!(target: "backend", "[EVMBackend] basic for address {:x?}", address);
        self.get_account(&address)
            .map(|account| Basic {
                balance: account.balance,
                nonce: account.nonce,
            })
            .unwrap_or_default()
    }

    fn code(&self, address: H160) -> Vec<u8> {
        trace!(target: "backend", "[EVMBackend] code for address {:x?}", address);
        self.overlay.get_code(&address).unwrap_or_else(|| {
            self.get_account(&address)
                .and_then(|account| {
                    self.storage
                        .get_code_by_hash(address, account.code_hash)
                        .ok()
                        .flatten()
                })
                .unwrap_or_default()
        })
    }

    fn storage(&self, address: H160, index: H256) -> H256 {
        trace!(target: "backend", "[EVMBackend] Getting storage for address {:x?} at index {:x?}", address, index);
        let Some(account) = self.get_account(&address) else {
            return H256::zero();
        };

        self.overlay
            .storage_val(&address, &index)
            .unwrap_or_else(|| {
                self.trie_store
                    .trie_db
                    .trie_restore(address.as_ref(), None, account.storage_root.into())
                    .ok()
                    .and_then(|trie| trie.get(index.as_bytes()).ok().flatten())
                    .map(|res| H256::from_slice(res.as_ref()))
                    .unwrap_or_default()
            })
    }

    fn original_storage(&self, address: H160, index: H256) -> Option<H256> {
        trace!(target: "backend", "[EVMBackend] Getting original storage for address {:x?} at index {:x?}", address, index);
        Some(self.storage(address, index))
    }
}

impl ApplyBackend for EVMBackend {
    fn apply<A, I, L>(&mut self, values: A, _logs: L, delete_empty: bool)
    where
        A: IntoIterator<Item = Apply<I>>,
        I: IntoIterator<Item = (H256, H256)>,
        L: IntoIterator<Item = Log>,
    {
        for apply in values {
            match apply {
                Apply::Modify {
                    address,
                    basic,
                    code,
                    storage,
                    reset_storage,
                } => {
                    debug!(
                        "Apply::Modify address {:x}, basic {:?}, code {:?}",
                        address, basic, code,
                    );

                    let new_account = self
                        .apply(address, Some(basic), code, storage, reset_storage)
                        .expect("Error applying state");

                    if is_empty_account(&new_account) && delete_empty {
                        debug!("Deleting empty address {:x?}", address);
                        self.overlay.mark_delete(address);
                    }
                }
                Apply::Delete { address } => {
                    debug!("Deleting address {:x?}", address);
                    self.apply(address, None, None, vec![], false)
                        .expect("Error applying state");
                    self.overlay.mark_delete(address);
                }
            }
        }
    }
}

impl EVMBackend {
    pub fn add_balance(&mut self, address: H160, amount: U256) -> Result<()> {
        let basic = self.basic(address);

        let new_basic = Basic {
            balance: basic
                .balance
                .checked_add(amount)
                .ok_or_else(|| format_err!("Balance overflow"))?,
            ..basic
        };

        self.apply(address, Some(new_basic), None, Vec::new(), false)?;
        Ok(())
    }

    pub fn sub_balance(&mut self, address: H160, amount: U256) -> Result<()> {
        let account = self
            .get_account(&address)
            .ok_or(BackendError::NoSuchAccount(address))?;

        if account.balance < amount {
            return Err(BackendError::InsufficientBalance(InsufficientBalance {
                address,
                account_balance: account.balance,
                amount,
            })
            .into());
        }

        let new_basic = Basic {
            balance: account.balance - amount, // sub is safe due to check above
            nonce: account.nonce,
        };

        self.apply(address, Some(new_basic), None, Vec::new(), false)?;
        Ok(())
    }
}

#[derive(Debug)]
pub struct InsufficientBalance {
    pub address: H160,
    pub account_balance: U256,
    pub amount: U256,
}

#[derive(Debug)]
pub enum BackendError {
    TrieCreationFailed(String),
    TrieRestoreFailed(String),
    TrieError(String),
    NoSuchAccount(H160),
    InsufficientBalance(InsufficientBalance),
    DeductPrepayGasFailed(String),
    RefundUnusedGasFailed(String),
}

use std::fmt;

impl fmt::Display for BackendError {
    fn fmt(&self, f: &mut fmt::Formatter) -> fmt::Result {
        match self {
            BackendError::TrieCreationFailed(e) => {
                write!(f, "BackendError: Failed to create trie {e}")
            }
            BackendError::TrieRestoreFailed(e) => {
                write!(f, "BackendError: Failed to restore trie {e}")
            }
            BackendError::TrieError(e) => write!(f, "BackendError: Trie error {e}"),
            BackendError::NoSuchAccount(address) => {
                write!(f, "BackendError: No such acccount for address {address}")
            }
            BackendError::InsufficientBalance(InsufficientBalance {
                address,
                account_balance,
                amount,
            }) => {
                write!(f, "BackendError: Insufficient balance for address {address}, trying to deduct {amount} but address has only {account_balance}")
            }
            BackendError::DeductPrepayGasFailed(e) => {
                write!(f, "BackendError: Deduct prepay gas failed {e}")
            }
            BackendError::RefundUnusedGasFailed(e) => {
                write!(f, "BackendError: Refund unused gas failed {e}")
            }
        }
    }
}

impl Error for BackendError {}<|MERGE_RESOLUTION|>--- conflicted
+++ resolved
@@ -195,11 +195,7 @@
         self.overlay.state.clear()
     }
 
-<<<<<<< HEAD
-    pub fn reset(&mut self) {
-=======
     pub fn reset_to_last_changeset(&mut self) {
->>>>>>> c02c30c9
         self.overlay.state = self.overlay.changeset.last().cloned().unwrap_or_default();
     }
 
