use ethereum_types::{H160, U256};
use rand::Rng;
use std::{
    collections::HashMap,
    sync::{Mutex, RwLock},
};

use crate::{
    core::NativeTxHash,
    fee::calculate_gas_fee,
    transaction::{bridge::BridgeTx, SignedTx},
};

#[derive(Debug)]
pub struct TransactionQueueMap {
    queues: RwLock<HashMap<u64, TransactionQueue>>,
}

impl Default for TransactionQueueMap {
    fn default() -> Self {
        Self::new()
    }
}

/// Holds multiple `TransactionQueue`s, each associated with a unique queue ID.
///
/// Queue IDs are randomly generated and used to access distinct transaction queues.
impl TransactionQueueMap {
    pub fn new() -> Self {
        TransactionQueueMap {
            queues: RwLock::new(HashMap::new()),
        }
    }

    /// `get_queue_id` generates a unique random ID, creates a new `TransactionQueue` for that ID,
    /// and then returns the ID.
    pub fn get_queue_id(&self) -> u64 {
        let mut rng = rand::thread_rng();
        loop {
            let queue_id = rng.gen();
            // Safety check to disallow 0 as it's equivalent to no queue_id
            if queue_id == 0 {
                continue;
            };
            let mut write_guard = self.queues.write().unwrap();

            if let std::collections::hash_map::Entry::Vacant(e) = write_guard.entry(queue_id) {
                e.insert(TransactionQueue::new());
                return queue_id;
            }
        }
    }

    /// Try to remove and return the `TransactionQueue` associated with the provided
    /// queue ID.
    pub fn remove(&self, queue_id: u64) -> Option<TransactionQueue> {
        self.queues.write().unwrap().remove(&queue_id)
    }

    /// Clears the `TransactionQueue` vector associated with the provided queue ID.
    pub fn clear(&self, queue_id: u64) -> Result<(), QueueError> {
        self.queues
            .read()
            .unwrap()
            .get(&queue_id)
            .ok_or(QueueError::NoSuchContext)
            .map(TransactionQueue::clear)
    }

    /// Attempts to add a new transaction to the `TransactionQueue` associated with the
    /// provided queue ID. If the transaction is a `SignedTx`, it also updates the
    /// corresponding account's nonce.
    /// Nonces for each account's transactions must be in strictly increasing order. This means that if the last
    /// queued transaction for an account has nonce 3, the next one should have nonce 4. If a `SignedTx` with a nonce
    /// that is not one more than the previous nonce is added, an error is returned. This helps to ensure the integrity
    /// of the transaction queue and enforce correct nonce usage.
    ///
    /// # Errors
    ///
    /// Returns `QueueError::NoSuchContext` if no queue is associated with the given queue ID.
    /// Returns `QueueError::InvalidNonce` if a `SignedTx` is provided with a nonce that is not one more than the
    /// previous nonce of transactions from the same sender in the queue.
    ///
    pub fn queue_tx(
        &self,
        queue_id: u64,
        tx: QueueTx,
        hash: NativeTxHash,
        gas_used: u64,
        base_fee: U256,
    ) -> Result<(), QueueError> {
        self.queues
            .read()
            .unwrap()
            .get(&queue_id)
            .ok_or(QueueError::NoSuchContext)
            .map(|queue| queue.queue_tx(tx, hash, gas_used, base_fee))?
    }

    /// `drain_all` returns all transactions from the `TransactionQueue` associated with the
    /// provided queue ID, removing them from the queue. Transactions are returned in the
    /// order they were added.
<<<<<<< HEAD
    pub fn drain_all(&self, context_id: u64) -> Vec<QueueTxItem> {
=======
    pub fn drain_all(&self, queue_id: u64) -> Vec<QueueTxWithNativeHash> {
>>>>>>> d9d26e93
        self.queues
            .read()
            .unwrap()
            .get(&queue_id)
            .map_or(Vec::new(), TransactionQueue::drain_all)
    }

<<<<<<< HEAD
    pub fn get_cloned_vec(&self, context_id: u64) -> Vec<QueueTxItem> {
=======
    pub fn get_cloned_vec(&self, queue_id: u64) -> Vec<QueueTxWithNativeHash> {
>>>>>>> d9d26e93
        self.queues
            .read()
            .unwrap()
            .get(&queue_id)
            .map_or(Vec::new(), TransactionQueue::get_cloned_vec)
    }

    pub fn len(&self, queue_id: u64) -> usize {
        self.queues
            .read()
            .unwrap()
            .get(&queue_id)
            .map_or(0, TransactionQueue::len)
    }

    /// Removes all transactions in the queue whose sender matches the provided sender address.
    /// # Errors
    ///
    /// Returns `QueueError::NoSuchContext` if no queue is associated with the given queue ID.
    ///
    pub fn remove_txs_by_sender(&self, queue_id: u64, sender: H160) -> Result<(), QueueError> {
        self.queues
            .read()
            .unwrap()
            .get(&queue_id)
            .ok_or(QueueError::NoSuchContext)
            .map(|queue| queue.remove_txs_by_sender(sender))
    }

    /// `get_next_valid_nonce` returns the next valid nonce for the account with the provided address
    /// in the `TransactionQueue` associated with the provided queue ID. This method assumes that
    /// only signed transactions (which include a nonce) are added to the queue using `queue_tx`
    /// and that their nonces are in increasing order.
    pub fn get_next_valid_nonce(&self, queue_id: u64, address: H160) -> Option<U256> {
        self.queues
            .read()
            .unwrap()
            .get(&queue_id)
            .and_then(|queue| queue.get_next_valid_nonce(address))
    }

    pub fn get_total_gas_used(&self, queue_id: u64) -> Option<u64> {
        self.queues
            .read()
            .unwrap()
            .get(&queue_id)
            .map(|queue| queue.get_total_gas_used())
    }

    pub fn get_total_fees(&self, queue_id: u64) -> Option<u64> {
        self.queues
            .read()
            .unwrap()
            .get(&queue_id)
            .map(|queue| queue.get_total_fees())
    }
}

#[derive(Debug, Clone)]
pub enum QueueTx {
    SignedTx(Box<SignedTx>),
    BridgeTx(BridgeTx),
}

#[derive(Debug, Clone)]
pub struct QueueTxItem {
    pub queue_tx: QueueTx,
    pub tx_hash: NativeTxHash,
    pub tx_fee: u64,
    pub gas_used: u64,
}

/// The `TransactionQueue` holds a queue of transactions and a map of account nonces.
/// It's used to manage and process transactions for different accounts.
///
#[derive(Debug, Default)]
<<<<<<< HEAD
pub struct TransactionQueue {
    transactions: Mutex<Vec<QueueTxItem>>,
    account_nonces: Mutex<HashMap<H160, U256>>,
    total_fees: Mutex<u64>,
    total_gas_used: Mutex<u64>,
=======
struct TransactionQueueData {
    transactions: Vec<QueueTxWithNativeHash>,
    account_nonces: HashMap<H160, U256>,
    total_fees: u64,
    total_gas_used: u64,
>>>>>>> d9d26e93
}

impl TransactionQueueData {
    pub fn new() -> Self {
        Self {
            transactions: Vec::new(),
            account_nonces: HashMap::new(),
            total_fees: 0u64,
            total_gas_used: 0u64,
        }
    }
}

#[derive(Debug, Default)]
pub struct TransactionQueue {
    data: Mutex<TransactionQueueData>,
}

impl TransactionQueue {
    fn new() -> Self {
        Self {
            data: Mutex::new(TransactionQueueData::new()),
        }
    }

    pub fn clear(&self) {
        let mut data = self.data.lock().unwrap();
        data.total_fees = 0u64;
        data.total_gas_used = 0u64;
        data.transactions.clear();
    }

<<<<<<< HEAD
    pub fn drain_all(&self) -> Vec<QueueTxItem> {
        let mut total_fees = self.total_fees.lock().unwrap();
        *total_fees = 0u64;
=======
    pub fn drain_all(&self) -> Vec<QueueTxWithNativeHash> {
        let mut data = self.data.lock().unwrap();
        data.total_fees = 0u64;
        data.total_gas_used = 0u64;
>>>>>>> d9d26e93

        data.transactions
            .drain(..)
            .collect::<Vec<QueueTxItem>>()
    }

<<<<<<< HEAD
    pub fn get_cloned_vec(&self) -> Vec<QueueTxItem> {
        self.transactions.lock().unwrap().clone()
=======
    pub fn get_cloned_vec(&self) -> Vec<QueueTxWithNativeHash> {
        self.data.lock().unwrap().transactions.clone()
>>>>>>> d9d26e93
    }

    pub fn queue_tx(
        &self,
        tx: QueueTx,
        tx_hash: NativeTxHash,
        gas_used: u64,
        base_fee: U256,
    ) -> Result<(), QueueError> {
<<<<<<< HEAD
        let mut gas_fee: u64 = 0;
        if let QueueTx::SignedTx(signed_tx) = &tx {
            let mut account_nonces = self.account_nonces.lock().unwrap();
            if let Some(nonce) = account_nonces.get(&signed_tx.sender) {
=======
        let mut data = self.data.lock().unwrap();
        if let QueueTx::SignedTx(signed_tx) = &tx.0 {
            if let Some(nonce) = data.account_nonces.get(&signed_tx.sender) {
>>>>>>> d9d26e93
                if signed_tx.nonce() != nonce + 1 {
                    return Err(QueueError::InvalidNonce((signed_tx.clone(), *nonce)));
                }
            }
            data.account_nonces
                .insert(signed_tx.sender, signed_tx.nonce());

            gas_fee = match calculate_gas_fee(signed_tx, gas_used.into(), base_fee) {
                Ok(fee) => fee.as_u64(),
                Err(_) => return Err(QueueError::InvalidFee),
            };

            data.total_fees += gas_fee;
            data.total_gas_used += gas_used;
        }
<<<<<<< HEAD
        self.transactions.lock().unwrap().push(QueueTxItem {
            queue_tx: tx,
            tx_hash,
            tx_fee: gas_fee,
            gas_used,
        });
=======
        data.transactions.push(tx);
>>>>>>> d9d26e93
        Ok(())
    }

    pub fn len(&self) -> usize {
        self.data.lock().unwrap().transactions.len()
    }

    pub fn remove_txs_by_sender(&self, sender: H160) {
<<<<<<< HEAD
        let mut tx_items = self.transactions.lock().unwrap();
        for queue_item in &*tx_items {
            let tx_sender = match &queue_item.queue_tx {
                QueueTx::SignedTx(tx) => tx.sender,
                QueueTx::BridgeTx(tx) => tx.sender(),
            };
            if tx_sender == sender {
                let mut total_fees = self.total_fees.lock().unwrap();
                *total_fees -= queue_item.tx_fee;

                let mut total_gas_used = self.total_gas_used.lock().unwrap();
                *total_gas_used -= queue_item.gas_used;
            }
        }

        tx_items.retain(|item| {
            let tx_sender = match &item.queue_tx {
=======
        let mut data = self.data.lock().unwrap();
        data.transactions.retain(|(tx, _)| {
            let tx_sender = match tx {
>>>>>>> d9d26e93
                QueueTx::SignedTx(tx) => tx.sender,
                QueueTx::BridgeTx(tx) => tx.sender(),
            };
            tx_sender != sender
        });
<<<<<<< HEAD

        self.account_nonces.lock().unwrap().remove(&sender);
=======
        data.account_nonces.remove(&sender);
>>>>>>> d9d26e93
    }

    pub fn get_next_valid_nonce(&self, address: H160) -> Option<U256> {
        self.data
            .lock()
            .unwrap()
            .account_nonces
            .get(&address)
            .map(ToOwned::to_owned)
            .map(|nonce| nonce + 1)
    }

    pub fn get_total_fees(&self) -> u64 {
        self.data.lock().unwrap().total_fees
    }

    pub fn get_total_gas_used(&self) -> u64 {
        self.data.lock().unwrap().total_gas_used
    }
}

impl From<SignedTx> for QueueTx {
    fn from(tx: SignedTx) -> Self {
        Self::SignedTx(Box::new(tx))
    }
}

#[derive(Debug)]
pub enum QueueError {
    NoSuchContext,
    InvalidNonce((Box<SignedTx>, U256)),
    InvalidFee,
}

impl std::fmt::Display for QueueError {
    fn fmt(&self, f: &mut std::fmt::Formatter) -> std::fmt::Result {
        match self {
            QueueError::NoSuchContext => write!(f, "No transaction queue for this queue"),
            QueueError::InvalidNonce((tx, nonce)) => write!(f, "Invalid nonce {:x?} for tx {:x?}. Previous queued nonce is {}. TXs should be queued in increasing nonce order.", tx.nonce(), tx.transaction.hash(), nonce),
            QueueError::InvalidFee => write!(f, "Invalid transaction fee from value overflow"),
        }
    }
}

impl std::error::Error for QueueError {}

#[cfg(test)]
mod tests {
    use std::str::FromStr;

    use ethereum_types::{H256, U256};

    use crate::transaction::bridge::BalanceUpdate;

    use super::*;

    #[test]
    fn test_invalid_nonce_order() -> Result<(), QueueError> {
        let queue = TransactionQueue::new();

        // Nonce 2, sender 0xe61a3a6eb316d773c773f4ce757a542f673023c6
        let tx1 = QueueTx::SignedTx(Box::new(SignedTx::try_from("f869028502540be400832dc6c0943e338e722607a8c1eab615579ace4f6dedfa19fa80840adb1a9a2aa0adb0386f95848d33b49ee6057c34e530f87f696a29b4e1b04ef90b2a58bbedbca02f500cf29c5c4245608545e7d9d35b36ef0365e5c52d96e69b8f07920d32552f").unwrap()));

        // Nonce 2, sender 0x6bc42fd533d6cb9d973604155e1f7197a3b0e703
        let tx2 = QueueTx::SignedTx(Box::new(SignedTx::try_from("f869028502540be400832dc6c0943e338e722607a8c1eab615579ace4f6dedfa19fa80840adb1a9a2aa09588b47d2cd3f474d6384309cca5cb8e360cb137679f0a1589a1c184a15cb27ca0453ddbf808b83b279cac3226b61a9d83855aba60ae0d3a8407cba0634da7459d").unwrap()));

        // Nonce 0, sender 0xe61a3a6eb316d773c773f4ce757a542f673023c6
        let tx3 = QueueTx::SignedTx(Box::new(SignedTx::try_from("f869808502540be400832dc6c0943e338e722607a8c1eab615579ace4f6dedfa19fa80840adb1a9a2aa03d28d24808c3de08c606c5544772ded91913f648ad56556f181905208e206c85a00ecd0ba938fb89fc4a17ea333ea842c7305090dee9236e2b632578f9e5045cb3").unwrap()));

        queue.queue_tx(tx1, H256::from_low_u64_be(1).into(), 0u64, U256::zero())?;
        queue.queue_tx(tx2, H256::from_low_u64_be(2).into(), 0u64, U256::zero())?;
        // Should fail as nonce 2 is already queued for this sender
        let queued = queue.queue_tx(tx3, H256::from_low_u64_be(3).into(), 0u64, U256::zero());
        assert!(matches!(queued, Err(QueueError::InvalidNonce { .. })));
        Ok(())
    }

    #[test]
    fn test_invalid_nonce_order_with_transfer_domain() -> Result<(), QueueError> {
        let queue = TransactionQueue::new();

        // Nonce 2, sender 0xe61a3a6eb316d773c773f4ce757a542f673023c6
        let tx1 = QueueTx::SignedTx(Box::new(SignedTx::try_from("f869028502540be400832dc6c0943e338e722607a8c1eab615579ace4f6dedfa19fa80840adb1a9a2aa0adb0386f95848d33b49ee6057c34e530f87f696a29b4e1b04ef90b2a58bbedbca02f500cf29c5c4245608545e7d9d35b36ef0365e5c52d96e69b8f07920d32552f").unwrap()));

        // Nonce 2, sender 0x6bc42fd533d6cb9d973604155e1f7197a3b0e703
        let tx2 = QueueTx::SignedTx(Box::new(SignedTx::try_from("f869028502540be400832dc6c0943e338e722607a8c1eab615579ace4f6dedfa19fa80840adb1a9a2aa09588b47d2cd3f474d6384309cca5cb8e360cb137679f0a1589a1c184a15cb27ca0453ddbf808b83b279cac3226b61a9d83855aba60ae0d3a8407cba0634da7459d").unwrap()));

        // sender 0x6bc42fd533d6cb9d973604155e1f7197a3b0e703
        let tx3 = QueueTx::BridgeTx(BridgeTx::EvmIn(BalanceUpdate {
            address: H160::from_str("0x6bc42fd533d6cb9d973604155e1f7197a3b0e703").unwrap(),
            amount: U256::one(),
        }));

        // Nonce 0, sender 0xe61a3a6eb316d773c773f4ce757a542f673023c6
        let tx4 = QueueTx::SignedTx(Box::new(SignedTx::try_from("f869808502540be400832dc6c0943e338e722607a8c1eab615579ace4f6dedfa19fa80840adb1a9a2aa03d28d24808c3de08c606c5544772ded91913f648ad56556f181905208e206c85a00ecd0ba938fb89fc4a17ea333ea842c7305090dee9236e2b632578f9e5045cb3").unwrap()));

        queue.queue_tx(tx1, H256::from_low_u64_be(1).into(), 0u64, U256::zero())?;
        queue.queue_tx(tx2, H256::from_low_u64_be(2).into(), 0u64, U256::zero())?;
        queue.queue_tx(tx3, H256::from_low_u64_be(3).into(), 0u64, U256::zero())?;
        // Should fail as nonce 2 is already queued for this sender
        let queued = queue.queue_tx(tx4, H256::from_low_u64_be(4).into(), 0u64, U256::zero());
        assert!(matches!(queued, Err(QueueError::InvalidNonce { .. })));
        Ok(())
    }

    #[test]
    fn test_valid_nonce_order() -> Result<(), QueueError> {
        let queue = TransactionQueue::new();

        // Nonce 0, sender 0xe61a3a6eb316d773c773f4ce757a542f673023c6
        let tx1 = QueueTx::SignedTx(Box::new(SignedTx::try_from("f869808502540be400832dc6c0943e338e722607a8c1eab615579ace4f6dedfa19fa80840adb1a9a2aa03d28d24808c3de08c606c5544772ded91913f648ad56556f181905208e206c85a00ecd0ba938fb89fc4a17ea333ea842c7305090dee9236e2b632578f9e5045cb3").unwrap()));

        // Nonce 1, sender 0xe61a3a6eb316d773c773f4ce757a542f673023c6
        let tx2 = QueueTx::SignedTx(Box::new(SignedTx::try_from("f869018502540be400832dc6c0943e338e722607a8c1eab615579ace4f6dedfa19fa80840adb1a9a2aa0dd1fad9a8465969354d567e8a74af3f6de3e56abbe1b71154d7929d0bd5cc170a0353190adb50e3cfae82a77c2ea56b49a86f72bd0071a70d1c25c49827654aa68").unwrap()));

        // Nonce 2, sender 0xe61a3a6eb316d773c773f4ce757a542f673023c6
        let tx3 = QueueTx::SignedTx(Box::new(SignedTx::try_from("f869028502540be400832dc6c0943e338e722607a8c1eab615579ace4f6dedfa19fa80840adb1a9a2aa0adb0386f95848d33b49ee6057c34e530f87f696a29b4e1b04ef90b2a58bbedbca02f500cf29c5c4245608545e7d9d35b36ef0365e5c52d96e69b8f07920d32552f").unwrap()));

        // Nonce 2, sender 0x6bc42fd533d6cb9d973604155e1f7197a3b0e703
        let tx4 = QueueTx::SignedTx(Box::new(SignedTx::try_from("f869028502540be400832dc6c0943e338e722607a8c1eab615579ace4f6dedfa19fa80840adb1a9a2aa09588b47d2cd3f474d6384309cca5cb8e360cb137679f0a1589a1c184a15cb27ca0453ddbf808b83b279cac3226b61a9d83855aba60ae0d3a8407cba0634da7459d").unwrap()));

        queue.queue_tx(tx1, H256::from_low_u64_be(1).into(), 0u64, U256::zero())?;
        queue.queue_tx(tx2, H256::from_low_u64_be(2).into(), 0u64, U256::zero())?;
        queue.queue_tx(tx3, H256::from_low_u64_be(3).into(), 0u64, U256::zero())?;
        queue.queue_tx(tx4, H256::from_low_u64_be(4).into(), 0u64, U256::zero())?;
        Ok(())
    }
}<|MERGE_RESOLUTION|>--- conflicted
+++ resolved
@@ -100,11 +100,7 @@
     /// `drain_all` returns all transactions from the `TransactionQueue` associated with the
     /// provided queue ID, removing them from the queue. Transactions are returned in the
     /// order they were added.
-<<<<<<< HEAD
-    pub fn drain_all(&self, context_id: u64) -> Vec<QueueTxItem> {
-=======
-    pub fn drain_all(&self, queue_id: u64) -> Vec<QueueTxWithNativeHash> {
->>>>>>> d9d26e93
+    pub fn drain_all(&self, queue_id: u64) -> Vec<QueueTxItem> {
         self.queues
             .read()
             .unwrap()
@@ -112,11 +108,7 @@
             .map_or(Vec::new(), TransactionQueue::drain_all)
     }
 
-<<<<<<< HEAD
-    pub fn get_cloned_vec(&self, context_id: u64) -> Vec<QueueTxItem> {
-=======
-    pub fn get_cloned_vec(&self, queue_id: u64) -> Vec<QueueTxWithNativeHash> {
->>>>>>> d9d26e93
+    pub fn get_cloned_vec(&self, queue_id: u64) -> Vec<QueueTxItem> {
         self.queues
             .read()
             .unwrap()
@@ -189,23 +181,16 @@
     pub gas_used: u64,
 }
 
-/// The `TransactionQueue` holds a queue of transactions and a map of account nonces.
+/// The `TransactionQueueData` holds a queue of transactions with a map of the account nonces,
+/// the total gas fees and the total gas used by the transactions.
 /// It's used to manage and process transactions for different accounts.
 ///
 #[derive(Debug, Default)]
-<<<<<<< HEAD
-pub struct TransactionQueue {
-    transactions: Mutex<Vec<QueueTxItem>>,
-    account_nonces: Mutex<HashMap<H160, U256>>,
-    total_fees: Mutex<u64>,
-    total_gas_used: Mutex<u64>,
-=======
 struct TransactionQueueData {
-    transactions: Vec<QueueTxWithNativeHash>,
+    transactions: Vec<QueueTxItem>,
     account_nonces: HashMap<H160, U256>,
     total_fees: u64,
     total_gas_used: u64,
->>>>>>> d9d26e93
 }
 
 impl TransactionQueueData {
@@ -238,29 +223,15 @@
         data.transactions.clear();
     }
 
-<<<<<<< HEAD
     pub fn drain_all(&self) -> Vec<QueueTxItem> {
-        let mut total_fees = self.total_fees.lock().unwrap();
-        *total_fees = 0u64;
-=======
-    pub fn drain_all(&self) -> Vec<QueueTxWithNativeHash> {
         let mut data = self.data.lock().unwrap();
         data.total_fees = 0u64;
         data.total_gas_used = 0u64;
->>>>>>> d9d26e93
-
-        data.transactions
-            .drain(..)
-            .collect::<Vec<QueueTxItem>>()
-    }
-
-<<<<<<< HEAD
+        data.transactions.drain(..).collect::<Vec<QueueTxItem>>()
+    }
+
     pub fn get_cloned_vec(&self) -> Vec<QueueTxItem> {
-        self.transactions.lock().unwrap().clone()
-=======
-    pub fn get_cloned_vec(&self) -> Vec<QueueTxWithNativeHash> {
         self.data.lock().unwrap().transactions.clone()
->>>>>>> d9d26e93
     }
 
     pub fn queue_tx(
@@ -270,16 +241,10 @@
         gas_used: u64,
         base_fee: U256,
     ) -> Result<(), QueueError> {
-<<<<<<< HEAD
         let mut gas_fee: u64 = 0;
+        let mut data = self.data.lock().unwrap();
         if let QueueTx::SignedTx(signed_tx) = &tx {
-            let mut account_nonces = self.account_nonces.lock().unwrap();
-            if let Some(nonce) = account_nonces.get(&signed_tx.sender) {
-=======
-        let mut data = self.data.lock().unwrap();
-        if let QueueTx::SignedTx(signed_tx) = &tx.0 {
             if let Some(nonce) = data.account_nonces.get(&signed_tx.sender) {
->>>>>>> d9d26e93
                 if signed_tx.nonce() != nonce + 1 {
                     return Err(QueueError::InvalidNonce((signed_tx.clone(), *nonce)));
                 }
@@ -295,16 +260,12 @@
             data.total_fees += gas_fee;
             data.total_gas_used += gas_used;
         }
-<<<<<<< HEAD
-        self.transactions.lock().unwrap().push(QueueTxItem {
+        data.transactions.push(QueueTxItem {
             queue_tx: tx,
             tx_hash,
             tx_fee: gas_fee,
             gas_used,
         });
-=======
-        data.transactions.push(tx);
->>>>>>> d9d26e93
         Ok(())
     }
 
@@ -313,40 +274,26 @@
     }
 
     pub fn remove_txs_by_sender(&self, sender: H160) {
-<<<<<<< HEAD
-        let mut tx_items = self.transactions.lock().unwrap();
-        for queue_item in &*tx_items {
+        let mut data = self.data.lock().unwrap();
+        let queued_txs = &self.data.lock().unwrap().transactions;
+        for queue_item in queued_txs {
             let tx_sender = match &queue_item.queue_tx {
                 QueueTx::SignedTx(tx) => tx.sender,
                 QueueTx::BridgeTx(tx) => tx.sender(),
             };
             if tx_sender == sender {
-                let mut total_fees = self.total_fees.lock().unwrap();
-                *total_fees -= queue_item.tx_fee;
-
-                let mut total_gas_used = self.total_gas_used.lock().unwrap();
-                *total_gas_used -= queue_item.gas_used;
+                data.total_fees -= queue_item.tx_fee;
+                data.total_gas_used -= queue_item.gas_used;
             }
         }
-
-        tx_items.retain(|item| {
+        data.transactions.retain(|item| {
             let tx_sender = match &item.queue_tx {
-=======
-        let mut data = self.data.lock().unwrap();
-        data.transactions.retain(|(tx, _)| {
-            let tx_sender = match tx {
->>>>>>> d9d26e93
                 QueueTx::SignedTx(tx) => tx.sender,
                 QueueTx::BridgeTx(tx) => tx.sender(),
             };
             tx_sender != sender
         });
-<<<<<<< HEAD
-
-        self.account_nonces.lock().unwrap().remove(&sender);
-=======
         data.account_nonces.remove(&sender);
->>>>>>> d9d26e93
     }
 
     pub fn get_next_valid_nonce(&self, address: H160) -> Option<U256> {
