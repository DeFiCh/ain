--- conflicted
+++ resolved
@@ -252,22 +252,11 @@
             data.account_nonces
                 .insert(signed_tx.sender, signed_tx.nonce());
 
-<<<<<<< HEAD
             gas_fee = match calculate_gas_fee(signed_tx, gas_used, base_fee) {
                 Ok(fee) => fee,
                 Err(_) => return Err(QueueError::InvalidFee),
             };
             data.total_fees += gas_fee;
-=======
-            let is_over_changi5 = ain_cpp_imports::past_changi_intermediate_height_5_height();
-            if is_over_changi5 {
-                gas_fee = match calculate_gas_fee(signed_tx, gas_used, base_fee) {
-                    Ok(fee) => fee,
-                    Err(_) => return Err(QueueError::InvalidFee),
-                };
-                data.total_fees += gas_fee;
-            }
->>>>>>> 95d975a3
             data.total_gas_used += gas_used;
         }
         data.transactions.push(QueueTxItem {
