use ethereum_types::{H160, U256};
use rand::Rng;
use std::{
    collections::HashMap,
    sync::{Mutex, RwLock},
};

use crate::{
    core::NativeTxHash,
    fee::calculate_gas_fee,
    transaction::{bridge::BridgeTx, SignedTx},
};

#[derive(Debug)]
pub struct TransactionQueueMap {
    queues: RwLock<HashMap<u64, TransactionQueue>>,
}

impl Default for TransactionQueueMap {
    fn default() -> Self {
        Self::new()
    }
}

/// Holds multiple `TransactionQueue`s, each associated with a unique queue ID.
///
/// Queue IDs are randomly generated and used to access distinct transaction queues.
impl TransactionQueueMap {
    pub fn new() -> Self {
        TransactionQueueMap {
            queues: RwLock::new(HashMap::new()),
        }
    }

    /// `get_queue_id` generates a unique random ID, creates a new `TransactionQueue` for that ID,
    /// and then returns the ID.
    pub fn get_queue_id(&self) -> u64 {
        let mut rng = rand::thread_rng();
        loop {
            let queue_id = rng.gen();
            // Safety check to disallow 0 as it's equivalent to no queue_id
            if queue_id == 0 {
                continue;
            };
            let mut write_guard = self.queues.write().unwrap();

            if let std::collections::hash_map::Entry::Vacant(e) = write_guard.entry(queue_id) {
                e.insert(TransactionQueue::new());
                return queue_id;
            }
        }
    }

    /// Try to remove and return the `TransactionQueue` associated with the provided
    /// queue ID.
    pub fn remove(&self, queue_id: u64) -> Option<TransactionQueue> {
        self.queues.write().unwrap().remove(&queue_id)
    }

    /// Clears the `TransactionQueue` vector associated with the provided queue ID.
    pub fn clear(&self, queue_id: u64) -> Result<(), QueueError> {
        self.queues
            .read()
            .unwrap()
            .get(&queue_id)
            .ok_or(QueueError::NoSuchContext)
            .map(TransactionQueue::clear)
    }

    /// Attempts to add a new transaction to the `TransactionQueue` associated with the
    /// provided queue ID. If the transaction is a `SignedTx`, it also updates the
    /// corresponding account's nonce.
    /// Nonces for each account's transactions must be in strictly increasing order. This means that if the last
    /// queued transaction for an account has nonce 3, the next one should have nonce 4. If a `SignedTx` with a nonce
    /// that is not one more than the previous nonce is added, an error is returned. This helps to ensure the integrity
    /// of the transaction queue and enforce correct nonce usage.
    ///
    /// # Errors
    ///
    /// Returns `QueueError::NoSuchContext` if no queue is associated with the given queue ID.
    /// Returns `QueueError::InvalidNonce` if a `SignedTx` is provided with a nonce that is not one more than the
    /// previous nonce of transactions from the same sender in the queue.
    ///
    pub fn queue_tx(
        &self,
        queue_id: u64,
        tx: QueueTx,
        hash: NativeTxHash,
        gas_used: u64,
        base_fee: U256,
    ) -> Result<(), QueueError> {
        self.queues
            .read()
            .unwrap()
            .get(&queue_id)
            .ok_or(QueueError::NoSuchContext)
            .map(|queue| queue.queue_tx(tx, hash, gas_used, base_fee))?
    }

    /// `drain_all` returns all transactions from the `TransactionQueue` associated with the
    /// provided queue ID, removing them from the queue. Transactions are returned in the
    /// order they were added.
<<<<<<< HEAD
    pub fn drain_all(&self, context_id: u64) -> Vec<QueueTxItem> {
=======
    pub fn drain_all(&self, queue_id: u64) -> Vec<QueueTxWithNativeHash> {
>>>>>>> 56528590
        self.queues
            .read()
            .unwrap()
            .get(&queue_id)
            .map_or(Vec::new(), TransactionQueue::drain_all)
    }

<<<<<<< HEAD
    pub fn get_cloned_vec(&self, context_id: u64) -> Vec<QueueTxItem> {
=======
    pub fn get_cloned_vec(&self, queue_id: u64) -> Vec<QueueTxWithNativeHash> {
>>>>>>> 56528590
        self.queues
            .read()
            .unwrap()
            .get(&queue_id)
            .map_or(Vec::new(), TransactionQueue::get_cloned_vec)
    }

    pub fn len(&self, queue_id: u64) -> usize {
        self.queues
            .read()
            .unwrap()
            .get(&queue_id)
            .map_or(0, TransactionQueue::len)
    }

    /// Removes all transactions in the queue whose sender matches the provided sender address.
    /// # Errors
    ///
    /// Returns `QueueError::NoSuchContext` if no queue is associated with the given queue ID.
    ///
    pub fn remove_txs_by_sender(&self, queue_id: u64, sender: H160) -> Result<(), QueueError> {
        self.queues
            .read()
            .unwrap()
            .get(&queue_id)
            .ok_or(QueueError::NoSuchContext)
            .map(|queue| queue.remove_txs_by_sender(sender))
    }

    /// `get_next_valid_nonce` returns the next valid nonce for the account with the provided address
    /// in the `TransactionQueue` associated with the provided queue ID. This method assumes that
    /// only signed transactions (which include a nonce) are added to the queue using `queue_tx`
    /// and that their nonces are in increasing order.
    pub fn get_next_valid_nonce(&self, queue_id: u64, address: H160) -> Option<U256> {
        self.queues
            .read()
            .unwrap()
            .get(&queue_id)
            .and_then(|queue| queue.get_next_valid_nonce(address))
    }

    pub fn get_total_gas_used(&self, queue_id: u64) -> Option<u64> {
        self.queues
            .read()
            .unwrap()
            .get(&queue_id)
            .map(|queue| queue.get_total_gas_used())
    }

    pub fn get_total_fees(&self, queue_id: u64) -> Option<u64> {
        self.queues
            .read()
            .unwrap()
            .get(&queue_id)
            .map(|queue| queue.get_total_fees())
    }
}

#[derive(Debug, Clone)]
pub enum QueueTx {
    SignedTx(Box<SignedTx>),
    BridgeTx(BridgeTx),
}

#[derive(Debug, Clone)]
pub struct QueueTxItem {
    pub queue_tx: QueueTx,
    pub tx_hash: NativeTxHash,
    pub tx_fee: u64,
    pub gas_used: u64,
}

/// The `TransactionQueue` holds a queue of transactions and a map of account nonces.
/// It's used to manage and process transactions for different accounts.
///
#[derive(Debug, Default)]
<<<<<<< HEAD
pub struct TransactionQueue {
    transactions: Mutex<Vec<QueueTxItem>>,
    account_nonces: Mutex<HashMap<H160, U256>>,
    total_fees: Mutex<u64>,
    total_gas_used: Mutex<u64>,
=======
struct TransactionQueueData {
    transactions: Vec<QueueTxWithNativeHash>,
    account_nonces: HashMap<H160, U256>,
    total_fees: u64,
    total_gas_used: u64,
>>>>>>> 56528590
}

impl TransactionQueueData {
    pub fn new() -> Self {
        Self {
            transactions: Vec::new(),
            account_nonces: HashMap::new(),
            total_fees: 0u64,
            total_gas_used: 0u64,
        }
    }
}

#[derive(Debug, Default)]
pub struct TransactionQueue {
    data: Mutex<TransactionQueueData>,
}

impl TransactionQueue {
    fn new() -> Self {
        Self {
            data: Mutex::new(TransactionQueueData::new()),
        }
    }

    pub fn clear(&self) {
        let mut data = self.data.lock().unwrap();
        data.total_fees = 0u64;
        data.total_gas_used = 0u64;
        data.transactions.clear();
    }

<<<<<<< HEAD
    pub fn drain_all(&self) -> Vec<QueueTxItem> {
        let mut total_fees = self.total_fees.lock().unwrap();
        *total_fees = 0u64;
=======
    pub fn drain_all(&self) -> Vec<QueueTxWithNativeHash> {
        let mut data = self.data.lock().unwrap();
        data.total_fees = 0u64;
        data.total_gas_used = 0u64;
>>>>>>> 56528590

        data.transactions
            .drain(..)
            .collect::<Vec<QueueTxItem>>()
    }

<<<<<<< HEAD
    pub fn get_cloned_vec(&self) -> Vec<QueueTxItem> {
        self.transactions.lock().unwrap().clone()
=======
    pub fn get_cloned_vec(&self) -> Vec<QueueTxWithNativeHash> {
        self.data.lock().unwrap().transactions.clone()
>>>>>>> 56528590
    }

    pub fn queue_tx(
        &self,
        tx: QueueTx,
        tx_hash: NativeTxHash,
        gas_used: u64,
        base_fee: U256,
    ) -> Result<(), QueueError> {
<<<<<<< HEAD
        let mut gas_fee: u64 = 0;
        if let QueueTx::SignedTx(signed_tx) = &tx {
            let mut account_nonces = self.account_nonces.lock().unwrap();
            if let Some(nonce) = account_nonces.get(&signed_tx.sender) {
=======
        let mut data = self.data.lock().unwrap();
        if let QueueTx::SignedTx(signed_tx) = &tx.0 {
            if let Some(nonce) = data.account_nonces.get(&signed_tx.sender) {
>>>>>>> 56528590
                if signed_tx.nonce() != nonce + 1 {
                    return Err(QueueError::InvalidNonce((signed_tx.clone(), *nonce)));
                }
            }
            data.account_nonces
                .insert(signed_tx.sender, signed_tx.nonce());

            gas_fee = match calculate_gas_fee(signed_tx, gas_used.into(), base_fee) {
                Ok(fee) => fee.as_u64(),
                Err(_) => return Err(QueueError::InvalidFee),
            };

            data.total_fees += gas_fee;
            data.total_gas_used += gas_used;
        }
<<<<<<< HEAD
        self.transactions.lock().unwrap().push(QueueTxItem {
            queue_tx: tx,
            tx_hash,
            tx_fee: gas_fee,
            gas_used,
        });
=======
        data.transactions.push(tx);
>>>>>>> 56528590
        Ok(())
    }

    pub fn len(&self) -> usize {
        self.data.lock().unwrap().transactions.len()
    }

    pub fn remove_txs_by_sender(&self, sender: H160) {
<<<<<<< HEAD
        let mut tx_items = self.transactions.lock().unwrap();
        for queue_item in &*tx_items {
            let tx_sender = match &queue_item.queue_tx {
                QueueTx::SignedTx(tx) => tx.sender,
                QueueTx::BridgeTx(tx) => tx.sender(),
            };
            if tx_sender == sender {
                let mut total_fees = self.total_fees.lock().unwrap();
                *total_fees -= queue_item.tx_fee;

                let mut total_gas_used = self.total_gas_used.lock().unwrap();
                *total_gas_used -= queue_item.gas_used;
            }
        }

        tx_items.retain(|item| {
            let tx_sender = match &item.queue_tx {
=======
        let mut data = self.data.lock().unwrap();
        data.transactions.retain(|(tx, _)| {
            let tx_sender = match tx {
>>>>>>> 56528590
                QueueTx::SignedTx(tx) => tx.sender,
                QueueTx::BridgeTx(tx) => tx.sender(),
            };
            tx_sender != sender
        });
<<<<<<< HEAD

        self.account_nonces.lock().unwrap().remove(&sender);
=======
        data.account_nonces.remove(&sender);
>>>>>>> 56528590
    }

    pub fn get_next_valid_nonce(&self, address: H160) -> Option<U256> {
        self.data
            .lock()
            .unwrap()
            .account_nonces
            .get(&address)
            .map(ToOwned::to_owned)
            .map(|nonce| nonce + 1)
    }

    pub fn get_total_fees(&self) -> u64 {
        self.data.lock().unwrap().total_fees
    }

    pub fn get_total_gas_used(&self) -> u64 {
        self.data.lock().unwrap().total_gas_used
    }
}

impl From<SignedTx> for QueueTx {
    fn from(tx: SignedTx) -> Self {
        Self::SignedTx(Box::new(tx))
    }
}

#[derive(Debug)]
pub enum QueueError {
    NoSuchContext,
    InvalidNonce((Box<SignedTx>, U256)),
    InvalidFee,
}

impl std::fmt::Display for QueueError {
    fn fmt(&self, f: &mut std::fmt::Formatter) -> std::fmt::Result {
        match self {
            QueueError::NoSuchContext => write!(f, "No transaction queue for this queue"),
            QueueError::InvalidNonce((tx, nonce)) => write!(f, "Invalid nonce {:x?} for tx {:x?}. Previous queued nonce is {}. TXs should be queued in increasing nonce order.", tx.nonce(), tx.transaction.hash(), nonce),
            QueueError::InvalidFee => write!(f, "Invalid transaction fee from value overflow"),
        }
    }
}

impl std::error::Error for QueueError {}

#[cfg(test)]
mod tests {
    use std::str::FromStr;

    use ethereum_types::{H256, U256};

    use crate::transaction::bridge::BalanceUpdate;

    use super::*;

    #[test]
    fn test_invalid_nonce_order() -> Result<(), QueueError> {
        let queue = TransactionQueue::new();

        // Nonce 2, sender 0xe61a3a6eb316d773c773f4ce757a542f673023c6
        let tx1 = QueueTx::SignedTx(Box::new(SignedTx::try_from("f869028502540be400832dc6c0943e338e722607a8c1eab615579ace4f6dedfa19fa80840adb1a9a2aa0adb0386f95848d33b49ee6057c34e530f87f696a29b4e1b04ef90b2a58bbedbca02f500cf29c5c4245608545e7d9d35b36ef0365e5c52d96e69b8f07920d32552f").unwrap()));

        // Nonce 2, sender 0x6bc42fd533d6cb9d973604155e1f7197a3b0e703
        let tx2 = QueueTx::SignedTx(Box::new(SignedTx::try_from("f869028502540be400832dc6c0943e338e722607a8c1eab615579ace4f6dedfa19fa80840adb1a9a2aa09588b47d2cd3f474d6384309cca5cb8e360cb137679f0a1589a1c184a15cb27ca0453ddbf808b83b279cac3226b61a9d83855aba60ae0d3a8407cba0634da7459d").unwrap()));

        // Nonce 0, sender 0xe61a3a6eb316d773c773f4ce757a542f673023c6
        let tx3 = QueueTx::SignedTx(Box::new(SignedTx::try_from("f869808502540be400832dc6c0943e338e722607a8c1eab615579ace4f6dedfa19fa80840adb1a9a2aa03d28d24808c3de08c606c5544772ded91913f648ad56556f181905208e206c85a00ecd0ba938fb89fc4a17ea333ea842c7305090dee9236e2b632578f9e5045cb3").unwrap()));

        queue.queue_tx(tx1, H256::from_low_u64_be(1).into(), 0u64, U256::zero())?;
        queue.queue_tx(tx2, H256::from_low_u64_be(2).into(), 0u64, U256::zero())?;
        // Should fail as nonce 2 is already queued for this sender
        let queued = queue.queue_tx(tx3, H256::from_low_u64_be(3).into(), 0u64, U256::zero());
        assert!(matches!(queued, Err(QueueError::InvalidNonce { .. })));
        Ok(())
    }

    #[test]
    fn test_invalid_nonce_order_with_transfer_domain() -> Result<(), QueueError> {
        let queue = TransactionQueue::new();

        // Nonce 2, sender 0xe61a3a6eb316d773c773f4ce757a542f673023c6
        let tx1 = QueueTx::SignedTx(Box::new(SignedTx::try_from("f869028502540be400832dc6c0943e338e722607a8c1eab615579ace4f6dedfa19fa80840adb1a9a2aa0adb0386f95848d33b49ee6057c34e530f87f696a29b4e1b04ef90b2a58bbedbca02f500cf29c5c4245608545e7d9d35b36ef0365e5c52d96e69b8f07920d32552f").unwrap()));

        // Nonce 2, sender 0x6bc42fd533d6cb9d973604155e1f7197a3b0e703
        let tx2 = QueueTx::SignedTx(Box::new(SignedTx::try_from("f869028502540be400832dc6c0943e338e722607a8c1eab615579ace4f6dedfa19fa80840adb1a9a2aa09588b47d2cd3f474d6384309cca5cb8e360cb137679f0a1589a1c184a15cb27ca0453ddbf808b83b279cac3226b61a9d83855aba60ae0d3a8407cba0634da7459d").unwrap()));

        // sender 0x6bc42fd533d6cb9d973604155e1f7197a3b0e703
        let tx3 = QueueTx::BridgeTx(BridgeTx::EvmIn(BalanceUpdate {
            address: H160::from_str("0x6bc42fd533d6cb9d973604155e1f7197a3b0e703").unwrap(),
            amount: U256::one(),
        }));

        // Nonce 0, sender 0xe61a3a6eb316d773c773f4ce757a542f673023c6
        let tx4 = QueueTx::SignedTx(Box::new(SignedTx::try_from("f869808502540be400832dc6c0943e338e722607a8c1eab615579ace4f6dedfa19fa80840adb1a9a2aa03d28d24808c3de08c606c5544772ded91913f648ad56556f181905208e206c85a00ecd0ba938fb89fc4a17ea333ea842c7305090dee9236e2b632578f9e5045cb3").unwrap()));

        queue.queue_tx(tx1, H256::from_low_u64_be(1).into(), 0u64, U256::zero())?;
        queue.queue_tx(tx2, H256::from_low_u64_be(2).into(), 0u64, U256::zero())?;
        queue.queue_tx(tx3, H256::from_low_u64_be(3).into(), 0u64, U256::zero())?;
        // Should fail as nonce 2 is already queued for this sender
        let queued = queue.queue_tx(tx4, H256::from_low_u64_be(4).into(), 0u64, U256::zero());
        assert!(matches!(queued, Err(QueueError::InvalidNonce { .. })));
        Ok(())
    }

    #[test]
    fn test_valid_nonce_order() -> Result<(), QueueError> {
        let queue = TransactionQueue::new();

        // Nonce 0, sender 0xe61a3a6eb316d773c773f4ce757a542f673023c6
        let tx1 = QueueTx::SignedTx(Box::new(SignedTx::try_from("f869808502540be400832dc6c0943e338e722607a8c1eab615579ace4f6dedfa19fa80840adb1a9a2aa03d28d24808c3de08c606c5544772ded91913f648ad56556f181905208e206c85a00ecd0ba938fb89fc4a17ea333ea842c7305090dee9236e2b632578f9e5045cb3").unwrap()));

        // Nonce 1, sender 0xe61a3a6eb316d773c773f4ce757a542f673023c6
        let tx2 = QueueTx::SignedTx(Box::new(SignedTx::try_from("f869018502540be400832dc6c0943e338e722607a8c1eab615579ace4f6dedfa19fa80840adb1a9a2aa0dd1fad9a8465969354d567e8a74af3f6de3e56abbe1b71154d7929d0bd5cc170a0353190adb50e3cfae82a77c2ea56b49a86f72bd0071a70d1c25c49827654aa68").unwrap()));

        // Nonce 2, sender 0xe61a3a6eb316d773c773f4ce757a542f673023c6
        let tx3 = QueueTx::SignedTx(Box::new(SignedTx::try_from("f869028502540be400832dc6c0943e338e722607a8c1eab615579ace4f6dedfa19fa80840adb1a9a2aa0adb0386f95848d33b49ee6057c34e530f87f696a29b4e1b04ef90b2a58bbedbca02f500cf29c5c4245608545e7d9d35b36ef0365e5c52d96e69b8f07920d32552f").unwrap()));

        // Nonce 2, sender 0x6bc42fd533d6cb9d973604155e1f7197a3b0e703
        let tx4 = QueueTx::SignedTx(Box::new(SignedTx::try_from("f869028502540be400832dc6c0943e338e722607a8c1eab615579ace4f6dedfa19fa80840adb1a9a2aa09588b47d2cd3f474d6384309cca5cb8e360cb137679f0a1589a1c184a15cb27ca0453ddbf808b83b279cac3226b61a9d83855aba60ae0d3a8407cba0634da7459d").unwrap()));

        queue.queue_tx(tx1, H256::from_low_u64_be(1).into(), 0u64, U256::zero())?;
        queue.queue_tx(tx2, H256::from_low_u64_be(2).into(), 0u64, U256::zero())?;
        queue.queue_tx(tx3, H256::from_low_u64_be(3).into(), 0u64, U256::zero())?;
        queue.queue_tx(tx4, H256::from_low_u64_be(4).into(), 0u64, U256::zero())?;
        Ok(())
    }
}<|MERGE_RESOLUTION|>--- conflicted
+++ resolved
@@ -100,11 +100,7 @@
     /// `drain_all` returns all transactions from the `TransactionQueue` associated with the
     /// provided queue ID, removing them from the queue. Transactions are returned in the
     /// order they were added.
-<<<<<<< HEAD
     pub fn drain_all(&self, context_id: u64) -> Vec<QueueTxItem> {
-=======
-    pub fn drain_all(&self, queue_id: u64) -> Vec<QueueTxWithNativeHash> {
->>>>>>> 56528590
         self.queues
             .read()
             .unwrap()
@@ -112,11 +108,7 @@
             .map_or(Vec::new(), TransactionQueue::drain_all)
     }
 
-<<<<<<< HEAD
     pub fn get_cloned_vec(&self, context_id: u64) -> Vec<QueueTxItem> {
-=======
-    pub fn get_cloned_vec(&self, queue_id: u64) -> Vec<QueueTxWithNativeHash> {
->>>>>>> 56528590
         self.queues
             .read()
             .unwrap()
@@ -193,19 +185,11 @@
 /// It's used to manage and process transactions for different accounts.
 ///
 #[derive(Debug, Default)]
-<<<<<<< HEAD
-pub struct TransactionQueue {
-    transactions: Mutex<Vec<QueueTxItem>>,
-    account_nonces: Mutex<HashMap<H160, U256>>,
-    total_fees: Mutex<u64>,
-    total_gas_used: Mutex<u64>,
-=======
 struct TransactionQueueData {
-    transactions: Vec<QueueTxWithNativeHash>,
+    transactions: Vec<QueueTxItem>,
     account_nonces: HashMap<H160, U256>,
     total_fees: u64,
     total_gas_used: u64,
->>>>>>> 56528590
 }
 
 impl TransactionQueueData {
@@ -238,29 +222,18 @@
         data.transactions.clear();
     }
 
-<<<<<<< HEAD
-    pub fn drain_all(&self) -> Vec<QueueTxItem> {
-        let mut total_fees = self.total_fees.lock().unwrap();
-        *total_fees = 0u64;
-=======
     pub fn drain_all(&self) -> Vec<QueueTxWithNativeHash> {
         let mut data = self.data.lock().unwrap();
         data.total_fees = 0u64;
         data.total_gas_used = 0u64;
->>>>>>> 56528590
 
         data.transactions
             .drain(..)
             .collect::<Vec<QueueTxItem>>()
     }
 
-<<<<<<< HEAD
     pub fn get_cloned_vec(&self) -> Vec<QueueTxItem> {
         self.transactions.lock().unwrap().clone()
-=======
-    pub fn get_cloned_vec(&self) -> Vec<QueueTxWithNativeHash> {
-        self.data.lock().unwrap().transactions.clone()
->>>>>>> 56528590
     }
 
     pub fn queue_tx(
@@ -270,16 +243,10 @@
         gas_used: u64,
         base_fee: U256,
     ) -> Result<(), QueueError> {
-<<<<<<< HEAD
         let mut gas_fee: u64 = 0;
-        if let QueueTx::SignedTx(signed_tx) = &tx {
-            let mut account_nonces = self.account_nonces.lock().unwrap();
-            if let Some(nonce) = account_nonces.get(&signed_tx.sender) {
-=======
         let mut data = self.data.lock().unwrap();
         if let QueueTx::SignedTx(signed_tx) = &tx.0 {
             if let Some(nonce) = data.account_nonces.get(&signed_tx.sender) {
->>>>>>> 56528590
                 if signed_tx.nonce() != nonce + 1 {
                     return Err(QueueError::InvalidNonce((signed_tx.clone(), *nonce)));
                 }
@@ -295,16 +262,12 @@
             data.total_fees += gas_fee;
             data.total_gas_used += gas_used;
         }
-<<<<<<< HEAD
-        self.transactions.lock().unwrap().push(QueueTxItem {
+        data.transactions.push(QueueTxItem {
             queue_tx: tx,
             tx_hash,
             tx_fee: gas_fee,
             gas_used,
         });
-=======
-        data.transactions.push(tx);
->>>>>>> 56528590
         Ok(())
     }
 
@@ -313,9 +276,8 @@
     }
 
     pub fn remove_txs_by_sender(&self, sender: H160) {
-<<<<<<< HEAD
-        let mut tx_items = self.transactions.lock().unwrap();
-        for queue_item in &*tx_items {
+        let mut data = self.data.lock().unwrap();
+        for queue_item in data.transactions {
             let tx_sender = match &queue_item.queue_tx {
                 QueueTx::SignedTx(tx) => tx.sender,
                 QueueTx::BridgeTx(tx) => tx.sender(),
@@ -328,25 +290,14 @@
                 *total_gas_used -= queue_item.gas_used;
             }
         }
-
-        tx_items.retain(|item| {
-            let tx_sender = match &item.queue_tx {
-=======
-        let mut data = self.data.lock().unwrap();
         data.transactions.retain(|(tx, _)| {
             let tx_sender = match tx {
->>>>>>> 56528590
                 QueueTx::SignedTx(tx) => tx.sender,
                 QueueTx::BridgeTx(tx) => tx.sender(),
             };
             tx_sender != sender
         });
-<<<<<<< HEAD
-
-        self.account_nonces.lock().unwrap().remove(&sender);
-=======
         data.account_nonces.remove(&sender);
->>>>>>> 56528590
     }
 
     pub fn get_next_valid_nonce(&self, address: H160) -> Option<U256> {
