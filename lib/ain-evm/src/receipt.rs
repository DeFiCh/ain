use crate::storage::{traits::ReceiptStorage, Storage};
use crate::transaction::SignedTx;
use ethereum::{EIP658ReceiptData, EnvelopedEncodable, ReceiptV3};
use primitive_types::{H160, H256, U256};

use ethereum::util::ordered_trie_root;
use keccak_hash::keccak;
use rlp::RlpStream;
use serde::{Deserialize, Serialize};
use std::sync::Arc;

#[derive(Serialize, Deserialize, Clone, Debug)]
pub struct Receipt {
    pub tx_hash: H256,
    pub receipt: ReceiptV3,
    pub block_hash: H256,
    pub block_number: U256,
    pub from: H160,
    pub to: Option<H160>,
    pub tx_index: usize,
    pub tx_type: u8,
    pub contract_address: Option<H160>,
}

pub struct ReceiptHandler {
    storage: Arc<Storage>,
}

fn get_contract_address(sender: &H160, nonce: &U256) -> H160 {
    let mut stream = RlpStream::new_list(2);
    stream.append(sender);
    stream.append(nonce);

    return H160::from(keccak(stream.as_raw()));
}

impl ReceiptHandler {
    pub fn new(storage: Arc<Storage>) -> Self {
        Self { storage }
    }

    pub fn get_receipt_root(&self, receipts: &[Receipt]) -> H256 {
        ordered_trie_root(
            receipts
                .iter()
                .map(|r| EnvelopedEncodable::encode(&r.receipt).freeze()),
        )
    }

    pub fn generate_receipts(
        &self,
        successful: Vec<SignedTx>,
        failed: Vec<SignedTx>,
        block_hash: H256,
        block_number: U256,
    ) -> Vec<Receipt> {
        let mut receipts = Vec::new();

        let mut index = 0;

        for signed_tx in successful {
            let receipt = Receipt {
                receipt: ReceiptV3::EIP1559(EIP658ReceiptData {
                    status_code: 1,
                    used_gas: Default::default(),
                    logs_bloom: Default::default(),
                    logs: vec![],
                }),
                block_hash,
                block_number,
                tx_hash: signed_tx.transaction.hash(),
                from: signed_tx.sender,
                to: signed_tx.to(),
                tx_index: index,
<<<<<<< HEAD
                tx_type: EnvelopedEncodable::type_id(&signed_tx.transaction).unwrap_or_default(),
                contract_address: get_contract_address(
                    &signed_tx.to(),
                    &signed_tx.sender,
                    &signed_tx.nonce(),
                ),
=======
                tx_type: EnvelopedEncodable::type_id(&tv2).unwrap_or_default(),
                contract_address: transaction
                    .to()
                    .is_none()
                    .then(|| get_contract_address(&transaction.sender, &transaction.nonce())),
>>>>>>> 8a0f960c
            };
            receipts.push(receipt);
            index += 1;
        }

        for signed_tx in failed {
            let receipt = Receipt {
                receipt: ReceiptV3::EIP1559(EIP658ReceiptData {
                    status_code: 0,
                    used_gas: Default::default(),
                    logs_bloom: Default::default(),
                    logs: vec![],
                }),
                block_hash,
                block_number,
                tx_hash: signed_tx.transaction.hash(),
                from: signed_tx.sender,
                to: signed_tx.to(),
                tx_index: index,
<<<<<<< HEAD
                contract_address: get_contract_address(
                    &signed_tx.to(),
                    &signed_tx.sender,
                    &signed_tx.nonce(),
                ),
                tx_type: EnvelopedEncodable::type_id(&signed_tx.transaction).unwrap(),
=======
                contract_address: transaction
                    .to()
                    .is_none()
                    .then(|| get_contract_address(&transaction.sender, &transaction.nonce())),
                tx_type: EnvelopedEncodable::type_id(&tv2).unwrap(),
>>>>>>> 8a0f960c
            };

            receipts.push(receipt);
            index += 1;
        }
        receipts
    }

    pub fn put_receipts(&self, receipts: Vec<Receipt>) {
        self.storage.put_receipts(receipts)
    }
}

#[cfg(test)]
mod test {
    use crate::receipt::get_contract_address;
    use primitive_types::{H160, U256};
    use std::str::FromStr;

    #[test]
    pub fn test_contract_address() {
        let sender = H160::from_str("0f572e5295c57f15886f9b263e2f6d2d6c7b5ec6").unwrap();
        let expected = H160::from_str("3f09c73a5ed19289fb9bdc72f1742566df146f56").unwrap();

        let actual = get_contract_address(&sender, &U256::from(88));

        assert_eq!(actual, expected);
    }
}<|MERGE_RESOLUTION|>--- conflicted
+++ resolved
@@ -72,20 +72,11 @@
                 from: signed_tx.sender,
                 to: signed_tx.to(),
                 tx_index: index,
-<<<<<<< HEAD
                 tx_type: EnvelopedEncodable::type_id(&signed_tx.transaction).unwrap_or_default(),
-                contract_address: get_contract_address(
-                    &signed_tx.to(),
-                    &signed_tx.sender,
-                    &signed_tx.nonce(),
-                ),
-=======
-                tx_type: EnvelopedEncodable::type_id(&tv2).unwrap_or_default(),
-                contract_address: transaction
+                contract_address: signed_tx
                     .to()
                     .is_none()
-                    .then(|| get_contract_address(&transaction.sender, &transaction.nonce())),
->>>>>>> 8a0f960c
+                    .then(|| get_contract_address(&signed_tx.sender, &signed_tx.nonce())),
             };
             receipts.push(receipt);
             index += 1;
@@ -105,20 +96,11 @@
                 from: signed_tx.sender,
                 to: signed_tx.to(),
                 tx_index: index,
-<<<<<<< HEAD
-                contract_address: get_contract_address(
-                    &signed_tx.to(),
-                    &signed_tx.sender,
-                    &signed_tx.nonce(),
-                ),
-                tx_type: EnvelopedEncodable::type_id(&signed_tx.transaction).unwrap(),
-=======
-                contract_address: transaction
+                contract_address: signed_tx
                     .to()
                     .is_none()
-                    .then(|| get_contract_address(&transaction.sender, &transaction.nonce())),
-                tx_type: EnvelopedEncodable::type_id(&tv2).unwrap(),
->>>>>>> 8a0f960c
+                    .then(|| get_contract_address(&signed_tx.sender, &signed_tx.nonce())),
+                tx_type: EnvelopedEncodable::type_id(&signed_tx.transaction).unwrap(),
             };
 
             receipts.push(receipt);
