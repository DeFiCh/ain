use crate::storage::{traits::ReceiptStorage, Storage};
use crate::transaction::SignedTx;
use ethereum::{EIP658ReceiptData, EnvelopedEncodable, ReceiptV3};
use primitive_types::{H160, H256, U256};

use ethereum::util::ordered_trie_root;
use keccak_hash::keccak;
use rlp::RlpStream;
use serde::{Deserialize, Serialize};
use std::sync::Arc;

#[derive(Serialize, Deserialize, Clone, Debug)]
pub struct Receipt {
    pub tx_hash: H256,
    pub receipt: ReceiptV3,
    pub block_hash: H256,
    pub block_number: U256,
    pub from: H160,
    pub to: Option<H160>,
    pub tx_index: usize,
    pub tx_type: u8,
    pub contract_address: Option<H160>,
}

pub struct ReceiptHandler {
    storage: Arc<Storage>,
}

fn get_contract_address(to: &Option<H160>, sender: &H160, nonce: &U256) -> Option<H160> {
    if to.is_some() {
        return None;
    }

    let mut stream = RlpStream::new_list(2);
    stream.append(sender);
    stream.append(nonce);

    return Some(H160::from(keccak(stream.as_raw())));
}

impl ReceiptHandler {
    pub fn new(storage: Arc<Storage>) -> Self {
        Self { storage }
    }

    pub fn get_receipt_root(&self, receipts: &[Receipt]) -> H256 {
        ordered_trie_root(
            receipts
                .iter()
                .map(|r| EnvelopedEncodable::encode(&r.receipt).freeze()),
        )
    }

    pub fn generate_receipts(
        &self,
        successful: Vec<SignedTx>,
        failed: Vec<SignedTx>,
        block_hash: H256,
        block_number: U256,
    ) -> Vec<Receipt> {
        let mut receipts = Vec::new();

        let mut index = 0;

        for signed_tx in successful {
            let receipt = Receipt {
                receipt: ReceiptV3::EIP1559(EIP658ReceiptData {
                    status_code: 1,
                    used_gas: Default::default(),
                    logs_bloom: Default::default(),
                    logs: vec![],
                }),
                block_hash,
                block_number,
                tx_hash: signed_tx.transaction.hash(),
                from: signed_tx.sender,
                to: signed_tx.to(),
                tx_index: index,
                tx_type: EnvelopedEncodable::type_id(&signed_tx.transaction).unwrap_or_default(),
                contract_address: get_contract_address(
                    &signed_tx.to(),
                    &signed_tx.sender,
                    &signed_tx.nonce(),
                ),
            };
            receipts.push(receipt);
            index += 1;
        }

        for signed_tx in failed {
            let receipt = Receipt {
                receipt: ReceiptV3::EIP1559(EIP658ReceiptData {
                    status_code: 0,
                    used_gas: Default::default(),
                    logs_bloom: Default::default(),
                    logs: vec![],
                }),
                block_hash,
                block_number,
                tx_hash: signed_tx.transaction.hash(),
                from: signed_tx.sender,
                to: signed_tx.to(),
                tx_index: index,
                contract_address: get_contract_address(
                    &signed_tx.to(),
                    &signed_tx.sender,
                    &signed_tx.nonce(),
                ),
                tx_type: EnvelopedEncodable::type_id(&signed_tx.transaction).unwrap(),
            };

            receipts.push(receipt);
            index += 1;
        }
<<<<<<< HEAD
        receipts
=======

        ordered_trie_root(
            receipts
                .iter()
                .map(|r| EnvelopedEncodable::encode(&r.receipt).freeze()),
        )
>>>>>>> 22ced97c
    }

    pub fn put_receipts(&self, receipts: Vec<Receipt>) {
        self.storage.put_receipts(receipts)
    }
}

#[cfg(test)]
mod test {
    use crate::receipt::get_contract_address;
    use primitive_types::{H160, U256};
    use std::str::FromStr;

    // TODO: This needs fixing. `get_contract_address` impl appears to add sender to the
    // stream that appears incorrect. Leaving it to @shoham to recitfy and clear up
    // side effects, but this blocks everyone from being able to add to the branch,
    // so ignore this for the moment
    #[ignore]
    #[test]
    pub fn test_contract_address() {
        let sender = H160::from_str("0f572e5295c57f15886f9b263e2f6d2d6c7b5ec6").unwrap();

        let expected = H160::from_str("3f09c73a5ed19289fb9bdc72f1742566df146f56").unwrap();
        let to = H160::from_str("3f09c73a5ed19289fb9bdc72f1742566df146f56").unwrap();

        let actual = get_contract_address(&Some(to), &sender, &U256::from(88));

        assert_eq!(actual.unwrap(), expected);
    }
}<|MERGE_RESOLUTION|>--- conflicted
+++ resolved
@@ -112,16 +112,7 @@
             receipts.push(receipt);
             index += 1;
         }
-<<<<<<< HEAD
         receipts
-=======
-
-        ordered_trie_root(
-            receipts
-                .iter()
-                .map(|r| EnvelopedEncodable::encode(&r.receipt).freeze()),
-        )
->>>>>>> 22ced97c
     }
 
     pub fn put_receipts(&self, receipts: Vec<Receipt>) {
