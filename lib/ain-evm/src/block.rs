--- conflicted
+++ resolved
@@ -163,38 +163,13 @@
         let parent_gas_target =
             parent_block.header.gas_limit.as_u64() / elasticity_multiplier.as_u64();
 
-<<<<<<< HEAD
         self.get_base_fee(
             parent_gas_used,
             parent_gas_target,
             parent_base_fee,
             base_fee_max_change_denominator,
-            initial_base_fee,
-        )
-=======
-        match parent_gas_used.cmp(&parent_gas_target) {
-            Ordering::Less => parent_base_fee,
-            Ordering::Equal => {
-                let gas_used_delta = parent_gas_used - parent_gas_target;
-                let base_fee_per_gas_delta = max(
-                    parent_base_fee * gas_used_delta
-                        / parent_gas_target
-                        / base_fee_max_change_denominator,
-                    U256::one(),
-                );
-
-                max(parent_base_fee + base_fee_per_gas_delta, INITIAL_BASE_FEE)
-            }
-            Ordering::Greater => {
-                let gas_used_delta = parent_gas_target - parent_gas_used;
-                let base_fee_per_gas_delta = parent_base_fee * gas_used_delta
-                    / parent_gas_target
-                    / base_fee_max_change_denominator;
-
-                max(parent_base_fee - base_fee_per_gas_delta, INITIAL_BASE_FEE)
-            }
-        }
->>>>>>> 6d302789
+            INITIAL_BASE_FEE,
+        )
     }
 
     pub fn fee_history(
@@ -363,33 +338,6 @@
 
         base_fee + priority_fee
     }
-<<<<<<< HEAD
-}
-
-pub fn new_block_from_json(path: PathBuf, state_root: H256) -> Result<BlockAny, std::io::Error> {
-    let file = fs::File::open(path)?;
-    let reader = BufReader::new(file);
-    let genesis: GenesisData = serde_json::from_reader(reader)?;
-
-    Ok(Block::new(
-        PartialHeader {
-            state_root,
-            number: U256::zero(),
-            timestamp: genesis.timestamp.unwrap_or_default().as_u64(),
-            beneficiary: genesis.coinbase.unwrap_or_default(),
-            difficulty: genesis.difficulty.unwrap_or_default(),
-            extra_data: genesis.extra_data.unwrap_or_default(),
-            parent_hash: genesis.parent_hash.unwrap_or_default(),
-            gas_limit: genesis.gas_limit.unwrap_or_default(),
-            mix_hash: genesis.mix_hash.unwrap_or_default(),
-            nonce: genesis.nonce.unwrap_or_default(),
-            receipts_root: Default::default(),
-            logs_bloom: Default::default(),
-            gas_used: Default::default(),
-        },
-        Vec::new(),
-        Vec::new(),
-    ))
 }
 
 #[cfg(test)]
@@ -470,6 +418,4 @@
             )
         )
     }
-=======
->>>>>>> 6d302789
 }