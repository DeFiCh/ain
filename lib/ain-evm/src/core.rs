use crate::backend::{EVMBackend, EVMBackendError, InsufficientBalance, Vicinity};
use crate::block::INITIAL_BASE_FEE;
use crate::executor::TxResponse;
use crate::fee::calculate_prepay_gas_fee;
use crate::gas::{check_tx_intrinsic_gas, MIN_GAS_PER_TX};
use crate::receipt::ReceiptService;
use crate::services::SERVICES;
use crate::storage::traits::{BlockStorage, PersistentStateError};
use crate::storage::Storage;
use crate::transaction::bridge::{BalanceUpdate, BridgeTx};
use crate::trie::TrieDBStore;
use crate::txqueue::{QueueError, QueueTx, TransactionQueueMap};
use crate::{
    executor::AinExecutor,
    traits::{Executor, ExecutorContext},
    transaction::SignedTx,
};

use ethereum::{AccessList, Account, Block, Log, PartialHeader, TransactionV2};
use ethereum_types::{Bloom, BloomInput, H160, U256};

use anyhow::anyhow;
use hex::FromHex;
use log::debug;
use std::error::Error;
use std::path::PathBuf;
use std::sync::Arc;
use vsdb_core::vsdb_set_base_dir;

pub type NativeTxHash = [u8; 32];

pub const MAX_GAS_PER_BLOCK: U256 = U256([30_000_000, 0, 0, 0]);

pub struct EVMCoreService {
    pub tx_queues: Arc<TransactionQueueMap>,
    pub trie_store: Arc<TrieDBStore>,
    storage: Arc<Storage>,
}
pub struct EthCallArgs<'a> {
    pub caller: Option<H160>,
    pub to: Option<H160>,
    pub value: U256,
    pub data: &'a [u8],
    pub gas_limit: u64,
    pub access_list: AccessList,
    pub block_number: U256,
}

pub struct ValidateTxInfo {
    pub signed_tx: SignedTx,
    pub prepay_fee: U256,
    pub used_gas: u64,
}

fn init_vsdb() {
    debug!(target: "vsdb", "Initializating VSDB");
    let datadir = ain_cpp_imports::get_datadir();
    let path = PathBuf::from(datadir).join("evm");
    if !path.exists() {
        std::fs::create_dir(&path).expect("Error creating `evm` dir");
    }
    let vsdb_dir_path = path.join(".vsdb");
    vsdb_set_base_dir(&vsdb_dir_path).expect("Could not update vsdb base dir");
    debug!(target: "vsdb", "VSDB directory : {}", vsdb_dir_path.display());
}

impl EVMCoreService {
    pub fn restore(storage: Arc<Storage>) -> Self {
        init_vsdb();

        Self {
            tx_queues: Arc::new(TransactionQueueMap::new()),
            trie_store: Arc::new(TrieDBStore::restore()),
            storage,
        }
    }

    pub fn new_from_json(storage: Arc<Storage>, path: PathBuf) -> Self {
        debug!("Loading genesis state from {}", path.display());
        init_vsdb();

        let handler = Self {
            tx_queues: Arc::new(TransactionQueueMap::new()),
            trie_store: Arc::new(TrieDBStore::new()),
            storage: Arc::clone(&storage),
        };
        let (state_root, genesis) =
            TrieDBStore::genesis_state_root_from_json(&handler.trie_store, &handler.storage, path)
                .expect("Error getting genesis state root from json");

        let block: Block<TransactionV2> = Block::new(
            PartialHeader {
                state_root,
                number: U256::zero(),
                beneficiary: Default::default(),
                receipts_root: ReceiptService::get_receipts_root(&Vec::new()),
                logs_bloom: Default::default(),
                gas_used: Default::default(),
                gas_limit: genesis.gas_limit.unwrap_or(MAX_GAS_PER_BLOCK),
                extra_data: genesis.extra_data.unwrap_or_default().into(),
                parent_hash: genesis.parent_hash.unwrap_or_default(),
                mix_hash: genesis.mix_hash.unwrap_or_default(),
                nonce: genesis.nonce.unwrap_or_default(),
                timestamp: genesis.timestamp.unwrap_or_default().as_u64(),
                difficulty: genesis.difficulty.unwrap_or_default(),
                base_fee: genesis.base_fee.unwrap_or(INITIAL_BASE_FEE),
            },
            Vec::new(),
            Vec::new(),
        );
        storage.put_latest_block(Some(&block));
        storage.put_block(&block);

        handler
    }

    pub fn flush(&self) -> Result<(), PersistentStateError> {
        self.trie_store.flush()
    }

    pub fn call(&self, arguments: EthCallArgs) -> Result<TxResponse, Box<dyn Error>> {
        let EthCallArgs {
            caller,
            to,
            value,
            data,
            gas_limit,
            access_list,
            block_number,
        } = arguments;

        let (state_root, block_number) = self
            .storage
            .get_block_by_number(&block_number)
            .map(|block| (block.header.state_root, block.header.number))
            .unwrap_or_default();
        debug!(
            "Calling EVM at block number : {:#x}, state_root : {:#x}",
            block_number, state_root
        );

        let vicinity = Vicinity {
            block_number,
            origin: caller.unwrap_or_default(),
            gas_limit: U256::from(gas_limit),
            ..Default::default()
        };

        let mut backend = EVMBackend::from_root(
            state_root,
            Arc::clone(&self.trie_store),
            Arc::clone(&self.storage),
            vicinity,
        )
        .map_err(|e| anyhow!("------ Could not restore backend {}", e))?;
        Ok(AinExecutor::new(&mut backend).call(ExecutorContext {
            caller: caller.unwrap_or_default(),
            to,
            value,
            data,
            gas_limit,
            access_list,
        }))
    }

    pub fn validate_raw_tx(
        &self,
        tx: &str,
        queue_id: u64,
        use_context: bool,
    ) -> Result<ValidateTxInfo, Box<dyn Error>> {
        debug!("[validate_raw_tx] raw transaction : {:#?}", tx);
        let buffer = <Vec<u8>>::from_hex(tx)?;
        let tx: TransactionV2 = ethereum::EnvelopedDecodable::decode(&buffer)
            .map_err(|_| anyhow!("Error: decoding raw tx to TransactionV2"))?;
        debug!("[validate_raw_tx] TransactionV2 : {:#?}", tx);

        let block_number = self
            .storage
            .get_latest_block()
            .map(|block| block.header.number)
            .unwrap_or_default();

        debug!("[validate_raw_tx] block_number : {:#?}", block_number);

        let signed_tx: SignedTx = tx.try_into()?;
        let nonce = self
            .get_nonce(signed_tx.sender, block_number)
            .map_err(|e| anyhow!("Error getting nonce {e}"))?;

        debug!(
            "[validate_raw_tx] signed_tx.sender : {:#?}",
            signed_tx.sender
        );
        debug!(
            "[validate_raw_tx] signed_tx nonce : {:#?}",
            signed_tx.nonce()
        );
        debug!("[validate_raw_tx] nonce : {:#?}", nonce);

        // Validate tx nonce
        if nonce > signed_tx.nonce() {
            return Err(anyhow!(
                "Invalid nonce. Account nonce {}, signed_tx nonce {}",
                nonce,
                signed_tx.nonce()
            )
            .into());
        }

        let balance = self
            .get_balance(signed_tx.sender, block_number)
            .map_err(|e| anyhow!("Error getting balance {e}"))?;

        debug!("[validate_raw_tx] Account balance : {:x?}", balance);

        let prepay_fee = calculate_prepay_gas_fee(&signed_tx)?;
        debug!("[validate_raw_tx] prepay_fee : {:x?}", prepay_fee);

        let gas_limit = signed_tx.gas_limit();
        if ain_cpp_imports::past_changi_intermediate_height_4_height() {
            if balance < prepay_fee {
                debug!("[validate_raw_tx] insufficient balance to pay fees");
                return Err(anyhow!("insufficient balance to pay fees").into());
            }

            if ain_cpp_imports::past_changi_intermediate_height_5_height() {
                // Validate tx gas limit with intrinsic gas
                check_tx_intrinsic_gas(&signed_tx)?;
            } else if gas_limit < MIN_GAS_PER_TX {
                debug!("[validate_raw_tx] gas limit is below the minimum gas per tx");
                return Err(anyhow!("gas limit is below the minimum gas per tx").into());
            }
        } else if balance < MIN_GAS_PER_TX || balance < prepay_fee {
            debug!("[validate_raw_tx] insufficient balance to pay fees");
            return Err(anyhow!("insufficient balance to pay fees").into());
        }

        if gas_limit > MAX_GAS_PER_BLOCK {
            debug!("[validate_raw_tx] Gas limit higher than MAX_GAS_PER_BLOCK");
            return Err(anyhow!("Gas limit higher than MAX_GAS_PER_BLOCK").into());
        }

        // Get tx gas usage
        let used_gas = if use_context {
            let TxResponse { used_gas, .. } = self.call(EthCallArgs {
                caller: Some(signed_tx.sender),
                to: signed_tx.to(),
                value: signed_tx.value(),
                data: signed_tx.data(),
                gas_limit: signed_tx.gas_limit().as_u64(),
                access_list: signed_tx.access_list(),
                block_number,
            })?;
            used_gas
        } else {
            u64::default()
        };

        // Validate total gas usage in queued txs exceeds block size
        if use_context {
            debug!("[validate_raw_tx] used_gas: {:#?}", used_gas);
            let total_current_gas_used = self
                .tx_queues
                .get_total_gas_used(queue_id)
                .unwrap_or_default();

            if total_current_gas_used + U256::from(used_gas) > MAX_GAS_PER_BLOCK {
                return Err(anyhow!("Block size limit is more than MAX_GAS_PER_BLOCK").into());
            }
        }

        Ok(ValidateTxInfo {
            signed_tx,
            prepay_fee,
            used_gas,
        })
    }

    pub fn logs_bloom(logs: Vec<Log>, bloom: &mut Bloom) {
        for log in logs {
            bloom.accrue(BloomInput::Raw(&log.address[..]));
            for topic in log.topics {
                bloom.accrue(BloomInput::Raw(&topic[..]));
            }
        }
    }
}

// Transaction queue methods
impl EVMCoreService {
    pub fn add_balance(
        &self,
        queue_id: u64,
        address: H160,
        amount: U256,
        hash: NativeTxHash,
    ) -> Result<(), EVMError> {
        let queue_tx = QueueTx::BridgeTx(BridgeTx::EvmIn(BalanceUpdate { address, amount }));
        self.tx_queues
            .queue_tx(queue_id, queue_tx, hash, U256::zero(), U256::zero())?;
        Ok(())
    }

    pub fn sub_balance(
        &self,
        queue_id: u64,
        address: H160,
        amount: U256,
        hash: NativeTxHash,
    ) -> Result<(), EVMError> {
        let block_number = self
            .storage
            .get_latest_block()
            .map_or(U256::default(), |block| block.header.number);
        let balance = self.get_balance(address, block_number)?;
        if balance < amount {
            Err(EVMBackendError::InsufficientBalance(InsufficientBalance {
                address,
                account_balance: balance,
                amount,
            })
            .into())
        } else {
            let queue_tx = QueueTx::BridgeTx(BridgeTx::EvmOut(BalanceUpdate { address, amount }));
            self.tx_queues
                .queue_tx(queue_id, queue_tx, hash, U256::zero(), U256::zero())?;
            Ok(())
        }
    }

    pub fn get_queue_id(&self) -> u64 {
        self.tx_queues.get_queue_id()
    }

    pub fn clear(&self, queue_id: u64) -> Result<(), EVMError> {
        self.tx_queues.clear(queue_id)?;
        Ok(())
    }

    pub fn remove(&self, queue_id: u64) {
        self.tx_queues.remove(queue_id);
    }

    pub fn remove_txs_by_sender(&self, queue_id: u64, address: H160) -> Result<(), EVMError> {
        self.tx_queues.remove_txs_by_sender(queue_id, address)?;
        Ok(())
    }

    /// Retrieves the next valid nonce for the specified account within a particular queue.
    ///
    /// The method first attempts to retrieve the next valid nonce from the transaction queue associated with the
    /// provided queue_id. If no nonce is found in the transaction queue, that means that no transactions have been
    /// queued for this account in this queue_id. It falls back to retrieving the nonce from the storage at the latest
    /// block. If no nonce is found in the storage (i.e., no transactions for this account have been committed yet),
    /// the nonce is defaulted to zero.
    ///
    /// This method provides a unified view of the nonce for an account, taking into account both transactions that are
    /// waiting to be processed in the queue and transactions that have already been processed and committed to the storage.
    ///
    /// # Arguments
    ///
    /// * `queue_id` - The queue_id queue number.
    /// * `address` - The EVM address of the account whose nonce we want to retrieve.
    ///
    /// # Returns
    ///
    /// Returns the next valid nonce as a `U256`. Defaults to U256::zero()
    pub fn get_next_valid_nonce_in_queue(&self, queue_id: u64, address: H160) -> U256 {
        let nonce = self
            .tx_queues
            .get_next_valid_nonce(queue_id, address)
            .unwrap_or_else(|| {
                let latest_block = self
                    .storage
                    .get_latest_block()
                    .map(|b| b.header.number)
                    .unwrap_or_else(U256::zero);

                self.get_nonce(address, latest_block)
                    .unwrap_or_else(|_| U256::zero())
            });

        debug!(
            "Account {:x?} nonce {:x?} in queue_id {queue_id}",
            address, nonce
        );
        nonce
    }
}

// State methods
impl EVMCoreService {
    pub fn get_account(
        &self,
        address: H160,
        block_number: U256,
    ) -> Result<Option<Account>, EVMError> {
        let state_root = self
            .storage
            .get_block_by_number(&block_number)
            .or_else(|| self.storage.get_latest_block())
            .map(|block| block.header.state_root)
            .unwrap_or_default();

        let backend = EVMBackend::from_root(
            state_root,
            Arc::clone(&self.trie_store),
            Arc::clone(&self.storage),
            Vicinity::default(),
        )?;
        Ok(backend.get_account(&address))
    }

    pub fn get_latest_contract_storage(
        &self,
        contract: H160,
<<<<<<< HEAD
        storage_index: H256,
=======
        storage_index: U256,
>>>>>>> a4895908
    ) -> Result<U256, EVMError> {
        let (_, block_number) = SERVICES
            .evm
            .block
            .get_latest_block_hash_and_number()
            .unwrap_or_default();
        let state_root = self
            .storage
            .get_block_by_number(&block_number)
            .or_else(|| self.storage.get_latest_block())
            .map(|block| block.header.state_root)
            .unwrap_or_default();

        let backend = EVMBackend::from_root(
            state_root,
            Arc::clone(&self.trie_store),
            Arc::clone(&self.storage),
            Vicinity::default(),
        )?;

<<<<<<< HEAD
        backend
            .get_contract_storage(contract, storage_index.as_bytes())
=======
        // convert U256 to H256
        let tmp: &mut [u8; 32] = &mut [0; 32];
        storage_index.to_big_endian(tmp);

        backend
            .get_contract_storage(contract, tmp.as_slice())
>>>>>>> a4895908
            .map_err(|e| EVMError::TrieError(e.to_string()))
    }

    pub fn get_code(&self, address: H160, block_number: U256) -> Result<Option<Vec<u8>>, EVMError> {
        self.get_account(address, block_number).map(|opt_account| {
            opt_account.map_or_else(
                || None,
                |account| self.storage.get_code_by_hash(account.code_hash),
            )
        })
    }

    pub fn get_storage_at(
        &self,
        address: H160,
        position: U256,
        block_number: U256,
    ) -> Result<Option<Vec<u8>>, EVMError> {
        self.get_account(address, block_number)?
            .map_or(Ok(None), |account| {
                let storage_trie = self
                    .trie_store
                    .trie_db
                    .trie_restore(address.as_bytes(), None, account.storage_root.into())
                    .unwrap();

                let tmp: &mut [u8; 32] = &mut [0; 32];
                position.to_big_endian(tmp);
                storage_trie
                    .get(tmp.as_slice())
                    .map_err(|e| EVMError::TrieError(format!("{e}")))
            })
    }

    pub fn get_balance(&self, address: H160, block_number: U256) -> Result<U256, EVMError> {
        let balance = self
            .get_account(address, block_number)?
            .map_or(U256::zero(), |account| account.balance);

        debug!("Account {:x?} balance {:x?}", address, balance);
        Ok(balance)
    }

    pub fn get_nonce(&self, address: H160, block_number: U256) -> Result<U256, EVMError> {
        let nonce = self
            .get_account(address, block_number)?
            .map_or(U256::zero(), |account| account.nonce);

        debug!("Account {:x?} nonce {:x?}", address, nonce);
        Ok(nonce)
    }

    pub fn get_latest_block_backend(&self) -> Result<EVMBackend, EVMBackendError> {
        let (state_root, block_number) = self
            .storage
            .get_latest_block()
            .map(|block| (block.header.state_root, block.header.number))
            .unwrap_or_default();

        debug!(
            "[get_latest_block_backend] At block number : {:#x}, state_root : {:#x}",
            block_number, state_root
        );
        EVMBackend::from_root(
            state_root,
            Arc::clone(&self.trie_store),
            Arc::clone(&self.storage),
            Default::default(),
        )
    }
}

use primitive_types::H256;
use std::fmt;

#[derive(Debug)]
pub enum EVMError {
    BackendError(EVMBackendError),
    QueueError(QueueError),
    NoSuchAccount(H160),
    TrieError(String),
}

impl fmt::Display for EVMError {
    fn fmt(&self, f: &mut fmt::Formatter) -> fmt::Result {
        match self {
            EVMError::BackendError(e) => write!(f, "EVMError: Backend error: {e}"),
            EVMError::QueueError(e) => write!(f, "EVMError: Queue error: {e}"),
            EVMError::NoSuchAccount(address) => {
                write!(f, "EVMError: No such acccount for address {address:#x}")
            }
            EVMError::TrieError(e) => {
                write!(f, "EVMError: Trie error {e}")
            }
        }
    }
}

impl From<EVMBackendError> for EVMError {
    fn from(e: EVMBackendError) -> Self {
        EVMError::BackendError(e)
    }
}

impl From<QueueError> for EVMError {
    fn from(e: QueueError) -> Self {
        EVMError::QueueError(e)
    }
}

impl std::error::Error for EVMError {}<|MERGE_RESOLUTION|>--- conflicted
+++ resolved
@@ -15,6 +15,7 @@
     traits::{Executor, ExecutorContext},
     transaction::SignedTx,
 };
+use primitive_types::H256;
 
 use ethereum::{AccessList, Account, Block, Log, PartialHeader, TransactionV2};
 use ethereum_types::{Bloom, BloomInput, H160, U256};
@@ -415,11 +416,7 @@
     pub fn get_latest_contract_storage(
         &self,
         contract: H160,
-<<<<<<< HEAD
         storage_index: H256,
-=======
-        storage_index: U256,
->>>>>>> a4895908
     ) -> Result<U256, EVMError> {
         let (_, block_number) = SERVICES
             .evm
@@ -440,17 +437,8 @@
             Vicinity::default(),
         )?;
 
-<<<<<<< HEAD
         backend
             .get_contract_storage(contract, storage_index.as_bytes())
-=======
-        // convert U256 to H256
-        let tmp: &mut [u8; 32] = &mut [0; 32];
-        storage_index.to_big_endian(tmp);
-
-        backend
-            .get_contract_storage(contract, tmp.as_slice())
->>>>>>> a4895908
             .map_err(|e| EVMError::TrieError(e.to_string()))
     }
 
@@ -523,7 +511,6 @@
     }
 }
 
-use primitive_types::H256;
 use std::fmt;
 
 #[derive(Debug)]
