use crate::backend::{EVMBackend, EVMBackendError, InsufficientBalance, Vicinity};
use crate::block::INITIAL_BASE_FEE;
use crate::executor::TxResponse;
use crate::fee::calculate_prepay_gas_fee;
use crate::gas::check_tx_intrinsic_gas;
use crate::receipt::ReceiptService;
use crate::storage::traits::{BlockStorage, PersistentStateError};
use crate::storage::Storage;
use crate::transaction::bridge::{BalanceUpdate, BridgeTx};
use crate::trie::TrieDBStore;
use crate::txqueue::{QueueError, QueueTx, TransactionQueueMap};
use crate::{
    executor::AinExecutor,
    traits::{Executor, ExecutorContext},
    transaction::SignedTx,
};

use ethereum::{AccessList, Account, Block, Log, PartialHeader, TransactionV2};
use ethereum_types::{Bloom, BloomInput, H160, U256};

use anyhow::anyhow;
use hex::FromHex;
use log::debug;
use std::error::Error;
use std::path::PathBuf;
use std::sync::Arc;
use vsdb_core::vsdb_set_base_dir;

pub type NativeTxHash = [u8; 32];

pub const MAX_GAS_PER_BLOCK: U256 = U256([30_000_000, 0, 0, 0]);

pub struct EVMCoreService {
    pub tx_queues: Arc<TransactionQueueMap>,
    pub trie_store: Arc<TrieDBStore>,
    storage: Arc<Storage>,
}
pub struct EthCallArgs<'a> {
    pub caller: Option<H160>,
    pub to: Option<H160>,
    pub value: U256,
    pub data: &'a [u8],
    pub gas_limit: u64,
    pub access_list: AccessList,
    pub block_number: U256,
}

pub struct ValidateTxInfo {
    pub signed_tx: SignedTx,
    pub prepay_fee: U256,
    pub used_gas: u64,
}

fn init_vsdb() {
    debug!(target: "vsdb", "Initializating VSDB");
    let datadir = ain_cpp_imports::get_datadir();
    let path = PathBuf::from(datadir).join("evm");
    if !path.exists() {
        std::fs::create_dir(&path).expect("Error creating `evm` dir");
    }
    let vsdb_dir_path = path.join(".vsdb");
    vsdb_set_base_dir(&vsdb_dir_path).expect("Could not update vsdb base dir");
    debug!(target: "vsdb", "VSDB directory : {}", vsdb_dir_path.display());
}

impl EVMCoreService {
    pub fn restore(storage: Arc<Storage>) -> Self {
        init_vsdb();

        Self {
            tx_queues: Arc::new(TransactionQueueMap::new()),
            trie_store: Arc::new(TrieDBStore::restore()),
            storage,
        }
    }

    pub fn new_from_json(storage: Arc<Storage>, path: PathBuf) -> Self {
        debug!("Loading genesis state from {}", path.display());
        init_vsdb();

        let handler = Self {
            tx_queues: Arc::new(TransactionQueueMap::new()),
            trie_store: Arc::new(TrieDBStore::new()),
            storage: Arc::clone(&storage),
        };
        let (state_root, genesis) =
            TrieDBStore::genesis_state_root_from_json(&handler.trie_store, &handler.storage, path)
                .expect("Error getting genesis state root from json");

        let block: Block<TransactionV2> = Block::new(
            PartialHeader {
                state_root,
                number: U256::zero(),
                beneficiary: Default::default(),
                receipts_root: ReceiptService::get_receipts_root(&Vec::new()),
                logs_bloom: Default::default(),
                gas_used: Default::default(),
                gas_limit: genesis.gas_limit.unwrap_or(MAX_GAS_PER_BLOCK),
                extra_data: genesis.extra_data.unwrap_or_default().into(),
                parent_hash: genesis.parent_hash.unwrap_or_default(),
                mix_hash: genesis.mix_hash.unwrap_or_default(),
                nonce: genesis.nonce.unwrap_or_default(),
                timestamp: genesis.timestamp.unwrap_or_default().as_u64(),
                difficulty: genesis.difficulty.unwrap_or_default(),
                base_fee: genesis.base_fee.unwrap_or(INITIAL_BASE_FEE),
            },
            Vec::new(),
            Vec::new(),
        );
        storage.put_latest_block(Some(&block));
        storage.put_block(&block);

        handler
    }

    pub fn flush(&self) -> Result<(), PersistentStateError> {
        self.trie_store.flush()
    }

    pub fn call(&self, arguments: EthCallArgs) -> Result<TxResponse, Box<dyn Error>> {
        let EthCallArgs {
            caller,
            to,
            value,
            data,
            gas_limit,
            access_list,
            block_number,
        } = arguments;

        let (state_root, block_number) = self
            .storage
            .get_block_by_number(&block_number)
            .map(|block| (block.header.state_root, block.header.number))
            .unwrap_or_default();
        debug!(
            "Calling EVM at block number : {:#x}, state_root : {:#x}",
            block_number, state_root
        );

        let vicinity = Vicinity {
            block_number,
            origin: caller.unwrap_or_default(),
            gas_limit: U256::from(gas_limit),
            ..Default::default()
        };

        let mut backend = EVMBackend::from_root(
            state_root,
            Arc::clone(&self.trie_store),
            Arc::clone(&self.storage),
            vicinity,
        )
        .map_err(|e| anyhow!("------ Could not restore backend {}", e))?;
        Ok(AinExecutor::new(&mut backend).call(ExecutorContext {
            caller: caller.unwrap_or_default(),
            to,
            value,
            data,
            gas_limit,
            access_list,
        }))
    }

    pub fn validate_raw_tx(
        &self,
        tx: &str,
        queue_id: u64,
        use_context: bool,
    ) -> Result<ValidateTxInfo, Box<dyn Error>> {
        debug!("[validate_raw_tx] raw transaction : {:#?}", tx);
        let buffer = <Vec<u8>>::from_hex(tx)?;
        let tx: TransactionV2 = ethereum::EnvelopedDecodable::decode(&buffer)
            .map_err(|_| anyhow!("Error: decoding raw tx to TransactionV2"))?;
        debug!("[validate_raw_tx] TransactionV2 : {:#?}", tx);

        let block_number = self
            .storage
            .get_latest_block()
            .map(|block| block.header.number)
            .unwrap_or_default();

        debug!("[validate_raw_tx] block_number : {:#?}", block_number);

        let signed_tx: SignedTx = tx.try_into()?;
        let nonce = self
            .get_nonce(signed_tx.sender, block_number)
            .map_err(|e| anyhow!("Error getting nonce {e}"))?;

        debug!(
            "[validate_raw_tx] signed_tx.sender : {:#?}",
            signed_tx.sender
        );
        debug!(
            "[validate_raw_tx] signed_tx nonce : {:#?}",
            signed_tx.nonce()
        );
        debug!("[validate_raw_tx] nonce : {:#?}", nonce);

        // Validate tx nonce
        if nonce > signed_tx.nonce() {
            return Err(anyhow!(
                "Invalid nonce. Account nonce {}, signed_tx nonce {}",
                nonce,
                signed_tx.nonce()
            )
            .into());
        }

        let balance = self
            .get_balance(signed_tx.sender, block_number)
            .map_err(|e| anyhow!("Error getting balance {e}"))?;

        debug!("[validate_raw_tx] Account balance : {:x?}", balance);

        let prepay_fee = calculate_prepay_gas_fee(&signed_tx)?;
        debug!("[validate_raw_tx] prepay_fee : {:x?}", prepay_fee);

        let gas_limit = signed_tx.gas_limit();
<<<<<<< HEAD
        if balance < prepay_fee {
=======
        if ain_cpp_imports::past_changi_intermediate_height_4_height() {
            if balance < prepay_fee {
                debug!("[validate_raw_tx] insufficient balance to pay fees");
                return Err(anyhow!("insufficient balance to pay fees").into());
            }

            if ain_cpp_imports::past_changi_intermediate_height_5_height() {
                // Validate tx gas limit with intrinsic gas
                check_tx_intrinsic_gas(&signed_tx)?;
            } else if gas_limit < MIN_GAS_PER_TX {
                debug!("[validate_raw_tx] gas limit is below the minimum gas per tx");
                return Err(anyhow!("gas limit is below the minimum gas per tx").into());
            }
        } else if balance < MIN_GAS_PER_TX || balance < prepay_fee {
>>>>>>> 5f00e62f
            debug!("[validate_raw_tx] insufficient balance to pay fees");
            return Err(anyhow!("insufficient balance to pay fees").into());
        }

        // Validate tx gas limit with intrinsic gas
        check_tx_intrinsic_gas(&signed_tx)?;

        if gas_limit > MAX_GAS_PER_BLOCK {
            debug!("[validate_raw_tx] Gas limit higher than MAX_GAS_PER_BLOCK");
            return Err(anyhow!("Gas limit higher than MAX_GAS_PER_BLOCK").into());
        }

        // Get tx gas usage
        let used_gas = if use_context {
            let TxResponse { used_gas, .. } = self.call(EthCallArgs {
                caller: Some(signed_tx.sender),
                to: signed_tx.to(),
                value: signed_tx.value(),
                data: signed_tx.data(),
                gas_limit: signed_tx.gas_limit().as_u64(),
                access_list: signed_tx.access_list(),
                block_number,
            })?;
            used_gas
        } else {
            u64::default()
        };

        // Validate total gas usage in queued txs exceeds block size
        if use_context {
            debug!("[validate_raw_tx] used_gas: {:#?}", used_gas);
            let total_current_gas_used = self
                .tx_queues
                .get_total_gas_used(queue_id)
                .unwrap_or_default();

            if total_current_gas_used + U256::from(used_gas) > MAX_GAS_PER_BLOCK {
                return Err(anyhow!("Block size limit is more than MAX_GAS_PER_BLOCK").into());
            }
        }

        Ok(ValidateTxInfo {
            signed_tx,
            prepay_fee,
            used_gas,
        })
    }

    pub fn logs_bloom(logs: Vec<Log>, bloom: &mut Bloom) {
        for log in logs {
            bloom.accrue(BloomInput::Raw(&log.address[..]));
            for topic in log.topics {
                bloom.accrue(BloomInput::Raw(&topic[..]));
            }
        }
    }
}

// Transaction queue methods
impl EVMCoreService {
    pub fn add_balance(
        &self,
        queue_id: u64,
        address: H160,
        amount: U256,
        hash: NativeTxHash,
    ) -> Result<(), EVMError> {
        let queue_tx = QueueTx::BridgeTx(BridgeTx::EvmIn(BalanceUpdate { address, amount }));
        self.tx_queues
            .queue_tx(queue_id, queue_tx, hash, U256::zero(), U256::zero())?;
        Ok(())
    }

    pub fn sub_balance(
        &self,
        queue_id: u64,
        address: H160,
        amount: U256,
        hash: NativeTxHash,
    ) -> Result<(), EVMError> {
        let block_number = self
            .storage
            .get_latest_block()
            .map_or(U256::default(), |block| block.header.number);
        let balance = self.get_balance(address, block_number)?;
        if balance < amount {
            Err(EVMBackendError::InsufficientBalance(InsufficientBalance {
                address,
                account_balance: balance,
                amount,
            })
            .into())
        } else {
            let queue_tx = QueueTx::BridgeTx(BridgeTx::EvmOut(BalanceUpdate { address, amount }));
            self.tx_queues
                .queue_tx(queue_id, queue_tx, hash, U256::zero(), U256::zero())?;
            Ok(())
        }
    }

    pub fn get_queue_id(&self) -> u64 {
        self.tx_queues.get_queue_id()
    }

    pub fn clear(&self, queue_id: u64) -> Result<(), EVMError> {
        self.tx_queues.clear(queue_id)?;
        Ok(())
    }

    pub fn remove(&self, queue_id: u64) {
        self.tx_queues.remove(queue_id);
    }

    pub fn remove_txs_by_sender(&self, queue_id: u64, address: H160) -> Result<(), EVMError> {
        self.tx_queues.remove_txs_by_sender(queue_id, address)?;
        Ok(())
    }

    /// Retrieves the next valid nonce for the specified account within a particular queue.
    ///
    /// The method first attempts to retrieve the next valid nonce from the transaction queue associated with the
    /// provided queue_id. If no nonce is found in the transaction queue, that means that no transactions have been
    /// queued for this account in this queue_id. It falls back to retrieving the nonce from the storage at the latest
    /// block. If no nonce is found in the storage (i.e., no transactions for this account have been committed yet),
    /// the nonce is defaulted to zero.
    ///
    /// This method provides a unified view of the nonce for an account, taking into account both transactions that are
    /// waiting to be processed in the queue and transactions that have already been processed and committed to the storage.
    ///
    /// # Arguments
    ///
    /// * `queue_id` - The queue_id queue number.
    /// * `address` - The EVM address of the account whose nonce we want to retrieve.
    ///
    /// # Returns
    ///
    /// Returns the next valid nonce as a `U256`. Defaults to U256::zero()
    pub fn get_next_valid_nonce_in_queue(&self, queue_id: u64, address: H160) -> U256 {
        let nonce = self
            .tx_queues
            .get_next_valid_nonce(queue_id, address)
            .unwrap_or_else(|| {
                let latest_block = self
                    .storage
                    .get_latest_block()
                    .map(|b| b.header.number)
                    .unwrap_or_else(U256::zero);

                self.get_nonce(address, latest_block)
                    .unwrap_or_else(|_| U256::zero())
            });

        debug!(
            "Account {:x?} nonce {:x?} in queue_id {queue_id}",
            address, nonce
        );
        nonce
    }
}

// State methods
impl EVMCoreService {
    pub fn get_account(
        &self,
        address: H160,
        block_number: U256,
    ) -> Result<Option<Account>, EVMError> {
        let state_root = self
            .storage
            .get_block_by_number(&block_number)
            .or_else(|| self.storage.get_latest_block())
            .map(|block| block.header.state_root)
            .unwrap_or_default();

        let backend = EVMBackend::from_root(
            state_root,
            Arc::clone(&self.trie_store),
            Arc::clone(&self.storage),
            Vicinity::default(),
        )?;
        Ok(backend.get_account(&address))
    }

    pub fn get_code(&self, address: H160, block_number: U256) -> Result<Option<Vec<u8>>, EVMError> {
        self.get_account(address, block_number).map(|opt_account| {
            opt_account.map_or_else(
                || None,
                |account| self.storage.get_code_by_hash(account.code_hash),
            )
        })
    }

    pub fn get_storage_at(
        &self,
        address: H160,
        position: U256,
        block_number: U256,
    ) -> Result<Option<Vec<u8>>, EVMError> {
        self.get_account(address, block_number)?
            .map_or(Ok(None), |account| {
                let storage_trie = self
                    .trie_store
                    .trie_db
                    .trie_restore(address.as_bytes(), None, account.storage_root.into())
                    .unwrap();

                let tmp: &mut [u8; 32] = &mut [0; 32];
                position.to_big_endian(tmp);
                storage_trie
                    .get(tmp.as_slice())
                    .map_err(|e| EVMError::TrieError(format!("{e}")))
            })
    }

    pub fn get_balance(&self, address: H160, block_number: U256) -> Result<U256, EVMError> {
        let balance = self
            .get_account(address, block_number)?
            .map_or(U256::zero(), |account| account.balance);

        debug!("Account {:x?} balance {:x?}", address, balance);
        Ok(balance)
    }

    pub fn get_nonce(&self, address: H160, block_number: U256) -> Result<U256, EVMError> {
        let nonce = self
            .get_account(address, block_number)?
            .map_or(U256::zero(), |account| account.nonce);

        debug!("Account {:x?} nonce {:x?}", address, nonce);
        Ok(nonce)
    }

    pub fn get_latest_block_backend(&self) -> Result<EVMBackend, EVMBackendError> {
        let (state_root, block_number) = self
            .storage
            .get_latest_block()
            .map(|block| (block.header.state_root, block.header.number))
            .unwrap_or_default();

        debug!(
            "[get_latest_block_backend] At block number : {:#x}, state_root : {:#x}",
            block_number, state_root
        );
        EVMBackend::from_root(
            state_root,
            Arc::clone(&self.trie_store),
            Arc::clone(&self.storage),
            Default::default(),
        )
    }
}

use std::fmt;

#[derive(Debug)]
pub enum EVMError {
    BackendError(EVMBackendError),
    QueueError(QueueError),
    NoSuchAccount(H160),
    TrieError(String),
}

impl fmt::Display for EVMError {
    fn fmt(&self, f: &mut fmt::Formatter) -> fmt::Result {
        match self {
            EVMError::BackendError(e) => write!(f, "EVMError: Backend error: {e}"),
            EVMError::QueueError(e) => write!(f, "EVMError: Queue error: {e}"),
            EVMError::NoSuchAccount(address) => {
                write!(f, "EVMError: No such acccount for address {address:#x}")
            }
            EVMError::TrieError(e) => {
                write!(f, "EVMError: Trie error {e}")
            }
        }
    }
}

impl From<EVMBackendError> for EVMError {
    fn from(e: EVMBackendError) -> Self {
        EVMError::BackendError(e)
    }
}

impl From<QueueError> for EVMError {
    fn from(e: QueueError) -> Self {
        EVMError::QueueError(e)
    }
}

impl std::error::Error for EVMError {}<|MERGE_RESOLUTION|>--- conflicted
+++ resolved
@@ -217,27 +217,13 @@
         debug!("[validate_raw_tx] prepay_fee : {:x?}", prepay_fee);
 
         let gas_limit = signed_tx.gas_limit();
-<<<<<<< HEAD
         if balance < prepay_fee {
-=======
-        if ain_cpp_imports::past_changi_intermediate_height_4_height() {
-            if balance < prepay_fee {
-                debug!("[validate_raw_tx] insufficient balance to pay fees");
-                return Err(anyhow!("insufficient balance to pay fees").into());
-            }
-
-            if ain_cpp_imports::past_changi_intermediate_height_5_height() {
-                // Validate tx gas limit with intrinsic gas
-                check_tx_intrinsic_gas(&signed_tx)?;
-            } else if gas_limit < MIN_GAS_PER_TX {
-                debug!("[validate_raw_tx] gas limit is below the minimum gas per tx");
-                return Err(anyhow!("gas limit is below the minimum gas per tx").into());
-            }
-        } else if balance < MIN_GAS_PER_TX || balance < prepay_fee {
->>>>>>> 5f00e62f
             debug!("[validate_raw_tx] insufficient balance to pay fees");
             return Err(anyhow!("insufficient balance to pay fees").into());
         }
+
+        // Validate tx gas limit with intrinsic gas
+        check_tx_intrinsic_gas(&signed_tx)?;
 
         // Validate tx gas limit with intrinsic gas
         check_tx_intrinsic_gas(&signed_tx)?;
