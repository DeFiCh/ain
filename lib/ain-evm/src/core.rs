--- conflicted
+++ resolved
@@ -1,15 +1,10 @@
-<<<<<<< HEAD
-use std::cmp::Ordering;
 use std::collections::BTreeMap;
 use std::rc::Rc;
-use std::{path::PathBuf, sync::Arc};
-=======
 use std::{
     collections::{BTreeSet, HashMap},
     path::PathBuf,
     sync::{Arc, Mutex},
 };
->>>>>>> 63132f34
 
 use crate::fee::calculate_prepay_gas_fee;
 use ain_contracts::{get_transferdomain_contract, FixedContract};
