--- conflicted
+++ resolved
@@ -60,16 +60,6 @@
     pub token_id: u32,
 }
 
-<<<<<<< HEAD
-=======
-fn init_vsdb(path: PathBuf) {
-    info!(target: "vsdb", "Initializating VSDB");
-    let vsdb_dir_path = path.join(".vsdb");
-    vsdb_set_base_dir(&vsdb_dir_path).expect("Could not update vsdb base dir");
-    info!(target: "vsdb", "VSDB directory : {}", vsdb_dir_path.display());
-}
-
->>>>>>> e780bdbc
 impl EVMCoreService {
     pub fn restore(
         trie_store: Arc<TrieDBStore>,
@@ -90,12 +80,7 @@
         tx_cache: Arc<TransactionCache>,
         genesis_path: PathBuf,
     ) -> Result<Self> {
-<<<<<<< HEAD
-        debug!("Loading genesis state from {}", genesis_path.display());
-=======
         info!("Loading genesis state from {}", genesis_path.display());
-        init_vsdb(evm_datadir);
->>>>>>> e780bdbc
 
         let handler = Self {
             trie_store: Arc::clone(&trie_store),
