use crate::backend::{EVMBackend, EVMBackendError, InsufficientBalance, Vicinity};
use crate::block::INITIAL_BASE_FEE;
use crate::executor::TxResponse;
use crate::fee::{calculate_prepay_gas_fee, get_tx_max_gas_price};
use crate::gas::check_tx_intrinsic_gas;
use crate::receipt::ReceiptService;
use crate::services::SERVICES;
use crate::storage::traits::{BlockStorage, PersistentStateError};
use crate::storage::Storage;
use crate::transaction::system::{BalanceUpdate, SystemTx};
use crate::trie::TrieDBStore;
use crate::txqueue::{QueueError, QueueTx, TransactionQueueMap};
use crate::{
    executor::AinExecutor,
    traits::{Executor, ExecutorContext},
    transaction::SignedTx,
};
use primitive_types::H256;

use ethereum::{AccessList, Account, Block, Log, PartialHeader, TransactionV2};
use ethereum_types::{Bloom, BloomInput, H160, U256};

<<<<<<< HEAD
use anyhow::anyhow;
=======
use anyhow::format_err;
use hex::FromHex;
>>>>>>> 37e7c143
use log::debug;
use std::error::Error;
use std::path::PathBuf;
use std::sync::Arc;
use vsdb_core::vsdb_set_base_dir;

pub type NativeTxHash = [u8; 32];

pub const MAX_GAS_PER_BLOCK: U256 = U256([30_000_000, 0, 0, 0]);

pub struct EVMCoreService {
    pub tx_queues: Arc<TransactionQueueMap>,
    pub trie_store: Arc<TrieDBStore>,
    storage: Arc<Storage>,
}
pub struct EthCallArgs<'a> {
    pub caller: Option<H160>,
    pub to: Option<H160>,
    pub value: U256,
    pub data: &'a [u8],
    pub gas_limit: u64,
    pub access_list: AccessList,
    pub block_number: U256,
}

pub struct ValidateTxInfo {
    pub signed_tx: SignedTx,
    pub prepay_fee: U256,
    pub used_gas: u64,
}

fn init_vsdb() {
    debug!(target: "vsdb", "Initializating VSDB");
    let datadir = ain_cpp_imports::get_datadir();
    let path = PathBuf::from(datadir).join("evm");
    if !path.exists() {
        std::fs::create_dir(&path).expect("Error creating `evm` dir");
    }
    let vsdb_dir_path = path.join(".vsdb");
    vsdb_set_base_dir(&vsdb_dir_path).expect("Could not update vsdb base dir");
    debug!(target: "vsdb", "VSDB directory : {}", vsdb_dir_path.display());
}

impl EVMCoreService {
    pub fn restore(storage: Arc<Storage>) -> Self {
        init_vsdb();

        Self {
            tx_queues: Arc::new(TransactionQueueMap::new()),
            trie_store: Arc::new(TrieDBStore::restore()),
            storage,
        }
    }

    pub fn new_from_json(storage: Arc<Storage>, path: PathBuf) -> Self {
        debug!("Loading genesis state from {}", path.display());
        init_vsdb();

        let handler = Self {
            tx_queues: Arc::new(TransactionQueueMap::new()),
            trie_store: Arc::new(TrieDBStore::new()),
            storage: Arc::clone(&storage),
        };
        let (state_root, genesis) =
            TrieDBStore::genesis_state_root_from_json(&handler.trie_store, &handler.storage, path)
                .expect("Error getting genesis state root from json");

        let block: Block<TransactionV2> = Block::new(
            PartialHeader {
                state_root,
                number: U256::zero(),
                beneficiary: Default::default(),
                receipts_root: ReceiptService::get_receipts_root(&Vec::new()),
                logs_bloom: Default::default(),
                gas_used: Default::default(),
                gas_limit: genesis.gas_limit.unwrap_or(MAX_GAS_PER_BLOCK),
                extra_data: genesis.extra_data.unwrap_or_default().into(),
                parent_hash: genesis.parent_hash.unwrap_or_default(),
                mix_hash: genesis.mix_hash.unwrap_or_default(),
                nonce: genesis.nonce.unwrap_or_default(),
                timestamp: genesis.timestamp.unwrap_or_default().as_u64(),
                difficulty: genesis.difficulty.unwrap_or_default(),
                base_fee: genesis.base_fee.unwrap_or(INITIAL_BASE_FEE),
            },
            Vec::new(),
            Vec::new(),
        );
        storage.put_latest_block(Some(&block));
        storage.put_block(&block);

        handler
    }

    pub fn flush(&self) -> Result<(), PersistentStateError> {
        self.trie_store.flush()
    }

    pub fn call(&self, arguments: EthCallArgs) -> Result<TxResponse, Box<dyn Error>> {
        let EthCallArgs {
            caller,
            to,
            value,
            data,
            gas_limit,
            access_list,
            block_number,
        } = arguments;

        let (state_root, block_number) = self
            .storage
            .get_block_by_number(&block_number)
            .map(|block| (block.header.state_root, block.header.number))
            .unwrap_or_default();
        debug!(
            "Calling EVM at block number : {:#x}, state_root : {:#x}",
            block_number, state_root
        );

        let vicinity = Vicinity {
            block_number,
            origin: caller.unwrap_or_default(),
            gas_limit: U256::from(gas_limit),
            ..Default::default()
        };

        let mut backend = EVMBackend::from_root(
            state_root,
            Arc::clone(&self.trie_store),
            Arc::clone(&self.storage),
            vicinity,
        )
        .map_err(|e| format_err!("------ Could not restore backend {}", e))?;
        Ok(AinExecutor::new(&mut backend).call(ExecutorContext {
            caller: caller.unwrap_or_default(),
            to,
            value,
            data,
            gas_limit,
            access_list,
        }))
    }

    /// Validates a raw tx.
    ///
    /// The validation checks of the tx before we consider it to be valid are:
    /// 1. Account nonce check: verify that the tx nonce must be more than or equal to the account nonce.
    /// 2. Gas price check: verify that the maximum gas price  is minimally of the block initial base fee.
    /// 3. Account balance check: verify that the account balance must minimally have the tx prepay gas fee.
    /// 4. Intrinsic gas limit check: verify that the tx intrinsic gas is within the tx gas limit.
    /// 5. Gas limit check: verify that the tx gas limit is not higher than the maximum gas per block.
    ///
    /// # Arguments
    ///
    /// * `tx` - The raw tx.
    /// * `queue_id` - The queue_id queue number.
    /// * `use_context` - Flag to call tx with stack executor.
    ///
    /// # Returns
    ///
    /// Returns the signed tx, tx prepay gas fees and the gas used to call the tx.
    pub fn validate_raw_tx(
        &self,
        tx: &str,
        queue_id: u64,
        use_context: bool,
    ) -> Result<ValidateTxInfo, Box<dyn Error>> {
        debug!("[validate_raw_tx] raw transaction : {:#?}", tx);
<<<<<<< HEAD
        let signed_tx = SignedTx::try_from(tx)
            .map_err(|_| anyhow!("Error: decoding raw tx to TransactionV2"))?;
        debug!(
            "[validate_raw_tx] TransactionV2 : {:#?}",
            signed_tx.transaction
        );
=======
        let buffer = <Vec<u8>>::from_hex(tx)?;
        let tx: TransactionV2 = ethereum::EnvelopedDecodable::decode(&buffer)
            .map_err(|_| format_err!("Error: decoding raw tx to TransactionV2"))?;
        debug!("[validate_raw_tx] TransactionV2 : {:#?}", tx);
>>>>>>> 37e7c143

        let block_number = self
            .storage
            .get_latest_block()
            .map(|block| block.header.number)
            .unwrap_or_default();
        debug!("[validate_raw_tx] block_number : {:#?}", block_number);

        let signed_tx: SignedTx = tx.try_into()?;
        let nonce = self
            .get_nonce(signed_tx.sender, block_number)
<<<<<<< HEAD
            .map_err(|e| anyhow!("Error getting nonce {e}"))?;
=======
            .map_err(|e| format_err!("Error getting nonce {e}"))?;

>>>>>>> 37e7c143
        debug!(
            "[validate_raw_tx] signed_tx.sender : {:#?}",
            signed_tx.sender
        );
        debug!(
            "[validate_raw_tx] signed_tx nonce : {:#?}",
            signed_tx.nonce()
        );
        debug!("[validate_raw_tx] nonce : {:#?}", nonce);

        // Validate tx nonce
        if nonce > signed_tx.nonce() {
            return Err(format_err!(
                "Invalid nonce. Account nonce {}, signed_tx nonce {}",
                nonce,
                signed_tx.nonce()
            )
            .into());
        }

        // Validate tx gas price with initial block base fee
        let tx_gas_price = get_tx_max_gas_price(&signed_tx);
        if tx_gas_price < INITIAL_BASE_FEE {
            debug!("[validate_raw_tx] tx gas price is lower than initial block base fee");
            return Err(anyhow!("tx gas price is lower than initial block base fee").into());
        }

        let balance = self
            .get_balance(signed_tx.sender, block_number)
<<<<<<< HEAD
            .map_err(|e| anyhow!("Error getting balance {e}"))?;
=======
            .map_err(|e| format_err!("Error getting balance {e}"))?;

        debug!("[validate_raw_tx] Account balance : {:x?}", balance);

>>>>>>> 37e7c143
        let prepay_fee = calculate_prepay_gas_fee(&signed_tx)?;
        debug!("[validate_raw_tx] Account balance : {:x?}", balance);
        debug!("[validate_raw_tx] prepay_fee : {:x?}", prepay_fee);

        // Validate tx prepay fees with account balance
        if balance < prepay_fee {
            debug!("[validate_raw_tx] insufficient balance to pay fees");
            return Err(format_err!("insufficient balance to pay fees").into());
        }

        // Validate tx gas limit with intrinsic gas
        check_tx_intrinsic_gas(&signed_tx)?;

        // Validate gas limit
        let gas_limit = signed_tx.gas_limit();
        if gas_limit > MAX_GAS_PER_BLOCK {
<<<<<<< HEAD
            debug!("[validate_raw_tx] gas limit higher than MAX_GAS_PER_BLOCK");
            return Err(anyhow!("gas limit higher than MAX_GAS_PER_BLOCK").into());
=======
            debug!("[validate_raw_tx] Gas limit higher than MAX_GAS_PER_BLOCK");
            return Err(format_err!("Gas limit higher than MAX_GAS_PER_BLOCK").into());
>>>>>>> 37e7c143
        }

        let used_gas = if use_context {
            let TxResponse { used_gas, .. } = self.call(EthCallArgs {
                caller: Some(signed_tx.sender),
                to: signed_tx.to(),
                value: signed_tx.value(),
                data: signed_tx.data(),
                gas_limit: signed_tx.gas_limit().as_u64(),
                access_list: signed_tx.access_list(),
                block_number,
            })?;
            used_gas
        } else {
            u64::default()
        };

        // Validate total gas usage in queued txs exceeds block size
        if use_context {
            debug!("[validate_raw_tx] used_gas: {:#?}", used_gas);
            let total_current_gas_used = self
                .tx_queues
                .get_total_gas_used(queue_id)
                .unwrap_or_default();

            if total_current_gas_used + U256::from(used_gas) > MAX_GAS_PER_BLOCK {
                return Err(format_err!("Block size limit is more than MAX_GAS_PER_BLOCK").into());
            }
        }

        Ok(ValidateTxInfo {
            signed_tx,
            prepay_fee,
            used_gas,
        })
    }

    pub fn logs_bloom(logs: Vec<Log>, bloom: &mut Bloom) {
        for log in logs {
            bloom.accrue(BloomInput::Raw(&log.address[..]));
            for topic in log.topics {
                bloom.accrue(BloomInput::Raw(&topic[..]));
            }
        }
    }
}

// Transaction queue methods
impl EVMCoreService {
    pub fn add_balance(
        &self,
        queue_id: u64,
        address: H160,
        amount: U256,
        hash: NativeTxHash,
    ) -> Result<(), EVMError> {
        let queue_tx = QueueTx::SystemTx(SystemTx::EvmIn(BalanceUpdate { address, amount }));
        self.tx_queues
            .queue_tx(queue_id, queue_tx, hash, U256::zero(), U256::zero())?;
        Ok(())
    }

    pub fn sub_balance(
        &self,
        queue_id: u64,
        address: H160,
        amount: U256,
        hash: NativeTxHash,
    ) -> Result<(), EVMError> {
        let block_number = self
            .storage
            .get_latest_block()
            .map_or(U256::default(), |block| block.header.number);
        let balance = self.get_balance(address, block_number)?;
        if balance < amount {
            Err(EVMBackendError::InsufficientBalance(InsufficientBalance {
                address,
                account_balance: balance,
                amount,
            })
            .into())
        } else {
            let queue_tx = QueueTx::SystemTx(SystemTx::EvmOut(BalanceUpdate { address, amount }));
            self.tx_queues
                .queue_tx(queue_id, queue_tx, hash, U256::zero(), U256::zero())?;
            Ok(())
        }
    }

    pub fn get_queue_id(&self) -> u64 {
        self.tx_queues.get_queue_id()
    }

    pub fn clear(&self, queue_id: u64) -> Result<(), EVMError> {
        self.tx_queues.clear(queue_id)?;
        Ok(())
    }

    pub fn remove(&self, queue_id: u64) {
        self.tx_queues.remove(queue_id);
    }

    pub fn remove_txs_by_sender(&self, queue_id: u64, address: H160) -> Result<(), EVMError> {
        self.tx_queues.remove_txs_by_sender(queue_id, address)?;
        Ok(())
    }

    /// Retrieves the next valid nonce for the specified account within a particular queue.
    ///
    /// The method first attempts to retrieve the next valid nonce from the transaction queue associated with the
    /// provided queue_id. If no nonce is found in the transaction queue, that means that no transactions have been
    /// queued for this account in this queue_id. It falls back to retrieving the nonce from the storage at the latest
    /// block. If no nonce is found in the storage (i.e., no transactions for this account have been committed yet),
    /// the nonce is defaulted to zero.
    ///
    /// This method provides a unified view of the nonce for an account, taking into account both transactions that are
    /// waiting to be processed in the queue and transactions that have already been processed and committed to the storage.
    ///
    /// # Arguments
    ///
    /// * `queue_id` - The queue_id queue number.
    /// * `address` - The EVM address of the account whose nonce we want to retrieve.
    ///
    /// # Returns
    ///
    /// Returns the next valid nonce as a `U256`. Defaults to U256::zero()
    pub fn get_next_valid_nonce_in_queue(&self, queue_id: u64, address: H160) -> U256 {
        let nonce = self
            .tx_queues
            .get_next_valid_nonce(queue_id, address)
            .unwrap_or_else(|| {
                let latest_block = self
                    .storage
                    .get_latest_block()
                    .map(|b| b.header.number)
                    .unwrap_or_else(U256::zero);

                self.get_nonce(address, latest_block)
                    .unwrap_or_else(|_| U256::zero())
            });

        debug!(
            "Account {:x?} nonce {:x?} in queue_id {queue_id}",
            address, nonce
        );
        nonce
    }
}

// State methods
impl EVMCoreService {
    pub fn get_account(
        &self,
        address: H160,
        block_number: U256,
    ) -> Result<Option<Account>, EVMError> {
        let state_root = self
            .storage
            .get_block_by_number(&block_number)
            .or_else(|| self.storage.get_latest_block())
            .map(|block| block.header.state_root)
            .unwrap_or_default();

        let backend = EVMBackend::from_root(
            state_root,
            Arc::clone(&self.trie_store),
            Arc::clone(&self.storage),
            Vicinity::default(),
        )?;
        Ok(backend.get_account(&address))
    }

    pub fn get_latest_contract_storage(
        &self,
        contract: H160,
        storage_index: H256,
    ) -> Result<U256, EVMError> {
        let (_, block_number) = SERVICES
            .evm
            .block
            .get_latest_block_hash_and_number()
            .unwrap_or_default();
        let state_root = self
            .storage
            .get_block_by_number(&block_number)
            .or_else(|| self.storage.get_latest_block())
            .map(|block| block.header.state_root)
            .unwrap_or_default();

        let backend = EVMBackend::from_root(
            state_root,
            Arc::clone(&self.trie_store),
            Arc::clone(&self.storage),
            Vicinity::default(),
        )?;

        backend
            .get_contract_storage(contract, storage_index.as_bytes())
            .map_err(|e| EVMError::TrieError(e.to_string()))
    }

    pub fn get_code(&self, address: H160, block_number: U256) -> Result<Option<Vec<u8>>, EVMError> {
        self.get_account(address, block_number).map(|opt_account| {
            opt_account.map_or_else(
                || None,
                |account| self.storage.get_code_by_hash(account.code_hash),
            )
        })
    }

    pub fn get_storage_at(
        &self,
        address: H160,
        position: U256,
        block_number: U256,
    ) -> Result<Option<Vec<u8>>, EVMError> {
        self.get_account(address, block_number)?
            .map_or(Ok(None), |account| {
                let storage_trie = self
                    .trie_store
                    .trie_db
                    .trie_restore(address.as_bytes(), None, account.storage_root.into())
                    .unwrap();

                let tmp: &mut [u8; 32] = &mut [0; 32];
                position.to_big_endian(tmp);
                storage_trie
                    .get(tmp.as_slice())
                    .map_err(|e| EVMError::TrieError(format!("{e}")))
            })
    }

    pub fn get_balance(&self, address: H160, block_number: U256) -> Result<U256, EVMError> {
        let balance = self
            .get_account(address, block_number)?
            .map_or(U256::zero(), |account| account.balance);

        debug!("Account {:x?} balance {:x?}", address, balance);
        Ok(balance)
    }

    pub fn get_nonce(&self, address: H160, block_number: U256) -> Result<U256, EVMError> {
        let nonce = self
            .get_account(address, block_number)?
            .map_or(U256::zero(), |account| account.nonce);

        debug!("Account {:x?} nonce {:x?}", address, nonce);
        Ok(nonce)
    }

    pub fn get_latest_block_backend(&self) -> Result<EVMBackend, EVMBackendError> {
        let (state_root, block_number) = self
            .storage
            .get_latest_block()
            .map(|block| (block.header.state_root, block.header.number))
            .unwrap_or_default();

        debug!(
            "[get_latest_block_backend] At block number : {:#x}, state_root : {:#x}",
            block_number, state_root
        );
        EVMBackend::from_root(
            state_root,
            Arc::clone(&self.trie_store),
            Arc::clone(&self.storage),
            Default::default(),
        )
    }
}

use std::fmt;

#[derive(Debug)]
pub enum EVMError {
    BackendError(EVMBackendError),
    QueueError(QueueError),
    NoSuchAccount(H160),
    TrieError(String),
}

impl fmt::Display for EVMError {
    fn fmt(&self, f: &mut fmt::Formatter) -> fmt::Result {
        match self {
            EVMError::BackendError(e) => write!(f, "EVMError: Backend error: {e}"),
            EVMError::QueueError(e) => write!(f, "EVMError: Queue error: {e}"),
            EVMError::NoSuchAccount(address) => {
                write!(f, "EVMError: No such acccount for address {address:#x}")
            }
            EVMError::TrieError(e) => {
                write!(f, "EVMError: Trie error {e}")
            }
        }
    }
}

impl From<EVMBackendError> for EVMError {
    fn from(e: EVMBackendError) -> Self {
        EVMError::BackendError(e)
    }
}

impl From<QueueError> for EVMError {
    fn from(e: QueueError) -> Self {
        EVMError::QueueError(e)
    }
}

impl std::error::Error for EVMError {}<|MERGE_RESOLUTION|>--- conflicted
+++ resolved
@@ -20,12 +20,7 @@
 use ethereum::{AccessList, Account, Block, Log, PartialHeader, TransactionV2};
 use ethereum_types::{Bloom, BloomInput, H160, U256};
 
-<<<<<<< HEAD
-use anyhow::anyhow;
-=======
 use anyhow::format_err;
-use hex::FromHex;
->>>>>>> 37e7c143
 use log::debug;
 use std::error::Error;
 use std::path::PathBuf;
@@ -193,19 +188,12 @@
         use_context: bool,
     ) -> Result<ValidateTxInfo, Box<dyn Error>> {
         debug!("[validate_raw_tx] raw transaction : {:#?}", tx);
-<<<<<<< HEAD
         let signed_tx = SignedTx::try_from(tx)
-            .map_err(|_| anyhow!("Error: decoding raw tx to TransactionV2"))?;
+            .map_err(|_| format_err!("Error: decoding raw tx to TransactionV2"))?;
         debug!(
             "[validate_raw_tx] TransactionV2 : {:#?}",
             signed_tx.transaction
         );
-=======
-        let buffer = <Vec<u8>>::from_hex(tx)?;
-        let tx: TransactionV2 = ethereum::EnvelopedDecodable::decode(&buffer)
-            .map_err(|_| format_err!("Error: decoding raw tx to TransactionV2"))?;
-        debug!("[validate_raw_tx] TransactionV2 : {:#?}", tx);
->>>>>>> 37e7c143
 
         let block_number = self
             .storage
@@ -217,12 +205,7 @@
         let signed_tx: SignedTx = tx.try_into()?;
         let nonce = self
             .get_nonce(signed_tx.sender, block_number)
-<<<<<<< HEAD
-            .map_err(|e| anyhow!("Error getting nonce {e}"))?;
-=======
             .map_err(|e| format_err!("Error getting nonce {e}"))?;
-
->>>>>>> 37e7c143
         debug!(
             "[validate_raw_tx] signed_tx.sender : {:#?}",
             signed_tx.sender
@@ -247,19 +230,12 @@
         let tx_gas_price = get_tx_max_gas_price(&signed_tx);
         if tx_gas_price < INITIAL_BASE_FEE {
             debug!("[validate_raw_tx] tx gas price is lower than initial block base fee");
-            return Err(anyhow!("tx gas price is lower than initial block base fee").into());
+            return Err(format_err!("tx gas price is lower than initial block base fee").into());
         }
 
         let balance = self
             .get_balance(signed_tx.sender, block_number)
-<<<<<<< HEAD
-            .map_err(|e| anyhow!("Error getting balance {e}"))?;
-=======
             .map_err(|e| format_err!("Error getting balance {e}"))?;
-
-        debug!("[validate_raw_tx] Account balance : {:x?}", balance);
-
->>>>>>> 37e7c143
         let prepay_fee = calculate_prepay_gas_fee(&signed_tx)?;
         debug!("[validate_raw_tx] Account balance : {:x?}", balance);
         debug!("[validate_raw_tx] prepay_fee : {:x?}", prepay_fee);
@@ -276,13 +252,8 @@
         // Validate gas limit
         let gas_limit = signed_tx.gas_limit();
         if gas_limit > MAX_GAS_PER_BLOCK {
-<<<<<<< HEAD
             debug!("[validate_raw_tx] gas limit higher than MAX_GAS_PER_BLOCK");
-            return Err(anyhow!("gas limit higher than MAX_GAS_PER_BLOCK").into());
-=======
-            debug!("[validate_raw_tx] Gas limit higher than MAX_GAS_PER_BLOCK");
-            return Err(format_err!("Gas limit higher than MAX_GAS_PER_BLOCK").into());
->>>>>>> 37e7c143
+            return Err(format_err!("gas limit higher than MAX_GAS_PER_BLOCK").into());
         }
 
         let used_gas = if use_context {
