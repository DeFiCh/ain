use std::{path::PathBuf, sync::Arc};

use anyhow::format_err;
use ethereum::{AccessList, Account, Block, Log, PartialHeader, TransactionV2};
<<<<<<< HEAD
use ethereum_types::{Bloom, BloomInput, H160, U256};
use log::{debug, trace};
use primitive_types::H256;
=======
use ethereum_types::{Bloom, BloomInput, H160, H256, U256};
use log::debug;
>>>>>>> 865edf1c
use vsdb_core::vsdb_set_base_dir;

use crate::{
    backend::{BackendError, EVMBackend, InsufficientBalance, Vicinity},
    block::INITIAL_BASE_FEE,
    executor::{AinExecutor, TxResponse},
    fee::calculate_prepay_gas_fee,
    gas::check_tx_intrinsic_gas,
    receipt::ReceiptService,
    storage::{traits::BlockStorage, Storage},
    traits::{Executor, ExecutorContext},
    transaction::{
        system::{SystemTx, TransferDirection, TransferDomainData},
        SignedTx,
    },
    trie::TrieDBStore,
    txqueue::{QueueTx, TransactionQueueMap},
    weiamount::WeiAmount,
    Result,
};

pub type XHash = String;

pub struct EVMCoreService {
    pub tx_queues: Arc<TransactionQueueMap>,
    pub trie_store: Arc<TrieDBStore>,
    storage: Arc<Storage>,
}
pub struct EthCallArgs<'a> {
    pub caller: Option<H160>,
    pub to: Option<H160>,
    pub value: U256,
    pub data: &'a [u8],
    pub gas_limit: u64,
    pub gas_price: Option<U256>,
    pub max_fee_per_gas: Option<U256>,
    pub access_list: AccessList,
    pub block_number: U256,
    pub transaction_type: Option<U256>,
}

pub struct ValidateTxInfo {
    pub signed_tx: SignedTx,
    pub prepay_fee: U256,
    pub used_gas: u64,
    pub state_root: H256,
}

fn init_vsdb(path: PathBuf) {
    debug!(target: "vsdb", "Initializating VSDB");
    let vsdb_dir_path = path.join(".vsdb");
    vsdb_set_base_dir(&vsdb_dir_path).expect("Could not update vsdb base dir");
    debug!(target: "vsdb", "VSDB directory : {}", vsdb_dir_path.display());
}

impl EVMCoreService {
    pub fn restore(storage: Arc<Storage>, path: PathBuf) -> Self {
        init_vsdb(path);

        Self {
            tx_queues: Arc::new(TransactionQueueMap::new()),
            trie_store: Arc::new(TrieDBStore::restore()),
            storage,
        }
    }

    pub fn new_from_json(
        storage: Arc<Storage>,
        genesis_path: PathBuf,
        evm_datadir: PathBuf,
    ) -> Result<Self> {
        debug!("Loading genesis state from {}", genesis_path.display());
        init_vsdb(evm_datadir);

        let handler = Self {
            tx_queues: Arc::new(TransactionQueueMap::new()),
            trie_store: Arc::new(TrieDBStore::new()),
            storage: Arc::clone(&storage),
        };
        let (state_root, genesis) = TrieDBStore::genesis_state_root_from_json(
            &handler.trie_store,
            &handler.storage,
            genesis_path,
        )?;

        let gas_limit = storage.get_attributes_or_default()?.block_gas_limit;
        let block: Block<TransactionV2> = Block::new(
            PartialHeader {
                state_root,
                number: U256::zero(),
                beneficiary: H160::default(),
                receipts_root: ReceiptService::get_receipts_root(&Vec::new()),
                logs_bloom: Bloom::default(),
                gas_used: U256::default(),
                gas_limit: genesis.gas_limit.unwrap_or(U256::from(gas_limit)),
                extra_data: genesis.extra_data.unwrap_or_default().into(),
                parent_hash: genesis.parent_hash.unwrap_or_default(),
                mix_hash: genesis.mix_hash.unwrap_or_default(),
                nonce: genesis.nonce.unwrap_or_default(),
                timestamp: genesis.timestamp.unwrap_or_default().as_u64(),
                difficulty: genesis.difficulty.unwrap_or_default(),
                base_fee: genesis.base_fee.unwrap_or(INITIAL_BASE_FEE),
            },
            Vec::new(),
            Vec::new(),
        );
        storage.put_latest_block(Some(&block))?;
        storage.put_block(&block)?;

        Ok(handler)
    }

    pub fn flush(&self) -> Result<()> {
        self.trie_store.flush()
    }

    pub fn call(&self, arguments: EthCallArgs) -> Result<TxResponse> {
        let EthCallArgs {
            caller,
            to,
            value,
            data,
            gas_limit,
            gas_price,
            max_fee_per_gas,
            access_list,
            block_number,
            transaction_type,
        } = arguments;

        let (state_root, block_number, beneficiary, base_fee, timestamp) = self
            .storage
            .get_block_by_number(&block_number)?
            .map(|block| {
                (
                    block.header.state_root,
                    block.header.number,
                    block.header.beneficiary,
                    block.header.base_fee,
                    block.header.timestamp,
                )
            })
            .unwrap_or_default();
        debug!(
            "Calling EVM at block number : {:#x}, state_root : {:#x}",
            block_number, state_root
        );
        debug!("[call] caller: {:?}", caller);
        let vicinity = Vicinity {
            block_number,
            origin: caller.unwrap_or_default(),
            gas_limit: U256::from(gas_limit),
            gas_price: if transaction_type == Some(U256::from(2)) {
                max_fee_per_gas.unwrap_or_default()
            } else {
                gas_price.unwrap_or_default()
            },
            beneficiary,
            block_base_fee_per_gas: base_fee,
            timestamp: U256::from(timestamp),
            ..Vicinity::default()
        };
        debug!("[call] vicinity: {:?}", vicinity);

        let mut backend = EVMBackend::from_root(
            state_root,
            Arc::clone(&self.trie_store),
            Arc::clone(&self.storage),
            vicinity,
        )
        .map_err(|e| format_err!("------ Could not restore backend {}", e))?;
        Ok(AinExecutor::new(&mut backend).call(ExecutorContext {
            caller: caller.unwrap_or_default(),
            to,
            value,
            data,
            gas_limit,
            access_list,
        }))
    }

    /// Validates a raw tx.
    ///
    /// The validation checks of the tx before we consider it to be valid are:
    /// 1. Account nonce check: verify that the tx nonce must be more than or equal to the account nonce.
    /// 2. Gas price check: verify that the maximum gas price is minimally of the block initial base fee.
    /// 3. Gas price and tx value check: verify that amount is within money range.
    /// 4. Account balance check: verify that the account balance must minimally have the tx prepay gas fee.
    /// 5. Intrinsic gas limit check: verify that the tx intrinsic gas is within the tx gas limit.
    /// 6. Gas limit check: verify that the tx gas limit is not higher than the maximum gas per block.
    ///
    /// # Arguments
    ///
    /// * `tx` - The raw tx.
    /// * `queue_id` - The queue_id queue number.
    /// * `use_context` - Flag to call tx with stack executor.
    ///
    /// # Returns
    ///
    /// Returns the signed tx, tx prepay gas fees and the gas used to call the tx.
    ///
    /// # Safety
    ///
    /// Result cannot be used safety unless cs_main lock is taken on C++ side
    /// across all usages. Note: To be replaced with a proper lock flow later.
    ///
    pub unsafe fn validate_raw_tx(&self, tx: &str, queue_id: u64) -> Result<ValidateTxInfo> {
        debug!("[validate_raw_tx] raw transaction : {:#?}", tx);
        let signed_tx = SignedTx::try_from(tx)
            .map_err(|_| format_err!("Error: decoding raw tx to TransactionV2"))?;
        debug!(
            "[validate_raw_tx] TransactionV2 : {:#?}",
            signed_tx.transaction
        );

        let state_root = if queue_id != 0 {
            match self.tx_queues.get_latest_state_root_in(queue_id)? {
                Some(state_root) => state_root,
                None => self
                    .storage
                    .get_latest_block()?
                    .map(|block| block.header.state_root)
                    .unwrap_or_default(),
            }
        } else {
            self.storage
                .get_latest_block()?
                .map(|block| block.header.state_root)
                .unwrap_or_default()
        };
        debug!("[validate_raw_tx] state_root : {:#?}", state_root);

        // Has to be mutable to obtain new state root
        let mut backend = self.get_backend(state_root)?;

        let signed_tx: SignedTx = tx.try_into()?;
        let nonce = backend.get_nonce(&signed_tx.sender);
        debug!(
            "[validate_raw_tx] signed_tx.sender : {:#?}",
            signed_tx.sender
        );
        debug!(
            "[validate_raw_tx] signed_tx nonce : {:#?}",
            signed_tx.nonce()
        );
        debug!("[validate_raw_tx] nonce : {:#?}", nonce);

        // Validate tx nonce
        if nonce > signed_tx.nonce() {
            return Err(format_err!(
                "Invalid nonce. Account nonce {}, signed_tx nonce {}",
                nonce,
                signed_tx.nonce()
            )
            .into());
        }

        // Validate tx gas price with initial block base fee
        let tx_gas_price = signed_tx.gas_price();
        if tx_gas_price < INITIAL_BASE_FEE {
            debug!("[validate_raw_tx] tx gas price is lower than initial block base fee");
            return Err(format_err!("tx gas price is lower than initial block base fee").into());
        }

        // Validate tx gas price and tx value within money range
        if !WeiAmount(tx_gas_price).wei_range() || !WeiAmount(signed_tx.value()).wei_range() {
            debug!("[validate_raw_tx] value more than money range");
            return Err(format_err!("value more than money range").into());
        }

<<<<<<< HEAD
        let balance = backend.get_balance(&signed_tx.sender);
        let prepay_fee = calculate_prepay_gas_fee(&signed_tx)?;
        debug!("[validate_raw_tx] Account balance : {:x?}", balance);
        debug!("[validate_raw_tx] prepay_fee : {:x?}", prepay_fee);

        // Validate tx prepay fees with account balance
        if balance < prepay_fee {
            debug!("[validate_raw_tx] insufficient balance to pay fees");
            return Err(format_err!("insufficient balance to pay fees").into());
        }

=======
>>>>>>> 865edf1c
        // Validate tx gas limit with intrinsic gas
        check_tx_intrinsic_gas(&signed_tx)?;

        // Validate gas limit
        let gas_limit = signed_tx.gas_limit();
        let block_gas_limit = self.storage.get_attributes_or_default()?.block_gas_limit;
        if gas_limit > U256::from(block_gas_limit) {
            debug!("[validate_raw_tx] gas limit higher than max_gas_per_block");
            return Err(format_err!("gas limit higher than max_gas_per_block").into());
        }

        let use_queue = queue_id != 0;
        let (used_gas, state_root) = if use_queue {
            let mut executor = AinExecutor::new(&mut backend);

            let (
                TxResponse {
                    exit_reason,
                    used_gas,
                    ..
                },
                receipt,
            ) = executor.exec(&signed_tx, prepay_fee);

            let state_root = backend.root();
            debug!("exit_reason : {:#?}", exit_reason);

            debug!("[validate_raw_tx] new state_root : {:#x}", state_root);
            (used_gas, state_root)
        } else {
            (u64::default(), H256::default())
        };

        let prepay_fee = calculate_prepay_gas_fee(&signed_tx)?;
        debug!("[validate_raw_tx] prepay_fee : {:x?}", prepay_fee);
        if use_queue {
            // Validate tx prepay fees with account balance
            let balance = self
                .get_balance(signed_tx.sender, block_number)
                .map_err(|e| format_err!("Error getting balance {e}"))?;
            debug!("[validate_raw_tx] Account balance : {:x?}", balance);

            if balance < prepay_fee {
                debug!("[validate_raw_tx] insufficient balance to pay fees");
                return Err(format_err!("insufficient balance to pay fees").into());
            }

            // Validate total gas usage in queued txs exceeds block size
            debug!("[validate_raw_tx] used_gas: {:#?}", used_gas);
            let total_current_gas_used = self
                .tx_queues
                .get_total_gas_used_in(queue_id)
                .unwrap_or_default();

            let block_gas_limit = self.storage.get_attributes_or_default()?.block_gas_limit;
            if total_current_gas_used + U256::from(used_gas) > U256::from(block_gas_limit) {
                return Err(format_err!("Tx can't make it in block. Block size limit {}, pending block gas used : {:x?}, tx used gas : {:x?}, total : {:x?}", block_gas_limit, total_current_gas_used, U256::from(used_gas), total_current_gas_used + U256::from(used_gas)).into());
            }
        }

        Ok(ValidateTxInfo {
            signed_tx,
            prepay_fee,
            used_gas,
            state_root,
        })
    }

    pub fn logs_bloom(logs: Vec<Log>, bloom: &mut Bloom) {
        for log in logs {
            bloom.accrue(BloomInput::Raw(&log.address[..]));
            for topic in log.topics {
                bloom.accrue(BloomInput::Raw(&topic[..]));
            }
        }
    }
}

// Transaction queue methods
impl EVMCoreService {
    ///
    /// # Safety
    ///
    /// Result cannot be used safety unless cs_main lock is taken on C++ side
    /// across all usages. Note: To be replaced with a proper lock flow later.
    ///
    pub unsafe fn add_balance(
        &self,
        queue_id: u64,
        signed_tx: SignedTx,
        hash: XHash,
    ) -> Result<()> {
        let queue_tx = QueueTx::SystemTx(SystemTx::TransferDomain(TransferDomainData {
            signed_tx: Box::new(signed_tx),
            direction: TransferDirection::EvmIn,
        }));
        self.tx_queues
            .push_in(queue_id, queue_tx, hash, U256::zero(), H256::default())?;
        Ok(())
    }

    ///
    /// # Safety
    ///
    /// Result cannot be used safety unless cs_main lock is taken on C++ side
    /// across all usages. Note: To be replaced with a proper lock flow later.
    ///
    pub unsafe fn sub_balance(
        &self,
        queue_id: u64,
        signed_tx: SignedTx,
        hash: XHash,
    ) -> Result<()> {
        let block_number = self
            .storage
            .get_latest_block()?
            .map_or(U256::default(), |block| block.header.number);
        let balance = self.get_balance(signed_tx.sender, block_number)?;
        if balance < signed_tx.value() {
            Err(BackendError::InsufficientBalance(InsufficientBalance {
                address: signed_tx.sender,
                account_balance: balance,
                amount: signed_tx.value(),
            })
            .into())
        } else {
            let queue_tx = QueueTx::SystemTx(SystemTx::TransferDomain(TransferDomainData {
                signed_tx: Box::new(signed_tx),
                direction: TransferDirection::EvmOut,
            }));
            self.tx_queues
                .push_in(queue_id, queue_tx, hash, U256::zero(), H256::default())?;
            Ok(())
        }
    }

    ///
    /// # Safety
    ///
    /// Result cannot be used safety unless cs_main lock is taken on C++ side
    /// across all usages. Note: To be replaced with a proper lock flow later.
    ///
    pub unsafe fn create_queue(&self) -> Result<u64> {
        let target_block = match self.storage.get_latest_block()? {
            None => U256::zero(), // Genesis queue
            Some(block) => block.header.number + 1,
        };
        let queue_id = self.tx_queues.create(target_block);
        Ok(queue_id)
    }

    ///
    /// # Safety
    ///
    /// Result cannot be used safety unless cs_main lock is taken on C++ side
    /// across all usages. Note: To be replaced with a proper lock flow later.
    ///
    pub unsafe fn remove_queue(&self, queue_id: u64) {
        self.tx_queues.remove(queue_id);
    }

    ///
    /// # Safety
    ///
    /// Result cannot be used safety unless cs_main lock is taken on C++ side
    /// across all usages. Note: To be replaced with a proper lock flow later.
    ///
    pub unsafe fn remove_txs_by_sender_in(&self, queue_id: u64, address: H160) -> Result<()> {
        self.tx_queues.remove_by_sender_in(queue_id, address)?;
        Ok(())
    }

    ///
    /// # Safety
    ///
    /// Result cannot be used safety unless cs_main lock is taken on C++ side
    /// across all usages. Note: To be replaced with a proper lock flow later.
    ///
    pub unsafe fn get_target_block_in(&self, queue_id: u64) -> Result<U256> {
        let target_block = self.tx_queues.get_target_block_in(queue_id)?;
        Ok(target_block)
    }

    /// Retrieves the next valid nonce for the specified account within a particular queue.
    ///
    /// The method first attempts to retrieve the next valid nonce from the transaction queue associated with the
    /// provided queue_id. If no nonce is found in the transaction queue, that means that no transactions have been
    /// queued for this account in this queue_id. It falls back to retrieving the nonce from the storage at the latest
    /// block. If no nonce is found in the storage (i.e., no transactions for this account have been committed yet),
    /// the nonce is defaulted to zero.
    ///
    /// This method provides a unified view of the nonce for an account, taking into account both transactions that are
    /// waiting to be processed in the queue and transactions that have already been processed and committed to the storage.
    ///
    /// # Arguments
    ///
    /// * `queue_id` - The queue_id queue number.
    /// * `address` - The EVM address of the account whose nonce we want to retrieve.
    ///
    /// # Returns
    ///
    /// Returns the next valid nonce as a `U256`. Defaults to U256::zero()
    ///
    /// # Safety
    ///
    /// Result cannot be used safety unless cs_main lock is taken on C++ side
    /// across all usages. Note: To be replaced with a proper lock flow later.
    ///
    pub unsafe fn get_next_valid_nonce_in_queue(
        &self,
        queue_id: u64,
        address: H160,
    ) -> Result<U256> {
        let nonce = match self.tx_queues.get_next_valid_nonce_in(queue_id, address)? {
            Some(nonce) => Ok(nonce),
            None => {
                let block_number = self
                    .storage
                    .get_latest_block()?
                    .map_or_else(U256::zero, |block| block.header.number);

                self.get_nonce(address, block_number)
            }
        }?;

        debug!(
            "Account {:x?} nonce {:x?} in queue_id {queue_id}",
            address, nonce
        );
        Ok(nonce)
    }
}

// State methods
impl EVMCoreService {
    pub fn get_account(&self, address: H160, block_number: U256) -> Result<Option<Account>> {
        let state_root = self
            .storage
            .get_block_by_number(&block_number)?
            .map(|block| block.header.state_root)
            .ok_or(format_err!(
                "[get_account] Block number {:x?} not found",
                block_number
            ))?;

        let backend = EVMBackend::from_root(
            state_root,
            Arc::clone(&self.trie_store),
            Arc::clone(&self.storage),
            Vicinity::default(),
        )?;
        Ok(backend.get_account(&address))
    }

    pub fn get_latest_contract_storage(&self, contract: H160, storage_index: H256) -> Result<U256> {
        let state_root = self
            .storage
            .get_latest_block()?
            .map_or(H256::default(), |block| block.header.state_root);

        let backend = EVMBackend::from_root(
            state_root,
            Arc::clone(&self.trie_store),
            Arc::clone(&self.storage),
            Vicinity::default(),
        )?;

        backend.get_contract_storage(contract, storage_index.as_bytes())
    }

    pub fn get_code(&self, address: H160, block_number: U256) -> Result<Option<Vec<u8>>> {
        self.get_account(address, block_number)?
            .map_or(Ok(None), |account| {
                self.storage.get_code_by_hash(account.code_hash)
            })
    }

    pub fn get_storage_at(
        &self,
        address: H160,
        position: U256,
        block_number: U256,
    ) -> Result<Option<Vec<u8>>> {
        self.get_account(address, block_number)?
            .map_or(Ok(None), |account| {
                let storage_trie = self
                    .trie_store
                    .trie_db
                    .trie_restore(address.as_bytes(), None, account.storage_root.into())
                    .unwrap();

                let tmp: &mut [u8; 32] = &mut [0; 32];
                position.to_big_endian(tmp);
                storage_trie
                    .get(tmp.as_slice())
                    .map_err(|e| BackendError::TrieError(e.to_string()).into())
            })
    }

    pub fn get_balance(&self, address: H160, block_number: U256) -> Result<U256> {
        let balance = self
            .get_account(address, block_number)?
            .map_or(U256::zero(), |account| account.balance);

        debug!("Account {:x?} balance {:x?}", address, balance);
        Ok(balance)
    }

    pub fn get_nonce(&self, address: H160, block_number: U256) -> Result<U256> {
        let nonce = self
            .get_account(address, block_number)?
            .map_or(U256::zero(), |account| account.nonce);

        debug!("Account {:x?} nonce {:x?}", address, nonce);
        Ok(nonce)
    }

    pub fn get_latest_block_backend(&self) -> Result<EVMBackend> {
        let (state_root, block_number) = self
            .storage
            .get_latest_block()?
            .map(|block| (block.header.state_root, block.header.number))
            .unwrap_or_default();

        trace!(
            "[get_latest_block_backend] At block number : {:#x}, state_root : {:#x}",
            block_number,
            state_root
        );
        EVMBackend::from_root(
            state_root,
            Arc::clone(&self.trie_store),
            Arc::clone(&self.storage),
            Vicinity::default(),
        )
    }

    pub fn get_backend(&self, state_root: H256) -> Result<EVMBackend> {
        trace!("[get_backend] state_root : {:#x}", state_root);
        EVMBackend::from_root(
            state_root,
            Arc::clone(&self.trie_store),
            Arc::clone(&self.storage),
            Vicinity::default(),
        )
    }
}<|MERGE_RESOLUTION|>--- conflicted
+++ resolved
@@ -2,14 +2,8 @@
 
 use anyhow::format_err;
 use ethereum::{AccessList, Account, Block, Log, PartialHeader, TransactionV2};
-<<<<<<< HEAD
-use ethereum_types::{Bloom, BloomInput, H160, U256};
+use ethereum_types::{Bloom, BloomInput, H160, H256, U256};
 use log::{debug, trace};
-use primitive_types::H256;
-=======
-use ethereum_types::{Bloom, BloomInput, H160, H256, U256};
-use log::debug;
->>>>>>> 865edf1c
 use vsdb_core::vsdb_set_base_dir;
 
 use crate::{
@@ -280,20 +274,6 @@
             return Err(format_err!("value more than money range").into());
         }
 
-<<<<<<< HEAD
-        let balance = backend.get_balance(&signed_tx.sender);
-        let prepay_fee = calculate_prepay_gas_fee(&signed_tx)?;
-        debug!("[validate_raw_tx] Account balance : {:x?}", balance);
-        debug!("[validate_raw_tx] prepay_fee : {:x?}", prepay_fee);
-
-        // Validate tx prepay fees with account balance
-        if balance < prepay_fee {
-            debug!("[validate_raw_tx] insufficient balance to pay fees");
-            return Err(format_err!("insufficient balance to pay fees").into());
-        }
-
-=======
->>>>>>> 865edf1c
         // Validate tx gas limit with intrinsic gas
         check_tx_intrinsic_gas(&signed_tx)?;
 
@@ -306,7 +286,19 @@
         }
 
         let use_queue = queue_id != 0;
+        let prepay_fee = calculate_prepay_gas_fee(&signed_tx)?;
+
+        debug!("[validate_raw_tx] prepay_fee : {:x?}", prepay_fee);
         let (used_gas, state_root) = if use_queue {
+            // Validate tx prepay fees with account balance
+            let balance = backend.get_balance(&signed_tx.sender);
+            debug!("[validate_raw_tx] Account balance : {:x?}", balance);
+
+            if balance < prepay_fee {
+                debug!("[validate_raw_tx] insufficient balance to pay fees");
+                return Err(format_err!("insufficient balance to pay fees").into());
+            }
+
             let mut executor = AinExecutor::new(&mut backend);
 
             let (
@@ -322,24 +314,6 @@
             debug!("exit_reason : {:#?}", exit_reason);
 
             debug!("[validate_raw_tx] new state_root : {:#x}", state_root);
-            (used_gas, state_root)
-        } else {
-            (u64::default(), H256::default())
-        };
-
-        let prepay_fee = calculate_prepay_gas_fee(&signed_tx)?;
-        debug!("[validate_raw_tx] prepay_fee : {:x?}", prepay_fee);
-        if use_queue {
-            // Validate tx prepay fees with account balance
-            let balance = self
-                .get_balance(signed_tx.sender, block_number)
-                .map_err(|e| format_err!("Error getting balance {e}"))?;
-            debug!("[validate_raw_tx] Account balance : {:x?}", balance);
-
-            if balance < prepay_fee {
-                debug!("[validate_raw_tx] insufficient balance to pay fees");
-                return Err(format_err!("insufficient balance to pay fees").into());
-            }
 
             // Validate total gas usage in queued txs exceeds block size
             debug!("[validate_raw_tx] used_gas: {:#?}", used_gas);
@@ -352,7 +326,11 @@
             if total_current_gas_used + U256::from(used_gas) > U256::from(block_gas_limit) {
                 return Err(format_err!("Tx can't make it in block. Block size limit {}, pending block gas used : {:x?}, tx used gas : {:x?}, total : {:x?}", block_gas_limit, total_current_gas_used, U256::from(used_gas), total_current_gas_used + U256::from(used_gas)).into());
             }
-        }
+
+            (used_gas, state_root)
+        } else {
+            (u64::default(), H256::default())
+        };
 
         Ok(ValidateTxInfo {
             signed_tx,
