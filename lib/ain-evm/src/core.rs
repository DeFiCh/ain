use std::{
    collections::{BTreeSet, HashMap},
    num::NonZeroUsize,
    path::PathBuf,
    sync::Arc,
};

use parking_lot::Mutex;

use ain_contracts::{
    dst20_address_from_token_id, get_transfer_domain_contract,
    get_transferdomain_dst20_transfer_function, get_transferdomain_native_transfer_function,
    FixedContract,
};
use anyhow::format_err;
use ethereum::{
    AccessList, Account, Block, EnvelopedEncodable, Log, PartialHeader, TransactionAction,
    TransactionV2,
};
use ethereum_types::{Bloom, BloomInput, H160, H256, U256};
use log::{debug, trace};
use lru::LruCache;
use vsdb_core::vsdb_set_base_dir;

use crate::{
    backend::{BackendError, EVMBackend, Vicinity},
    block::INITIAL_BASE_FEE,
    executor::{AinExecutor, ExecutorContext, TxResponse},
    fee::calculate_max_prepay_gas_fee,
    gas::check_tx_intrinsic_gas,
    receipt::ReceiptService,
    storage::{traits::BlockStorage, Storage},
    transaction::SignedTx,
    trie::{TrieDBStore, GENESIS_STATE_ROOT},
    txqueue::TransactionQueueMap,
    weiamount::{try_from_satoshi, WeiAmount},
    Result,
};

pub type XHash = String;

pub struct SignedTxCache {
    inner: spin::Mutex<LruCache<String, SignedTx>>,
}

const DEFAULT_CACHE_SIZE: usize = 10000;

impl Default for SignedTxCache {
    fn default() -> Self {
        Self::new(DEFAULT_CACHE_SIZE)
    }
}

impl SignedTxCache {
    pub fn new(capacity: usize) -> Self {
        Self {
            inner: spin::Mutex::new(LruCache::new(NonZeroUsize::new(capacity).unwrap())),
        }
    }

    pub fn try_get_or_create(&self, key: &str) -> Result<SignedTx> {
        let mut guard = self.inner.lock();
        debug!("[signed-tx-cache]::get: {}", key);
        let res = guard.try_get_or_insert(key.to_string(), || {
            debug!("[signed-tx-cache]::create {}", key);
            SignedTx::try_from(key)
        })?;
        Ok(res.clone())
    }

    pub fn try_get_or_create_from_tx(&self, tx: &TransactionV2) -> Result<SignedTx> {
        let data = EnvelopedEncodable::encode(tx);
        let key = hex::encode(&data);
        let mut guard = self.inner.lock();
        debug!("[signed-tx-cache]::get from tx: {}", &key);
        let res = guard.try_get_or_insert(key.clone(), || {
            debug!("[signed-tx-cache]::create from tx {}", &key);
            SignedTx::try_from(key.as_str())
        })?;
        Ok(res.clone())
    }
}

struct TxValidationCache {
    validated: spin::Mutex<LruCache<(U256, H256, String, bool), ValidateTxInfo>>,
    stateless: spin::Mutex<LruCache<String, ValidateTxInfo>>,
}

impl Default for TxValidationCache {
    fn default() -> Self {
        Self::new(DEFAULT_CACHE_SIZE)
    }
}

impl TxValidationCache {
    pub fn new(capacity: usize) -> Self {
        Self {
            validated: spin::Mutex::new(LruCache::new(NonZeroUsize::new(capacity).unwrap())),
            stateless: spin::Mutex::new(LruCache::new(NonZeroUsize::new(capacity).unwrap())),
        }
    }

    pub fn get(&self, key: &(U256, H256, String, bool)) -> Option<ValidateTxInfo> {
        self.validated.lock().get(key).cloned()
    }

    pub fn get_stateless(&self, key: &str) -> Option<ValidateTxInfo> {
        self.stateless.lock().get(key).cloned()
    }

    pub fn set(&self, key: (U256, H256, String, bool), value: ValidateTxInfo) -> ValidateTxInfo {
        let mut cache = self.validated.lock();
        cache.put(key, value.clone());
        value
    }

    pub fn set_stateless(&self, key: String, value: ValidateTxInfo) -> ValidateTxInfo {
        let mut cache = self.stateless.lock();
        cache.put(key, value.clone());
        value
    }

    // To be used on new block or any known state changes. Only clears fully validated TX cache.
    // Stateless cache can be kept across blocks and is handled by LRU itself
    pub fn clear(&self) {
        let mut cache = self.validated.lock();
        cache.clear()
    }
}

pub struct EVMCoreService {
    pub tx_queues: Arc<TransactionQueueMap>,
    pub trie_store: Arc<TrieDBStore>,
    pub signed_tx_cache: SignedTxCache,
    storage: Arc<Storage>,
    nonce_store: Mutex<HashMap<H160, BTreeSet<U256>>>,
    tx_validation_cache: TxValidationCache,
}
pub struct EthCallArgs<'a> {
    pub caller: Option<H160>,
    pub to: Option<H160>,
    pub value: U256,
    pub data: &'a [u8],
    pub gas_limit: u64,
    pub gas_price: Option<U256>,
    pub max_fee_per_gas: Option<U256>,
    pub access_list: AccessList,
    pub block_number: U256,
    pub transaction_type: Option<U256>,
}

#[derive(Clone, Debug)]
pub struct ValidateTxInfo {
    pub signed_tx: SignedTx,
    pub prepay_fee: U256,
}

pub struct TransferDomainTxInfo {
    pub from: String,
    pub to: String,
    pub native_address: String,
    pub direction: bool,
    pub value: u64,
    pub token_id: u32,
}

fn init_vsdb(path: PathBuf) {
    debug!(target: "vsdb", "Initializating VSDB");
    let vsdb_dir_path = path.join(".vsdb");
    vsdb_set_base_dir(&vsdb_dir_path).expect("Could not update vsdb base dir");
    debug!(target: "vsdb", "VSDB directory : {}", vsdb_dir_path.display());
}

impl EVMCoreService {
    pub fn restore(storage: Arc<Storage>, path: PathBuf) -> Self {
        init_vsdb(path);

        Self {
            tx_queues: Arc::new(TransactionQueueMap::new()),
            trie_store: Arc::new(TrieDBStore::restore()),
            signed_tx_cache: SignedTxCache::default(),
            storage,
            nonce_store: Mutex::new(HashMap::new()),
            tx_validation_cache: TxValidationCache::default(),
        }
    }

    pub fn new_from_json(
        storage: Arc<Storage>,
        genesis_path: PathBuf,
        evm_datadir: PathBuf,
    ) -> Result<Self> {
        debug!("Loading genesis state from {}", genesis_path.display());
        init_vsdb(evm_datadir);

        let handler = Self {
            tx_queues: Arc::new(TransactionQueueMap::new()),
            trie_store: Arc::new(TrieDBStore::new()),
            signed_tx_cache: SignedTxCache::default(),
            storage: Arc::clone(&storage),
            nonce_store: Mutex::new(HashMap::new()),
            tx_validation_cache: TxValidationCache::default(),
        };
        let (state_root, genesis) = TrieDBStore::genesis_state_root_from_json(
            &handler.trie_store,
            &handler.storage,
            genesis_path,
        )?;

        let gas_limit = storage.get_attributes_or_default()?.block_gas_limit;
        let block: Block<TransactionV2> = Block::new(
            PartialHeader {
                state_root,
                number: U256::zero(),
                beneficiary: H160::default(),
                receipts_root: ReceiptService::get_receipts_root(&Vec::new()),
                logs_bloom: Bloom::default(),
                gas_used: U256::default(),
                gas_limit: genesis.gas_limit.unwrap_or(U256::from(gas_limit)),
                extra_data: genesis.extra_data.unwrap_or_default().into(),
                parent_hash: genesis.parent_hash.unwrap_or_default(),
                mix_hash: genesis.mix_hash.unwrap_or_default(),
                nonce: genesis.nonce.unwrap_or_default(),
                timestamp: genesis.timestamp.unwrap_or_default().as_u64(),
                difficulty: genesis.difficulty.unwrap_or_default(),
                base_fee: genesis.base_fee.unwrap_or(INITIAL_BASE_FEE),
            },
            Vec::new(),
            Vec::new(),
        );
        storage.put_latest_block(Some(&block))?;
        storage.put_block(&block)?;

        Ok(handler)
    }

    pub fn flush(&self) -> Result<()> {
        self.trie_store.flush()
    }

    pub fn call(&self, arguments: EthCallArgs) -> Result<TxResponse> {
        let EthCallArgs {
            caller,
            to,
            value,
            data,
            gas_limit,
            gas_price,
            max_fee_per_gas,
            access_list,
            block_number,
            transaction_type,
        } = arguments;

        let (state_root, block_number, beneficiary, base_fee, timestamp) = self
            .storage
            .get_block_by_number(&block_number)?
            .map(|block| {
                (
                    block.header.state_root,
                    block.header.number,
                    block.header.beneficiary,
                    block.header.base_fee,
                    block.header.timestamp,
                )
            })
            .unwrap_or_default();
        debug!(
            "Calling EVM at block number : {:#x}, state_root : {:#x}",
            block_number, state_root
        );
        debug!("[call] caller: {:?}", caller);
        let vicinity = Vicinity {
            block_number,
            origin: caller.unwrap_or_default(),
            gas_limit: U256::from(gas_limit),
            total_gas_used: U256::zero(),
            block_gas_limit: U256::from(self.storage.get_attributes_or_default()?.block_gas_limit),
            gas_price: if transaction_type == Some(U256::from(2)) {
                max_fee_per_gas.unwrap_or_default()
            } else {
                gas_price.unwrap_or_default()
            },
            beneficiary,
            block_base_fee_per_gas: base_fee,
            timestamp: U256::from(timestamp),
            ..Vicinity::default()
        };
        debug!("[call] vicinity: {:?}", vicinity);

        let mut backend = EVMBackend::from_root(
            state_root,
            Arc::clone(&self.trie_store),
            Arc::clone(&self.storage),
            vicinity,
        )
        .map_err(|e| format_err!("------ Could not restore backend {}", e))?;

        Ok(AinExecutor::new(&mut backend).call(ExecutorContext {
            caller: caller.unwrap_or_default(),
            to,
            value,
            data,
            gas_limit,
            access_list,
        }))
    }

    /// Validates a raw tx.
    ///
    /// The pre-validation checks of the tx before we consider it to be valid are:
    /// 1. Gas price check: verify that the maximum gas price is minimally of the block initial base fee.
    /// 2. Gas price and tx value check: verify that amount is within money range.
    /// 3. Intrinsic gas limit check: verify that the tx intrinsic gas is within the tx gas limit.
    /// 4. Gas limit check: verify that the tx gas limit is not higher than the maximum gas per block.
    /// 5. Account balance check: verify that the account balance must minimally have the tx prepay gas fee.
    /// 6. Account nonce check: verify that the tx nonce must be more than or equal to the account nonce.
    ///
    /// The validation checks with state context of the tx before we consider it to be valid are:
    /// 1. Account balance check: verify that the account balance must minimally have the tx prepay gas fee.
    /// 2. Nonce check: Verify that the tx nonce must equl to the current state account nonce.
    /// 3. Execute the tx with the state root from the txqueue.
    /// 4. Check the total gas used in the queue with the addition of the tx do not exceed the block size limit.
    ///
    /// # Arguments
    ///
    /// * `tx` - The raw tx.
    /// * `queue_id` - The queue_id queue number.
    /// * `pre_validate` - Validate the raw tx with or without state context.
    ///
    /// # Returns
    ///
    /// Returns the signed tx, tx prepay gas fees and the gas used to call the tx.
    ///
    /// # Safety
    ///
    /// Result cannot be used safety unless cs_main lock is taken on C++ side
    /// across all usages. Note: To be replaced with a proper lock flow later.
    ///
    pub unsafe fn validate_raw_tx(
        &self,
        tx: &str,
        queue_id: u64,
        pre_validate: bool,
        block_fee: U256,
    ) -> Result<ValidateTxInfo> {
        let state_root = self.tx_queues.get_latest_state_root_in(queue_id)?;
        debug!("[validate_raw_tx] state_root : {:#?}", state_root);

        let total_current_gas_used = self
            .tx_queues
            .get_total_gas_used_in(queue_id)
            .unwrap_or_default();

        if let Some(tx_info) = self.tx_validation_cache.get(&(
            total_current_gas_used,
            state_root,
            String::from(tx),
            pre_validate,
        )) {
            return Ok(tx_info);
        }

        debug!("[validate_raw_tx] queue_id {}", queue_id);
        debug!("[validate_raw_tx] raw transaction : {:#?}", tx);

        let ValidateTxInfo {
            signed_tx,
            prepay_fee,
        } = if let Some(validate_info) = self.tx_validation_cache.get_stateless(tx) {
            validate_info
        } else {
            let signed_tx = self
                .signed_tx_cache
                .try_get_or_create(tx)
                .map_err(|_| format_err!("Error: decoding raw tx to TransactionV2"))?;
            debug!("[validate_raw_tx] signed_tx : {:#?}", signed_tx);

            debug!(
                "[validate_raw_tx] signed_tx.sender : {:#?}",
                signed_tx.sender
            );

            // Validate tx gas price with initial block base fee
            let tx_gas_price = signed_tx.gas_price();
            if tx_gas_price < INITIAL_BASE_FEE {
                debug!("[validate_raw_tx] tx gas price is lower than initial block base fee");
                return Err(
                    format_err!("tx gas price is lower than initial block base fee").into(),
                );
            }

            // Validate tx gas price and tx value within money range
            if !WeiAmount(tx_gas_price).wei_range() || !WeiAmount(signed_tx.value()).wei_range() {
                debug!("[validate_raw_tx] value more than money range");
                return Err(format_err!("value more than money range").into());
            }

            // Validate tx gas limit with intrinsic gas
            check_tx_intrinsic_gas(&signed_tx)?;

            // Validate gas limit
            let gas_limit = signed_tx.gas_limit();
            let block_gas_limit = self.storage.get_attributes_or_default()?.block_gas_limit;
            if gas_limit > U256::from(block_gas_limit) {
                debug!("[validate_raw_tx] gas limit higher than max_gas_per_block");
                return Err(format_err!("gas limit higher than max_gas_per_block").into());
            }

            let prepay_fee = calculate_max_prepay_gas_fee(&signed_tx)?;
            debug!("[validate_raw_tx] prepay_fee : {:x?}", prepay_fee);

            self.tx_validation_cache.set_stateless(
                String::from(tx),
                ValidateTxInfo {
                    signed_tx,
                    prepay_fee,
                },
            )
        };

        // Start of stateful checks
        // Validate tx prepay fees with account balance
        let mut backend = self.get_backend(state_root)?;
        let balance = backend.get_balance(&signed_tx.sender);
        debug!("[validate_raw_tx] Account balance : {:x?}", balance);
        if balance < prepay_fee {
            debug!("[validate_raw_tx] insufficient balance to pay fees");
            return Err(format_err!("insufficient balance to pay fees").into());
        }

        let nonce = backend.get_nonce(&signed_tx.sender);
        debug!(
            "[validate_raw_tx] signed_tx nonce : {:#?}",
            signed_tx.nonce()
        );
        debug!("[validate_raw_tx] nonce : {:#?}", nonce);
        if pre_validate {
            // Validate tx nonce with account nonce
            if nonce > signed_tx.nonce() {
                return Err(format_err!(
                    "invalid nonce. Account nonce {}, signed_tx nonce {}",
                    nonce,
                    signed_tx.nonce()
                )
                .into());
            }

            return Ok(self.tx_validation_cache.set(
                (
                    total_current_gas_used,
                    state_root,
                    String::from(tx),
                    pre_validate,
                ),
                ValidateTxInfo {
                    signed_tx,
                    prepay_fee,
                },
            ));
        } else {
            // Validate tx nonce equal to account nonce
            if nonce != signed_tx.nonce() {
                return Err(format_err!(
                    "invalid nonce. Account nonce {}, signed_tx nonce {}",
                    nonce,
                    signed_tx.nonce()
                )
                .into());
            }

            // Execute tx and validate total gas usage in queued txs do not exceed block size
            let mut executor = AinExecutor::new(&mut backend);
<<<<<<< HEAD
            executor.update_total_gas_used(total_current_gas_used);
            executor.exec(&signed_tx, signed_tx.gas_limit(), prepay_fee, block_fee)?;
=======
            let (tx_response, ..) = executor.exec(
                &signed_tx,
                signed_tx.gas_limit(),
                prepay_fee,
                block_fee,
                false,
            )?;

            // Validate total gas usage in queued txs exceeds block size
            debug!("[validate_raw_tx] used_gas: {:#?}", tx_response.used_gas);
            let block_gas_limit = self.storage.get_attributes_or_default()?.block_gas_limit;
            if total_current_gas_used + U256::from(tx_response.used_gas)
                > U256::from(block_gas_limit)
            {
                return Err(format_err!("Tx can't make it in block. Block size limit {}, pending block gas used : {:x?}, tx used gas : {:x?}, total : {:x?}", block_gas_limit, total_current_gas_used, U256::from(tx_response.used_gas), total_current_gas_used + U256::from(tx_response.used_gas)).into());
            }
>>>>>>> 44515d48
        }

        Ok(self.tx_validation_cache.set(
            (
                total_current_gas_used,
                state_root,
                String::from(tx),
                pre_validate,
            ),
            ValidateTxInfo {
                signed_tx,
                prepay_fee,
            },
        ))
    }

    /// # Safety
    ///
    /// Result cannot be used safety unless cs_main lock is taken on C++ side
    /// across all usages. Note: To be replaced with a proper lock flow later.
    ///
    pub unsafe fn get_total_gas_used(&self, queue_id: u64) -> String {
        let res = self
            .tx_queues
            .get_total_gas_used_in(queue_id)
            .unwrap_or_default();
        format!("{:064x}", res)
    }

    /// Validates a raw transfer domain tx.
    ///
    /// The validation checks of the tx before we consider it to be valid are:
    /// 1. Verify that transferdomain tx is of legacy transaction type.
    /// 2. Verify that tx sender matches transferdomain from address.
    /// 3. Verify that tx value is set to zero.
    /// 4. Verify that gas price is set to zero.
    /// 5. Verify that gas limit is set to zero.
    /// 6. Verify that transaction action is a call to the transferdomain contract address.
    ///
    /// 7. If native token transfer:
    /// - Verify that tx function signature is transfer.
    /// - Verify that from address specified matches transferdomain tx information
    /// - Verify that to address specified matches transferdomain tx information
    /// - Verify that value specified matches transferdomain tx information
    /// - Verify that native address specified matches transferdomain tx information
    ///
    /// 8. If DST20 token transfer:
    /// - Verify that tx function signature is transferDST20.
    /// - Verify that contract address specified matches DST20 token ID address.
    /// - Verify that from address specified matches transferdomain tx information
    /// - Verify that to address specified matches transferdomain tx information
    /// - Verify that value specified matches transferdomain tx information
    /// - Verify that native address specified matches transferdomain tx information
    ///
    /// 9. Account nonce check: verify that the tx nonce must be more than or equal to the account nonce.
    ///
    /// # Arguments
    ///
    /// * `tx` - The raw tx.
    /// * `queue_id` - The queue_id queue number.
    ///
    /// # Returns
    ///
    /// Returns the validation result.
    ///
    /// # Safety
    ///
    /// Result cannot be used safety unless cs_main lock is taken on C++ side
    /// across all usages. Note: To be replaced with a proper lock flow later.
    ///
    pub unsafe fn validate_raw_transferdomain_tx(
        &self,
        tx: &str,
        queue_id: u64,
        context: TransferDomainTxInfo,
    ) -> Result<ValidateTxInfo> {
        debug!("[validate_raw_transferdomain_tx] queue_id {}", queue_id);
        debug!(
            "[validate_raw_transferdomain_tx] raw transaction : {:#?}",
            tx
        );

        let state_root = self.tx_queues.get_latest_state_root_in(queue_id)?;
        debug!(
            "[validate_raw_transferdomain_tx] state_root : {:#?}",
            state_root
        );

        let ValidateTxInfo {
            signed_tx,
            prepay_fee,
        } = if let Some(validate_info) = self.tx_validation_cache.get_stateless(tx) {
            validate_info
        } else {
            let signed_tx = self
                .signed_tx_cache
                .try_get_or_create(tx)
                .map_err(|_| format_err!("Error: decoding raw tx to TransactionV2"))?;
            debug!(
                "[validate_raw_transferdomain_tx] signed_tx : {:#?}",
                signed_tx
            );

            // Validate tx is legacy tx
            if signed_tx.get_tx_type() != U256::zero() {
                return Err(format_err!(
                    "[validate_raw_transferdomain_tx] invalid evm tx type {:#?}",
                    signed_tx.get_tx_type()
                )
                .into());
            }

            // Validate tx sender with transferdomain sender
            let sender = context
                .from
                .parse::<H160>()
                .map_err(|_| "Invalid address")?;
            if signed_tx.sender != sender {
                return Err(format_err!(
                    "[validate_raw_transferdomain_tx] invalid sender, signed_tx.sender : {:#?}, transferdomain sender : {:#?}",
                    signed_tx.sender,
                    sender
                ).into());
            }

            // Validate tx value equal to zero
            if signed_tx.value() != U256::zero() {
                debug!("[validate_raw_transferdomain_tx] value not equal to zero");
                return Err(format_err!("value not equal to zero").into());
            }

            // Validate tx gas price equal to zero
            if signed_tx.gas_price() != U256::zero() {
                debug!("[validate_raw_transferdomain_tx] gas price not equal to zero");
                return Err(format_err!("gas price not equal to zero").into());
            }

            // Validate tx gas limit equal to zero
            if signed_tx.gas_limit() != U256::zero() {
                debug!("[validate_raw_transferdomain_tx] gas limit not equal to zero");
                return Err(format_err!("gas limit not equal to zero").into());
            }

            // Verify transaction action and transferdomain contract address
            let FixedContract { fixed_address, .. } = get_transfer_domain_contract();
            match signed_tx.action() {
                TransactionAction::Call(address) => {
                    if address != fixed_address {
                        return Err(format_err!(
                            "invalid call address. Fixed address: {:#?}, signed_tx call address: {:#?}",
                            fixed_address,
                            address
                    )
                        .into());
                    }
                }
                _ => {
                    return Err(format_err!(
                        "tx action not a call to transferdomain contract address"
                    )
                    .into())
                }
            }

            let (from_address, to_address) = if context.direction {
                // EvmIn
                let to_address = context
                    .to
                    .parse::<H160>()
                    .map_err(|_| "failed to parse to address")?;
                (fixed_address, to_address)
            } else {
                // EvmOut
                let from_address = context
                    .from
                    .parse::<H160>()
                    .map_err(|_| "failed to parse from address")?;
                (from_address, fixed_address)
            };
            let value = try_from_satoshi(U256::from(context.value))?.0;

            let is_native_token_transfer = context.token_id == 0;
            if is_native_token_transfer {
                // Validate function signature
                let function = get_transferdomain_native_transfer_function();
                let function_signature = function.short_signature();
                if function_signature != signed_tx.data()[..4] {
                    return Err(format_err!("invalid function signature input in evm tx").into());
                }

                let token_inputs = function.decode_input(&signed_tx.data()[4..])?;

                // Validate from address input
                let ethabi::Token::Address(input_from_address) = token_inputs[0] else {
                    return Err(format_err!("invalid from address input in evm tx").into());
                };
                if input_from_address != from_address {
                    return Err(format_err!("invalid from address input in evm tx").into());
                }

                // Validate to address input
                let ethabi::Token::Address(input_to_address) = token_inputs[1] else {
                    return Err(format_err!("invalid to address input in evm tx").into());
                };
                if input_to_address != to_address {
                    return Err(format_err!("invalid to address input in evm tx").into());
                }

                // Validate value input
                let ethabi::Token::Uint(input_value) = token_inputs[2] else {
                    return Err(format_err!("invalid value input in evm tx").into());
                };
                if input_value != value {
                    return Err(format_err!("invalid value input in evm tx").into());
                }

                // Validate native address input
                let ethabi::Token::String(ref input_native_address) = token_inputs[3] else {
                    return Err(format_err!("invalid native address input in evm tx").into());
                };
                if context.native_address != *input_native_address {
                    return Err(format_err!("invalid native address input in evm tx").into());
                }
            } else {
                let contract_address = {
                    let address = dst20_address_from_token_id(u64::from(context.token_id))?;
                    ethabi::Token::Address(address)
                };

                // Validate function signature
                let function = get_transferdomain_dst20_transfer_function();
                let function_signature = function.short_signature();
                if function_signature != signed_tx.data()[..4] {
                    return Err(format_err!("invalid function signature input in evm tx").into());
                }

                let token_inputs = function.decode_input(&signed_tx.data()[4..])?;

                // Validate contract address input
                if token_inputs[0] != contract_address {
                    return Err(format_err!("invalid contract address input in evm tx").into());
                }

                // Validate from address input
                let ethabi::Token::Address(input_from_address) = token_inputs[1] else {
                    return Err(format_err!("invalid from address input in evm tx").into());
                };
                if input_from_address != from_address {
                    return Err(format_err!("invalid from address input in evm tx").into());
                }

                // Validate to address input
                let ethabi::Token::Address(input_to_address) = token_inputs[2] else {
                    return Err(format_err!("invalid to address input in evm tx").into());
                };
                if input_to_address != to_address {
                    return Err(format_err!("invalid to address input in evm tx").into());
                }

                // Validate value input
                let ethabi::Token::Uint(input_value) = token_inputs[3] else {
                    return Err(format_err!("invalid value input in evm tx").into());
                };
                if input_value != value {
                    return Err(format_err!("invalid value input in evm tx").into());
                }

                // Validate native address input
                let ethabi::Token::String(ref input_native_address) = token_inputs[4] else {
                    return Err(format_err!("invalid native address input in evm tx").into());
                };
                if context.native_address != *input_native_address {
                    return Err(format_err!("invalid native address input in evm tx").into());
                }
            }

            ValidateTxInfo {
                signed_tx,
                prepay_fee: U256::zero(),
            }
        };

        let backend = self.get_backend(state_root)?;

        let nonce = backend.get_nonce(&signed_tx.sender);
        debug!(
            "[validate_raw_transferdomain_tx] signed_tx.sender : {:#?}",
            signed_tx.sender
        );
        debug!(
            "[validate_raw_transferdomain_tx] signed_tx nonce : {:#?}",
            signed_tx.nonce()
        );
        debug!("[validate_raw_transferdomain_tx] nonce : {:#?}", nonce);

        // Validate tx nonce
        if nonce > signed_tx.nonce() {
            return Err(format_err!(
                "Invalid nonce. Account nonce {}, signed_tx nonce {}",
                nonce,
                signed_tx.nonce()
            )
            .into());
        }

        Ok(ValidateTxInfo {
            signed_tx,
            prepay_fee,
        })
    }

    pub fn logs_bloom(logs: Vec<Log>, bloom: &mut Bloom) {
        for log in logs {
            bloom.accrue(BloomInput::Raw(&log.address[..]));
            for topic in log.topics {
                bloom.accrue(BloomInput::Raw(&topic[..]));
            }
        }
    }
}

// Transaction queue methods
impl EVMCoreService {
    ///
    /// # Safety
    ///
    /// Result cannot be used safety unless `cs_main` lock is taken on C++ side
    /// across all usages. Note: To be replaced with a proper lock flow later.
    ///
    pub unsafe fn create_queue(&self, timestamp: u64) -> Result<u64> {
        let (target_block, initial_state_root) = match self.storage.get_latest_block()? {
            None => (U256::zero(), GENESIS_STATE_ROOT), // Genesis queue
            Some(block) => (block.header.number + 1, block.header.state_root),
        };

        let queue_id = self
            .tx_queues
            .create(target_block, initial_state_root, timestamp);
        Ok(queue_id)
    }

    ///
    /// # Safety
    ///
    /// Result cannot be used safety unless `cs_main` lock is taken on C++ side
    /// across all usages. Note: To be replaced with a proper lock flow later.
    ///
    pub unsafe fn remove_queue(&self, queue_id: u64) {
        self.tx_queues.remove(queue_id);
    }

    ///
    /// # Safety
    ///
    /// Result cannot be used safety unless `cs_main` lock is taken on C++ side
    /// across all usages. Note: To be replaced with a proper lock flow later.
    ///
    pub unsafe fn remove_txs_above_hash_in(
        &self,
        queue_id: u64,
        target_hash: XHash,
    ) -> Result<Vec<XHash>> {
        let hashes = self
            .tx_queues
            .remove_txs_above_hash_in(queue_id, target_hash)?;
        Ok(hashes)
    }

    ///
    /// # Safety
    ///
    /// Result cannot be used safety unless `cs_main` lock is taken on C++ side
    /// across all usages. Note: To be replaced with a proper lock flow later.
    ///
    pub unsafe fn get_target_block_in(&self, queue_id: u64) -> Result<U256> {
        let target_block = self.tx_queues.get_target_block_in(queue_id)?;
        Ok(target_block)
    }

    /// Retrieves the next valid nonce for the specified account within a particular queue.
    /// # Arguments
    ///
    /// * `queue_id` - The queue_id queue number.
    /// * `address` - The EVM address of the account whose nonce we want to retrieve.
    ///
    /// # Returns
    ///
    /// Returns the next valid nonce as a `U256`. Defaults to U256::zero()
    ///
    /// # Safety
    ///
    /// Result cannot be used safety unless cs_main lock is taken on C++ side
    /// across all usages. Note: To be replaced with a proper lock flow later.
    ///
    pub unsafe fn get_next_valid_nonce_in_queue(
        &self,
        queue_id: u64,
        address: H160,
    ) -> Result<U256> {
        let state_root = self.tx_queues.get_latest_state_root_in(queue_id)?;
        let backend = self.get_backend(state_root)?;
        let nonce = backend.get_nonce(&address);
        trace!(
            "[get_next_valid_nonce_in_queue] Account {address:x?} nonce {nonce:x?} in queue_id {queue_id}"
        );
        Ok(nonce)
    }

    pub fn clear_transaction_cache(&self) {
        self.tx_validation_cache.clear()
    }
}

// State methods
impl EVMCoreService {
    pub fn get_state_root(&self) -> Result<H256> {
        let state_root = self
            .storage
            .get_latest_block()?
            .map_or(H256::default(), |block| block.header.state_root);
        Ok(state_root)
    }
    pub fn get_account(&self, address: H160, block_number: U256) -> Result<Option<Account>> {
        let state_root = self
            .storage
            .get_block_by_number(&block_number)?
            .map(|block| block.header.state_root)
            .ok_or(format_err!(
                "[get_account] Block number {:x?} not found",
                block_number
            ))?;

        let backend = EVMBackend::from_root(
            state_root,
            Arc::clone(&self.trie_store),
            Arc::clone(&self.storage),
            Vicinity::default(),
        )?;
        Ok(backend.get_account(&address))
    }

    pub fn get_latest_contract_storage(&self, contract: H160, storage_index: H256) -> Result<U256> {
        let state_root = self.get_state_root()?;
        let backend = EVMBackend::from_root(
            state_root,
            Arc::clone(&self.trie_store),
            Arc::clone(&self.storage),
            Vicinity::default(),
        )?;

        backend.get_contract_storage(contract, storage_index.as_bytes())
    }

    pub fn get_code(&self, address: H160, block_number: U256) -> Result<Option<Vec<u8>>> {
        self.get_account(address, block_number)?
            .map_or(Ok(None), |account| {
                self.storage.get_code_by_hash(account.code_hash)
            })
    }

    pub fn get_storage_at(
        &self,
        address: H160,
        position: U256,
        block_number: U256,
    ) -> Result<Option<Vec<u8>>> {
        self.get_account(address, block_number)?
            .map_or(Ok(None), |account| {
                let storage_trie = self
                    .trie_store
                    .trie_db
                    .trie_restore(address.as_bytes(), None, account.storage_root.into())
                    .unwrap();

                let tmp: &mut [u8; 32] = &mut [0; 32];
                position.to_big_endian(tmp);
                storage_trie
                    .get(tmp.as_slice())
                    .map_err(|e| BackendError::TrieError(e.to_string()).into())
            })
    }

    pub fn get_balance(&self, address: H160, block_number: U256) -> Result<U256> {
        let balance = self
            .get_account(address, block_number)?
            .map_or(U256::zero(), |account| account.balance);

        debug!("Account {:x?} balance {:x?}", address, balance);
        Ok(balance)
    }

    pub fn get_nonce_from_block_number(&self, address: H160, block_number: U256) -> Result<U256> {
        let nonce = self
            .get_account(address, block_number)?
            .map_or(U256::zero(), |account| account.nonce);

        debug!("Account {:x?} nonce {:x?}", address, nonce);
        Ok(nonce)
    }

    pub fn get_nonce_from_state_root(&self, address: H160, state_root: H256) -> Result<U256> {
        let backend = self.get_backend(state_root)?;
        let nonce = backend.get_nonce(&address);
        Ok(nonce)
    }

    pub fn get_latest_block_backend(&self) -> Result<EVMBackend> {
        let (state_root, block_number) = self
            .storage
            .get_latest_block()?
            .map(|block| (block.header.state_root, block.header.number))
            .unwrap_or_default();

        trace!(
            "[get_latest_block_backend] At block number : {:#x}, state_root : {:#x}",
            block_number,
            state_root
        );
        EVMBackend::from_root(
            state_root,
            Arc::clone(&self.trie_store),
            Arc::clone(&self.storage),
            Vicinity {
                block_gas_limit: U256::from(
                    self.storage.get_attributes_or_default()?.block_gas_limit,
                ),
                ..Vicinity::default()
            },
        )
    }

    pub fn get_backend(&self, state_root: H256) -> Result<EVMBackend> {
        trace!("[get_backend] state_root : {:#x}", state_root);
        EVMBackend::from_root(
            state_root,
            Arc::clone(&self.trie_store),
            Arc::clone(&self.storage),
            Vicinity {
                block_gas_limit: U256::from(
                    self.storage.get_attributes_or_default()?.block_gas_limit,
                ),
                ..Vicinity::default()
            },
        )
    }

    pub fn get_next_account_nonce(&self, address: H160, state_root: H256) -> Result<U256> {
        let state_root_nonce = self.get_nonce_from_state_root(address, state_root)?;
        let mut nonce_store = self.nonce_store.lock();
        match nonce_store.entry(address) {
            std::collections::hash_map::Entry::Vacant(_) => Ok(state_root_nonce),
            std::collections::hash_map::Entry::Occupied(e) => {
                let nonce_set = e.get();
                if !nonce_set.contains(&state_root_nonce) {
                    return Ok(state_root_nonce);
                }

                let mut nonce = state_root_nonce;
                for elem in nonce_set.range(state_root_nonce..) {
                    if (elem - nonce) > U256::from(1) {
                        break;
                    } else {
                        nonce = *elem;
                    }
                }
                nonce += U256::from(1);
                Ok(nonce)
            }
        }
    }

    pub fn store_account_nonce(&self, address: H160, nonce: U256) -> bool {
        let mut nonce_store = self.nonce_store.lock();
        nonce_store.entry(address).or_default();

        match nonce_store.entry(address) {
            std::collections::hash_map::Entry::Occupied(mut e) => {
                e.get_mut().insert(nonce);
                true
            }
            _ => false,
        }
    }

    pub fn clear_account_nonce(&self) {
        let mut nonce_store = self.nonce_store.lock();
        nonce_store.clear()
    }
}<|MERGE_RESOLUTION|>--- conflicted
+++ resolved
@@ -471,27 +471,8 @@
 
             // Execute tx and validate total gas usage in queued txs do not exceed block size
             let mut executor = AinExecutor::new(&mut backend);
-<<<<<<< HEAD
             executor.update_total_gas_used(total_current_gas_used);
-            executor.exec(&signed_tx, signed_tx.gas_limit(), prepay_fee, block_fee)?;
-=======
-            let (tx_response, ..) = executor.exec(
-                &signed_tx,
-                signed_tx.gas_limit(),
-                prepay_fee,
-                block_fee,
-                false,
-            )?;
-
-            // Validate total gas usage in queued txs exceeds block size
-            debug!("[validate_raw_tx] used_gas: {:#?}", tx_response.used_gas);
-            let block_gas_limit = self.storage.get_attributes_or_default()?.block_gas_limit;
-            if total_current_gas_used + U256::from(tx_response.used_gas)
-                > U256::from(block_gas_limit)
-            {
-                return Err(format_err!("Tx can't make it in block. Block size limit {}, pending block gas used : {:x?}, tx used gas : {:x?}, total : {:x?}", block_gas_limit, total_current_gas_used, U256::from(tx_response.used_gas), total_current_gas_used + U256::from(tx_response.used_gas)).into());
-            }
->>>>>>> 44515d48
+            executor.exec(&signed_tx, signed_tx.gas_limit(), prepay_fee, block_fee, false)?;
         }
 
         Ok(self.tx_validation_cache.set(
