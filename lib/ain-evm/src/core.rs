--- conflicted
+++ resolved
@@ -10,14 +10,10 @@
     FixedContract,
 };
 use anyhow::format_err;
-<<<<<<< HEAD
 use ethereum::{
-    AccessList, AccessListItem, Account, Block, EnvelopedEncodable, Log, PartialHeader,
-    TransactionAction, TransactionV2,
+    AccessList, AccessListItem, Account, Block, Log, PartialHeader, TransactionAction,
+    TransactionV2,
 };
-=======
-use ethereum::{AccessList, Account, Block, Log, PartialHeader, TransactionAction, TransactionV2};
->>>>>>> b84fc582
 use ethereum_types::{Bloom, BloomInput, H160, H256, U256};
 use evm::{
     executor::stack::{MemoryStackState, StackExecutor, StackSubstateMetadata},
