use crate::backend::{EVMBackend, EVMBackendError, InsufficientBalance, Vicinity};
use crate::block::INITIAL_BASE_FEE;
use crate::executor::TxResponse;
use crate::fee::calculate_prepay_gas_fee;
use crate::gas::{check_tx_intrinsic_gas, MIN_GAS_PER_TX};
use crate::receipt::ReceiptService;
use crate::storage::traits::{BlockStorage, PersistentStateError};
use crate::storage::Storage;
use crate::transaction::bridge::{BalanceUpdate, BridgeTx};
use crate::trie::TrieDBStore;
use crate::txqueue::{QueueError, QueueTx, TransactionQueueMap};
use crate::{
    executor::AinExecutor,
    traits::{Executor, ExecutorContext},
    transaction::SignedTx,
};

use ethereum::{AccessList, Account, Block, Log, PartialHeader, TransactionV2};
use ethereum_types::{Bloom, BloomInput, H160, U256};

use anyhow::anyhow;
use hex::FromHex;
use log::debug;
use std::error::Error;
use std::path::PathBuf;
use std::sync::Arc;
use vsdb_core::vsdb_set_base_dir;

pub type NativeTxHash = [u8; 32];

pub const MAX_GAS_PER_BLOCK: U256 = U256([30_000_000, 0, 0, 0]);

pub struct EVMCoreService {
    pub tx_queues: Arc<TransactionQueueMap>,
    pub trie_store: Arc<TrieDBStore>,
    storage: Arc<Storage>,
}
pub struct EthCallArgs<'a> {
    pub caller: Option<H160>,
    pub to: Option<H160>,
    pub value: U256,
    pub data: &'a [u8],
    pub gas_limit: u64,
    pub access_list: AccessList,
    pub block_number: U256,
}

pub struct ValidateTxInfo {
    pub signed_tx: SignedTx,
    pub prepay_fee: U256,
    pub used_gas: u64,
}

fn init_vsdb() {
    debug!(target: "vsdb", "Initializating VSDB");
    let datadir = ain_cpp_imports::get_datadir().expect("Could not get imported datadir");
    let path = PathBuf::from(datadir).join("evm");
    if !path.exists() {
        std::fs::create_dir(&path).expect("Error creating `evm` dir");
    }
    let vsdb_dir_path = path.join(".vsdb");
    vsdb_set_base_dir(&vsdb_dir_path).expect("Could not update vsdb base dir");
    debug!(target: "vsdb", "VSDB directory : {}", vsdb_dir_path.display());
}

impl EVMCoreService {
    pub fn restore(storage: Arc<Storage>) -> Self {
        init_vsdb();

        Self {
            tx_queues: Arc::new(TransactionQueueMap::new()),
            trie_store: Arc::new(TrieDBStore::restore()),
            storage,
        }
    }

    pub fn new_from_json(storage: Arc<Storage>, path: PathBuf) -> Self {
        debug!("Loading genesis state from {}", path.display());
        init_vsdb();

        let handler = Self {
            tx_queues: Arc::new(TransactionQueueMap::new()),
            trie_store: Arc::new(TrieDBStore::new()),
            storage: Arc::clone(&storage),
        };
        let (state_root, genesis) =
            TrieDBStore::genesis_state_root_from_json(&handler.trie_store, &handler.storage, path)
                .expect("Error getting genesis state root from json");

        let block: Block<TransactionV2> = Block::new(
            PartialHeader {
                state_root,
                number: U256::zero(),
                beneficiary: Default::default(),
                receipts_root: ReceiptService::get_receipts_root(&Vec::new()),
                logs_bloom: Default::default(),
                gas_used: Default::default(),
                gas_limit: genesis.gas_limit.unwrap_or(MAX_GAS_PER_BLOCK),
                extra_data: genesis.extra_data.unwrap_or_default().into(),
                parent_hash: genesis.parent_hash.unwrap_or_default(),
                mix_hash: genesis.mix_hash.unwrap_or_default(),
                nonce: genesis.nonce.unwrap_or_default(),
                timestamp: genesis.timestamp.unwrap_or_default().as_u64(),
                difficulty: genesis.difficulty.unwrap_or_default(),
            },
            Vec::new(),
            Vec::new(),
        );
        storage.put_latest_block(Some(&block));
        storage.put_block(&block);
        // NOTE(canonbrother): set an initial base fee for genesis block
        // https://github.com/ethereum/go-ethereum/blob/46ec972c9c56a4e0d97d812f2eaf9e3657c66276/params/protocol_params.go#LL125C2-L125C16
        storage.set_base_fee(block.header.hash(), INITIAL_BASE_FEE);

        handler
    }

    pub fn flush(&self) -> Result<(), PersistentStateError> {
        self.trie_store.flush()
    }

    pub fn call(&self, arguments: EthCallArgs) -> Result<TxResponse, Box<dyn Error>> {
        let EthCallArgs {
            caller,
            to,
            value,
            data,
            gas_limit,
            access_list,
            block_number,
        } = arguments;

        let (state_root, block_number) = self
            .storage
            .get_block_by_number(&block_number)
            .map(|block| (block.header.state_root, block.header.number))
            .unwrap_or_default();
        debug!(
            "Calling EVM at block number : {:#x}, state_root : {:#x}",
            block_number, state_root
        );

        let vicinity = Vicinity {
            block_number,
            origin: caller.unwrap_or_default(),
            gas_limit: U256::from(gas_limit),
            ..Default::default()
        };

        let mut backend = EVMBackend::from_root(
            state_root,
            Arc::clone(&self.trie_store),
            Arc::clone(&self.storage),
            vicinity,
        )
        .map_err(|e| anyhow!("------ Could not restore backend {}", e))?;
        Ok(AinExecutor::new(&mut backend).call(ExecutorContext {
            caller: caller.unwrap_or_default(),
            to,
            value,
            data,
            gas_limit,
            access_list,
        }))
    }

    pub fn validate_raw_tx(
        &self,
        tx: &str,
        context: u64,
        use_context: bool,
    ) -> Result<ValidateTxInfo, Box<dyn Error>> {
        debug!("[validate_raw_tx] raw transaction : {:#?}", tx);
        let buffer = <Vec<u8>>::from_hex(tx)?;
        let tx: TransactionV2 = ethereum::EnvelopedDecodable::decode(&buffer)
            .map_err(|_| anyhow!("Error: decoding raw tx to TransactionV2"))?;
        debug!("[validate_raw_tx] TransactionV2 : {:#?}", tx);

        let block_number = self
            .storage
            .get_latest_block()
            .map(|block| block.header.number)
            .unwrap_or_default();

        debug!("[validate_raw_tx] block_number : {:#?}", block_number);

        let signed_tx: SignedTx = tx.try_into()?;
        let nonce = self
            .get_nonce(signed_tx.sender, block_number)
            .map_err(|e| anyhow!("Error getting nonce {e}"))?;

        debug!(
            "[validate_raw_tx] signed_tx.sender : {:#?}",
            signed_tx.sender
        );
        debug!(
            "[validate_raw_tx] signed_tx nonce : {:#?}",
            signed_tx.nonce()
        );
        debug!("[validate_raw_tx] nonce : {:#?}", nonce);

        // Validate tx nonce
        if nonce > signed_tx.nonce() {
            return Err(anyhow!(
                "Invalid nonce. Account nonce {}, signed_tx nonce {}",
                nonce,
                signed_tx.nonce()
            )
            .into());
        }

        let balance = self
            .get_balance(signed_tx.sender, block_number)
            .map_err(|e| anyhow!("Error getting balance {e}"))?;

        debug!("[validate_raw_tx] Account balance : {:x?}", balance);

        let prepay_fee = calculate_prepay_gas_fee(&signed_tx)?;
        debug!("[validate_raw_tx] prepay_fee : {:x?}", prepay_fee);
<<<<<<< HEAD
        if balance < prepay_fee {
=======

        let gas_limit = signed_tx.gas_limit();
        if ain_cpp_imports::past_changi_intermediate_height_4_height() {
            if balance < prepay_fee {
                debug!("[validate_raw_tx] insufficient balance to pay fees");
                return Err(anyhow!("insufficient balance to pay fees").into());
            }

            // Validate tx gas limit with intrinsic gas
            check_tx_intrinsic_gas(&signed_tx)?;
        } else if balance < MIN_GAS_PER_TX.into() || balance < prepay_fee {
>>>>>>> aa1a83da
            debug!("[validate_raw_tx] insufficient balance to pay fees");
            return Err(anyhow!("insufficient balance to pay fees").into());
        }

        let gas_limit = signed_tx.gas_limit();
        debug!("[validate_raw_tx] gas_limit : {:x?}", gas_limit);
        if gas_limit < MIN_GAS_PER_TX {
            debug!("[validate_raw_tx] gas limit is below the minimum gas per tx");
            return Err(anyhow!("gas limit is below the minimum gas per tx").into());
        }

        if gas_limit > MAX_GAS_PER_BLOCK {
            debug!("[validate_raw_tx] Gas limit higher than MAX_GAS_PER_BLOCK");
            return Err(anyhow!("Gas limit higher than MAX_GAS_PER_BLOCK").into());
        }

        // Get tx gas usage
        let used_gas = if use_context {
            let TxResponse { used_gas, .. } = self.call(EthCallArgs {
                caller: Some(signed_tx.sender),
                to: signed_tx.to(),
                value: signed_tx.value(),
                data: signed_tx.data(),
                gas_limit: signed_tx.gas_limit().as_u64(),
                access_list: signed_tx.access_list(),
                block_number,
            })?;
            used_gas
        } else {
            u64::default()
        };

        // Validate total gas usage in queued txs exceeds block size
        if use_context {
            debug!("[validate_raw_tx] used_gas: {:#?}", used_gas);
            let total_current_gas_used = self
                .tx_queues
                .get_total_gas_used(context)
                .unwrap_or_default();

            if U256::from(total_current_gas_used + used_gas) > MAX_GAS_PER_BLOCK {
                return Err(anyhow!("Block size limit is more than MAX_GAS_PER_BLOCK").into());
            }
        }

        Ok(ValidateTxInfo {
            signed_tx,
            prepay_fee,
            used_gas,
        })
    }

    pub fn logs_bloom(logs: Vec<Log>, bloom: &mut Bloom) {
        for log in logs {
            bloom.accrue(BloomInput::Raw(&log.address[..]));
            for topic in log.topics {
                bloom.accrue(BloomInput::Raw(&topic[..]));
            }
        }
    }
}

// Transaction queue methods
impl EVMCoreService {
    pub fn add_balance(
        &self,
        context: u64,
        address: H160,
        amount: U256,
        hash: NativeTxHash,
    ) -> Result<(), EVMError> {
        let queue_tx = QueueTx::BridgeTx(BridgeTx::EvmIn(BalanceUpdate { address, amount }));
        self.tx_queues
            .queue_tx(context, queue_tx, hash, 0u64, U256::zero())?;
        Ok(())
    }

    pub fn sub_balance(
        &self,
        context: u64,
        address: H160,
        amount: U256,
        hash: NativeTxHash,
    ) -> Result<(), EVMError> {
        let block_number = self
            .storage
            .get_latest_block()
            .map_or(U256::default(), |block| block.header.number);
        let balance = self.get_balance(address, block_number)?;
        if balance < amount {
            Err(EVMBackendError::InsufficientBalance(InsufficientBalance {
                address,
                account_balance: balance,
                amount,
            })
            .into())
        } else {
            let queue_tx = QueueTx::BridgeTx(BridgeTx::EvmOut(BalanceUpdate { address, amount }));
            self.tx_queues
                .queue_tx(context, queue_tx, hash, 0u64, U256::zero())?;
            Ok(())
        }
    }

    pub fn get_context(&self) -> u64 {
        self.tx_queues.get_context()
    }

    pub fn clear(&self, context: u64) -> Result<(), EVMError> {
        self.tx_queues.clear(context)?;
        Ok(())
    }

    pub fn remove(&self, context: u64) {
        self.tx_queues.remove(context);
    }

    pub fn remove_txs_by_sender(&self, context: u64, address: H160) -> Result<(), EVMError> {
        self.tx_queues.remove_txs_by_sender(context, address)?;
        Ok(())
    }

    /// Retrieves the next valid nonce for the specified account within a particular context.
    ///
    /// The method first attempts to retrieve the next valid nonce from the transaction queue associated with the
    /// provided context. If no nonce is found in the transaction queue, that means that no transactions have been
    /// queued for this account in this context. It falls back to retrieving the nonce from the storage at the latest
    /// block. If no nonce is found in the storage (i.e., no transactions for this account have been committed yet),
    /// the nonce is defaulted to zero.
    ///
    /// This method provides a unified view of the nonce for an account, taking into account both transactions that are
    /// waiting to be processed in the queue and transactions that have already been processed and committed to the storage.
    ///
    /// # Arguments
    ///
    /// * `context` - The context queue number.
    /// * `address` - The EVM address of the account whose nonce we want to retrieve.
    ///
    /// # Returns
    ///
    /// Returns the next valid nonce as a `U256`. Defaults to U256::zero()
    pub fn get_next_valid_nonce_in_context(&self, context: u64, address: H160) -> U256 {
        let nonce = self
            .tx_queues
            .get_next_valid_nonce(context, address)
            .unwrap_or_else(|| {
                let latest_block = self
                    .storage
                    .get_latest_block()
                    .map(|b| b.header.number)
                    .unwrap_or_else(U256::zero);

                self.get_nonce(address, latest_block)
                    .unwrap_or_else(|_| U256::zero())
            });

        debug!(
            "Account {:x?} nonce {:x?} in context {context}",
            address, nonce
        );
        nonce
    }
}

// State methods
impl EVMCoreService {
    pub fn get_account(
        &self,
        address: H160,
        block_number: U256,
    ) -> Result<Option<Account>, EVMError> {
        let state_root = self
            .storage
            .get_block_by_number(&block_number)
            .or_else(|| self.storage.get_latest_block())
            .map(|block| block.header.state_root)
            .unwrap_or_default();

        let backend = EVMBackend::from_root(
            state_root,
            Arc::clone(&self.trie_store),
            Arc::clone(&self.storage),
            Vicinity::default(),
        )?;
        Ok(backend.get_account(&address))
    }

    pub fn get_code(&self, address: H160, block_number: U256) -> Result<Option<Vec<u8>>, EVMError> {
        self.get_account(address, block_number).map(|opt_account| {
            opt_account.map_or_else(
                || None,
                |account| self.storage.get_code_by_hash(account.code_hash),
            )
        })
    }

    pub fn get_storage_at(
        &self,
        address: H160,
        position: U256,
        block_number: U256,
    ) -> Result<Option<Vec<u8>>, EVMError> {
        self.get_account(address, block_number)?
            .map_or(Ok(None), |account| {
                let storage_trie = self
                    .trie_store
                    .trie_db
                    .trie_restore(address.as_bytes(), None, account.storage_root.into())
                    .unwrap();

                let tmp: &mut [u8; 32] = &mut [0; 32];
                position.to_big_endian(tmp);
                storage_trie
                    .get(tmp.as_slice())
                    .map_err(|e| EVMError::TrieError(format!("{e}")))
            })
    }

    pub fn get_balance(&self, address: H160, block_number: U256) -> Result<U256, EVMError> {
        let balance = self
            .get_account(address, block_number)?
            .map_or(U256::zero(), |account| account.balance);

        debug!("Account {:x?} balance {:x?}", address, balance);
        Ok(balance)
    }

    pub fn get_nonce(&self, address: H160, block_number: U256) -> Result<U256, EVMError> {
        let nonce = self
            .get_account(address, block_number)?
            .map_or(U256::zero(), |account| account.nonce);

        debug!("Account {:x?} nonce {:x?}", address, nonce);
        Ok(nonce)
    }

    pub fn get_latest_block_backend(&self) -> Result<EVMBackend, EVMBackendError> {
        let (state_root, block_number) = self
            .storage
            .get_latest_block()
            .map(|block| (block.header.state_root, block.header.number))
            .unwrap_or_default();

        debug!(
            "[get_latest_block_backend] At block number : {:#x}, state_root : {:#x}",
            block_number, state_root
        );
        EVMBackend::from_root(
            state_root,
            Arc::clone(&self.trie_store),
            Arc::clone(&self.storage),
            Default::default(),
        )
    }
}

use std::fmt;

#[derive(Debug)]
pub enum EVMError {
    BackendError(EVMBackendError),
    QueueError(QueueError),
    NoSuchAccount(H160),
    TrieError(String),
}

impl fmt::Display for EVMError {
    fn fmt(&self, f: &mut fmt::Formatter) -> fmt::Result {
        match self {
            EVMError::BackendError(e) => write!(f, "EVMError: Backend error: {e}"),
            EVMError::QueueError(e) => write!(f, "EVMError: Queue error: {e}"),
            EVMError::NoSuchAccount(address) => {
                write!(f, "EVMError: No such acccount for address {address:#x}")
            }
            EVMError::TrieError(e) => {
                write!(f, "EVMError: Trie error {e}")
            }
        }
    }
}

impl From<EVMBackendError> for EVMError {
    fn from(e: EVMBackendError) -> Self {
        EVMError::BackendError(e)
    }
}

impl From<QueueError> for EVMError {
    fn from(e: QueueError) -> Self {
        EVMError::QueueError(e)
    }
}

impl std::error::Error for EVMError {}<|MERGE_RESOLUTION|>--- conflicted
+++ resolved
@@ -2,7 +2,7 @@
 use crate::block::INITIAL_BASE_FEE;
 use crate::executor::TxResponse;
 use crate::fee::calculate_prepay_gas_fee;
-use crate::gas::{check_tx_intrinsic_gas, MIN_GAS_PER_TX};
+use crate::gas::check_tx_intrinsic_gas;
 use crate::receipt::ReceiptService;
 use crate::storage::traits::{BlockStorage, PersistentStateError};
 use crate::storage::Storage;
@@ -217,31 +217,15 @@
 
         let prepay_fee = calculate_prepay_gas_fee(&signed_tx)?;
         debug!("[validate_raw_tx] prepay_fee : {:x?}", prepay_fee);
-<<<<<<< HEAD
+
+        let gas_limit = signed_tx.gas_limit();
         if balance < prepay_fee {
-=======
-
-        let gas_limit = signed_tx.gas_limit();
-        if ain_cpp_imports::past_changi_intermediate_height_4_height() {
-            if balance < prepay_fee {
-                debug!("[validate_raw_tx] insufficient balance to pay fees");
-                return Err(anyhow!("insufficient balance to pay fees").into());
-            }
-
-            // Validate tx gas limit with intrinsic gas
-            check_tx_intrinsic_gas(&signed_tx)?;
-        } else if balance < MIN_GAS_PER_TX.into() || balance < prepay_fee {
->>>>>>> aa1a83da
             debug!("[validate_raw_tx] insufficient balance to pay fees");
             return Err(anyhow!("insufficient balance to pay fees").into());
         }
 
-        let gas_limit = signed_tx.gas_limit();
-        debug!("[validate_raw_tx] gas_limit : {:x?}", gas_limit);
-        if gas_limit < MIN_GAS_PER_TX {
-            debug!("[validate_raw_tx] gas limit is below the minimum gas per tx");
-            return Err(anyhow!("gas limit is below the minimum gas per tx").into());
-        }
+        // Validate tx gas limit with intrinsic gas
+        check_tx_intrinsic_gas(&signed_tx)?;
 
         if gas_limit > MAX_GAS_PER_BLOCK {
             debug!("[validate_raw_tx] Gas limit higher than MAX_GAS_PER_BLOCK");
