--- conflicted
+++ resolved
@@ -215,22 +215,12 @@
 
         debug!("[validate_raw_tx] Account balance : {:x?}", balance);
 
-<<<<<<< HEAD
-        let prepay_gas = calculate_prepay_gas_fee(&signed_tx)?;
-        debug!("[validate_raw_tx] prepay_gas : {:x?}", prepay_gas);
-
-        let gas_limit = signed_tx.gas_limit();
-        if ain_cpp_imports::past_changi_intermediate_height_4_height() {
-            // Validate tx prepay gas fees with account balance
-            if balance < prepay_gas {
-=======
         let prepay_fee = calculate_prepay_gas(&signed_tx)?;
         debug!("[validate_raw_tx] prepay_fee : {:x?}", prepay_fee);
 
         let gas_limit = signed_tx.gas_limit();
         if ain_cpp_imports::past_changi_intermediate_height_4_height() {
             if balance < prepay_fee {
->>>>>>> 879955a0
                 debug!("[validate_raw_tx] insufficient balance to pay fees");
                 return Err(anyhow!("insufficient balance to pay fees").into());
             }
@@ -241,11 +231,7 @@
                 debug!("[validate_raw_tx] gas limit is below the minimum gas per tx");
                 return Err(anyhow!("gas limit is below the minimum gas per tx").into());
             }
-<<<<<<< HEAD
         } else if balance < MIN_GAS_PER_TX.into() || balance < prepay_gas {
-=======
-        } else if balance < MIN_GAS_PER_TX || balance < prepay_fee {
->>>>>>> 879955a0
             debug!("[validate_raw_tx] insufficient balance to pay fees");
             return Err(anyhow!("insufficient balance to pay fees").into());
         }
