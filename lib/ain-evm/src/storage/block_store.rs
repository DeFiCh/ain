use std::{
    collections::HashMap, fmt::Write, fs, marker::PhantomData, path::Path, str::FromStr, sync::Arc,
};

use ain_db::{Column, ColumnName, LedgerColumn, Rocks, TypedColumn};
use anyhow::format_err;
use ethereum::{BlockAny, TransactionV2};
use ethereum_types::{H160, H256, U256};
use log::debug;

use super::{
    db::COLUMN_NAMES,
    traits::{BlockStorage, FlushableStorage, ReceiptStorage, Rollback, TransactionStorage},
};
use crate::{
    log::LogIndex,
    receipt::Receipt,
    storage::{db::columns, traits::LogStorage},
    EVMError, Result,
};

#[derive(Debug, Clone)]
pub struct BlockStore(Arc<Rocks>);

impl BlockStore {
    pub fn new(path: &Path) -> Result<Self> {
        let path = path.join("indexes");
        fs::create_dir_all(&path)?;
        let backend = Arc::new(Rocks::open(&path, &COLUMN_NAMES, None)?);

        Ok(Self(backend))
    }

    pub fn column<C>(&self) -> LedgerColumn<C>
    where
        C: Column + ColumnName,
    {
        LedgerColumn {
            backend: Arc::clone(&self.0),
            column: PhantomData,
        }
    }
}

impl TransactionStorage for BlockStore {
    fn put_transactions_from_block(&self, block: &BlockAny) -> Result<()> {
        let transactions_cf = self.column::<columns::Transactions>();
        let block_hash = block.header.hash();
        for (index, transaction) in block.transactions.iter().enumerate() {
            transactions_cf.put(&transaction.hash(), &(block_hash, index))?
        }
        Ok(())
    }

    fn get_transaction_by_hash(&self, hash: &H256) -> Result<Option<TransactionV2>> {
        let transactions_cf = self.column::<columns::Transactions>();
<<<<<<< HEAD
        transactions_cf.get(hash).and_then(|opt| {
            opt.map_or(Ok(None), |(hash, idx)| {
                self.get_transaction_by_block_hash_and_index(&hash, idx)
            })
        })
=======
        Ok(transactions_cf.get(hash)?)
>>>>>>> 31347537
    }

    fn get_transaction_by_block_hash_and_index(
        &self,
        block_hash: &H256,
        index: usize,
    ) -> Result<Option<TransactionV2>> {
        let blockmap_cf = self.column::<columns::BlockMap>();
        let blocks_cf = self.column::<columns::Blocks>();

        if let Some(block_number) = blockmap_cf.get(block_hash)? {
            let block = blocks_cf.get(&block_number)?;

            match block {
                Some(block) => Ok(block.transactions.get(index).cloned()),
                None => Ok(None),
            }
        } else {
            Ok(None)
        }
    }

    fn get_transaction_by_block_number_and_index(
        &self,
        block_number: &U256,
        index: usize,
    ) -> Result<Option<TransactionV2>> {
        let blocks_cf = self.column::<columns::Blocks>();
        let block = blocks_cf
            .get(block_number)?
            .ok_or(format_err!("Error fetching block by number"))?;

        Ok(block.transactions.get(index).cloned())
    }
<<<<<<< HEAD
=======

    fn put_transaction(&self, transaction: &TransactionV2) -> Result<()> {
        let transactions_cf = self.column::<columns::Transactions>();
        println!(
            "putting transaction k {:x?} v {:#?}",
            transaction.hash(),
            transaction
        );
        Ok(transactions_cf.put(&transaction.hash(), transaction)?)
    }
>>>>>>> 31347537
}

impl BlockStorage for BlockStore {
    fn get_block_by_number(&self, number: &U256) -> Result<Option<BlockAny>> {
        let blocks_cf = self.column::<columns::Blocks>();
        Ok(blocks_cf.get(number)?)
    }

    fn get_block_by_hash(&self, block_hash: &H256) -> Result<Option<BlockAny>> {
        let blocks_map_cf = self.column::<columns::BlockMap>();
        match blocks_map_cf.get(block_hash)? {
            Some(block_number) => self.get_block_by_number(&block_number),
            None => Ok(None),
        }
    }

    fn put_block(&self, block: &BlockAny) -> Result<()> {
<<<<<<< HEAD
        self.put_transactions_from_block(block)?;

=======
        self.extend_transactions_from_block(block)?;
>>>>>>> 31347537
        let block_number = block.header.number;
        let hash = block.header.hash();
        let blocks_cf = self.column::<columns::Blocks>();
        let blocks_map_cf = self.column::<columns::BlockMap>();

        blocks_cf.put(&block_number, block)?;
        Ok(blocks_map_cf.put(&hash, &block_number)?)
    }

    fn get_latest_block(&self) -> Result<Option<BlockAny>> {
        let latest_block_cf = self.column::<columns::LatestBlockNumber>();

        match latest_block_cf.get(&String::new())? {
            Some(block_number) => self.get_block_by_number(&block_number),
            None => Ok(None),
        }
    }

    fn put_latest_block(&self, block: Option<&BlockAny>) -> Result<()> {
        if let Some(block) = block {
            let latest_block_cf = self.column::<columns::LatestBlockNumber>();
            let block_number = block.header.number;
            // latest_block_cf.put(&"", &block_number)?;
            latest_block_cf.put(&String::new(), &block_number)?;
        }
        Ok(())
    }
}

impl ReceiptStorage for BlockStore {
    fn get_receipt(&self, tx: &H256) -> Result<Option<Receipt>> {
        let receipts_cf = self.column::<columns::Receipts>();
        Ok(receipts_cf.get(tx)?)
    }

    fn put_receipts(&self, receipts: Vec<Receipt>) -> Result<()> {
        let receipts_cf = self.column::<columns::Receipts>();
        for receipt in receipts {
            receipts_cf.put(&receipt.tx_hash, &receipt)?;
        }
        Ok(())
    }
}

impl LogStorage for BlockStore {
    fn get_logs(&self, block_number: &U256) -> Result<Option<HashMap<H160, Vec<LogIndex>>>> {
        let logs_cf = self.column::<columns::AddressLogsMap>();
        Ok(logs_cf.get(block_number)?)
    }

    fn put_logs(&self, address: H160, logs: Vec<LogIndex>, block_number: U256) -> Result<()> {
        let logs_cf = self.column::<columns::AddressLogsMap>();
        if let Some(mut map) = self.get_logs(&block_number)? {
            map.insert(address, logs);
            Ok(logs_cf.put(&block_number, &map)?)
        } else {
            let map = HashMap::from([(address, logs)]);
            Ok(logs_cf.put(&block_number, &map)?)
        }
    }
}

impl FlushableStorage for BlockStore {
    fn flush(&self) -> Result<()> {
        Ok(self.0.flush()?)
    }
}

impl BlockStore {
    pub fn get_code_by_hash(&self, address: H160, hash: &H256) -> Result<Option<Vec<u8>>> {
        let address_codes_cf = self.column::<columns::AddressCodeMap>();
        Ok(address_codes_cf.get_bytes(&(address, *hash))?)
    }

    pub fn put_code(
        &self,
        block_number: U256,
        address: H160,
        hash: &H256,
        code: &[u8],
    ) -> Result<()> {
        let address_codes_cf = self.column::<columns::AddressCodeMap>();
        address_codes_cf.put_bytes(&(address, *hash), code)?;

        let block_deployed_codes_cf = self.column::<columns::BlockDeployedCodeHashes>();
        Ok(block_deployed_codes_cf.put(&(block_number, address), hash)?)
    }
}

impl Rollback for BlockStore {
    fn disconnect_latest_block(&self) -> Result<()> {
        if let Some(block) = self.get_latest_block()? {
            debug!(
                "[disconnect_latest_block] disconnecting block number : {:x?}",
                block.header.number
            );
            let transactions_cf = self.column::<columns::Transactions>();
            let receipts_cf = self.column::<columns::Receipts>();
            for tx in &block.transactions {
                transactions_cf.delete(&tx.hash())?;
                receipts_cf.delete(&tx.hash())?;
            }

            let blocks_cf = self.column::<columns::Blocks>();
            blocks_cf.delete(&block.header.number)?;

            let blocks_map_cf = self.column::<columns::BlockMap>();
            blocks_map_cf.delete(&block.header.hash())?;

            if let Some(block) = self.get_block_by_hash(&block.header.parent_hash)? {
                let latest_block_cf = self.column::<columns::LatestBlockNumber>();
                // latest_block_cf.put(&"", &block.header.number)?;
                latest_block_cf.put(&String::new(), &block.header.number)?;
            }

            let logs_cf = self.column::<columns::AddressLogsMap>();
            logs_cf.delete(&block.header.number)?;

            let block_deployed_codes_cf = self.column::<columns::BlockDeployedCodeHashes>();
            let address_codes_cf = self.column::<columns::AddressCodeMap>();

            for item in block_deployed_codes_cf.iter(
                Some((block.header.number, H160::zero())),
                rocksdb::Direction::Reverse,
            )? {
                let ((block_number, address), hash) = item?;

                if block_number == block.header.number {
                    address_codes_cf.delete(&(address, hash))?;
                    block_deployed_codes_cf.delete(&(block.header.number, address))?;
                } else {
                    break;
                }
            }
        }
        Ok(())
    }
}

pub enum DumpArg {
    All,
    Blocks,
    Txs,
    Receipts,
    BlockMap,
    Logs,
}

impl TryFrom<String> for DumpArg {
    type Error = EVMError;

    fn try_from(arg: String) -> Result<Self> {
        match arg.as_str() {
            "all" => Ok(DumpArg::All),
            "blocks" => Ok(DumpArg::Blocks),
            "txs" => Ok(DumpArg::Txs),
            "receipts" => Ok(DumpArg::Receipts),
            "blockmap" => Ok(DumpArg::BlockMap),
            "logs" => Ok(DumpArg::Logs),
            _ => Err(format_err!("Invalid dump arg").into()),
        }
    }
}

impl BlockStore {
    pub fn dump(&self, arg: &DumpArg, from: Option<&str>, limit: usize) -> Result<String> {
        let s_to_u256 = |s| {
            U256::from_str_radix(s, 10)
                .or(U256::from_str_radix(s, 16))
                .unwrap_or_else(|_| U256::zero())
        };
        let s_to_h256 = |s: &str| H256::from_str(s).unwrap_or(H256::zero());

        match arg {
            DumpArg::All => self.dump_all(limit),
            DumpArg::Blocks => self.dump_column(columns::Blocks, from.map(s_to_u256), limit),
            DumpArg::Txs => self.dump_column(columns::Transactions, from.map(s_to_h256), limit),
            DumpArg::Receipts => self.dump_column(columns::Receipts, from.map(s_to_h256), limit),
            DumpArg::BlockMap => self.dump_column(columns::BlockMap, from.map(s_to_h256), limit),
            DumpArg::Logs => self.dump_column(columns::AddressLogsMap, from.map(s_to_u256), limit),
        }
    }

    fn dump_all(&self, limit: usize) -> Result<String> {
        let mut out = String::new();
        let response_max_size = usize::try_from(ain_cpp_imports::get_max_response_byte_size())
            .map_err(|_| format_err!("failed to convert response size limit to usize"))?;

        for arg in &[
            DumpArg::Blocks,
            DumpArg::Txs,
            DumpArg::Receipts,
            DumpArg::BlockMap,
            DumpArg::Logs,
        ] {
            if out.len() > response_max_size {
                return Err(format_err!("exceed response max size limit").into());
            }
            writeln!(&mut out, "{}", self.dump(arg, None, limit)?)
                .map_err(|_| format_err!("failed to write to stream"))?;
        }
        Ok(out)
    }

    fn dump_column<C>(&self, _: C, from: Option<C::Index>, limit: usize) -> Result<String>
    where
        C: TypedColumn + ColumnName,
    {
        let mut out = format!("{}\n", C::NAME);
        let response_max_size = usize::try_from(ain_cpp_imports::get_max_response_byte_size())
            .map_err(|_| format_err!("failed to convert response size limit to usize"))?;

        for item in self
            .column::<C>()
            .iter(from, rocksdb::Direction::Reverse)?
            .take(limit)
        {
            let (k, v) = item?;

            if out.len() > response_max_size {
                return Err(format_err!("exceed response max size limit").into());
            }
            writeln!(&mut out, "{:?}: {:#?}", k, v)
                .map_err(|_| format_err!("failed to write to stream"))?;
        }
        Ok(out)
    }
}<|MERGE_RESOLUTION|>--- conflicted
+++ resolved
@@ -54,15 +54,9 @@
 
     fn get_transaction_by_hash(&self, hash: &H256) -> Result<Option<TransactionV2>> {
         let transactions_cf = self.column::<columns::Transactions>();
-<<<<<<< HEAD
-        transactions_cf.get(hash).and_then(|opt| {
-            opt.map_or(Ok(None), |(hash, idx)| {
-                self.get_transaction_by_block_hash_and_index(&hash, idx)
-            })
+        transactions_cf.get(hash)?.map_or(Ok(None), |(hash, idx)| {
+            self.get_transaction_by_block_hash_and_index(&hash, idx)
         })
-=======
-        Ok(transactions_cf.get(hash)?)
->>>>>>> 31347537
     }
 
     fn get_transaction_by_block_hash_and_index(
@@ -97,19 +91,6 @@
 
         Ok(block.transactions.get(index).cloned())
     }
-<<<<<<< HEAD
-=======
-
-    fn put_transaction(&self, transaction: &TransactionV2) -> Result<()> {
-        let transactions_cf = self.column::<columns::Transactions>();
-        println!(
-            "putting transaction k {:x?} v {:#?}",
-            transaction.hash(),
-            transaction
-        );
-        Ok(transactions_cf.put(&transaction.hash(), transaction)?)
-    }
->>>>>>> 31347537
 }
 
 impl BlockStorage for BlockStore {
@@ -127,12 +108,8 @@
     }
 
     fn put_block(&self, block: &BlockAny) -> Result<()> {
-<<<<<<< HEAD
         self.put_transactions_from_block(block)?;
 
-=======
-        self.extend_transactions_from_block(block)?;
->>>>>>> 31347537
         let block_number = block.header.number;
         let hash = block.header.hash();
         let blocks_cf = self.column::<columns::Blocks>();
