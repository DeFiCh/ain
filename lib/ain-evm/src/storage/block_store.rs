--- conflicted
+++ resolved
@@ -1,11 +1,4 @@
-<<<<<<< HEAD
-use std::{
-    collections::HashMap, fmt::Write, fs, marker::PhantomData, path::Path, str::FromStr, sync::Arc,
-};
-
-=======
 use ain_db::version::{DBVersionControl, Migration};
->>>>>>> 154da5a9
 use ain_db::{Column, ColumnName, LedgerColumn, Rocks, TypedColumn};
 use anyhow::format_err;
 use ethereum::{BlockAny, TransactionV2};
@@ -17,11 +10,7 @@
 };
 
 use super::{
-<<<<<<< HEAD
-    db::COLUMN_NAMES,
-=======
     migration::MigrationV1,
->>>>>>> 154da5a9
     traits::{BlockStorage, FlushableStorage, ReceiptStorage, Rollback, TransactionStorage},
 };
 use crate::{
@@ -43,14 +32,9 @@
         let path = path.join("indexes");
         fs::create_dir_all(&path)?;
         let backend = Arc::new(Rocks::open(&path, &COLUMN_NAMES, None)?);
-<<<<<<< HEAD
-
-        Ok(Self(backend))
-=======
         let store = Self(backend);
         store.startup()?;
         Ok(store)
->>>>>>> 154da5a9
     }
 
     pub fn column<C>(&self) -> LedgerColumn<C>
@@ -130,13 +114,9 @@
 
     fn get_transaction_by_hash(&self, hash: &H256) -> Result<Option<TransactionV2>> {
         let transactions_cf = self.column::<columns::Transactions>();
-<<<<<<< HEAD
-        Ok(transactions_cf.get(hash)?)
-=======
         transactions_cf.get(hash)?.map_or(Ok(None), |(hash, idx)| {
             self.get_transaction_by_block_hash_and_index(&hash, idx)
         })
->>>>>>> 154da5a9
     }
 
     fn get_transaction_by_block_hash_and_index(
@@ -171,19 +151,6 @@
 
         Ok(block.transactions.get(index).cloned())
     }
-<<<<<<< HEAD
-
-    fn put_transaction(&self, transaction: &TransactionV2) -> Result<()> {
-        let transactions_cf = self.column::<columns::Transactions>();
-        println!(
-            "putting transaction k {:x?} v {:#?}",
-            transaction.hash(),
-            transaction
-        );
-        Ok(transactions_cf.put(&transaction.hash(), transaction)?)
-    }
-=======
->>>>>>> 154da5a9
 }
 
 impl BlockStorage for BlockStore {
@@ -201,12 +168,8 @@
     }
 
     fn put_block(&self, block: &BlockAny) -> Result<()> {
-<<<<<<< HEAD
-        self.extend_transactions_from_block(block)?;
-=======
         self.put_transactions_from_block(block)?;
 
->>>>>>> 154da5a9
         let block_number = block.header.number;
         let hash = block.header.hash();
         let blocks_cf = self.column::<columns::Blocks>();
