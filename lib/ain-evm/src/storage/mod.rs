--- conflicted
+++ resolved
@@ -68,11 +68,7 @@
         self.cache.get_latest_block().or_else(|| {
             let latest_block = self.blockchain_data_handler.get_latest_block();
             if let Some(ref block) = latest_block {
-<<<<<<< HEAD
-                self.cache.put_latest_block(Some(block))
-=======
-                self.cache.put_latest_block(block);
->>>>>>> ceeaf212
+                self.cache.put_latest_block(Some(block));
             }
             latest_block
         })
