<<<<<<< HEAD
use std::{
    collections::HashMap,
    fmt::Debug,
    iter::Iterator,
    marker::PhantomData,
    path::{Path, PathBuf},
    sync::Arc,
};

use bincode;
use ethereum::BlockAny;
use ethereum_types::{H160, H256, U256};
use rocksdb::{
    BlockBasedOptions, Cache, ColumnFamily, ColumnFamilyDescriptor, DBIterator, IteratorMode,
    Options, DB,
};
use serde::{de::DeserializeOwned, Serialize};

use crate::{log::LogIndex, receipt::Receipt, Result};

fn get_db_options() -> Options {
    let mut options = Options::default();
    options.create_if_missing(true);
    options.create_missing_column_families(true);

    let n = ain_cpp_imports::get_num_cores();
    options.increase_parallelism(n);

    let mut env = rocksdb::Env::new().unwrap();

    // While a compaction is ongoing, all the background threads
    // could be used by the compaction. This can stall writes which
    // need to flush the memtable. Add some high-priority background threads
    // which can service these writes.
    env.set_high_priority_background_threads(4);
    options.set_env(&env);

    // Set max total wal size to 4G.
    options.set_max_total_wal_size(4 * 1024 * 1024 * 1024);

    let cache = Cache::new_lru_cache(512 * 1024 * 1024);
    let mut block_opts = BlockBasedOptions::default();
    block_opts.set_block_cache(&cache);
    block_opts.set_bloom_filter(10.0, false);
    options.set_block_based_table_factory(&block_opts);

    options
}

#[derive(Debug)]
pub struct Rocks(DB);

impl Rocks {
    pub fn open(path: &PathBuf) -> Result<Self> {
        let cf_descriptors = Self::column_names()
            .into_iter()
            .map(|cf_name| ColumnFamilyDescriptor::new(cf_name, Options::default()));

        let db_opts = get_db_options();
        let db = DB::open_cf_descriptors(&db_opts, path, cf_descriptors)?;

        Ok(Self(db))
    }

    fn column_names() -> Vec<&'static str> {
        vec![
            columns::Blocks::NAME,
            columns::Transactions::NAME,
            columns::Receipts::NAME,
            columns::BlockMap::NAME,
            columns::LatestBlockNumber::NAME,
            columns::AddressLogsMap::NAME,
            columns::AddressCodeMap::NAME,
            columns::BlockDeployedCodeHashes::NAME,
            columns::Metadata::NAME,
        ]
    }

    #[allow(dead_code)]
    fn destroy(path: &Path) -> Result<()> {
        DB::destroy(&Options::default(), path)?;

        Ok(())
    }

    pub fn cf_handle(&self, cf: &str) -> &ColumnFamily {
        self.0
            .cf_handle(cf)
            .expect("should never get an unknown column")
    }

    pub fn get_cf(&self, cf: &ColumnFamily, key: &[u8]) -> Result<Option<Vec<u8>>> {
        let opt = self.0.get_cf(cf, key)?;
        Ok(opt)
    }

    pub fn put_cf(&self, cf: &ColumnFamily, key: &[u8], value: &[u8]) -> Result<()> {
        self.0.put_cf(cf, key, value)?;
        Ok(())
    }

    fn delete_cf(&self, cf: &ColumnFamily, key: &[u8]) -> Result<()> {
        self.0.delete_cf(cf, key)?;
        Ok(())
    }

    pub fn iterator_cf<C>(&self, cf: &ColumnFamily, iterator_mode: IteratorMode) -> DBIterator
    where
        C: Column,
    {
        self.0.iterator_cf(cf, iterator_mode)
    }

    pub fn flush(&self) -> Result<()> {
        self.0.flush()?;
        Ok(())
    }
}

#[derive(Debug, Clone)]
pub struct LedgerColumn<C>
where
    C: Column + ColumnName,
{
    pub backend: Arc<Rocks>,
    pub column: PhantomData<C>,
}

impl<C> LedgerColumn<C>
where
    C: Column + ColumnName,
{
    pub fn get_bytes(&self, key: &C::Index) -> Result<Option<Vec<u8>>> {
        self.backend.get_cf(self.handle(), &C::key(key))
    }
=======
use std::collections::HashMap;
>>>>>>> fbbb5a14

use ain_db::{Column, ColumnName, Result, TypedColumn};
use ethereum::BlockAny;
use ethereum_types::{H160, H256, U256};

use crate::{log::LogIndex, receipt::Receipt};

pub mod columns {

    #[derive(Debug)]
    /// Column family for blocks data
    pub struct Blocks;

    #[derive(Debug)]
    /// Column family for transactions data
    pub struct Transactions;

    #[derive(Debug)]
    /// Column family for receipts data
    pub struct Receipts;

    #[derive(Debug)]
    /// Column family for block map data
    pub struct BlockMap;

    #[derive(Debug)]
    /// Column family for latest block number data
    pub struct LatestBlockNumber;

    #[derive(Debug)]
    /// Column family for address logs map data
    pub struct AddressLogsMap;

    #[derive(Debug)]
    /// Column family for code map data
    pub struct AddressCodeMap;

    #[derive(Debug)]
    /// Column family for block code map data
    pub struct BlockDeployedCodeHashes;

    #[derive(Debug)]
    /// Column family for database configuration
    pub struct Metadata;
}

const BLOCKS_CF: &str = "blocks";
const TRANSACTIONS_CF: &str = "transactions";
const RECEIPTS_CF: &str = "receipts";
const BLOCK_MAP_CF: &str = "block_map";
const LATEST_BLOCK_NUMBER_CF: &str = "latest_block_number";
const ADDRESS_LOGS_MAP_CF: &str = "address_logs_map";
const ADDRESS_CODE_MAP_CF: &str = "address_code_map";
const BLOCK_DEPLOYED_CODES_CF: &str = "block_deployed_codes";
const METADATA_CF: &str = "metadata";

//
// ColumnName impl
//
impl ColumnName for columns::Transactions {
    const NAME: &'static str = TRANSACTIONS_CF;
}

impl ColumnName for columns::Blocks {
    const NAME: &'static str = BLOCKS_CF;
}

impl ColumnName for columns::Receipts {
    const NAME: &'static str = RECEIPTS_CF;
}

impl ColumnName for columns::BlockMap {
    const NAME: &'static str = BLOCK_MAP_CF;
}

impl ColumnName for columns::LatestBlockNumber {
    const NAME: &'static str = LATEST_BLOCK_NUMBER_CF;
}

impl ColumnName for columns::AddressLogsMap {
    const NAME: &'static str = ADDRESS_LOGS_MAP_CF;
}

impl ColumnName for columns::AddressCodeMap {
    const NAME: &'static str = ADDRESS_CODE_MAP_CF;
}

impl ColumnName for columns::BlockDeployedCodeHashes {
    const NAME: &'static str = BLOCK_DEPLOYED_CODES_CF;
}

<<<<<<< HEAD
impl ColumnName for columns::Metadata {
    const NAME: &'static str = METADATA_CF;
}

//
// Column trait. Define associated index type
//
pub trait Column {
    type Index: Debug;

    fn key(index: &Self::Index) -> Vec<u8>;

    fn get_key(raw_key: Box<[u8]>) -> Self::Index;
}
=======
pub const COLUMN_NAMES: [&str; 8] = [
    columns::Blocks::NAME,
    columns::Transactions::NAME,
    columns::Receipts::NAME,
    columns::BlockMap::NAME,
    columns::LatestBlockNumber::NAME,
    columns::AddressLogsMap::NAME,
    columns::AddressCodeMap::NAME,
    columns::BlockDeployedCodeHashes::NAME,
];
>>>>>>> fbbb5a14

//
// Column trait impl
//

impl Column for columns::Transactions {
    type Index = H256;

    fn key(index: &Self::Index) -> Result<Vec<u8>> {
        Ok(index.as_bytes().to_vec())
    }

    fn get_key(raw_key: Box<[u8]>) -> Result<Self::Index> {
        Ok(Self::Index::from_slice(&raw_key))
    }
}

impl Column for columns::Blocks {
    type Index = U256;

    fn key(index: &Self::Index) -> Result<Vec<u8>> {
        let mut bytes = [0_u8; 32];
        index.to_big_endian(&mut bytes);
        Ok(bytes.to_vec())
    }

    fn get_key(raw_key: Box<[u8]>) -> Result<Self::Index> {
        Ok(Self::Index::from(&*raw_key))
    }
}

impl Column for columns::Receipts {
    type Index = H256;

    fn key(index: &Self::Index) -> Result<Vec<u8>> {
        Ok(index.to_fixed_bytes().to_vec())
    }

    fn get_key(raw_key: Box<[u8]>) -> Result<Self::Index> {
        Ok(Self::Index::from_slice(&raw_key))
    }
}

impl Column for columns::BlockMap {
    type Index = H256;

    fn key(index: &Self::Index) -> Result<Vec<u8>> {
        Ok(index.to_fixed_bytes().to_vec())
    }

    fn get_key(raw_key: Box<[u8]>) -> Result<Self::Index> {
        Ok(Self::Index::from_slice(&raw_key))
    }
}

impl Column for columns::LatestBlockNumber {
    type Index = String;

    fn key(_index: &Self::Index) -> Result<Vec<u8>> {
        Ok(b"latest".to_vec())
    }

    fn get_key(_raw_key: Box<[u8]>) -> Result<Self::Index> {
        Ok("latest".to_string())
    }
}

impl Column for columns::AddressLogsMap {
    type Index = U256;

    fn key(index: &Self::Index) -> Result<Vec<u8>> {
        let mut bytes = [0_u8; 32];
        index.to_big_endian(&mut bytes);
        Ok(bytes.to_vec())
    }

    fn get_key(raw_key: Box<[u8]>) -> Result<Self::Index> {
        Ok(Self::Index::from(&*raw_key))
    }
}

impl Column for columns::AddressCodeMap {
    type Index = (H160, H256);

    fn key(index: &Self::Index) -> Result<Vec<u8>> {
        let mut bytes = Vec::with_capacity(20 + 32);
        bytes.extend_from_slice(&index.0.to_fixed_bytes());
        bytes.extend_from_slice(&index.1.to_fixed_bytes());
        Ok(bytes)
    }

    fn get_key(raw_key: Box<[u8]>) -> Result<Self::Index> {
        let address = H160::from_slice(&raw_key[..20]);
        let code_hash = H256::from_slice(&raw_key[20..]);
        Ok((address, code_hash))
    }
}

impl Column for columns::BlockDeployedCodeHashes {
    type Index = (U256, H160);

    fn key(index: &Self::Index) -> Result<Vec<u8>> {
        let mut u256_bytes = [0_u8; 32];
        index.0.to_big_endian(&mut u256_bytes);

        let mut bytes = Vec::with_capacity(32 + 20);
        bytes.extend_from_slice(&u256_bytes);
        bytes.extend_from_slice(&index.1.to_fixed_bytes());
        Ok(bytes)
    }

    fn get_key(raw_key: Box<[u8]>) -> Result<Self::Index> {
        let u256_bytes = &raw_key[0..32];
        let h160_bytes = &raw_key[32..52];

        let u256 = U256::from_big_endian(u256_bytes);
        let h160 = H160::from_slice(h160_bytes);

        Ok((u256, h160))
    }
}

//
// TypedColumn impl
//
impl TypedColumn for columns::Transactions {
    type Type = (H256, usize); // Block hash and tx index
}

impl TypedColumn for columns::Blocks {
    type Type = BlockAny;
}

impl TypedColumn for columns::Receipts {
    type Type = Receipt;
}

impl TypedColumn for columns::BlockMap {
    type Type = U256;
}

impl TypedColumn for columns::LatestBlockNumber {
    type Type = U256;
}

impl TypedColumn for columns::AddressLogsMap {
    type Type = HashMap<H160, Vec<LogIndex>>;
}

impl TypedColumn for columns::AddressCodeMap {
    type Type = Vec<u8>;
}

impl TypedColumn for columns::BlockDeployedCodeHashes {
    type Type = H256;
<<<<<<< HEAD
}

impl<C> LedgerColumn<C>
where
    C: TypedColumn + ColumnName,
{
    pub fn get(&self, key: &C::Index) -> Result<Option<C::Type>> {
        if let Some(serialized_value) = self.get_bytes(key)? {
            let value = bincode::deserialize(&serialized_value)?;

            Ok(Some(value))
        } else {
            Ok(None)
        }
    }

    pub fn put(&self, key: &C::Index, value: &C::Type) -> Result<()> {
        let serialized_value = bincode::serialize(value)?;

        self.put_bytes(key, &serialized_value)
    }

    pub fn delete(&self, key: &C::Index) -> Result<()> {
        self.backend.delete_cf(self.handle(), &C::key(key))
    }

    pub fn iter(
        &self,
        from: Option<C::Index>,
        limit: Option<usize>,
    ) -> impl Iterator<Item = (C::Index, C::Type)> + '_ {
        let index = from.as_ref().map(|i| C::key(i)).unwrap_or_default();
        let iterator_mode = from.map_or(IteratorMode::Start, |_| {
            IteratorMode::From(&index, rocksdb::Direction::Forward)
        });
        let limit = limit.unwrap_or(usize::MAX);

        self.backend
            .iterator_cf::<C>(self.handle(), iterator_mode)
            .filter_map(|k| {
                k.ok().and_then(|(k, v)| {
                    let value = bincode::deserialize(&v).ok()?;
                    let key = C::get_key(k);
                    Some((key, value))
                })
            })
            .take(limit)
    }
=======
>>>>>>> fbbb5a14
}<|MERGE_RESOLUTION|>--- conflicted
+++ resolved
@@ -1,142 +1,4 @@
-<<<<<<< HEAD
-use std::{
-    collections::HashMap,
-    fmt::Debug,
-    iter::Iterator,
-    marker::PhantomData,
-    path::{Path, PathBuf},
-    sync::Arc,
-};
-
-use bincode;
-use ethereum::BlockAny;
-use ethereum_types::{H160, H256, U256};
-use rocksdb::{
-    BlockBasedOptions, Cache, ColumnFamily, ColumnFamilyDescriptor, DBIterator, IteratorMode,
-    Options, DB,
-};
-use serde::{de::DeserializeOwned, Serialize};
-
-use crate::{log::LogIndex, receipt::Receipt, Result};
-
-fn get_db_options() -> Options {
-    let mut options = Options::default();
-    options.create_if_missing(true);
-    options.create_missing_column_families(true);
-
-    let n = ain_cpp_imports::get_num_cores();
-    options.increase_parallelism(n);
-
-    let mut env = rocksdb::Env::new().unwrap();
-
-    // While a compaction is ongoing, all the background threads
-    // could be used by the compaction. This can stall writes which
-    // need to flush the memtable. Add some high-priority background threads
-    // which can service these writes.
-    env.set_high_priority_background_threads(4);
-    options.set_env(&env);
-
-    // Set max total wal size to 4G.
-    options.set_max_total_wal_size(4 * 1024 * 1024 * 1024);
-
-    let cache = Cache::new_lru_cache(512 * 1024 * 1024);
-    let mut block_opts = BlockBasedOptions::default();
-    block_opts.set_block_cache(&cache);
-    block_opts.set_bloom_filter(10.0, false);
-    options.set_block_based_table_factory(&block_opts);
-
-    options
-}
-
-#[derive(Debug)]
-pub struct Rocks(DB);
-
-impl Rocks {
-    pub fn open(path: &PathBuf) -> Result<Self> {
-        let cf_descriptors = Self::column_names()
-            .into_iter()
-            .map(|cf_name| ColumnFamilyDescriptor::new(cf_name, Options::default()));
-
-        let db_opts = get_db_options();
-        let db = DB::open_cf_descriptors(&db_opts, path, cf_descriptors)?;
-
-        Ok(Self(db))
-    }
-
-    fn column_names() -> Vec<&'static str> {
-        vec![
-            columns::Blocks::NAME,
-            columns::Transactions::NAME,
-            columns::Receipts::NAME,
-            columns::BlockMap::NAME,
-            columns::LatestBlockNumber::NAME,
-            columns::AddressLogsMap::NAME,
-            columns::AddressCodeMap::NAME,
-            columns::BlockDeployedCodeHashes::NAME,
-            columns::Metadata::NAME,
-        ]
-    }
-
-    #[allow(dead_code)]
-    fn destroy(path: &Path) -> Result<()> {
-        DB::destroy(&Options::default(), path)?;
-
-        Ok(())
-    }
-
-    pub fn cf_handle(&self, cf: &str) -> &ColumnFamily {
-        self.0
-            .cf_handle(cf)
-            .expect("should never get an unknown column")
-    }
-
-    pub fn get_cf(&self, cf: &ColumnFamily, key: &[u8]) -> Result<Option<Vec<u8>>> {
-        let opt = self.0.get_cf(cf, key)?;
-        Ok(opt)
-    }
-
-    pub fn put_cf(&self, cf: &ColumnFamily, key: &[u8], value: &[u8]) -> Result<()> {
-        self.0.put_cf(cf, key, value)?;
-        Ok(())
-    }
-
-    fn delete_cf(&self, cf: &ColumnFamily, key: &[u8]) -> Result<()> {
-        self.0.delete_cf(cf, key)?;
-        Ok(())
-    }
-
-    pub fn iterator_cf<C>(&self, cf: &ColumnFamily, iterator_mode: IteratorMode) -> DBIterator
-    where
-        C: Column,
-    {
-        self.0.iterator_cf(cf, iterator_mode)
-    }
-
-    pub fn flush(&self) -> Result<()> {
-        self.0.flush()?;
-        Ok(())
-    }
-}
-
-#[derive(Debug, Clone)]
-pub struct LedgerColumn<C>
-where
-    C: Column + ColumnName,
-{
-    pub backend: Arc<Rocks>,
-    pub column: PhantomData<C>,
-}
-
-impl<C> LedgerColumn<C>
-where
-    C: Column + ColumnName,
-{
-    pub fn get_bytes(&self, key: &C::Index) -> Result<Option<Vec<u8>>> {
-        self.backend.get_cf(self.handle(), &C::key(key))
-    }
-=======
 use std::collections::HashMap;
->>>>>>> fbbb5a14
 
 use ain_db::{Column, ColumnName, Result, TypedColumn};
 use ethereum::BlockAny;
@@ -183,68 +45,46 @@
     pub struct Metadata;
 }
 
-const BLOCKS_CF: &str = "blocks";
-const TRANSACTIONS_CF: &str = "transactions";
-const RECEIPTS_CF: &str = "receipts";
-const BLOCK_MAP_CF: &str = "block_map";
-const LATEST_BLOCK_NUMBER_CF: &str = "latest_block_number";
-const ADDRESS_LOGS_MAP_CF: &str = "address_logs_map";
-const ADDRESS_CODE_MAP_CF: &str = "address_code_map";
-const BLOCK_DEPLOYED_CODES_CF: &str = "block_deployed_codes";
-const METADATA_CF: &str = "metadata";
-
 //
 // ColumnName impl
 //
 impl ColumnName for columns::Transactions {
-    const NAME: &'static str = TRANSACTIONS_CF;
+    const NAME: &'static str = "transactions";
 }
 
 impl ColumnName for columns::Blocks {
-    const NAME: &'static str = BLOCKS_CF;
+    const NAME: &'static str = "blocks";
 }
 
 impl ColumnName for columns::Receipts {
-    const NAME: &'static str = RECEIPTS_CF;
+    const NAME: &'static str = "receipts";
 }
 
 impl ColumnName for columns::BlockMap {
-    const NAME: &'static str = BLOCK_MAP_CF;
+    const NAME: &'static str = "block_map";
 }
 
 impl ColumnName for columns::LatestBlockNumber {
-    const NAME: &'static str = LATEST_BLOCK_NUMBER_CF;
+    const NAME: &'static str = "latest_block_number";
 }
 
 impl ColumnName for columns::AddressLogsMap {
-    const NAME: &'static str = ADDRESS_LOGS_MAP_CF;
+    const NAME: &'static str = "address_logs_map";
 }
 
 impl ColumnName for columns::AddressCodeMap {
-    const NAME: &'static str = ADDRESS_CODE_MAP_CF;
+    const NAME: &'static str = "address_code_map";
 }
 
 impl ColumnName for columns::BlockDeployedCodeHashes {
-    const NAME: &'static str = BLOCK_DEPLOYED_CODES_CF;
-}
-
-<<<<<<< HEAD
+    const NAME: &'static str = "block_deployed_codes";
+}
+
 impl ColumnName for columns::Metadata {
-    const NAME: &'static str = METADATA_CF;
-}
-
-//
-// Column trait. Define associated index type
-//
-pub trait Column {
-    type Index: Debug;
-
-    fn key(index: &Self::Index) -> Vec<u8>;
-
-    fn get_key(raw_key: Box<[u8]>) -> Self::Index;
-}
-=======
-pub const COLUMN_NAMES: [&str; 8] = [
+    const NAME: &'static str = "metadata";
+}
+
+pub const COLUMN_NAMES: [&str; 9] = [
     columns::Blocks::NAME,
     columns::Transactions::NAME,
     columns::Receipts::NAME,
@@ -253,8 +93,8 @@
     columns::AddressLogsMap::NAME,
     columns::AddressCodeMap::NAME,
     columns::BlockDeployedCodeHashes::NAME,
+    columns::Metadata::NAME,
 ];
->>>>>>> fbbb5a14
 
 //
 // Column trait impl
@@ -377,6 +217,18 @@
     }
 }
 
+impl Column for columns::Metadata {
+    type Index = String;
+
+    fn key(index: &Self::Index) -> Result<Vec<u8>> {
+        Ok(index.as_bytes().to_vec())
+    }
+
+    fn get_key(raw_key: Box<[u8]>) -> Result<Self::Index> {
+        Ok(String::from_utf8_lossy(&raw_key).to_string())
+    }
+}
+
 //
 // TypedColumn impl
 //
@@ -410,55 +262,4 @@
 
 impl TypedColumn for columns::BlockDeployedCodeHashes {
     type Type = H256;
-<<<<<<< HEAD
-}
-
-impl<C> LedgerColumn<C>
-where
-    C: TypedColumn + ColumnName,
-{
-    pub fn get(&self, key: &C::Index) -> Result<Option<C::Type>> {
-        if let Some(serialized_value) = self.get_bytes(key)? {
-            let value = bincode::deserialize(&serialized_value)?;
-
-            Ok(Some(value))
-        } else {
-            Ok(None)
-        }
-    }
-
-    pub fn put(&self, key: &C::Index, value: &C::Type) -> Result<()> {
-        let serialized_value = bincode::serialize(value)?;
-
-        self.put_bytes(key, &serialized_value)
-    }
-
-    pub fn delete(&self, key: &C::Index) -> Result<()> {
-        self.backend.delete_cf(self.handle(), &C::key(key))
-    }
-
-    pub fn iter(
-        &self,
-        from: Option<C::Index>,
-        limit: Option<usize>,
-    ) -> impl Iterator<Item = (C::Index, C::Type)> + '_ {
-        let index = from.as_ref().map(|i| C::key(i)).unwrap_or_default();
-        let iterator_mode = from.map_or(IteratorMode::Start, |_| {
-            IteratorMode::From(&index, rocksdb::Direction::Forward)
-        });
-        let limit = limit.unwrap_or(usize::MAX);
-
-        self.backend
-            .iterator_cf::<C>(self.handle(), iterator_mode)
-            .filter_map(|k| {
-                k.ok().and_then(|(k, v)| {
-                    let value = bincode::deserialize(&v).ok()?;
-                    let key = C::get_key(k);
-                    Some((key, value))
-                })
-            })
-            .take(limit)
-    }
-=======
->>>>>>> fbbb5a14
 }