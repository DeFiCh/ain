--- conflicted
+++ resolved
@@ -1,11 +1,7 @@
 use std::collections::HashMap;
 
 use ain_db::{Column, ColumnName, Result, TypedColumn};
-<<<<<<< HEAD
-use ethereum::{BlockAny, TransactionV2};
-=======
 use ethereum::BlockAny;
->>>>>>> 154da5a9
 use ethereum_types::{H160, H256, U256};
 
 use crate::{log::LogIndex, receipt::Receipt};
@@ -44,21 +40,10 @@
     /// Column family for block code map data
     pub struct BlockDeployedCodeHashes;
 
-<<<<<<< HEAD
-const BLOCKS_CF: &str = "blocks";
-const TRANSACTIONS_CF: &str = "transactions";
-const RECEIPTS_CF: &str = "receipts";
-const BLOCK_MAP_CF: &str = "block_map";
-const LATEST_BLOCK_NUMBER_CF: &str = "latest_block_number";
-const ADDRESS_LOGS_MAP_CF: &str = "address_logs_map";
-const ADDRESS_CODE_MAP_CF: &str = "address_code_map";
-const BLOCK_DEPLOYED_CODES_CF: &str = "block_deployed_codes";
-=======
     #[derive(Debug)]
     /// Column family for database configuration
     pub struct Metadata;
 }
->>>>>>> 154da5a9
 
 //
 // ColumnName impl
@@ -95,22 +80,9 @@
     const NAME: &'static str = "block_deployed_codes";
 }
 
-<<<<<<< HEAD
-pub const COLUMN_NAMES: [&str; 8] = [
-    columns::Blocks::NAME,
-    columns::Transactions::NAME,
-    columns::Receipts::NAME,
-    columns::BlockMap::NAME,
-    columns::LatestBlockNumber::NAME,
-    columns::AddressLogsMap::NAME,
-    columns::AddressCodeMap::NAME,
-    columns::BlockDeployedCodeHashes::NAME,
-];
-=======
 impl ColumnName for columns::Metadata {
     const NAME: &'static str = "metadata";
 }
->>>>>>> 154da5a9
 
 pub const COLUMN_NAMES: [&str; 9] = [
     columns::Blocks::NAME,
@@ -245,8 +217,6 @@
     }
 }
 
-<<<<<<< HEAD
-=======
 impl Column for columns::Metadata {
     type Index = String;
 
@@ -259,7 +229,6 @@
     }
 }
 
->>>>>>> 154da5a9
 //
 // TypedColumn impl
 //
