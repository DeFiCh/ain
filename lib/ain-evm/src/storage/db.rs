<<<<<<< HEAD
use std::{
    collections::HashMap,
    fmt::Debug,
    iter::Iterator,
    marker::PhantomData,
    path::{Path, PathBuf},
    sync::Arc,
};

use bincode;
use ethereum::BlockAny;
=======
use std::collections::HashMap;

use ain_db::{Column, ColumnName, Result, TypedColumn};
use ethereum::{BlockAny, TransactionV2};
>>>>>>> 31347537
use ethereum_types::{H160, H256, U256};

use crate::{log::LogIndex, receipt::Receipt};

pub mod columns {

    #[derive(Debug)]
    /// Column family for blocks data
    pub struct Blocks;

    #[derive(Debug)]
    /// Column family for transactions data
    pub struct Transactions;

    #[derive(Debug)]
    /// Column family for receipts data
    pub struct Receipts;

    #[derive(Debug)]
    /// Column family for block map data
    pub struct BlockMap;

    #[derive(Debug)]
    /// Column family for latest block number data
    pub struct LatestBlockNumber;

    #[derive(Debug)]
    /// Column family for address logs map data
    pub struct AddressLogsMap;

    #[derive(Debug)]
    /// Column family for code map data
    pub struct AddressCodeMap;

    #[derive(Debug)]
    /// Column family for block code map data
    pub struct BlockDeployedCodeHashes;
}

const BLOCKS_CF: &str = "blocks";
const TRANSACTIONS_CF: &str = "transactions";
const RECEIPTS_CF: &str = "receipts";
const BLOCK_MAP_CF: &str = "block_map";
const LATEST_BLOCK_NUMBER_CF: &str = "latest_block_number";
const ADDRESS_LOGS_MAP_CF: &str = "address_logs_map";
const ADDRESS_CODE_MAP_CF: &str = "address_code_map";
const BLOCK_DEPLOYED_CODES_CF: &str = "block_deployed_codes";

//
// ColumnName impl
//
impl ColumnName for columns::Transactions {
    const NAME: &'static str = TRANSACTIONS_CF;
}

impl ColumnName for columns::Blocks {
    const NAME: &'static str = BLOCKS_CF;
}

impl ColumnName for columns::Receipts {
    const NAME: &'static str = RECEIPTS_CF;
}

impl ColumnName for columns::BlockMap {
    const NAME: &'static str = BLOCK_MAP_CF;
}

impl ColumnName for columns::LatestBlockNumber {
    const NAME: &'static str = LATEST_BLOCK_NUMBER_CF;
}

impl ColumnName for columns::AddressLogsMap {
    const NAME: &'static str = ADDRESS_LOGS_MAP_CF;
}

impl ColumnName for columns::AddressCodeMap {
    const NAME: &'static str = ADDRESS_CODE_MAP_CF;
}

impl ColumnName for columns::BlockDeployedCodeHashes {
    const NAME: &'static str = BLOCK_DEPLOYED_CODES_CF;
}

pub const COLUMN_NAMES: [&str; 8] = [
    columns::Blocks::NAME,
    columns::Transactions::NAME,
    columns::Receipts::NAME,
    columns::BlockMap::NAME,
    columns::LatestBlockNumber::NAME,
    columns::AddressLogsMap::NAME,
    columns::AddressCodeMap::NAME,
    columns::BlockDeployedCodeHashes::NAME,
];

//
// Column trait impl
//

impl Column for columns::Transactions {
    type Index = H256;

    fn key(index: &Self::Index) -> Result<Vec<u8>> {
        Ok(index.as_bytes().to_vec())
    }

    fn get_key(raw_key: Box<[u8]>) -> Result<Self::Index> {
        Ok(Self::Index::from_slice(&raw_key))
    }
}

impl Column for columns::Blocks {
    type Index = U256;

    fn key(index: &Self::Index) -> Result<Vec<u8>> {
        let mut bytes = [0_u8; 32];
        index.to_big_endian(&mut bytes);
        Ok(bytes.to_vec())
    }

    fn get_key(raw_key: Box<[u8]>) -> Result<Self::Index> {
        Ok(Self::Index::from(&*raw_key))
    }
}

impl Column for columns::Receipts {
    type Index = H256;

    fn key(index: &Self::Index) -> Result<Vec<u8>> {
        Ok(index.to_fixed_bytes().to_vec())
    }

    fn get_key(raw_key: Box<[u8]>) -> Result<Self::Index> {
        Ok(Self::Index::from_slice(&raw_key))
    }
}

impl Column for columns::BlockMap {
    type Index = H256;

    fn key(index: &Self::Index) -> Result<Vec<u8>> {
        Ok(index.to_fixed_bytes().to_vec())
    }

    fn get_key(raw_key: Box<[u8]>) -> Result<Self::Index> {
        Ok(Self::Index::from_slice(&raw_key))
    }
}

impl Column for columns::LatestBlockNumber {
    type Index = String;

    fn key(_index: &Self::Index) -> Result<Vec<u8>> {
        Ok(b"latest".to_vec())
    }

    fn get_key(_raw_key: Box<[u8]>) -> Result<Self::Index> {
        Ok("latest".to_string())
    }
}

impl Column for columns::AddressLogsMap {
    type Index = U256;

    fn key(index: &Self::Index) -> Result<Vec<u8>> {
        let mut bytes = [0_u8; 32];
        index.to_big_endian(&mut bytes);
        Ok(bytes.to_vec())
    }

    fn get_key(raw_key: Box<[u8]>) -> Result<Self::Index> {
        Ok(Self::Index::from(&*raw_key))
    }
}

impl Column for columns::AddressCodeMap {
    type Index = (H160, H256);

    fn key(index: &Self::Index) -> Result<Vec<u8>> {
        let mut bytes = Vec::with_capacity(20 + 32);
        bytes.extend_from_slice(&index.0.to_fixed_bytes());
        bytes.extend_from_slice(&index.1.to_fixed_bytes());
        Ok(bytes)
    }

    fn get_key(raw_key: Box<[u8]>) -> Result<Self::Index> {
        let address = H160::from_slice(&raw_key[..20]);
        let code_hash = H256::from_slice(&raw_key[20..]);
        Ok((address, code_hash))
    }
}

impl Column for columns::BlockDeployedCodeHashes {
    type Index = (U256, H160);

    fn key(index: &Self::Index) -> Result<Vec<u8>> {
        let mut u256_bytes = [0_u8; 32];
        index.0.to_big_endian(&mut u256_bytes);

        let mut bytes = Vec::with_capacity(32 + 20);
        bytes.extend_from_slice(&u256_bytes);
        bytes.extend_from_slice(&index.1.to_fixed_bytes());
        Ok(bytes)
    }

    fn get_key(raw_key: Box<[u8]>) -> Result<Self::Index> {
        let u256_bytes = &raw_key[0..32];
        let h160_bytes = &raw_key[32..52];

        let u256 = U256::from_big_endian(u256_bytes);
        let h160 = H160::from_slice(h160_bytes);

        Ok((u256, h160))
    }
}

//
// TypedColumn impl
//
impl TypedColumn for columns::Transactions {
    type Type = (H256, usize); // Block hash and tx index
}

impl TypedColumn for columns::Blocks {
    type Type = BlockAny;
}

impl TypedColumn for columns::Receipts {
    type Type = Receipt;
}

impl TypedColumn for columns::BlockMap {
    type Type = U256;
}

impl TypedColumn for columns::LatestBlockNumber {
    type Type = U256;
}

impl TypedColumn for columns::AddressLogsMap {
    type Type = HashMap<H160, Vec<LogIndex>>;
}

impl TypedColumn for columns::AddressCodeMap {
    type Type = Vec<u8>;
}

impl TypedColumn for columns::BlockDeployedCodeHashes {
    type Type = H256;
}<|MERGE_RESOLUTION|>--- conflicted
+++ resolved
@@ -1,21 +1,7 @@
-<<<<<<< HEAD
-use std::{
-    collections::HashMap,
-    fmt::Debug,
-    iter::Iterator,
-    marker::PhantomData,
-    path::{Path, PathBuf},
-    sync::Arc,
-};
-
-use bincode;
+use std::collections::HashMap;
+
+use ain_db::{Column, ColumnName, Result, TypedColumn};
 use ethereum::BlockAny;
-=======
-use std::collections::HashMap;
-
-use ain_db::{Column, ColumnName, Result, TypedColumn};
-use ethereum::{BlockAny, TransactionV2};
->>>>>>> 31347537
 use ethereum_types::{H160, H256, U256};
 
 use crate::{log::LogIndex, receipt::Receipt};
