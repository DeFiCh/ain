use std::{borrow::ToOwned, num::NonZeroUsize, sync::RwLock};

use ethereum::{BlockAny, TransactionV2};
use ethereum_types::{H256, U256};
use lru::LruCache;
use parking_lot::Mutex;

use super::traits::{BlockStorage, Rollback, TransactionStorage};
use crate::Result;

#[derive(Debug)]
pub struct Cache {
    transactions: Mutex<LruCache<H256, TransactionV2>>,
    blocks: Mutex<LruCache<U256, BlockAny>>,
    block_hashes: Mutex<LruCache<H256, U256>>,
    latest_block: RwLock<Option<BlockAny>>,
    contract_code: Mutex<LruCache<H256, Vec<u8>>>,
}

impl Cache {
    const DEFAULT_CACHE_SIZE: usize = 1000;

    pub fn new(cache_size: Option<usize>) -> Self {
        Cache {
            transactions: Mutex::new(LruCache::new(
                NonZeroUsize::new(cache_size.unwrap_or(Self::DEFAULT_CACHE_SIZE)).unwrap(),
            )),
            blocks: Mutex::new(LruCache::new(
                NonZeroUsize::new(cache_size.unwrap_or(Self::DEFAULT_CACHE_SIZE)).unwrap(),
            )),
            block_hashes: Mutex::new(LruCache::new(
                NonZeroUsize::new(cache_size.unwrap_or(Self::DEFAULT_CACHE_SIZE)).unwrap(),
            )),
            contract_code: Mutex::new(LruCache::new(
                NonZeroUsize::new(cache_size.unwrap_or(Self::DEFAULT_CACHE_SIZE)).unwrap(),
            )),
            latest_block: RwLock::new(None),
        }
    }

    pub fn put_transaction(&self, transaction: &TransactionV2) -> Result<()> {
        self.transactions
            .write()
            .unwrap()
            .put(transaction.hash(), transaction.clone());
        Ok(())
    }
}

impl BlockStorage for Cache {
    fn get_block_by_number(&self, number: &U256) -> Result<Option<BlockAny>> {
        let block = self.blocks.lock().get(number).map(ToOwned::to_owned);
        Ok(block)
    }

    fn get_block_by_hash(&self, block_hash: &H256) -> Result<Option<BlockAny>> {
        self.block_hashes
            .lock()
            .get(block_hash)
            .map_or(Ok(None), |block_number| {
                self.get_block_by_number(block_number)
            })
    }

    fn put_block(&self, block: &BlockAny) -> Result<()> {
        self.put_transactions_from_block(block)?;

        let block_number = block.header.number;
        let hash = block.header.hash();
        self.blocks.lock().put(block_number, block.clone());
        self.block_hashes.lock().put(hash, block_number);
        Ok(())
    }

    fn get_latest_block(&self) -> Result<Option<BlockAny>> {
        let block = self
            .latest_block
            .read()
            .unwrap()
            .as_ref()
            .map(ToOwned::to_owned);
        Ok(block)
    }

    fn put_latest_block(&self, block: Option<&BlockAny>) -> Result<()> {
        let mut cache = self.latest_block.write().unwrap();
        *cache = block.cloned();
        Ok(())
    }
}

impl TransactionStorage for Cache {
<<<<<<< HEAD
    fn put_transactions_from_block(&self, block: &BlockAny) -> Result<()> {
        let mut cache = self.transactions.write().unwrap();
=======
    fn extend_transactions_from_block(&self, block: &BlockAny) -> Result<()> {
        let mut cache = self.transactions.lock();
>>>>>>> 31347537

        for transaction in &block.transactions {
            let hash = transaction.hash();
            cache.put(hash, transaction.clone());
        }
        Ok(())
    }

    fn get_transaction_by_hash(&self, hash: &H256) -> Result<Option<TransactionV2>> {
        let transaction = self.transactions.lock().get(hash).map(ToOwned::to_owned);
        Ok(transaction)
    }

    fn get_transaction_by_block_hash_and_index(
        &self,
        block_hash: &H256,
        index: usize,
    ) -> Result<Option<TransactionV2>> {
        self.block_hashes
            .lock()
            .get(block_hash)
            .map_or(Ok(None), |block_number| {
                self.get_transaction_by_block_number_and_index(block_number, index)
            })
    }

    fn get_transaction_by_block_number_and_index(
        &self,
        block_number: &U256,
        index: usize,
    ) -> Result<Option<TransactionV2>> {
        let transaction = self
            .blocks
            .lock()
            .get(block_number)
            .and_then(|block| block.transactions.get(index).map(ToOwned::to_owned));
        Ok(transaction)
    }
<<<<<<< HEAD
=======

    fn put_transaction(&self, transaction: &TransactionV2) -> Result<()> {
        self.transactions
            .lock()
            .put(transaction.hash(), transaction.clone());
        Ok(())
    }
>>>>>>> 31347537
}

impl Rollback for Cache {
    fn disconnect_latest_block(&self) -> Result<()> {
        if let Some(block) = self.get_latest_block()? {
            let mut transaction_cache = self.transactions.lock();
            for tx in &block.transactions {
                transaction_cache.pop(&tx.hash());
            }

            self.block_hashes.lock().pop(&block.header.hash());
            self.blocks.lock().pop(&block.header.number);

            let previous_block = self.get_block_by_hash(&block.header.parent_hash)?;
            self.put_latest_block(previous_block.as_ref())?;
        }
        Ok(())
    }
}

impl Cache {
    pub fn get_code_by_hash(&self, hash: &H256) -> Result<Option<Vec<u8>>> {
        Ok(self.contract_code.lock().get(hash).map(ToOwned::to_owned))
    }

    pub fn put_code(&self, hash: H256, code: &[u8]) -> Result<()> {
        self.contract_code.lock().put(hash, code.to_vec());
        Ok(())
    }
}<|MERGE_RESOLUTION|>--- conflicted
+++ resolved
@@ -40,8 +40,7 @@
 
     pub fn put_transaction(&self, transaction: &TransactionV2) -> Result<()> {
         self.transactions
-            .write()
-            .unwrap()
+            .lock()
             .put(transaction.hash(), transaction.clone());
         Ok(())
     }
@@ -90,13 +89,8 @@
 }
 
 impl TransactionStorage for Cache {
-<<<<<<< HEAD
     fn put_transactions_from_block(&self, block: &BlockAny) -> Result<()> {
-        let mut cache = self.transactions.write().unwrap();
-=======
-    fn extend_transactions_from_block(&self, block: &BlockAny) -> Result<()> {
         let mut cache = self.transactions.lock();
->>>>>>> 31347537
 
         for transaction in &block.transactions {
             let hash = transaction.hash();
@@ -135,16 +129,6 @@
             .and_then(|block| block.transactions.get(index).map(ToOwned::to_owned));
         Ok(transaction)
     }
-<<<<<<< HEAD
-=======
-
-    fn put_transaction(&self, transaction: &TransactionV2) -> Result<()> {
-        self.transactions
-            .lock()
-            .put(transaction.hash(), transaction.clone());
-        Ok(())
-    }
->>>>>>> 31347537
 }
 
 impl Rollback for Cache {
