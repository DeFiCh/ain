use ethereum::{Block, ReceiptV3, TransactionV2};
use ethereum_types::{Bloom, H160, H256, U256};

use crate::{
    backend::{EVMBackend, Vicinity},
    core::XHash,
    evm::ExecTxState,
    receipt::Receipt,
    transaction::SignedTx,
};

type Result<T> = std::result::Result<T, BlockTemplateError>;

pub type ReceiptAndOptionalContractAddress = (ReceiptV3, Option<H160>);

#[derive(Debug, Clone, PartialEq, Eq)]
pub struct TemplateTxItem {
    pub tx: Box<SignedTx>,
    pub tx_hash: XHash,
    pub gas_fees: U256,
    pub gas_used: U256,
    pub logs_bloom: Bloom,
    pub receipt_v3: ReceiptAndOptionalContractAddress,
}

impl TemplateTxItem {
    pub fn new_system_tx(
        tx: Box<SignedTx>,
        receipt_v3: ReceiptAndOptionalContractAddress,
        logs_bloom: Bloom,
    ) -> Self {
        TemplateTxItem {
            tx,
            tx_hash: Default::default(),
            gas_fees: U256::zero(),
            gas_used: U256::zero(),
            logs_bloom,
            receipt_v3,
        }
    }
}

#[derive(Clone, Debug)]
pub struct BlockData {
    pub block: Block<TransactionV2>,
    pub receipts: Vec<Receipt>,
}

/// The `BlockTemplateData` contains:
/// 1. Validated transactions in the block template
/// 2. Block data
/// 3. Total gas used by all in the block template
/// 4. Backend vicinity
/// 5. Block template timestamp
/// 6. DVM block number
/// 7. EVM backend
///
/// The template is used to construct a valid EVM block.
///
<<<<<<< HEAD
=======
#[derive(Clone, Debug, Default)]
>>>>>>> 72175d05
pub struct BlockTemplate {
    pub transactions: Vec<TemplateTxItem>,
    pub block_data: Option<BlockData>,
    pub total_gas_used: U256,
    pub vicinity: Vicinity,
    pub parent_hash: H256,
    pub dvm_block: u64,
    pub timestamp: u64,
<<<<<<< HEAD
    pub backend: EVMBackend,
=======
    pub initial_state_root: H256,
>>>>>>> 72175d05
}

impl BlockTemplate {
    pub fn new(
        vicinity: Vicinity,
        parent_hash: H256,
        dvm_block: u64,
        timestamp: u64,
<<<<<<< HEAD
        backend: EVMBackend,
=======
        initial_state_root: H256,
>>>>>>> 72175d05
    ) -> Self {
        Self {
            transactions: Vec::new(),
            block_data: None,
            total_gas_used: U256::zero(),
            vicinity,
            parent_hash,
            dvm_block,
            timestamp,
<<<<<<< HEAD
            backend,
=======
            initial_state_root,
>>>>>>> 72175d05
        }
    }

    pub fn add_tx(&mut self, tx_update: ExecTxState, tx_hash: XHash) -> Result<()> {
        self.total_gas_used = self
            .total_gas_used
            .checked_add(tx_update.gas_used)
            .ok_or(BlockTemplateError::ValueOverflow)?;

        self.transactions.push(TemplateTxItem {
            tx: tx_update.tx,
            tx_hash,
            gas_fees: tx_update.gas_fees,
            gas_used: tx_update.gas_used,
            logs_bloom: tx_update.logs_bloom,
            receipt_v3: tx_update.receipt,
        });
        Ok(())
    }

    pub fn remove_txs_above_hash(&mut self, target_hash: XHash) -> Result<Vec<XHash>> {
        let mut removed_txs = Vec::new();
<<<<<<< HEAD
=======

>>>>>>> 72175d05
        if let Some(index) = self
            .transactions
            .iter()
            .position(|item| item.tx_hash == target_hash)
        {
            removed_txs = self
                .transactions
                .drain(index..)
                .map(|tx_item| tx_item.tx_hash)
                .collect();

            self.total_gas_used = self.transactions.iter().try_fold(U256::zero(), |acc, tx| {
                acc.checked_add(tx.gas_used)
                    .ok_or(BlockTemplateError::ValueOverflow)
            })?;
            self.backend.reset_from_tx(index);
        }

        Ok(removed_txs)
    }

<<<<<<< HEAD
=======
    pub fn get_state_root_from_native_hash(&self, hash: XHash) -> Option<H256> {
        self.transactions
            .iter()
            .find(|tx_item| tx_item.tx_hash == hash)
            .map(|tx_item| tx_item.state_root)
    }

    pub fn get_latest_state_root(&self) -> H256 {
        self.transactions
            .last()
            .map_or(self.initial_state_root, |tx_item| tx_item.state_root)
    }

>>>>>>> 72175d05
    pub fn get_latest_logs_bloom(&self) -> Bloom {
        self.transactions
            .last()
            .map_or(Bloom::default(), |tx_item| tx_item.logs_bloom)
    }

    pub fn get_block_base_fee_per_gas(&self) -> U256 {
        self.vicinity.block_base_fee_per_gas
    }

    pub fn get_block_number(&self) -> U256 {
        self.vicinity.block_number
    }
}

#[derive(Debug)]
pub enum BlockTemplateError {
    NoSuchTemplate,
    ValueOverflow,
}

impl std::fmt::Display for BlockTemplateError {
    fn fmt(&self, f: &mut std::fmt::Formatter) -> std::fmt::Result {
        match self {
            BlockTemplateError::NoSuchTemplate => write!(f, "No block template for this id"),
            BlockTemplateError::ValueOverflow => {
                write!(f, "Value overflow when updating block template")
            }
        }
    }
}

impl std::error::Error for BlockTemplateError {}<|MERGE_RESOLUTION|>--- conflicted
+++ resolved
@@ -57,10 +57,6 @@
 ///
 /// The template is used to construct a valid EVM block.
 ///
-<<<<<<< HEAD
-=======
-#[derive(Clone, Debug, Default)]
->>>>>>> 72175d05
 pub struct BlockTemplate {
     pub transactions: Vec<TemplateTxItem>,
     pub block_data: Option<BlockData>,
@@ -69,11 +65,7 @@
     pub parent_hash: H256,
     pub dvm_block: u64,
     pub timestamp: u64,
-<<<<<<< HEAD
     pub backend: EVMBackend,
-=======
-    pub initial_state_root: H256,
->>>>>>> 72175d05
 }
 
 impl BlockTemplate {
@@ -82,11 +74,7 @@
         parent_hash: H256,
         dvm_block: u64,
         timestamp: u64,
-<<<<<<< HEAD
         backend: EVMBackend,
-=======
-        initial_state_root: H256,
->>>>>>> 72175d05
     ) -> Self {
         Self {
             transactions: Vec::new(),
@@ -96,11 +84,7 @@
             parent_hash,
             dvm_block,
             timestamp,
-<<<<<<< HEAD
             backend,
-=======
-            initial_state_root,
->>>>>>> 72175d05
         }
     }
 
@@ -123,10 +107,7 @@
 
     pub fn remove_txs_above_hash(&mut self, target_hash: XHash) -> Result<Vec<XHash>> {
         let mut removed_txs = Vec::new();
-<<<<<<< HEAD
-=======
 
->>>>>>> 72175d05
         if let Some(index) = self
             .transactions
             .iter()
@@ -148,22 +129,6 @@
         Ok(removed_txs)
     }
 
-<<<<<<< HEAD
-=======
-    pub fn get_state_root_from_native_hash(&self, hash: XHash) -> Option<H256> {
-        self.transactions
-            .iter()
-            .find(|tx_item| tx_item.tx_hash == hash)
-            .map(|tx_item| tx_item.state_root)
-    }
-
-    pub fn get_latest_state_root(&self) -> H256 {
-        self.transactions
-            .last()
-            .map_or(self.initial_state_root, |tx_item| tx_item.state_root)
-    }
-
->>>>>>> 72175d05
     pub fn get_latest_logs_bloom(&self) -> Bloom {
         self.transactions
             .last()
