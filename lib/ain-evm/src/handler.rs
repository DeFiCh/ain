--- conflicted
+++ resolved
@@ -9,16 +9,10 @@
 use crate::transaction::bridge::{BalanceUpdate, BridgeTx};
 use crate::tx_queue::QueueTx;
 
-<<<<<<< HEAD
 use ethereum::{Block, BlockAny, PartialHeader, ReceiptV3};
-use ethereum_types::{Bloom, H160, U256};
-use evm::backend::MemoryBackend;
-=======
-use ethereum::{Block, BlockAny, PartialHeader, ReceiptV3, TransactionV2};
 use ethereum_types::{Bloom, H160, H64, U256};
 use log::debug;
 use primitive_types::H256;
->>>>>>> 655df953
 use std::error::Error;
 use std::sync::Arc;
 use std::time::{SystemTime, UNIX_EPOCH};
@@ -61,31 +55,6 @@
         let mut failed_transactions = Vec::with_capacity(self.evm.tx_queues.len(context));
         let mut receipts_v3: Vec<ReceiptV3> = Vec::with_capacity(self.evm.tx_queues.len(context));
         let mut gas_used = 0u64;
-<<<<<<< HEAD
-        let mut logs_bloom: Bloom = Default::default();
-
-        let vicinity = get_vicinity(None, None);
-        let state = self.evm.tx_queues.state(context).expect("Wrong context");
-        let backend = MemoryBackend::new(&vicinity, state);
-        let mut executor = AinExecutor::new(backend);
-
-        for signed_tx in self.evm.tx_queues.drain_all(context) {
-            let TxResponse {
-                exit_reason,
-                logs,
-                used_gas,
-                receipt,
-                ..
-            } = executor.exec(&signed_tx);
-            if exit_reason.is_succeed() {
-                all_transactions.push(signed_tx);
-            } else {
-                let bytes = ethereum::EnvelopedEncodable::encode(&signed_tx.transaction);
-                let byte_string = hex::encode(bytes);
-                failed_transactions.push(byte_string);
-                all_transactions.push(signed_tx);
-            }
-=======
         let mut logs_bloom: Bloom = Bloom::default();
 
         let state_root = self
@@ -96,7 +65,6 @@
             });
 
         let vicinity = Vicinity {};
->>>>>>> 655df953
 
         let mut backend = EVMBackend::from_root(
             state_root,
@@ -120,7 +88,9 @@
                     if exit_reason.is_succeed() {
                         all_transactions.push(signed_tx);
                     } else {
-                        failed_transactions.push(signed_tx.transaction.clone());
+                        let bytes = ethereum::EnvelopedEncodable::encode(&signed_tx.transaction);
+                        let byte_string = hex::encode(bytes);
+                        failed_transactions.push(byte_string);
                         all_transactions.push(signed_tx);
                     }
 
