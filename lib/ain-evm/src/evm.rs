use crate::backend::{EVMBackend, EVMBackendError, InsufficientBalance, Vicinity};
use crate::executor::TxResponse;
use crate::storage::traits::{BlockStorage, PersistentState, PersistentStateError};
use crate::storage::Storage;
use crate::transaction::bridge::{BalanceUpdate, BridgeTx};
use crate::tx_queue::{QueueError, QueueTx, TransactionQueueMap};
use crate::{
    executor::AinExecutor,
    traits::{Executor, ExecutorContext},
    transaction::SignedTx,
};
use anyhow::anyhow;
use ethereum::{AccessList, Account, Log, TransactionV2};
use ethereum_types::{Bloom, BloomInput};

use hex::FromHex;
use log::debug;
use primitive_types::{H160, H256, U256};
use serde::{Deserialize, Serialize};
use std::error::Error;
use std::path::PathBuf;
use std::sync::Arc;
use vsdb_core::vsdb_set_base_dir;
use vsdb_trie_db::MptStore;

pub static TRIE_DB_STORE: &str = "trie_db_store.bin";

pub type NativeTxHash = [u8; 32];

pub struct EVMHandler {
    pub tx_queues: Arc<TransactionQueueMap>,
    pub trie_store: Arc<TrieDBStore>,
    storage: Arc<Storage>,
}

#[derive(Serialize, Deserialize)]
pub struct TrieDBStore {
    pub trie_db: MptStore,
}

impl Default for TrieDBStore {
    fn default() -> Self {
        Self::new()
    }
}

impl TrieDBStore {
    pub fn new() -> Self {
        debug!("Creating new trie store");
        let trie_store = MptStore::new();
        let mut trie = trie_store
            .trie_create(&[0], None, false)
            .expect("Error creating initial backend");
        let state_root: H256 = trie.commit().into();
        debug!("Initial state_root : {:#x}", state_root);
        Self {
            trie_db: trie_store,
        }
    }
}

impl PersistentState for TrieDBStore {}

fn init_vsdb() {
    debug!(target: "vsdb", "Initializating VSDB");
    let datadir = ain_cpp_imports::get_datadir().expect("Could not get imported datadir");
    let path = PathBuf::from(datadir).join("evm");
    if !path.exists() {
        std::fs::create_dir(&path).expect("Error creating `evm` dir");
    }
    let vsdb_dir_path = path.join(".vsdb");
    vsdb_set_base_dir(&vsdb_dir_path).expect("Could not update vsdb base dir");
    debug!(target: "vsdb", "VSDB directory : {}", vsdb_dir_path.display());
}

impl EVMHandler {
    pub fn new(storage: Arc<Storage>) -> Self {
        init_vsdb();

        Self {
            tx_queues: Arc::new(TransactionQueueMap::new()),
            trie_store: Arc::new(
                TrieDBStore::load_from_disk(TRIE_DB_STORE).expect("Error loading trie db store"),
            ),
            storage,
        }
    }

    pub fn flush(&self) -> Result<(), PersistentStateError> {
        self.trie_store.save_to_disk(TRIE_DB_STORE)
    }

    pub fn call(
        &self,
        caller: Option<H160>,
        to: Option<H160>,
        value: U256,
        data: &[u8],
        gas_limit: u64,
        access_list: AccessList,
        block_number: U256,
    ) -> Result<TxResponse, Box<dyn Error>> {
        let (state_root, block_number) = self
            .storage
            .get_block_by_number(&block_number)
            .map(|block| (block.header.state_root, block.header.number))
            .unwrap_or_default();
        debug!(
            "Calling EVM at block number : {:#x}, state_root : {:#x}",
            block_number, state_root
        );

        let vicinity = Vicinity {
            block_number,
            origin: caller.unwrap_or_default(),
            gas_limit: U256::from(gas_limit),
            ..Default::default()
        };

        let mut backend = EVMBackend::from_root(
            state_root,
            Arc::clone(&self.trie_store),
            Arc::clone(&self.storage),
            vicinity,
        )
        .map_err(|e| anyhow!("------ Could not restore backend {}", e))?;
        Ok(AinExecutor::new(&mut backend).call(ExecutorContext {
            caller,
            to,
            value,
            data,
            gas_limit,
            access_list,
        }))
    }

    pub fn validate_raw_tx(&self, tx: &str) -> Result<SignedTx, Box<dyn Error>> {
        debug!("[validate_raw_tx] raw transaction : {:#?}", tx);
        let buffer = <Vec<u8>>::from_hex(tx)?;
        let tx: TransactionV2 = ethereum::EnvelopedDecodable::decode(&buffer)
            .map_err(|_| anyhow!("Error: decoding raw tx to TransactionV2"))?;
        debug!("[validate_raw_tx] TransactionV2 : {:#?}", tx);

        let block_number = self
            .storage
            .get_latest_block()
            .map(|block| block.header.number)
            .unwrap_or_default();

        debug!("[validate_raw_tx] block_number : {:#?}", block_number);

        let signed_tx: SignedTx = tx.try_into()?;
        let nonce = self
            .get_nonce(signed_tx.sender, block_number)
            .map_err(|e| anyhow!("Error getting nonce {e}"))?;

        debug!(
            "[validate_raw_tx] signed_tx.sender : {:#?}",
            signed_tx.sender
        );
        debug!(
            "[validate_raw_tx] signed_tx nonce : {:#?}",
            signed_tx.nonce()
        );
        debug!("[validate_raw_tx] nonce : {:#?}", nonce);
        if nonce > signed_tx.nonce() {
            return Err(anyhow!(
                "Invalid nonce. Account nonce {}, signed_tx nonce {}",
                nonce,
                signed_tx.nonce()
            )
            .into());
        }

<<<<<<< HEAD
        const MIN_GAS_PER_TX: U256 = U256([21_000, 0, 0, 0]);
        let balance = self
            .get_balance(signed_tx.sender, block_number)
            .map_err(|e| anyhow!("Error getting balance {e}"))?;

        debug!("[validate_raw_tx] Accout balance : {:x?}", balance);
        if balance < MIN_GAS_PER_TX {
            debug!("[validate_raw_tx] Insufficiant balance to pay fees");
            return Err(anyhow!("Insufficiant balance to pay fees").into());
        }

=======
>>>>>>> 1b2fa02b
        Ok(signed_tx)
    }

    pub fn logs_bloom(logs: Vec<Log>, bloom: &mut Bloom) {
        for log in logs {
            bloom.accrue(BloomInput::Raw(&log.address[..]));
            for topic in log.topics {
                bloom.accrue(BloomInput::Raw(&topic[..]));
            }
        }
    }
}

impl EVMHandler {
    pub fn queue_tx(&self, context: u64, tx: QueueTx, hash: NativeTxHash) -> Result<(), EVMError> {
        self.tx_queues.queue_tx(context, tx, hash)?;
        Ok(())
    }
    pub fn add_balance(
        &self,
        context: u64,
        address: H160,
        amount: U256,
        hash: NativeTxHash,
    ) -> Result<(), EVMError> {
        let queue_tx = QueueTx::BridgeTx(BridgeTx::EvmIn(BalanceUpdate { address, amount }));
        self.tx_queues.queue_tx(context, queue_tx, hash)?;
        Ok(())
    }

    pub fn sub_balance(
        &self,
        context: u64,
        address: H160,
        amount: U256,
        hash: NativeTxHash,
    ) -> Result<(), EVMError> {
        let block_number = self
            .storage
            .get_latest_block()
            .map_or(U256::default(), |block| block.header.number);
        let balance = self.get_balance(address, block_number)?;
        if balance < amount {
            Err(EVMBackendError::InsufficientBalance(InsufficientBalance {
                address,
                account_balance: balance,
                amount,
            })
            .into())
        } else {
            let queue_tx = QueueTx::BridgeTx(BridgeTx::EvmOut(BalanceUpdate { address, amount }));
            self.tx_queues.queue_tx(context, queue_tx, hash)?;
            Ok(())
        }
    }

    pub fn get_context(&self) -> u64 {
        self.tx_queues.get_context()
    }

    pub fn clear(&self, context: u64) -> Result<(), EVMError> {
        self.tx_queues.clear(context)?;
        Ok(())
    }
}

impl EVMHandler {
    pub fn get_account(
        &self,
        address: H160,
        block_number: U256,
    ) -> Result<Option<Account>, EVMError> {
        let state_root = self
            .storage
            .get_block_by_number(&block_number)
            .or_else(|| self.storage.get_latest_block())
            .map(|block| block.header.state_root)
            .unwrap_or_default();

        let backend = EVMBackend::from_root(
            state_root,
            Arc::clone(&self.trie_store),
            Arc::clone(&self.storage),
            Vicinity::default(),
        )?;
        Ok(backend.get_account(address))
    }

    pub fn get_code(&self, address: H160, block_number: U256) -> Result<Option<Vec<u8>>, EVMError> {
        self.get_account(address, block_number).map(|opt_account| {
            opt_account.map_or_else(
                || None,
                |account| self.storage.get_code_by_hash(account.code_hash),
            )
        })
    }

    pub fn get_storage_at(
        &self,
        address: H160,
        position: U256,
        block_number: U256,
    ) -> Result<Option<Vec<u8>>, EVMError> {
        self.get_account(address, block_number)?
            .map_or(Ok(None), |account| {
                let storage_trie = self
                    .trie_store
                    .trie_db
                    .trie_restore(address.as_bytes(), None, account.storage_root.into())
                    .unwrap();

                let tmp: &mut [u8; 32] = &mut [0; 32];
                position.to_big_endian(tmp);
                storage_trie
                    .get(tmp.as_slice())
                    .map_err(|e| EVMError::TrieError(format!("{e}")))
            })
    }

    pub fn get_balance(&self, address: H160, block_number: U256) -> Result<U256, EVMError> {
        let balance = self
            .get_account(address, block_number)?
            .map_or(U256::zero(), |account| account.balance);

        debug!("Account {:x?} balance {:x?}", address, balance);
        Ok(balance)
    }

    pub fn get_nonce(&self, address: H160, block_number: U256) -> Result<U256, EVMError> {
        let nonce = self
            .get_account(address, block_number)?
            .map_or(U256::zero(), |account| account.nonce);

        debug!("Account {:x?} nonce {:x?}", address, nonce);
        Ok(nonce)
    }

    /// Retrieves the next valid nonce for the specified account within a particular context.
    ///
    /// The method first attempts to retrieve the next valid nonce from the transaction queue associated with the
    /// provided context. If no nonce is found in the transaction queue, that means that no transactions have been
    /// queued for this account in this context. It falls back to retrieving the nonce from the storage at the latest
    /// block. If no nonce is found in the storage (i.e., no transactions for this account have been committed yet),
    /// the nonce is defaulted to zero.
    ///
    /// This method provides a unified view of the nonce for an account, taking into account both transactions that are
    /// waiting to be processed in the queue and transactions that have already been processed and committed to the storage.
    ///
    /// # Arguments
    ///
    /// * `context` - The context queue number.
    /// * `address` - The EVM address of the account whose nonce we want to retrieve.
    ///
    /// # Returns
    ///
    /// Returns the next valid nonce as a `U256`. Defaults to U256::zero()
    pub fn get_next_valid_nonce_in_context(&self, context: u64, address: H160) -> U256 {
        let nonce = self
            .tx_queues
            .get_next_valid_nonce(context, address)
            .unwrap_or_else(|| {
                let latest_block = self
                    .storage
                    .get_latest_block()
                    .map(|b| b.header.number)
                    .unwrap_or_else(|| U256::zero());

                self.get_nonce(address, latest_block)
                    .unwrap_or_else(|_| U256::zero())
            });

        debug!(
            "Account {:x?} nonce {:x?} in context {context}",
            address, nonce
        );
        nonce
    }
}

use std::fmt;
#[derive(Debug)]
pub enum EVMError {
    BackendError(EVMBackendError),
    QueueError(QueueError),
    NoSuchAccount(H160),
    TrieError(String),
}

impl fmt::Display for EVMError {
    fn fmt(&self, f: &mut fmt::Formatter) -> fmt::Result {
        match self {
            EVMError::BackendError(e) => write!(f, "EVMError: Backend error: {e}"),
            EVMError::QueueError(e) => write!(f, "EVMError: Queue error: {e}"),
            EVMError::NoSuchAccount(address) => {
                write!(f, "EVMError: No such acccount for address {address:#x}")
            }
            EVMError::TrieError(e) => {
                write!(f, "EVMError: Trie error {e}")
            }
        }
    }
}

impl From<EVMBackendError> for EVMError {
    fn from(e: EVMBackendError) -> Self {
        EVMError::BackendError(e)
    }
}

impl From<QueueError> for EVMError {
    fn from(e: QueueError) -> Self {
        EVMError::QueueError(e)
    }
}

impl std::error::Error for EVMError {}<|MERGE_RESOLUTION|>--- conflicted
+++ resolved
@@ -172,7 +172,6 @@
             .into());
         }
 
-<<<<<<< HEAD
         const MIN_GAS_PER_TX: U256 = U256([21_000, 0, 0, 0]);
         let balance = self
             .get_balance(signed_tx.sender, block_number)
@@ -184,8 +183,6 @@
             return Err(anyhow!("Insufficiant balance to pay fees").into());
         }
 
-=======
->>>>>>> 1b2fa02b
         Ok(signed_tx)
     }
 
