--- conflicted
+++ resolved
@@ -65,7 +65,6 @@
 
         let state = self.state.read().unwrap().clone();
         let backend = MemoryBackend::new(&vicinity, state);
-<<<<<<< HEAD
         let tx_response = AinExecutor::new(backend).call(
             ExecutorContext {
                 caller,
@@ -77,16 +76,11 @@
             },
             false,
         );
-        (tx_response.exit_reason, tx_response.data)
-=======
-        let tx_response =
-            AinExecutor::new(backend).call(caller, to, value, data, gas_limit, access_list, false);
         (
             tx_response.exit_reason,
             tx_response.data,
             tx_response.used_gas,
         )
->>>>>>> 0dbeda1a
     }
 
     // TODO wrap in EVM transaction and dryrun with evm_call
