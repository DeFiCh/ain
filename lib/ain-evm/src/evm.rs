--- conflicted
+++ resolved
@@ -340,25 +340,9 @@
             total_priority_fees
         );
 
-<<<<<<< HEAD
         let total_fees = self.core.tx_queues.get_total_fees(queue_id)?;
         if (total_burnt_fees + total_priority_fees) != total_fees {
-            return Err(anyhow!("EVM block rejected because block total fees != (burnt fees + priority fees). Burnt fees: {}, priority fees: {}, total fees: {}", total_burnt_fees, total_priority_fees, total_fees).into());
-=======
-        match self.core.tx_queues.get_total_fees(queue_id) {
-            Some(total_fees) => {
-                if (total_burnt_fees + total_priority_fees) != total_fees {
-                    return Err(format_err!("EVM block rejected because block total fees != (burnt fees + priority fees). Burnt fees: {}, priority fees: {}, total fees: {}", total_burnt_fees, total_priority_fees, total_fees).into());
-                }
-            }
-            None => {
-                return Err(format_err!(
-                    "EVM block rejected because failed to get total fees from queue_id: {}",
-                    queue_id
-                )
-                .into())
-            }
->>>>>>> 3df981c5
+            return Err(format_err!("EVM block rejected because block total fees != (burnt fees + priority fees). Burnt fees: {}, priority fees: {}, total fees: {}", total_burnt_fees, total_priority_fees, total_fees).into());
         }
 
         if update_state {
