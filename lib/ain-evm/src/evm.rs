use std::{path::PathBuf, sync::Arc};

use ain_contracts::{
    get_dfi_instrinics_registry_contract, get_dfi_intrinsics_v1_contract, get_dst20_v1_contract,
    get_dst20_v2_contract, get_transfer_domain_contract, get_transfer_domain_v1_contract,
    IMPLEMENTATION_SLOT,
};
use ain_cpp_imports::{get_df23_height, Attributes};
use anyhow::format_err;
use ethereum::{Block, PartialHeader};
use ethereum_types::{Bloom, H160, H256, H64, U256};
<<<<<<< HEAD
use log::{debug, trace};
use vsdb_core::vsdb_set_base_dir;
=======
use log::{info, trace};
>>>>>>> e780bdbc

use crate::{
    backend::{EVMBackend, Vicinity},
    block::BlockService,
    blocktemplate::{BlockData, BlockTemplate, ReceiptAndOptionalContractAddress, TemplateTxItem},
    contract::{
        deploy_contract_tx, dfi_intrinsics_registry_deploy_info, dfi_intrinsics_v1_deploy_info,
        dst20::{
            dst20_v1_deploy_info, dst20_v2_deploy_info, get_dst20_migration_txs,
            reserve_dst20_namespace,
        },
        h160_to_h256, reserve_intrinsics_namespace, transfer_domain_deploy_info,
        transfer_domain_v1_contract_deploy_info, DeployContractInfo,
    },
    core::{EVMCoreService, XHash},
    executor::AinExecutor,
    filters::FilterService,
    log::LogService,
    receipt::ReceiptService,
    storage::{
        traits::{BlockStorage, FlushableStorage},
        Storage,
    },
    subscription::{Notification, SubscriptionService},
    trace::service::TracerService,
    transaction::{cache::TransactionCache, system::ExecuteTx, SignedTx},
    trie::{TrieDBStore, GENESIS_STATE_ROOT},
    Result,
};

pub struct EVMServices {
    pub core: EVMCoreService,
    pub block: BlockService,
    pub receipt: ReceiptService,
    pub logs: LogService,
    pub filters: FilterService,
    pub subscriptions: SubscriptionService,
    pub tracer: TracerService,
    pub storage: Arc<Storage>,
    pub tx_cache: Arc<TransactionCache>,
}

pub struct ExecTxState {
    pub tx: Box<SignedTx>,
    pub receipt: ReceiptAndOptionalContractAddress,
    pub logs_bloom: Bloom,
    pub gas_used: U256,
    pub gas_fees: U256,
}

pub struct FinalizedBlockInfo {
    pub block_hash: XHash,
    pub total_burnt_fees: U256,
    pub total_priority_fees: U256,
    pub block_number: U256,
}

pub struct BlockContext {
    parent_hash: H256,
    pub dvm_block: u64,
    pub mnview_ptr: usize,
    pub attrs: Attributes,
}

fn init_vsdb(path: PathBuf) {
    debug!(target: "vsdb", "Initializating VSDB");
    let vsdb_dir_path = path.join(".vsdb");
    vsdb_set_base_dir(&vsdb_dir_path).expect("Could not update vsdb base dir");
    debug!(target: "vsdb", "VSDB directory : {}", vsdb_dir_path.display());
}

impl EVMServices {
    /// Constructs a new Handlers instance. Depending on whether the defid -ethstartstate flag is set,
    /// it either revives the storage from a previously saved state or initializes new storage using input from a JSON file.
    /// This JSON-based initialization is exclusively reserved for regtest environments.
    ///
    /// # Warning
    ///
    /// Loading state from JSON will overwrite previous stored state
    ///
    /// # Errors
    ///
    /// This method will return an error if an attempt is made to load a genesis state from a JSON file outside of a regtest environment.
    ///
    /// # Return
    ///
    /// Returns an instance of the struct, either restored from storage or created from a JSON file.
    pub fn new() -> Result<Self> {
        let datadir = ain_cpp_imports::get_datadir();
        let path = PathBuf::from(datadir).join("evm");
        if !path.exists() {
            std::fs::create_dir(&path)?;
        }
        init_vsdb(path.clone());

        if let Some(state_input_path) = ain_cpp_imports::get_state_input_json() {
            if ain_cpp_imports::get_network() != "regtest" {
                return Err(format_err!(
                    "Loading a genesis from JSON file is restricted to regtest network"
                )
                .into());
            }

            // Init storage
            let trie_store = Arc::new(TrieDBStore::new());
            let storage = Arc::new(Storage::new(&path)?);
            let tx_cache = Arc::new(TransactionCache::new());

            Ok(Self {
                core: EVMCoreService::new_from_json(
                    Arc::clone(&trie_store),
                    Arc::clone(&storage),
                    Arc::clone(&tx_cache),
                    PathBuf::from(state_input_path),
                )?,
                block: BlockService::new(Arc::clone(&storage))?,
                receipt: ReceiptService::new(Arc::clone(&storage)),
                logs: LogService::new(Arc::clone(&storage)),
                filters: FilterService::new(Arc::clone(&storage), Arc::clone(&tx_cache)),
                subscriptions: SubscriptionService::new(),
                tracer: TracerService::new(Arc::clone(&trie_store), Arc::clone(&storage)),
                storage,
                tx_cache,
            })
        } else {
            // Init storage
            let trie_store = Arc::new(TrieDBStore::restore());
            let storage = Arc::new(Storage::restore(&path)?);
            let tx_cache = Arc::new(TransactionCache::new());

            Ok(Self {
                core: EVMCoreService::restore(
                    Arc::clone(&trie_store),
                    Arc::clone(&storage),
                    Arc::clone(&tx_cache),
                ),
                block: BlockService::new(Arc::clone(&storage))?,
                receipt: ReceiptService::new(Arc::clone(&storage)),
                logs: LogService::new(Arc::clone(&storage)),
                filters: FilterService::new(Arc::clone(&storage), Arc::clone(&tx_cache)),
                subscriptions: SubscriptionService::new(),
                tracer: TracerService::new(Arc::clone(&trie_store), Arc::clone(&storage)),
                storage,
                tx_cache,
            })
        }
    }

    ///
    /// # Safety
    ///
    /// Result cannot be used safety unless `cs_main` lock is taken on C++ side
    /// across all usages. Note: To be replaced with a proper lock flow later.
    ///
    pub unsafe fn construct_block_in_template(
        &self,
        template: &mut BlockTemplate,
        is_miner: bool,
    ) -> Result<FinalizedBlockInfo> {
        let logs_bloom = template.get_latest_logs_bloom();

        let parent_hash = template.ctx.parent_hash;
        let timestamp = template.vicinity.timestamp;
        let beneficiary = template.vicinity.beneficiary;
        let difficulty = template.vicinity.block_difficulty;
        let block_number = template.vicinity.block_number;
        let base_fee = template.vicinity.block_base_fee_per_gas;
        let gas_limit = template.vicinity.block_gas_limit;

        let txs_len = template.transactions.len();
        let mut all_transactions = Vec::with_capacity(txs_len);
        let mut receipts_v3: Vec<ReceiptAndOptionalContractAddress> = Vec::with_capacity(txs_len);
        let mut total_gas_fees = U256::zero();

        trace!("[construct_block] vicinity: {:?}", template.vicinity);

        let mut executor = AinExecutor::new(&mut template.backend);
        for template_tx in template.transactions.clone() {
            all_transactions.push(template_tx.tx);
            receipts_v3.push(template_tx.receipt_v3);
            total_gas_fees = total_gas_fees
                .checked_add(template_tx.gas_fees)
                .ok_or_else(|| format_err!("calculate total gas fees failed from overflow"))?;
        }

        let total_burnt_fees = template
            .total_gas_used
            .checked_mul(base_fee)
            .ok_or_else(|| format_err!("total_burnt_fees overflow"))?;
        let total_priority_fees = total_gas_fees
            .checked_sub(total_burnt_fees)
            .ok_or_else(|| format_err!("total_priority_fees underflow"))?;
        trace!(
            "[construct_block] Total burnt fees : {:#?}",
            total_burnt_fees
        );
        trace!(
            "[construct_block] Total priority fees : {:#?}",
            total_priority_fees
        );

        // burn base fee and pay priority fee to miner
        executor
            .backend
            .add_balance(beneficiary, total_priority_fees)?;

        let state_root = executor.commit(is_miner)?;

        let extra_data = format!("DFI: {}", template.ctx.dvm_block).into_bytes();
        let block = Block::new(
            PartialHeader {
                parent_hash,
                beneficiary,
                state_root,
                receipts_root: ReceiptService::get_receipts_root(&receipts_v3),
                logs_bloom,
                difficulty,
                number: block_number,
                gas_limit,
                gas_used: template.total_gas_used,
                timestamp,
                extra_data,
                mix_hash: H256::default(),
                nonce: H64::default(),
                base_fee,
            },
            all_transactions
                .iter()
                .map(|signed_tx| signed_tx.transaction.clone())
                .collect(),
            Vec::new(),
        );
        let block_hash = block.header.hash().to_fixed_bytes();
        let receipts = self.receipt.generate_receipts(
            &all_transactions,
            receipts_v3.clone(),
            block.header.hash(),
            block.header.number,
            base_fee,
        )?;
        template.block_data = Some(BlockData { block, receipts });

        Ok(FinalizedBlockInfo {
            block_hash,
            total_burnt_fees,
            total_priority_fees,
            block_number,
        })
    }

    ///
    /// # Safety
    ///
    /// Result cannot be used safety unless cs_main lock is taken on C++ side
    /// across all usages. Note: To be replaced with a proper lock flow later.
    ///
    pub unsafe fn commit_block(&self, template: &BlockTemplate) -> Result<()> {
        let Some(BlockData { block, receipts }) = template.block_data.clone() else {
            return Err(format_err!("no constructed EVM block exist in template id").into());
        };

        info!(
            "[finalize_block] Finalizing block number {:#x}, state_root {:#x}",
            block.header.number, block.header.state_root
        );

        self.block.connect_block(&block)?;
        self.logs
            .generate_logs_from_receipts(&receipts, block.header.number)?;
        self.receipt.put_receipts(receipts)?;
        self.subscriptions
            .send(Notification::Block(block.header.hash()))?;
        self.core.clear_account_nonce();
        Ok(())
    }

    unsafe fn update_block_template_state_from_tx(
        &self,
        template: &mut BlockTemplate,
        tx: ExecuteTx,
    ) -> Result<ExecTxState> {
        let base_fee = template.get_block_base_fee_per_gas();
        let mut logs_bloom = template.get_latest_logs_bloom();

        let mut executor = AinExecutor::new(&mut template.backend);

        executor.update_total_gas_used(template.total_gas_used);
        match executor.execute_tx(tx, base_fee, Some(&template.ctx)) {
            Ok(apply_tx) => {
                EVMCoreService::logs_bloom(apply_tx.logs, &mut logs_bloom);
                template.backend.increase_tx_count();

                Ok(ExecTxState {
                    tx: apply_tx.tx,
                    receipt: apply_tx.receipt,
                    logs_bloom,
                    gas_used: apply_tx.used_gas,
                    gas_fees: apply_tx.gas_fee,
                })
            }
            Err(e) => {
                template.backend.reset_to_last_changeset();
                Err(e)
            }
        }
    }

    ///
    /// # Safety
    ///
    /// Result cannot be used safety unless `cs_main` lock is taken on C++ side
    /// across all usages. Note: To be replaced with a proper lock flow later.
    ///
    pub unsafe fn update_state_in_block_template(
        &self,
        template: &mut BlockTemplate,
    ) -> Result<()> {
        // reserve DST20 namespace;
        let is_evm_genesis_block = template.get_block_number() == U256::zero();
        let is_df23_fork = template.ctx.dvm_block == get_df23_height();
        let mut logs_bloom = template.get_latest_logs_bloom();

        let mut executor = AinExecutor::new(&mut template.backend);
        let base_fee = template.vicinity.block_base_fee_per_gas;
        trace!(
            "[update_state_in_block_template] Block base fee: {}",
            base_fee
        );

        if is_evm_genesis_block {
            reserve_dst20_namespace(&mut executor)?;
            reserve_intrinsics_namespace(&mut executor)?;

            // Deploy DFIIntrinsicsRegistry contract
            let DeployContractInfo {
                address,
                storage,
                bytecode,
            } = dfi_intrinsics_registry_deploy_info(vec![
                get_dfi_intrinsics_v1_contract().fixed_address,
            ]);

            trace!("deploying {:x?} bytecode {:?}", address, bytecode);
            executor.deploy_contract(address, bytecode, storage)?;

            // DFIIntrinsicsRegistry contract deployment TX
            let (tx, receipt) = deploy_contract_tx(
                get_dfi_instrinics_registry_contract()
                    .contract
                    .init_bytecode,
                &base_fee,
            )?;
            template.transactions.push(TemplateTxItem::new_system_tx(
                Box::new(tx),
                (receipt, Some(address)),
                logs_bloom,
            ));

            // Deploy DFIIntrinsics contract
            let DeployContractInfo {
                address,
                storage,
                bytecode,
            } = dfi_intrinsics_v1_deploy_info(
                template.ctx.dvm_block,
                template.vicinity.block_number,
            )?;

            trace!("deploying {:x?} bytecode {:?}", address, bytecode);
            executor.deploy_contract(address, bytecode, storage)?;

            // DFIIntrinsics contract deployment TX
            let (tx, receipt) = deploy_contract_tx(
                get_dfi_intrinsics_v1_contract().contract.init_bytecode,
                &base_fee,
            )?;
            template.transactions.push(TemplateTxItem::new_system_tx(
                Box::new(tx),
                (receipt, Some(address)),
                logs_bloom,
            ));

            // Deploy transfer domain contract on the first block
            let DeployContractInfo {
                address,
                storage,
                bytecode,
            } = transfer_domain_v1_contract_deploy_info();

            trace!("deploying {:x?} bytecode {:?}", address, bytecode);
            executor.deploy_contract(address, bytecode, storage)?;

            // Transferdomain_v1 contract deployment TX
            let (tx, receipt) = deploy_contract_tx(
                get_transfer_domain_v1_contract().contract.init_bytecode,
                &base_fee,
            )?;
            template.transactions.push(TemplateTxItem::new_system_tx(
                Box::new(tx),
                (receipt, Some(address)),
                logs_bloom,
            ));

            // Deploy transfer domain proxy
            let DeployContractInfo {
                address,
                storage,
                bytecode,
            } = transfer_domain_deploy_info(get_transfer_domain_v1_contract().fixed_address)?;

            trace!("deploying {:x?} bytecode {:?}", address, bytecode);
            executor.deploy_contract(address, bytecode, storage)?;

            // Transferdomain contract deployment TX
            let (tx, receipt) = deploy_contract_tx(
                get_transfer_domain_contract().contract.init_bytecode,
                &base_fee,
            )?;
            template.transactions.push(TemplateTxItem::new_system_tx(
                Box::new(tx),
                (receipt, Some(address)),
                logs_bloom,
            ));

            // Deploy DST20 implementation contract
            let DeployContractInfo {
                address,
                storage,
                bytecode,
            } = dst20_v1_deploy_info();
            trace!("deploying {:x?} bytecode {:?}", address, bytecode);

            executor.deploy_contract(address, bytecode, storage)?;

            // DST20 implementation contract deployment TX
            let (tx, receipt) =
                deploy_contract_tx(get_dst20_v1_contract().contract.init_bytecode, &base_fee)?;
            template.transactions.push(TemplateTxItem::new_system_tx(
                Box::new(tx),
                (receipt, Some(address)),
                logs_bloom,
            ));

            // Deploy DST20 migration TX
            let migration_txs = get_dst20_migration_txs(template.ctx.mnview_ptr)?;
            for exec_tx in migration_txs.clone() {
                let apply_result = executor.execute_tx(exec_tx, base_fee, Some(&template.ctx))?;
                EVMCoreService::logs_bloom(apply_result.logs, &mut logs_bloom);
                template.transactions.push(TemplateTxItem::new_system_tx(
                    apply_result.tx,
                    apply_result.receipt,
                    logs_bloom,
                ));
            }
        } else {
            let DeployContractInfo {
                address, storage, ..
            } = dfi_intrinsics_v1_deploy_info(
                template.ctx.dvm_block,
                template.vicinity.block_number,
            )?;

            executor.update_storage(address, storage)?;
        }

        if is_df23_fork {
            // Deploy token split contract
            let DeployContractInfo {
                address,
                storage,
                bytecode,
            } = dst20_v2_deploy_info();

            trace!("deploying {:x?} bytecode {:?}", address, bytecode);
            executor.deploy_contract(address, bytecode, storage)?;

            let (tx, receipt) =
                deploy_contract_tx(get_dst20_v2_contract().contract.init_bytecode, &base_fee)?;
            template.transactions.push(TemplateTxItem::new_system_tx(
                Box::new(tx),
                (receipt, Some(address)),
                logs_bloom,
            ));

            // Point proxy to DST20_v2
            let storage = vec![(
                IMPLEMENTATION_SLOT,
                h160_to_h256(get_dst20_v2_contract().fixed_address),
            )];

            executor.update_storage(address, storage)?;
        }

        template.backend.increase_tx_count();
        Ok(())
    }

    ///
    /// # Safety
    ///
    /// Result cannot be used safety unless `cs_main` lock is taken on C++ side
    /// across all usages. Note: To be replaced with a proper lock flow later.
    ///
    pub unsafe fn flush_state_to_db(&self) -> Result<()> {
        self.core.flush()?;
        self.storage.flush()
    }
}

// Block template methods
impl EVMServices {
    ///
    /// # Safety
    ///
    /// Result cannot be used safety unless `cs_main` lock is taken on C++ side
    /// across all usages. Note: To be replaced with a proper lock flow later.
    ///
    pub unsafe fn create_block_template(
        &self,
        dvm_block: u64,
        beneficiary: H160,
        difficulty: u32,
        timestamp: u64,
        mnview_ptr: usize,
    ) -> Result<BlockTemplate> {
        let (target_block, initial_state_root) = match self.storage.get_latest_block()? {
            None => (U256::zero(), GENESIS_STATE_ROOT), // Genesis block
            Some(block) => (
                block
                    .header
                    .number
                    .checked_add(U256::one())
                    .ok_or_else(|| format_err!("Block number overflow"))?,
                block.header.state_root,
            ),
        };

        let attrs = ain_cpp_imports::get_attribute_values(Some(mnview_ptr));
        let attr_block_gas_limit = attrs.block_gas_limit;
        let attr_block_gas_limit_factor = attrs.block_gas_target_factor;

        let block_difficulty = U256::from(difficulty);
        let (parent_hash, _) = self
            .block
            .get_latest_block_hash_and_number()?
            .unwrap_or_default(); // Safe since calculate_base_fee will default to INITIAL_BASE_FEE

        let block_base_fee_per_gas = self
            .block
            .calculate_base_fee(parent_hash, attr_block_gas_limit_factor)?;

        let block_gas_limit = U256::from(attr_block_gas_limit);
        let vicinity = Vicinity {
            beneficiary,
            block_number: target_block,
            timestamp,
            block_difficulty,
            block_gas_limit,
            block_base_fee_per_gas,
            block_randomness: None,
            ..Vicinity::default()
        };

        let ctx = BlockContext {
            parent_hash,
            dvm_block,
            mnview_ptr,
            attrs,
        };

        let backend = EVMBackend::from_root(
            initial_state_root,
            Arc::clone(&self.core.trie_store),
            Arc::clone(&self.storage),
            vicinity.clone(),
            None,
        )?;

        let template = BlockTemplate::new(vicinity, ctx, backend);
        Ok(template)
    }

    unsafe fn verify_tx_fees(&self, base_fee_per_gas: U256, tx: &ExecuteTx) -> Result<()> {
        if let ExecuteTx::SignedTx(signed_tx) = tx {
            let tx_gas_price = signed_tx.gas_price();
            if tx_gas_price < base_fee_per_gas {
                return Err(format_err!(
                    "tx gas price per gas is lower than block base fee per gas"
                )
                .into());
            }
        }
        Ok(())
    }

    ///
    /// # Safety
    ///
    /// Result cannot be used safety unless `cs_main` lock is taken on C++ side
    /// across all usages. Note: To be replaced with a proper lock flow later.
    ///
    pub unsafe fn push_tx_in_block_template(
        &self,
        template: &mut BlockTemplate,
        tx: ExecuteTx,
        hash: XHash,
    ) -> Result<()> {
        if template.is_genesis_block() {
            return Err(
                format_err!("genesis block, tx cannot be added into block template").into(),
            );
        }

        self.verify_tx_fees(template.get_block_base_fee_per_gas(), &tx)?;
        let tx_update = self.update_block_template_state_from_tx(template, tx.clone())?;
        template.add_tx(tx_update, hash)?;
        Ok(())
    }

    ///
    /// # Safety
    ///
    /// Result cannot be used safety unless `cs_main` lock is taken on C++ side
    /// across all usages. Note: To be replaced with a proper lock flow later.
    ///
    pub unsafe fn is_smart_contract_in_block_template(
        &self,
        address: H160,
        template: &BlockTemplate,
    ) -> Result<bool> {
        let backend = &template.backend;

        Ok(match backend.get_account(&address) {
            None => false,
            Some(account) => account.code_hash != H256::zero(),
        })
    }
}<|MERGE_RESOLUTION|>--- conflicted
+++ resolved
@@ -9,12 +9,8 @@
 use anyhow::format_err;
 use ethereum::{Block, PartialHeader};
 use ethereum_types::{Bloom, H160, H256, H64, U256};
-<<<<<<< HEAD
-use log::{debug, trace};
+use log::{info, trace};
 use vsdb_core::vsdb_set_base_dir;
-=======
-use log::{info, trace};
->>>>>>> e780bdbc
 
 use crate::{
     backend::{EVMBackend, Vicinity},
@@ -80,10 +76,10 @@
 }
 
 fn init_vsdb(path: PathBuf) {
-    debug!(target: "vsdb", "Initializating VSDB");
+    info!(target: "vsdb", "Initializating VSDB");
     let vsdb_dir_path = path.join(".vsdb");
     vsdb_set_base_dir(&vsdb_dir_path).expect("Could not update vsdb base dir");
-    debug!(target: "vsdb", "VSDB directory : {}", vsdb_dir_path.display());
+    info!(target: "vsdb", "VSDB directory : {}", vsdb_dir_path.display());
 }
 
 impl EVMServices {
