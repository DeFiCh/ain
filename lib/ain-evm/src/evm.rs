--- conflicted
+++ resolved
@@ -265,56 +265,23 @@
             total_priority_fees
         );
 
-<<<<<<< HEAD
-        match self.core.tx_queues.get_total_fees(context) {
+        match self.core.tx_queues.get_total_fees(queue_id) {
             Some(total_fees) => {
-                if (total_burnt_fees + total_priority_fees) != U256::from(total_fees) {
-                    return Err(anyhow!("EVM block rejected because block total fees != (burnt fees + priority fees). Burnt fees: {}, priority fees: {}", total_burnt_fees, total_priority_fees).into());
+                if (total_burnt_fees + total_priority_fees) != total_fees {
+                    return Err(anyhow!("EVM block rejected because block total fees != (burnt fees + priority fees). Burnt fees: {}, priority fees: {}, total fees: {}", total_burnt_fees, total_priority_fees, total_fees).into());
                 }
             }
             None => {
                 return Err(anyhow!(
-                    "EVM block rejected because failed to get total fees from context: {}",
-                    context
+                    "EVM block rejected because failed to get total fees from queue_id: {}",
+                    queue_id
                 )
                 .into())
-=======
-            if ain_cpp_imports::past_changi_intermediate_height_5_height() {
-                match self.core.tx_queues.get_total_fees(queue_id) {
-                    Some(total_fees) => {
-                        if (total_burnt_fees + total_priority_fees) != total_fees {
-                            return Err(anyhow!("EVM block rejected because block total fees != (burnt fees + priority fees). Burnt fees: {}, priority fees: {}, total fees: {}", total_burnt_fees, total_priority_fees, total_fees).into());
-                        }
-                    }
-                    None => {
-                        return Err(anyhow!(
-                            "EVM block rejected because failed to get total fees from queue_id: {}",
-                            queue_id
-                        )
-                        .into())
-                    }
-                }
             }
-
-            if update_state {
-                self.core.tx_queues.remove(queue_id);
-            }
-
-            Ok(FinalizedBlockInfo {
-                block_hash: *block.header.hash().as_fixed_bytes(),
-                failed_transactions,
-                total_burnt_fees,
-                total_priority_fees,
-            })
-        } else {
-            if update_state {
-                self.core.tx_queues.remove(queue_id);
->>>>>>> 5f00e62f
-            }
         }
 
         if update_state {
-            self.core.tx_queues.remove(context);
+            self.core.tx_queues.remove(queue_id);
         }
 
         Ok(FinalizedBlockInfo {
