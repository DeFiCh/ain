--- conflicted
+++ resolved
@@ -644,11 +644,7 @@
         gas_limit: U256::from(u64::MAX),
         action: TransactionAction::Create,
         value: U256::zero(),
-<<<<<<< HEAD
-        input: get_transferdomain_contract().contract.bytecode,
-=======
-        input: get_transferdomain_contract().input,
->>>>>>> 078640a3
+        input: get_transferdomain_contract().contract.input,
         signature: TransactionSignature::new(27, LOWER_H256, LOWER_H256)
             .ok_or(format_err!("Invalid transaction signature format"))?,
     })
