use std::{path::PathBuf, sync::Arc};

use ain_contracts::{get_dst20_contract, Contract};
use anyhow::format_err;
use ethereum::{Block, PartialHeader, ReceiptV3};
use ethereum_types::{Bloom, H160, H256, H64, U256};
use log::{debug, trace};

use crate::{
    backend::{EVMBackend, Vicinity},
    block::BlockService,
    contract::{
        get_dst20_migration_txs, intrinsics_contract, reserve_dst20_namespace,
        reserve_intrinsics_namespace, transfer_domain_contract, transfer_domain_deploy_contract_tx,
        DeployContractInfo,
    },
    core::{EVMCoreService, XHash},
    executor::AinExecutor,
    filters::FilterService,
    log::LogService,
    receipt::ReceiptService,
    storage::{traits::BlockStorage, Storage},
    transaction::{
        system::{DeployContractData, SystemTx},
        SignedTx,
    },
    trie::GENESIS_STATE_ROOT,
    txqueue::{BlockData, QueueTx},
    Result,
};

pub struct EVMServices {
    pub core: EVMCoreService,
    pub block: BlockService,
    pub receipt: ReceiptService,
    pub logs: LogService,
    pub filters: FilterService,
    pub storage: Arc<Storage>,
}

pub struct FinalizedBlockInfo {
    pub block_hash: XHash,
    pub total_burnt_fees: U256,
    pub total_priority_fees: U256,
    pub block_number: U256,
}

pub type ReceiptAndOptionalContractAddress = (ReceiptV3, Option<H160>);

impl EVMServices {
    /// Constructs a new Handlers instance. Depending on whether the defid -ethstartstate flag is set,
    /// it either revives the storage from a previously saved state or initializes new storage using input from a JSON file.
    /// This JSON-based initialization is exclusively reserved for regtest environments.
    ///
    /// # Warning
    ///
    /// Loading state from JSON will overwrite previous stored state
    ///
    /// # Errors
    ///
    /// This method will return an error if an attempt is made to load a genesis state from a JSON file outside of a regtest environment.
    ///
    /// # Return
    ///
    /// Returns an instance of the struct, either restored from storage or created from a JSON file.
    pub fn new() -> Result<Self> {
        let datadir = ain_cpp_imports::get_datadir();
        let path = PathBuf::from(datadir).join("evm");
        if !path.exists() {
            std::fs::create_dir(&path)?;
        }

        if let Some(state_input_path) = ain_cpp_imports::get_state_input_json() {
            if ain_cpp_imports::get_network() != "regtest" {
                return Err(format_err!(
                    "Loading a genesis from JSON file is restricted to regtest network"
                )
                .into());
            }
            let storage = Arc::new(Storage::new(&path)?);
            Ok(Self {
                core: EVMCoreService::new_from_json(
                    Arc::clone(&storage),
                    PathBuf::from(state_input_path),
                    path,
                )?,
                block: BlockService::new(Arc::clone(&storage))?,
                receipt: ReceiptService::new(Arc::clone(&storage)),
                logs: LogService::new(Arc::clone(&storage)),
                filters: FilterService::new(),
                storage,
            })
        } else {
            let storage = Arc::new(Storage::restore(&path)?);
            Ok(Self {
                core: EVMCoreService::restore(Arc::clone(&storage), path),
                block: BlockService::new(Arc::clone(&storage))?,
                receipt: ReceiptService::new(Arc::clone(&storage)),
                logs: LogService::new(Arc::clone(&storage)),
                filters: FilterService::new(),
                storage,
            })
        }
    }

    ///
    /// # Safety
    ///
    /// Result cannot be used safety unless `cs_main` lock is taken on C++ side
    /// across all usages. Note: To be replaced with a proper lock flow later.
    ///
    pub unsafe fn construct_block_in_queue(
        &self,
        queue_id: u64,
        difficulty: u32,
        beneficiary: H160,
        timestamp: u64,
        dvm_block_number: u64,
        mnview_ptr: usize,
    ) -> Result<FinalizedBlockInfo> {
        let tx_queue = self.core.tx_queues.get(queue_id)?;
        let mut queue = tx_queue.data.lock().unwrap();

        let queue_txs_len = queue.transactions.len();
        let mut all_transactions = Vec::with_capacity(queue_txs_len);
        let mut receipts_v3: Vec<ReceiptAndOptionalContractAddress> =
            Vec::with_capacity(queue_txs_len);
        let mut total_gas_used = 0u64;
        let mut total_gas_fees = U256::zero();
        let mut logs_bloom: Bloom = Bloom::default();

        let parent_data = self.block.get_latest_block_hash_and_number()?;
        let state_root = self
            .storage
            .get_latest_block()?
            .map_or(GENESIS_STATE_ROOT, |block| block.header.state_root);

        debug!("[construct_block] queue_id: {:?}", queue_id);
        debug!("[construct_block] beneficiary: {:?}", beneficiary);
        let (vicinity, parent_hash, current_block_number) = match parent_data {
            None => (
                Vicinity {
                    beneficiary,
                    timestamp: U256::from(timestamp),
                    block_number: U256::zero(),
                    ..Vicinity::default()
                },
                H256::zero(),
                U256::zero(),
            ),
            Some((hash, number)) => (
                Vicinity {
                    beneficiary,
                    timestamp: U256::from(timestamp),
                    block_number: number + 1,
                    ..Vicinity::default()
                },
                hash,
                number + 1,
            ),
        };
        debug!("[construct_block] vincinity: {:?}", vicinity);

        let base_fee = self.block.calculate_base_fee(parent_hash)?;
        debug!("[construct_block] Block base fee: {}", base_fee);

        let mut backend = EVMBackend::from_root(
            state_root,
            Arc::clone(&self.core.trie_store),
            Arc::clone(&self.storage),
            vicinity,
        )?;

        let mut executor = AinExecutor::new(&mut backend);

        let is_evm_genesis_block = queue.target_block == U256::zero();
        if is_evm_genesis_block {
            // reserve DST20 namespace
            reserve_dst20_namespace(&mut executor)?;
            reserve_intrinsics_namespace(&mut executor)?;

            let migration_txs = get_dst20_migration_txs(mnview_ptr)?;
            queue.transactions.extend(migration_txs);

            // Deploy counter contract on the first block
            let DeployContractInfo {
                address,
                storage,
                bytecode,
            } = intrinsics_contract(executor.backend, dvm_block_number, current_block_number)?;

            trace!("deploying {:x?} bytecode {:?}", address, bytecode);
            executor.deploy_contract(address, bytecode, storage)?;
            executor.commit();

            // Deploy transfer domain contract on the first block
            let DeployContractInfo {
                address,
                storage,
                bytecode,
            } = transfer_domain_contract();

            trace!("deploying {:x?} bytecode {:?}", address, bytecode);
            executor.deploy_contract(address, bytecode, storage)?;
            executor.commit();
            let (tx, receipt) = transfer_domain_deploy_contract_tx(&base_fee)?;

            all_transactions.push(Box::new(tx));
            receipts_v3.push((receipt, Some(address)));
        } else {
            // Ensure that state root changes by updating counter contract storage
            let DeployContractInfo {
                address, storage, ..
            } = intrinsics_contract(executor.backend, dvm_block_number, current_block_number)?;
            executor.update_storage(address, storage)?;
            executor.commit();
        }

        debug!(
            "[construct_block] Processing {:?} transactions in queue",
            queue.transactions.len()
        );

        for queue_item in queue.transactions.clone() {
            let apply_result = executor.apply_queue_tx(queue_item.tx, base_fee)?;

            all_transactions.push(apply_result.tx);
            EVMCoreService::logs_bloom(apply_result.logs, &mut logs_bloom);
            receipts_v3.push(apply_result.receipt);
            total_gas_used += apply_result.used_gas;
            total_gas_fees += apply_result.gas_fee;

            executor.commit();
        }

        let total_burnt_fees = U256::from(total_gas_used) * base_fee;
        let total_priority_fees = total_gas_fees - total_burnt_fees;
        debug!(
            "[construct_block] Total burnt fees : {:#?}",
            total_burnt_fees
        );
        debug!(
            "[construct_block] Total priority fees : {:#?}",
            total_priority_fees
        );

        // burn base fee and pay priority fee to miner
        executor
            .backend
            .add_balance(beneficiary, total_priority_fees)?;
        executor.commit();

        let extra_data = format!("DFI: {dvm_block_number}").into_bytes();
        let gas_limit = self.storage.get_attributes_or_default()?.block_gas_limit;
        let block = Block::new(
            PartialHeader {
                parent_hash,
                beneficiary,
                state_root: backend.commit(),
                receipts_root: ReceiptService::get_receipts_root(&receipts_v3),
                logs_bloom,
                difficulty: U256::from(difficulty),
                number: current_block_number,
                gas_limit: U256::from(gas_limit),
                gas_used: U256::from(total_gas_used),
                timestamp,
                extra_data,
                mix_hash: H256::default(),
                nonce: H64::default(),
                base_fee,
            },
            all_transactions
                .iter()
                .map(|signed_tx| signed_tx.transaction.clone())
                .collect(),
            Vec::new(),
        );
        let block_hash = format!("{:?}", block.header.hash());
        let receipts = self.receipt.generate_receipts(
            &all_transactions,
            receipts_v3,
            block.header.hash(),
            block.header.number,
        );
        queue.block_data = Some(BlockData { block, receipts });

        Ok(FinalizedBlockInfo {
            block_hash,
            total_burnt_fees,
            total_priority_fees,
            block_number: current_block_number,
        })
    }

    ///
    /// # Safety
    ///
    /// Result cannot be used safety unless cs_main lock is taken on C++ side
    /// across all usages. Note: To be replaced with a proper lock flow later.
    ///
    pub unsafe fn commit_queue(&self, queue_id: u64) -> Result<()> {
        {
            let tx_queue = self.core.tx_queues.get(queue_id)?;
            let queue = tx_queue.data.lock().unwrap();
            let Some(BlockData { block, receipts }) = queue.block_data.clone() else {
                return Err(format_err!("no constructed EVM block exist in queue id").into());
            };

            debug!(
                "[finalize_block] Finalizing block number {:#x}, state_root {:#x}",
                block.header.number, block.header.state_root
            );

            self.block.connect_block(&block)?;
            self.logs
                .generate_logs_from_receipts(&receipts, block.header.number)?;
            self.receipt.put_receipts(receipts)?;
            self.filters.add_block_to_filters(block.header.hash());
        }
        self.core.tx_queues.remove(queue_id);
        self.core.clear_account_nonce();

        Ok(())
    }

    unsafe fn update_queue_state_from_tx(
        &self,
        queue_id: u64,
        tx: QueueTx,
    ) -> Result<(SignedTx, U256, H256)> {
        let state_root = self.core.tx_queues.get_latest_state_root_in(queue_id)?;
        debug!(
            "[update_queue_state_from_tx] state_root : {:#?}",
            state_root
        );

        // Has to be mutable to obtain new state root
        let mut backend = self.core.get_backend(state_root)?;
        let mut executor = AinExecutor::new(&mut backend);

        let (parent_hash, _) = self
            .block
            .get_latest_block_hash_and_number()?
            .unwrap_or_default(); // Safe since calculate_base_fee will default to INITIAL_BASE_FEE
        let base_fee = self.block.calculate_base_fee(parent_hash)?;

        let apply_tx = executor.apply_queue_tx(tx, base_fee)?;

        Ok((
            *apply_tx.tx,
            U256::from(apply_tx.used_gas),
            backend.commit(),
        ))
    }

    ///
    /// # Safety
    ///
    /// Result cannot be used safety unless `cs_main` lock is taken on C++ side
    /// across all usages. Note: To be replaced with a proper lock flow later.
    ///
    pub unsafe fn push_tx_in_queue(&self, queue_id: u64, tx: QueueTx, hash: XHash) -> Result<()> {
        let (signed_tx, gas_used, state_root) =
            self.update_queue_state_from_tx(queue_id, tx.clone())?;

        debug!(
            "[push_tx_in_queue] Pushing new state_root {:x?} to queue_id {}",
            state_root, queue_id
        );
        self.core
            .tx_queues
            .push_in(queue_id, tx, hash, gas_used, state_root)?;

        self.filters.add_tx_to_filters(signed_tx.transaction.hash());

        Ok(())
    }

    pub fn verify_tx_fees(&self, tx: &str) -> Result<()> {
        trace!("[verify_tx_fees] raw transaction : {:#?}", tx);
        let signed_tx = SignedTx::try_from(tx)
            .map_err(|_| format_err!("Error: decoding raw tx to TransactionV2"))?;
        trace!("[verify_tx_fees] signed_tx : {:#?}", signed_tx);

        let block_fee = self.block.calculate_next_block_base_fee()?;
        let tx_gas_price = signed_tx.gas_price();
        if tx_gas_price < block_fee {
            trace!("[verify_tx_fees] tx gas price is lower than block base fee");
            return Err(format_err!("tx gas price is lower than block base fee").into());
        }

        Ok(())
    }

    ///
    /// # Safety
    ///
    /// Result cannot be used safety unless `cs_main` lock is taken on C++ side
    /// across all usages. Note: To be replaced with a proper lock flow later.
    ///
    pub unsafe fn is_dst20_deployed_or_queued(
        &self,
        queue_id: u64,
        name: &str,
        symbol: &str,
        token_id: u64,
    ) -> Result<bool> {
        let address = ain_contracts::dst20_address_from_token_id(token_id)?;
        debug!(
            "[is_dst20_deployed_or_queued] Fetching address {:#?}",
            address
        );

        let backend = self.core.get_latest_block_backend()?;
        // Address already deployed
        match backend.get_account(&address) {
            None => {}
            Some(account) => {
                let Contract { codehash, .. } = get_dst20_contract();
                if account.code_hash == codehash {
                    return Ok(true);
                }
            }
        }

        let deploy_tx = QueueTx::SystemTx(SystemTx::DeployContract(DeployContractData {
            name: String::from(name),
            symbol: String::from(symbol),
            token_id,
            address,
        }));

        let is_queued = self.core.tx_queues.get(queue_id)?.is_queued(&deploy_tx);

        Ok(is_queued)
    }

    ///
    /// # Safety
    ///
    /// Result cannot be used safety unless `cs_main` lock is taken on C++ side
    /// across all usages. Note: To be replaced with a proper lock flow later.
    ///
    pub unsafe fn is_smart_contract_in_queue(&self, address: H160, queue_id: u64) -> Result<bool> {
        let backend = self
            .core
            .get_backend(self.core.tx_queues.get_latest_state_root_in(queue_id)?)?;

        Ok(match backend.get_account(&address) {
            None => false,
            Some(account) => account.code_hash != H256::zero(),
        })
    }

<<<<<<< HEAD
    pub fn reserve_dst20_namespace(&self, executor: &mut AinExecutor) -> Result<()> {
        let Contract {
            runtime_bytecode, ..
        } = get_reserved_contract();
        let addresses = (1..=1024)
            .map(|token_id| ain_contracts::dst20_address_from_token_id(token_id).unwrap())
            .collect::<Vec<H160>>();

        for address in addresses {
            trace!(
                "[reserve_dst20_namespace] Deploying address to {:x?}",
                address
            );
            executor.deploy_contract(address, runtime_bytecode.clone().into(), Vec::new())?;
        }

        Ok(())
    }

    pub fn reserve_intrinsics_namespace(&self, executor: &mut AinExecutor) -> Result<()> {
        let Contract {
            runtime_bytecode, ..
        } = get_reserved_contract();
        let addresses = (1..=127)
            .map(|token_id| ain_contracts::intrinsics_address_from_id(token_id).unwrap())
            .collect::<Vec<H160>>();

        for address in addresses {
            trace!(
                "[reserve_intrinsics_namespace] Deploying address to {:x?}",
                address
            );
            executor.deploy_contract(address, runtime_bytecode.clone().into(), Vec::new())?;
        }

        Ok(())
    }
}

pub fn dst20_deploy_contract_tx(
    token_id: u64,
    base_fee: &U256,
    name: &str,
    symbol: &str,
) -> Result<(Box<SignedTx>, ReceiptV3)> {
    let tx = TransactionV2::Legacy(LegacyTransaction {
        nonce: U256::from(token_id),
        gas_price: *base_fee,
        gas_limit: U256::from(u64::MAX),
        action: TransactionAction::Create,
        value: U256::zero(),
        input: get_dst20_deploy_input(get_dst20_contract().init_bytecode, name, symbol)
            .map_err(|e| format_err!(e))?,
        signature: TransactionSignature::new(27, LOWER_H256, LOWER_H256)
            .ok_or(format_err!("Invalid transaction signature format"))?,
    })
    .try_into()?;

    let receipt = get_default_successful_receipt();

    Ok((Box::new(tx), receipt))
}

fn transfer_domain_deploy_contract_tx(base_fee: &U256) -> Result<(SignedTx, ReceiptV3)> {
    let tx = TransactionV2::Legacy(LegacyTransaction {
        nonce: U256::zero(),
        gas_price: *base_fee,
        gas_limit: U256::from(u64::MAX),
        action: TransactionAction::Create,
        value: U256::zero(),
        input: get_transferdomain_contract().contract.init_bytecode,
        signature: TransactionSignature::new(27, LOWER_H256, LOWER_H256)
            .ok_or(format_err!("Invalid transaction signature format"))?,
    })
    .try_into()?;

    let receipt = get_default_successful_receipt();

    Ok((tx, receipt))
}

fn get_default_successful_receipt() -> ReceiptV3 {
    ReceiptV3::Legacy(EIP1559ReceiptData {
        status_code: 1u8,
        used_gas: U256::zero(),
        logs_bloom: Bloom::default(),
        logs: Vec::new(),
    })
}

fn get_dst20_migration_txs(mnview_ptr: usize) -> Result<Vec<QueueTxItem>> {
    let mut txs = Vec::new();
    for token in ain_cpp_imports::get_dst20_tokens(mnview_ptr) {
        let address = ain_contracts::dst20_address_from_token_id(token.id)?;
        trace!(
            "[get_dst20_migration_txs] Deploying to address {:x?}",
            address
        );

        let tx = QueueTx::SystemTx(SystemTx::DeployContract(DeployContractData {
            name: token.name,
            symbol: token.symbol,
            token_id: token.id,
            address,
        }));
        txs.push(QueueTxItem {
            tx,
            tx_hash: String::default(),
            gas_used: U256::zero(),
            state_root: H256::default(),
        });
    }
    Ok(txs)
=======
    pub fn get_nonce(&self, address: H160, state_root: H256) -> Result<U256> {
        let backend = self.core.get_backend(state_root)?;
        let nonce = backend.get_nonce(&address);
        Ok(nonce)
    }
>>>>>>> f72ad5fb
}<|MERGE_RESOLUTION|>--- conflicted
+++ resolved
@@ -452,125 +452,9 @@
         })
     }
 
-<<<<<<< HEAD
-    pub fn reserve_dst20_namespace(&self, executor: &mut AinExecutor) -> Result<()> {
-        let Contract {
-            runtime_bytecode, ..
-        } = get_reserved_contract();
-        let addresses = (1..=1024)
-            .map(|token_id| ain_contracts::dst20_address_from_token_id(token_id).unwrap())
-            .collect::<Vec<H160>>();
-
-        for address in addresses {
-            trace!(
-                "[reserve_dst20_namespace] Deploying address to {:x?}",
-                address
-            );
-            executor.deploy_contract(address, runtime_bytecode.clone().into(), Vec::new())?;
-        }
-
-        Ok(())
-    }
-
-    pub fn reserve_intrinsics_namespace(&self, executor: &mut AinExecutor) -> Result<()> {
-        let Contract {
-            runtime_bytecode, ..
-        } = get_reserved_contract();
-        let addresses = (1..=127)
-            .map(|token_id| ain_contracts::intrinsics_address_from_id(token_id).unwrap())
-            .collect::<Vec<H160>>();
-
-        for address in addresses {
-            trace!(
-                "[reserve_intrinsics_namespace] Deploying address to {:x?}",
-                address
-            );
-            executor.deploy_contract(address, runtime_bytecode.clone().into(), Vec::new())?;
-        }
-
-        Ok(())
-    }
-}
-
-pub fn dst20_deploy_contract_tx(
-    token_id: u64,
-    base_fee: &U256,
-    name: &str,
-    symbol: &str,
-) -> Result<(Box<SignedTx>, ReceiptV3)> {
-    let tx = TransactionV2::Legacy(LegacyTransaction {
-        nonce: U256::from(token_id),
-        gas_price: *base_fee,
-        gas_limit: U256::from(u64::MAX),
-        action: TransactionAction::Create,
-        value: U256::zero(),
-        input: get_dst20_deploy_input(get_dst20_contract().init_bytecode, name, symbol)
-            .map_err(|e| format_err!(e))?,
-        signature: TransactionSignature::new(27, LOWER_H256, LOWER_H256)
-            .ok_or(format_err!("Invalid transaction signature format"))?,
-    })
-    .try_into()?;
-
-    let receipt = get_default_successful_receipt();
-
-    Ok((Box::new(tx), receipt))
-}
-
-fn transfer_domain_deploy_contract_tx(base_fee: &U256) -> Result<(SignedTx, ReceiptV3)> {
-    let tx = TransactionV2::Legacy(LegacyTransaction {
-        nonce: U256::zero(),
-        gas_price: *base_fee,
-        gas_limit: U256::from(u64::MAX),
-        action: TransactionAction::Create,
-        value: U256::zero(),
-        input: get_transferdomain_contract().contract.init_bytecode,
-        signature: TransactionSignature::new(27, LOWER_H256, LOWER_H256)
-            .ok_or(format_err!("Invalid transaction signature format"))?,
-    })
-    .try_into()?;
-
-    let receipt = get_default_successful_receipt();
-
-    Ok((tx, receipt))
-}
-
-fn get_default_successful_receipt() -> ReceiptV3 {
-    ReceiptV3::Legacy(EIP1559ReceiptData {
-        status_code: 1u8,
-        used_gas: U256::zero(),
-        logs_bloom: Bloom::default(),
-        logs: Vec::new(),
-    })
-}
-
-fn get_dst20_migration_txs(mnview_ptr: usize) -> Result<Vec<QueueTxItem>> {
-    let mut txs = Vec::new();
-    for token in ain_cpp_imports::get_dst20_tokens(mnview_ptr) {
-        let address = ain_contracts::dst20_address_from_token_id(token.id)?;
-        trace!(
-            "[get_dst20_migration_txs] Deploying to address {:x?}",
-            address
-        );
-
-        let tx = QueueTx::SystemTx(SystemTx::DeployContract(DeployContractData {
-            name: token.name,
-            symbol: token.symbol,
-            token_id: token.id,
-            address,
-        }));
-        txs.push(QueueTxItem {
-            tx,
-            tx_hash: String::default(),
-            gas_used: U256::zero(),
-            state_root: H256::default(),
-        });
-    }
-    Ok(txs)
-=======
     pub fn get_nonce(&self, address: H160, state_root: H256) -> Result<U256> {
         let backend = self.core.get_backend(state_root)?;
         let nonce = backend.get_nonce(&address);
         Ok(nonce)
     }
->>>>>>> f72ad5fb
 }