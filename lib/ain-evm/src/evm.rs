--- conflicted
+++ resolved
@@ -130,13 +130,6 @@
 
         let signed_tx: SignedTx = tx.try_into()?;
         let nonce = self
-<<<<<<< HEAD
-            .get_nonce(signed_tx.sender, U256::zero())
-            .map_err(|_| anyhow!("Error getting nonce"))?;
-
-        if nonce != signed_tx.nonce() {
-            return Err(anyhow!("Invalid nonce").into());
-=======
             .get_nonce(signed_tx.sender, block_number)
             .map_err(|e| anyhow!("Error getting nonce {e}"))?;
 
@@ -149,14 +142,13 @@
             signed_tx.nonce()
         );
         debug!("[validate_raw_tx] nonce : {:#?}", nonce);
-        if nonce > signed_tx.nonce() {
+        if nonce != signed_tx.nonce() {
             return Err(anyhow!(
                 "Invalid nonce. Account nonce {}, signed_tx nonce {}",
                 nonce,
                 signed_tx.nonce()
             )
             .into());
->>>>>>> f9dcc04e
         }
 
         // TODO validate balance to pay gas
