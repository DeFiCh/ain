use crate::backend::{EVMBackend, Vicinity};
use crate::block::BlockService;
use crate::core::{EVMCoreService, EVMError, NativeTxHash, MAX_GAS_PER_BLOCK};
use crate::executor::{AinExecutor, TxResponse};
use crate::fee::{calculate_gas_fee, calculate_prepay_gas_fee, get_tx_max_gas_price};
use crate::filters::FilterService;
use crate::log::LogService;
use crate::receipt::ReceiptService;
use crate::storage::traits::BlockStorage;
use crate::storage::Storage;
use crate::traits::Executor;
use crate::transaction::bridge::{BalanceUpdate, BridgeTx};
use crate::transaction::SignedTx;
use crate::trie::GENESIS_STATE_ROOT;
use crate::txqueue::QueueTx;

use ethereum::{Block, PartialHeader, ReceiptV3, TransactionV2};
use ethereum_types::{Bloom, H160, H64, U256};

use anyhow::anyhow;
use hex::FromHex;
use log::debug;
use primitive_types::H256;
use std::error::Error;
use std::path::PathBuf;
use std::sync::Arc;

pub struct EVMServices {
    pub core: EVMCoreService,
    pub block: BlockService,
    pub receipt: ReceiptService,
    pub logs: LogService,
    pub filters: FilterService,
    pub storage: Arc<Storage>,
}

pub struct FinalizedBlockInfo {
    pub block_hash: [u8; 32],
    pub failed_transactions: Vec<String>,
    pub total_burnt_fees: U256,
    pub total_priority_fees: U256,
}

impl EVMServices {
    /// Constructs a new Handlers instance. Depending on whether the defid -ethstartstate flag is set,
    /// it either revives the storage from a previously saved state or initializes new storage using input from a JSON file.
    /// This JSON-based initialization is exclusively reserved for regtest environments.
    ///
    /// # Warning
    ///
    /// Loading state from JSON will overwrite previous stored state
    ///
    /// # Errors
    ///
    /// This method will return an error if an attempt is made to load a genesis state from a JSON file outside of a regtest environment.
    ///
    /// # Return
    ///
    /// Returns an instance of the struct, either restored from storage or created from a JSON file.
    pub fn new() -> Result<Self, anyhow::Error> {
        if let Some(path) = ain_cpp_imports::get_state_input_json() {
            if ain_cpp_imports::get_network() != "regtest" {
                return Err(anyhow!(
                    "Loading a genesis from JSON file is restricted to regtest network"
                ));
            }
            let storage = Arc::new(Storage::new());
            Ok(Self {
                core: EVMCoreService::new_from_json(Arc::clone(&storage), PathBuf::from(path)),
                block: BlockService::new(Arc::clone(&storage)),
                receipt: ReceiptService::new(Arc::clone(&storage)),
                logs: LogService::new(Arc::clone(&storage)),
                filters: FilterService::new(),
                storage,
            })
        } else {
            let storage = Arc::new(Storage::restore());
            Ok(Self {
                core: EVMCoreService::restore(Arc::clone(&storage)),
                block: BlockService::new(Arc::clone(&storage)),
                receipt: ReceiptService::new(Arc::clone(&storage)),
                logs: LogService::new(Arc::clone(&storage)),
                filters: FilterService::new(),
                storage,
            })
        }
    }

    pub fn finalize_block(
        &self,
        queue_id: u64,
        update_state: bool,
        difficulty: u32,
        beneficiary: H160,
        timestamp: u64,
    ) -> Result<FinalizedBlockInfo, Box<dyn Error>> {
        let mut all_transactions = Vec::with_capacity(self.core.tx_queues.len(queue_id));
        let mut failed_transactions = Vec::with_capacity(self.core.tx_queues.len(queue_id));
        let mut receipts_v3: Vec<ReceiptV3> = Vec::with_capacity(self.core.tx_queues.len(queue_id));
        let mut total_gas_used = 0u64;
        let mut total_gas_fees = U256::zero();
        let mut logs_bloom: Bloom = Bloom::default();

        let parent_data = self.block.get_latest_block_hash_and_number();
        let state_root = self
            .storage
            .get_latest_block()
            .map_or(GENESIS_STATE_ROOT.parse().unwrap(), |block| {
                block.header.state_root
            });

        let (vicinity, parent_hash, current_block_number) = match parent_data {
            None => (
                Vicinity {
                    beneficiary,
                    timestamp: U256::from(timestamp),
                    block_number: U256::zero(),
                    ..Default::default()
                },
                H256::zero(),
                U256::zero(),
            ),
            Some((hash, number)) => (
                Vicinity {
                    beneficiary,
                    timestamp: U256::from(timestamp),
                    block_number: number + 1,
                    ..Default::default()
                },
                hash,
                number + 1,
            ),
        };

        let base_fee = self.block.calculate_base_fee(parent_hash);

        let mut backend = EVMBackend::from_root(
            state_root,
            Arc::clone(&self.core.trie_store),
            Arc::clone(&self.storage),
            vicinity,
        )?;

        let mut executor = AinExecutor::new(&mut backend);

<<<<<<< HEAD
        for queue_item in self.core.tx_queues.get_cloned_vec(context) {
            match queue_item.queue_tx {
=======
        for (queue_tx, hash) in self.core.tx_queues.get_cloned_vec(queue_id) {
            match queue_tx {
>>>>>>> 56528590
                QueueTx::SignedTx(signed_tx) => {
                    if ain_cpp_imports::past_changi_intermediate_height_4_height() {
                        let nonce = executor.get_nonce(&signed_tx.sender);
                        if signed_tx.nonce() != nonce {
                            return Err(anyhow!("EVM block rejected for invalid nonce. Address {} nonce {}, signed_tx nonce: {}", signed_tx.sender, nonce, signed_tx.nonce()).into());
                        }
                    }

                    let prepay_gas = calculate_prepay_gas_fee(&signed_tx)?;
                    let (
                        TxResponse {
                            exit_reason,
                            logs,
                            used_gas,
                            ..
                        },
                        receipt,
                    ) = executor.exec(&signed_tx, prepay_gas);
                    debug!(
                        "receipt : {:#?} for signed_tx : {:#x}",
                        receipt,
                        signed_tx.transaction.hash()
                    );

                    if !exit_reason.is_succeed() {
                        failed_transactions.push(hex::encode(queue_item.tx_hash));
                    }

                    let gas_fee = calculate_gas_fee(&signed_tx, U256::from(used_gas), base_fee)?;
                    total_gas_used += used_gas;
                    total_gas_fees += gas_fee;

                    all_transactions.push(signed_tx.clone());
                    EVMCoreService::logs_bloom(logs, &mut logs_bloom);
                    receipts_v3.push(receipt);
                }
                QueueTx::BridgeTx(BridgeTx::EvmIn(BalanceUpdate { address, amount })) => {
                    debug!(
                        "[finalize_block] EvmIn for address {:x?}, amount: {}, queue_id {}",
                        address, amount, queue_id
                    );
                    if let Err(e) = executor.add_balance(address, amount) {
                        debug!("[finalize_block] EvmIn failed with {e}");
                        failed_transactions.push(hex::encode(queue_item.tx_hash));
                    }
                }
                QueueTx::BridgeTx(BridgeTx::EvmOut(BalanceUpdate { address, amount })) => {
                    debug!(
                        "[finalize_block] EvmOut for address {}, amount: {}",
                        address, amount
                    );

                    if let Err(e) = executor.sub_balance(address, amount) {
                        debug!("[finalize_block] EvmOut failed with {e}");
                        failed_transactions.push(hex::encode(queue_item.tx_hash));
                    }
                }
            }

            executor.commit();
        }

        let block = Block::new(
            PartialHeader {
                parent_hash,
                beneficiary,
                state_root: if update_state {
                    backend.commit()
                } else {
                    backend.root()
                },
                receipts_root: ReceiptService::get_receipts_root(&receipts_v3),
                logs_bloom,
                difficulty: U256::from(difficulty),
                number: current_block_number,
                gas_limit: MAX_GAS_PER_BLOCK,
                gas_used: U256::from(total_gas_used),
                timestamp,
                extra_data: Vec::default(),
                mix_hash: H256::default(),
                nonce: H64::default(),
                base_fee,
            },
            all_transactions
                .iter()
                .map(|signed_tx| signed_tx.transaction.clone())
                .collect(),
            Vec::new(),
        );

        let receipts = self.receipt.generate_receipts(
            &all_transactions,
            receipts_v3,
            block.header.hash(),
            block.header.number,
        );

        if update_state {
            debug!(
                "[finalize_block] Finalizing block number {:#x}, state_root {:#x}",
                block.header.number, block.header.state_root
            );

            self.block.connect_block(block.clone());
            self.logs
                .generate_logs_from_receipts(&receipts, block.header.number);
            self.receipt.put_receipts(receipts);
            self.filters.add_block_to_filters(block.header.hash());
        }

        if ain_cpp_imports::past_changi_intermediate_height_4_height() {
            let total_burnt_fees = U256::from(total_gas_used) * base_fee;
            let total_priority_fees = total_gas_fees - total_burnt_fees;
            debug!(
                "[finalize_block] Total burnt fees : {:#?}",
                total_burnt_fees
            );
            debug!(
                "[finalize_block] Total priority fees : {:#?}",
                total_priority_fees
            );

            match self.core.tx_queues.get_total_fees(queue_id) {
                Some(total_fees) => {
                    if (total_burnt_fees + total_priority_fees) != U256::from(total_fees) {
                        return Err(anyhow!("EVM block rejected because block total fees != (burnt fees + priority fees). Burnt fees: {}, priority fees: {}, total fees: {}", total_burnt_fees, total_priority_fees, total_fees).into());
                    }
                }
                None => {
                    return Err(anyhow!(
                        "EVM block rejected because failed to get total fees from queue_id: {}",
                        queue_id
                    )
                    .into())
                }
            }

            if update_state {
                self.core.tx_queues.remove(queue_id);
            }

            Ok(FinalizedBlockInfo {
                block_hash: *block.header.hash().as_fixed_bytes(),
                failed_transactions,
                total_burnt_fees,
                total_priority_fees,
            })
        } else {
            if update_state {
                self.core.tx_queues.remove(queue_id);
            }

            Ok(FinalizedBlockInfo {
                block_hash: *block.header.hash().as_fixed_bytes(),
                failed_transactions,
                total_burnt_fees: U256::from(total_gas_used),
                total_priority_fees: U256::zero(),
            })
        }
    }

    pub fn verify_tx_fees(&self, tx: &str, use_context: bool) -> Result<(), Box<dyn Error>> {
        debug!("[verify_tx_fees] raw transaction : {:#?}", tx);
        let buffer = <Vec<u8>>::from_hex(tx)?;
        let tx: TransactionV2 = ethereum::EnvelopedDecodable::decode(&buffer)
            .map_err(|_| anyhow!("Error: decoding raw tx to TransactionV2"))?;
        debug!("[verify_tx_fees] TransactionV2 : {:#?}", tx);
        let signed_tx: SignedTx = tx.try_into()?;

        if ain_cpp_imports::past_changi_intermediate_height_4_height() {
            let mut block_fees = self.block.calculate_base_fee(H256::zero());
            if use_context {
                block_fees = self.block.calculate_next_block_base_fee();
            }

            let tx_gas_price = get_tx_max_gas_price(&signed_tx);
            if tx_gas_price < block_fees {
                debug!("[verify_tx_fees] tx gas price is lower than block base fee");
                return Err(anyhow!("tx gas price is lower than block base fee").into());
            }
        }

        Ok(())
    }

    pub fn queue_tx(
        &self,
        queue_id: u64,
        tx: QueueTx,
        hash: NativeTxHash,
        gas_used: u64,
    ) -> Result<(), EVMError> {
        let parent_data = self.block.get_latest_block_hash_and_number();
        let parent_hash = match parent_data {
            Some((hash, _)) => hash,
            None => H256::zero(),
        };
        let base_fee = self.block.calculate_base_fee(parent_hash);

        self.core
            .tx_queues
            .queue_tx(queue_id, tx.clone(), hash, gas_used, base_fee)?;

        if let QueueTx::SignedTx(signed_tx) = tx {
            self.filters.add_tx_to_filters(signed_tx.transaction.hash())
        }

        Ok(())
    }
}<|MERGE_RESOLUTION|>--- conflicted
+++ resolved
@@ -143,13 +143,8 @@
 
         let mut executor = AinExecutor::new(&mut backend);
 
-<<<<<<< HEAD
-        for queue_item in self.core.tx_queues.get_cloned_vec(context) {
+        for queue_item in self.core.tx_queues.get_cloned_vec(queue_id) {
             match queue_item.queue_tx {
-=======
-        for (queue_tx, hash) in self.core.tx_queues.get_cloned_vec(queue_id) {
-            match queue_tx {
->>>>>>> 56528590
                 QueueTx::SignedTx(signed_tx) => {
                     if ain_cpp_imports::past_changi_intermediate_height_4_height() {
                         let nonce = executor.get_nonce(&signed_tx.sender);
