use std::path::PathBuf;
use std::sync::Arc;

<<<<<<< HEAD
use ain_contracts::{Contract, get_dst20_contract, get_transferdomain_contract, get_reserved_contract};
=======
use ain_contracts::{
    Contract, DST20Contract, FixedContract, InputContract, ReservedContract, TransferDomainContract,
};
>>>>>>> 0d2ea23b
use anyhow::format_err;
use ethereum::{
    Block, EIP1559ReceiptData, LegacyTransaction, PartialHeader, ReceiptV3, TransactionAction,
    TransactionSignature, TransactionV2,
};
use ethereum_types::{Bloom, H160, H64, U256};
use log::debug;
use primitive_types::H256;

use crate::backend::{EVMBackend, Vicinity};
use crate::block::BlockService;
use crate::contract::{self, DST20BridgeInfo, DeployContractInfo};
use crate::core::{EVMCoreService, XHash};
use crate::executor::{AinExecutor, TxResponse};
use crate::fee::{calculate_gas_fee, calculate_prepay_gas_fee};
use crate::filters::FilterService;
use crate::log::LogService;
use crate::receipt::ReceiptService;
use crate::storage::traits::BlockStorage;
use crate::storage::Storage;
use crate::traits::Executor;
use crate::transaction::system::{DST20Data, DeployContractData, SystemTx};
use crate::transaction::{SignedTx, LOWER_H256};
use crate::trie::GENESIS_STATE_ROOT;
use crate::txqueue::{BlockData, QueueTx, QueueTxItem};
use crate::Result;

pub struct EVMServices {
    pub core: EVMCoreService,
    pub block: BlockService,
    pub receipt: ReceiptService,
    pub logs: LogService,
    pub filters: FilterService,
    pub storage: Arc<Storage>,
}

pub struct FinalizedBlockInfo {
    pub block_hash: XHash,
    pub failed_transactions: Vec<XHash>,
    pub total_burnt_fees: U256,
    pub total_priority_fees: U256,
    pub block_number: U256,
}

pub type ReceiptAndOptionalContractAddress = (ReceiptV3, Option<H160>);

impl EVMServices {
    /// Constructs a new Handlers instance. Depending on whether the defid -ethstartstate flag is set,
    /// it either revives the storage from a previously saved state or initializes new storage using input from a JSON file.
    /// This JSON-based initialization is exclusively reserved for regtest environments.
    ///
    /// # Warning
    ///
    /// Loading state from JSON will overwrite previous stored state
    ///
    /// # Errors
    ///
    /// This method will return an error if an attempt is made to load a genesis state from a JSON file outside of a regtest environment.
    ///
    /// # Return
    ///
    /// Returns an instance of the struct, either restored from storage or created from a JSON file.
    pub fn new() -> Result<Self> {
        let datadir = ain_cpp_imports::get_datadir();
        let path = PathBuf::from(datadir).join("evm");
        if !path.exists() {
            std::fs::create_dir(&path)?
        }

        if let Some(state_input_path) = ain_cpp_imports::get_state_input_json() {
            if ain_cpp_imports::get_network() != "regtest" {
                return Err(format_err!(
                    "Loading a genesis from JSON file is restricted to regtest network"
                )
                .into());
            }
            let storage = Arc::new(Storage::new(&path)?);
            Ok(Self {
                core: EVMCoreService::new_from_json(
                    Arc::clone(&storage),
                    PathBuf::from(state_input_path),
                    path,
                )?,
                block: BlockService::new(Arc::clone(&storage))?,
                receipt: ReceiptService::new(Arc::clone(&storage)),
                logs: LogService::new(Arc::clone(&storage)),
                filters: FilterService::new(),
                storage,
            })
        } else {
            let storage = Arc::new(Storage::restore(&path)?);
            Ok(Self {
                core: EVMCoreService::restore(Arc::clone(&storage), path),
                block: BlockService::new(Arc::clone(&storage))?,
                receipt: ReceiptService::new(Arc::clone(&storage)),
                logs: LogService::new(Arc::clone(&storage)),
                filters: FilterService::new(),
                storage,
            })
        }
    }

    ///
    /// # Safety
    ///
    /// Result cannot be used safety unless cs_main lock is taken on C++ side
    /// across all usages. Note: To be replaced with a proper lock flow later.
    ///
    pub unsafe fn construct_block_in_queue(
        &self,
        queue_id: u64,
        difficulty: u32,
        beneficiary: H160,
        timestamp: u64,
        dvm_block_number: u64,
        mnview_ptr: usize,
    ) -> Result<FinalizedBlockInfo> {
        let tx_queue = self.core.tx_queues.get(queue_id)?;
        let mut queue = tx_queue.data.lock().unwrap();

        let queue_txs_len = queue.transactions.len();
        let mut all_transactions = Vec::with_capacity(queue_txs_len);
        let mut failed_transactions = Vec::with_capacity(queue_txs_len);
        let mut receipts_v3: Vec<ReceiptAndOptionalContractAddress> =
            Vec::with_capacity(queue_txs_len);
        let mut total_gas_used = 0u64;
        let mut total_gas_fees = U256::zero();
        let mut logs_bloom: Bloom = Bloom::default();

        let parent_data = self.block.get_latest_block_hash_and_number()?;
        let state_root = self
            .storage
            .get_latest_block()?
            .map_or(GENESIS_STATE_ROOT.parse().unwrap(), |block| {
                block.header.state_root
            });

        debug!("[construct_block] queue_id: {:?}", queue_id);
        debug!("[construct_block] beneficiary: {:?}", beneficiary);
        let (vicinity, parent_hash, current_block_number) = match parent_data {
            None => (
                Vicinity {
                    beneficiary,
                    timestamp: U256::from(timestamp),
                    block_number: U256::zero(),
                    ..Vicinity::default()
                },
                H256::zero(),
                U256::zero(),
            ),
            Some((hash, number)) => (
                Vicinity {
                    beneficiary,
                    timestamp: U256::from(timestamp),
                    block_number: number + 1,
                    ..Vicinity::default()
                },
                hash,
                number + 1,
            ),
        };
        debug!("[construct_block] vincinity: {:?}", vicinity);

        let base_fee = self.block.calculate_base_fee(parent_hash)?;
        debug!("[construct_block] Block base fee: {}", base_fee);

        let mut backend = EVMBackend::from_root(
            state_root,
            Arc::clone(&self.core.trie_store),
            Arc::clone(&self.storage),
            vicinity,
        )?;

        let mut executor = AinExecutor::new(&mut backend);

        let is_evm_genesis_block = queue.target_block == U256::zero();
        if is_evm_genesis_block {
            // reserve DST20 namespace
            self.reserve_dst20_namespace(&mut executor)?;

            let migration_txs = get_dst20_migration_txs(mnview_ptr)?;
            queue.transactions.extend(migration_txs);

            // Deploy counter contract on the first block
            let DeployContractInfo {
                address,
                storage,
                bytecode,
            } = contract::counter_contract(
                &executor.backend,
                dvm_block_number,
                current_block_number,
            )?;

            debug!("deploying {:x?} bytecode {:#?}", address, bytecode);
            executor.deploy_contract(address, bytecode, storage)?;
            executor.commit();

            // Deploy transfer domain contract on the first block
            let DeployContractInfo {
                address,
                storage,
                bytecode,
            } = contract::transfer_domain_contract()?;

            debug!("deploying {:x?} bytecode {:#?}", address, bytecode);
            executor.deploy_contract(address, bytecode, storage)?;
            executor.commit();
            let (tx, receipt) = transfer_domain_deploy_contract_tx(&base_fee)?;

            all_transactions.push(Box::new(tx));
            receipts_v3.push((receipt, Some(address)));
        } else {
            // Ensure that state root changes by updating counter contract storage
            let DeployContractInfo {
                address, storage, ..
            } = contract::counter_contract(
                &executor.backend,
                dvm_block_number,
                current_block_number,
            )?;
            executor.update_storage(address, storage)?;
            executor.commit();
        }

        debug!(
            "[construct_block] Processing {:?} transactions in queue",
            queue.transactions.len()
        );

        for queue_item in queue.transactions.clone() {
            match queue_item.tx {
                QueueTx::SignedTx(signed_tx) => {
                    let nonce = executor.get_nonce(&signed_tx.sender);
                    if signed_tx.nonce() != nonce {
                        return Err(format_err!("EVM block rejected for invalid nonce. Address {} nonce {}, signed_tx nonce: {}", signed_tx.sender, nonce, signed_tx.nonce()).into());
                    }

                    let prepay_gas = calculate_prepay_gas_fee(&signed_tx)?;
                    let (
                        TxResponse {
                            exit_reason,
                            logs,
                            used_gas,
                            ..
                        },
                        receipt,
                    ) = executor.exec(&signed_tx, prepay_gas);
                    debug!(
                        "receipt : {:#?}, exit_reason {:#?} for signed_tx : {:#x}",
                        receipt,
                        exit_reason,
                        signed_tx.transaction.hash()
                    );
                    if !exit_reason.is_succeed() {
                        failed_transactions.push(queue_item.tx_hash);
                    }

                    let gas_fee = calculate_gas_fee(&signed_tx, U256::from(used_gas), base_fee)?;
                    total_gas_used += used_gas;
                    total_gas_fees += gas_fee;

                    all_transactions.push(signed_tx.clone());
                    EVMCoreService::logs_bloom(logs, &mut logs_bloom);
                    receipts_v3.push((receipt, None));
                }
                QueueTx::SystemTx(SystemTx::EvmIn(signed_tx)) => {
                    let to = signed_tx.to().unwrap();
                    let input = signed_tx.data();
                    let amount = U256::from_big_endian(&input[input.len() - 32..]);

                    debug!(
                        "[construct_block] Transfer domain to EVM for address {:x?}, amount: {}, queue_id {}, tx hash {}",
                        to, amount, queue_id, queue_item.tx_hash
                    );

                    let Contract{fixed_address, codehash, ..} = get_transferdomain_contract();
                    let address = fixed_address.unwrap();
                    let mismatch = match executor.backend.get_account(&address) {
                        None => true,
                        Some(account) => account.code_hash != codehash
                    };
                    if mismatch {
                        debug!("[construct_block] EvmIn failed with as transferdomain account codehash mismatch");
                        failed_transactions.push(queue_item.tx_hash);
                        continue;
                    }

                    if let Err(e) = executor.add_balance(
                        address,
                        amount.saturating_mul(U256::from(10)),
                    ) {
                        debug!("[construct_block] EvmIn failed with {e}");
                        failed_transactions.push(queue_item.tx_hash);
                        continue;
                    }
                    executor.commit();
<<<<<<< HEAD

=======
>>>>>>> 0d2ea23b
                    let (
                        TxResponse {
                            exit_reason, logs, ..
                        },
                        receipt,
                    ) = executor.exec(&signed_tx, U256::zero());

                    executor.commit();

                    debug!(
                        "receipt : {:#?}, exit_reason {:#?} for signed_tx : {:#x}, logs: {:x?}",
                        receipt,
                        exit_reason,
                        signed_tx.transaction.hash(),
                        logs
                    );
                    if !exit_reason.is_succeed() {
                        failed_transactions.push(queue_item.tx_hash);
                    }

                    all_transactions.push(Box::new(signed_tx));
                    EVMCoreService::logs_bloom(logs, &mut logs_bloom);
                    receipts_v3.push((receipt, None));
                }
                QueueTx::SystemTx(SystemTx::EvmOut(signed_tx)) => {
                    debug!("signed_tx : {:#?}", signed_tx);
                    let to = signed_tx.to().unwrap();
                    let input = signed_tx.data();
                    let amount = U256::from_big_endian(&input[input.len() - 32..]);

                    debug!(
                        "[construct_block] Transfer domain from EVM for address {:x?}, amount: {}, queue_id {}, tx hash {}",
                        to, amount, queue_id, queue_item.tx_hash
                    );

                    let Contract{fixed_address, codehash, ..} = get_transferdomain_contract();
                    let address = fixed_address.unwrap();
                    let mismatch = match executor.backend.get_account(&address) {
                        None => true,
                        Some(account) => account.code_hash != codehash
                    };
                    if mismatch {
                        debug!("[construct_block] EvmOut failed with as transferdomain account codehash mismatch");
                        failed_transactions.push(queue_item.tx_hash);
                        continue;
                    }

                    let (
                        TxResponse {
                            exit_reason, logs, ..
                        },
                        receipt,
                    ) = executor.exec(&signed_tx, U256::zero());

                    executor.commit();
                    debug!(
                        "receipt : {:#?}, exit_reason {:#?} for signed_tx : {:#x}, logs: {:x?}",
                        receipt,
                        exit_reason,
                        signed_tx.transaction.hash(),
                        logs
                    );
                    if !exit_reason.is_succeed() {
                        failed_transactions.push(queue_item.tx_hash);
                    }

                    if let Err(e) = executor.sub_balance(signed_tx.sender, amount) {
                        debug!("[construct_block] EvmIn failed with {e}");
                        // failed_transactions.push(queue_item.tx_hash);
                    }
                    executor.commit();

                    all_transactions.push(Box::new(signed_tx));
                    EVMCoreService::logs_bloom(logs, &mut logs_bloom);
                    receipts_v3.push((receipt, None));
                }
                QueueTx::SystemTx(SystemTx::DeployContract(DeployContractData {
                    name,
                    symbol,
                    address,
                    token_id,
                })) => {
                    debug!(
                        "[construct_block] DeployContract for address {:x?}, name {}, symbol {}",
                        address, name, symbol
                    );

                    let DeployContractInfo {
                        address,
                        bytecode,
                        storage,
                    } = contract::dst20_contract(&executor.backend, address, name, symbol)?;

                    if let Err(e) = executor.deploy_contract(address, bytecode.clone(), storage) {
                        debug!("[construct_block] EvmOut failed with {e}");
                    }
                    let (tx, receipt) = dst20_deploy_contract_tx(token_id, &base_fee)?;

                    all_transactions.push(Box::new(tx));
                    receipts_v3.push((receipt, Some(address)));
                }
                QueueTx::SystemTx(SystemTx::DST20Bridge(DST20Data {
                    to,
                    contract,
                    amount,
                    out,
                })) => {
                    debug!(
                        "[construct_block] DST20Bridge for to {}, contract {}, amount {}, out {}",
                        to, contract, amount, out
                    );

                    match contract::bridge_dst20(&executor.backend, contract, to, amount, out) {
                        Ok(DST20BridgeInfo { address, storage }) => {
                            if let Err(e) = executor.update_storage(address, storage) {
                                debug!("[construct_block] EvmOut failed with {e}");
                                failed_transactions.push(queue_item.tx_hash);
                            }
                        }
                        Err(e) => {
                            debug!("[construct_block] EvmOut failed with {e}");
                            failed_transactions.push(queue_item.tx_hash);
                        }
                    }
                }
            }

            executor.commit();
        }

        let total_burnt_fees = U256::from(total_gas_used) * base_fee;
        let total_priority_fees = total_gas_fees - total_burnt_fees;
        debug!(
            "[construct_block] Total burnt fees : {:#?}",
            total_burnt_fees
        );
        debug!(
            "[construct_block] Total priority fees : {:#?}",
            total_priority_fees
        );

        let extra_data = format!("DFI: {}", dvm_block_number).into_bytes();
        let gas_limit = self.storage.get_attributes_or_default()?.block_gas_limit;
        let block = Block::new(
            PartialHeader {
                parent_hash,
                beneficiary,
                state_root: backend.commit(),
                receipts_root: ReceiptService::get_receipts_root(&receipts_v3),
                logs_bloom,
                difficulty: U256::from(difficulty),
                number: current_block_number,
                gas_limit: U256::from(gas_limit),
                gas_used: U256::from(total_gas_used),
                timestamp,
                extra_data,
                mix_hash: H256::default(),
                nonce: H64::default(),
                base_fee,
            },
            all_transactions
                .iter()
                .map(|signed_tx| signed_tx.transaction.clone())
                .collect(),
            Vec::new(),
        );
        let block_hash = format!("{:?}", block.header.hash());
        let receipts = self.receipt.generate_receipts(
            &all_transactions,
            receipts_v3,
            block.header.hash(),
            block.header.number,
        );
        queue.block_data = Some(BlockData { block, receipts });

        Ok(FinalizedBlockInfo {
            block_hash,
            failed_transactions,
            total_burnt_fees,
            total_priority_fees,
            block_number: current_block_number,
        })
    }

    ///
    /// # Safety
    ///
    /// Result cannot be used safety unless cs_main lock is taken on C++ side
    /// across all usages. Note: To be replaced with a proper lock flow later.
    ///
    pub unsafe fn commit_queue(&self, queue_id: u64) -> Result<()> {
        {
            let tx_queue = self.core.tx_queues.get(queue_id)?;
            let queue = tx_queue.data.lock().unwrap();
            let Some(BlockData { block, receipts }) = queue.block_data.clone() else {
                return Err(format_err!("no constructed EVM block exist in queue id").into());
            };

            debug!(
                "[finalize_block] Finalizing block number {:#x}, state_root {:#x}",
                block.header.number, block.header.state_root
            );

            self.block.connect_block(&block)?;
            self.logs
                .generate_logs_from_receipts(&receipts, block.header.number)?;
            self.receipt.put_receipts(receipts)?;
            self.filters.add_block_to_filters(block.header.hash());
        }
        self.core.tx_queues.remove(queue_id);

        Ok(())
    }

    pub fn verify_tx_fees(&self, tx: &str) -> Result<()> {
        debug!("[verify_tx_fees] raw transaction : {:#?}", tx);
        let signed_tx = SignedTx::try_from(tx)
            .map_err(|_| format_err!("Error: decoding raw tx to TransactionV2"))?;
        debug!(
            "[verify_tx_fees] TransactionV2 : {:#?}",
            signed_tx.transaction
        );

        let block_fee = self.block.calculate_next_block_base_fee()?;
        let tx_gas_price = signed_tx.gas_price();
        if tx_gas_price < block_fee {
            debug!("[verify_tx_fees] tx gas price is lower than block base fee");
            return Err(format_err!("tx gas price is lower than block base fee").into());
        }

        Ok(())
    }

    ///
    /// # Safety
    ///
    /// Result cannot be used safety unless cs_main lock is taken on C++ side
    /// across all usages. Note: To be replaced with a proper lock flow later.
    ///
    pub unsafe fn push_tx_in_queue(
        &self,
        queue_id: u64,
        tx: QueueTx,
        hash: XHash,
        gas_used: U256,
    ) -> Result<()> {
        self.core
            .tx_queues
            .push_in(queue_id, tx.clone(), hash, gas_used)?;

        if let QueueTx::SignedTx(signed_tx) = tx {
            self.filters.add_tx_to_filters(signed_tx.transaction.hash());
        }

        Ok(())
    }

    ///
    /// # Safety
    ///
    /// Result cannot be used safety unless cs_main lock is taken on C++ side
    /// across all usages. Note: To be replaced with a proper lock flow later.
    ///
    pub unsafe fn is_dst20_deployed_or_queued(
        &self,
        queue_id: u64,
        name: &str,
        symbol: &str,
        token_id: u64,
    ) -> Result<bool> {
        let address = ain_contracts::dst20_address_from_token_id(token_id)?;
        debug!(
            "[is_dst20_deployed_or_queued] Fetching address {:#?}",
            address
        );

        let backend = self.core.get_latest_block_backend()?;
        // Address already deployed
        match backend.get_account(&address) {
            None => {}
            Some(account) => {
                let Contract{codehash, ..} = get_dst20_contract();
                if account.code_hash == codehash {
                    return Ok(true);
                }
            }
        }

        let deploy_tx = QueueTx::SystemTx(SystemTx::DeployContract(DeployContractData {
            name: String::from(name),
            symbol: String::from(symbol),
            token_id,
            address,
        }));

        let is_queued = self.core.tx_queues.get(queue_id)?.is_queued(deploy_tx);

        Ok(is_queued)
    }

    pub fn reserve_dst20_namespace(&self, executor: &mut AinExecutor) -> Result<()> {
        let Contract{bytecode, ..} = get_reserved_contract();
        let addresses = (1..=1024)
            .map(|token_id| ain_contracts::dst20_address_from_token_id(token_id).unwrap())
            .collect::<Vec<H160>>();

        for address in addresses {
            debug!(
                "[reserve_dst20_namespace] Deploying address to {:#?}",
                address
            );
            executor.deploy_contract(address, bytecode.clone().into(), Vec::new())?;
        }

        Ok(())
    }
}

fn dst20_deploy_contract_tx(token_id: u64, base_fee: &U256) -> Result<(SignedTx, ReceiptV3)> {
    let tx = TransactionV2::Legacy(LegacyTransaction {
        nonce: U256::from(token_id),
        gas_price: *base_fee,
        gas_limit: U256::from(u64::MAX),
        action: TransactionAction::Create,
        value: U256::zero(),
<<<<<<< HEAD
        input: ain_contracts::get_dst20_input(),
=======
        input: DST20Contract::input()?,
        signature: TransactionSignature::new(27, LOWER_H256, LOWER_H256)
            .ok_or(format_err!("Invalid transaction signature format"))?,
    })
    .try_into()?;

    let receipt = get_default_successful_receipt();

    Ok((tx, receipt))
}

fn transfer_domain_deploy_contract_tx(base_fee: &U256) -> Result<(SignedTx, ReceiptV3)> {
    let tx = TransactionV2::Legacy(LegacyTransaction {
        nonce: U256::zero(),
        gas_price: *base_fee,
        gas_limit: U256::from(u64::MAX),
        action: TransactionAction::Create,
        value: U256::zero(),
        input: TransferDomainContract::input()?,
>>>>>>> 0d2ea23b
        signature: TransactionSignature::new(27, LOWER_H256, LOWER_H256)
            .ok_or(format_err!("Invalid transaction signature format"))?,
    })
    .try_into()?;

    let receipt = get_default_successful_receipt();

    Ok((tx, receipt))
}

fn get_default_successful_receipt() -> ReceiptV3 {
    ReceiptV3::Legacy(EIP1559ReceiptData {
        status_code: 1u8,
        used_gas: U256::zero(),
        logs_bloom: Bloom::default(),
        logs: Vec::new(),
    })
}

fn get_dst20_migration_txs(mnview_ptr: usize) -> Result<Vec<QueueTxItem>> {
    let mut txs = Vec::new();
    for token in ain_cpp_imports::get_dst20_tokens(mnview_ptr) {
        let address = ain_contracts::dst20_address_from_token_id(token.id)?;
        debug!(
            "[get_dst20_migration_txs] Deploying to address {:#?}",
            address
        );

        let tx = QueueTx::SystemTx(SystemTx::DeployContract(DeployContractData {
            name: token.name,
            symbol: token.symbol,
            token_id: token.id,
            address,
        }));
        txs.push(QueueTxItem {
            tx,
            tx_hash: Default::default(),
            gas_used: U256::zero(),
        });
    }
    Ok(txs)
}<|MERGE_RESOLUTION|>--- conflicted
+++ resolved
@@ -1,13 +1,7 @@
 use std::path::PathBuf;
 use std::sync::Arc;
 
-<<<<<<< HEAD
 use ain_contracts::{Contract, get_dst20_contract, get_transferdomain_contract, get_reserved_contract};
-=======
-use ain_contracts::{
-    Contract, DST20Contract, FixedContract, InputContract, ReservedContract, TransferDomainContract,
-};
->>>>>>> 0d2ea23b
 use anyhow::format_err;
 use ethereum::{
     Block, EIP1559ReceiptData, LegacyTransaction, PartialHeader, ReceiptV3, TransactionAction,
@@ -305,10 +299,6 @@
                         continue;
                     }
                     executor.commit();
-<<<<<<< HEAD
-
-=======
->>>>>>> 0d2ea23b
                     let (
                         TxResponse {
                             exit_reason, logs, ..
@@ -634,10 +624,7 @@
         gas_limit: U256::from(u64::MAX),
         action: TransactionAction::Create,
         value: U256::zero(),
-<<<<<<< HEAD
-        input: ain_contracts::get_dst20_input(),
-=======
-        input: DST20Contract::input()?,
+        input: get_dst20_contract().bytecode,
         signature: TransactionSignature::new(27, LOWER_H256, LOWER_H256)
             .ok_or(format_err!("Invalid transaction signature format"))?,
     })
@@ -655,8 +642,7 @@
         gas_limit: U256::from(u64::MAX),
         action: TransactionAction::Create,
         value: U256::zero(),
-        input: TransferDomainContract::input()?,
->>>>>>> 0d2ea23b
+        input: get_transferdomain_contract().bytecode,
         signature: TransactionSignature::new(27, LOWER_H256, LOWER_H256)
             .ok_or(format_err!("Invalid transaction signature format"))?,
     })
