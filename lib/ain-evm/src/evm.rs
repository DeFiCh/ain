use crate::backend::{EVMBackend, EVMBackendError, Vicinity};
use crate::executor::TxResponse;
use crate::storage::traits::{BlockStorage, PersistentState, PersistentStateError};
use crate::storage::Storage;
use crate::tx_queue::TransactionQueueMap;
use crate::{
    executor::AinExecutor,
    traits::{Executor, ExecutorContext},
    transaction::SignedTx,
};
use anyhow::anyhow;
use ethereum::{AccessList, Account, Log, TransactionV2};
use ethereum_types::{Bloom, BloomInput};

use hex::FromHex;
use log::debug;
use primitive_types::{H160, H256, U256};
use serde::{Deserialize, Serialize};
use std::error::Error;
use std::sync::Arc;
use vsdb_core::vsdb_set_base_dir;
use vsdb_trie_db::MptStore;

pub static TRIE_DB_STORE: &str = "trie_db_store.bin";

pub struct EVMHandler {
    pub tx_queues: Arc<TransactionQueueMap>,
    pub trie_store: Arc<TrieDBStore>,
    storage: Arc<Storage>,
}

#[derive(Serialize, Deserialize)]
pub struct TrieDBStore {
    pub trie_db: MptStore,
}

impl Default for TrieDBStore {
    fn default() -> Self {
        Self::new()
    }
}

impl TrieDBStore {
    pub fn new() -> Self {
        debug!("Creating new trie store");
        let trie_store = MptStore::new();
        let mut trie = trie_store
            .trie_create(&[0], None, false)
            .expect("Error creating initial backend");
        let state_root: H256 = trie.commit().into();
        debug!("Initial state_root : {:#x}", state_root);
        Self {
            trie_db: trie_store,
        }
    }
}

impl PersistentState for TrieDBStore {}

impl EVMHandler {
    pub fn new(storage: Arc<Storage>) -> Self {
        let datadir = ain_cpp_imports::get_datadir().expect("Could not get imported datadir");
        let vsdb_dir = format!("{datadir}/.vsdb");
        vsdb_set_base_dir(&vsdb_dir).expect("Could not update vsdb base dir");
        debug!("VSDB dir : {}", vsdb_dir);

        Self {
            tx_queues: Arc::new(TransactionQueueMap::new()),
            trie_store: Arc::new(
                TrieDBStore::load_from_disk(TRIE_DB_STORE).expect("Error loading trie db store"),
            ),
            storage,
        }
    }

    pub fn flush(&self) -> Result<(), PersistentStateError> {
        self.trie_store.save_to_disk(TRIE_DB_STORE)
    }

    pub fn call(
        &self,
        caller: Option<H160>,
        to: Option<H160>,
        value: U256,
        data: &[u8],
        gas_limit: u64,
        access_list: AccessList,
    ) -> Result<TxResponse, Box<dyn Error>> {
        let state_root = self
            .storage
            .get_latest_block()
            .map(|block| block.header.state_root)
            .unwrap_or_default();
        let vicinity = Vicinity {};
        let mut backend = EVMBackend::from_root(
            state_root,
            Arc::clone(&self.trie_store),
            Arc::clone(&self.storage),
            vicinity,
        )
        .map_err(|e| anyhow!("------ Could not restore backend {}", e))?;
        Ok(AinExecutor::new(&mut backend).call(
            ExecutorContext {
                caller,
                to,
                value,
                data,
                gas_limit,
                access_list,
            },
            false,
        ))
    }

    pub fn add_balance(
        &self,
        context: u64,
        address: H160,
        value: U256,
    ) -> Result<(), Box<dyn Error>> {
        self.tx_queues.add_balance(context, address, value)?;
        Ok(())
    }

    pub fn sub_balance(
        &self,
        context: u64,
        address: H160,
        value: U256,
    ) -> Result<(), Box<dyn Error>> {
        self.tx_queues
            .sub_balance(context, address, value)
            .map_err(|e| e.into())
    }

    pub fn validate_raw_tx(&self, tx: &str) -> Result<SignedTx, Box<dyn Error>> {
        let buffer = <Vec<u8>>::from_hex(tx)?;
        let tx: TransactionV2 = ethereum::EnvelopedDecodable::decode(&buffer)
            .map_err(|_| anyhow!("Error: decoding raw tx to TransactionV2"))?;

        // TODO Validate gas limit and chain_id

        let signed_tx: SignedTx = tx.try_into()?;
<<<<<<< HEAD
        let account = self.get_account(signed_tx.sender);
        if account.nonce != signed_tx.nonce() {
=======
        let nonce = self
            .get_nonce(signed_tx.sender, U256::zero())
            .map_err(|_| anyhow!("Error getting nonce"))?;

        if nonce > signed_tx.nonce() {
>>>>>>> 655df953
            return Err(anyhow!("Invalid nonce").into());
        }
        // TODO validate balance to pay gas
        // if account.balance < MIN_GAS {
        //     return Err(anyhow!("Insufficiant balance to pay fees").into());
        // }

        match self.call(
            Some(signed_tx.sender),
            signed_tx.to(),
            signed_tx.value(),
            signed_tx.data(),
            signed_tx.gas_limit().as_u64(),
            signed_tx.access_list(),
        ) {
            Ok(TxResponse { exit_reason, .. }) if exit_reason.is_succeed() => Ok(signed_tx),
            Ok(TxResponse { exit_reason, .. }) => {
                Err(anyhow!("Error calling EVM {:?}", exit_reason).into())
            }
            Err(e) => Err(anyhow!("Error calling EVM {:?}", e).into()),
        }
    }

    pub fn get_context(&self) -> u64 {
        self.tx_queues.get_context()
    }

    pub fn discard_context(&self, context: u64) -> Result<(), Box<dyn Error>> {
        self.tx_queues.clear(context)?;
        Ok(())
    }

    pub fn queue_tx(&self, context: u64, raw_tx: &str) -> Result<(), Box<dyn Error>> {
        let signed_tx = self.validate_raw_tx(raw_tx)?;
        self.tx_queues.add_signed_tx(context, signed_tx)?;
        Ok(())
    }

    pub fn logs_bloom(logs: Vec<Log>, bloom: &mut Bloom) {
        for log in logs {
            bloom.accrue(BloomInput::Raw(&log.address[..]));
            for topic in log.topics {
                bloom.accrue(BloomInput::Raw(&topic[..]));
            }
        }
    }
}

impl EVMHandler {
    pub fn get_account(
        &self,
        address: H160,
        block_number: U256,
    ) -> Result<Option<Account>, EVMError> {
        let state_root = self
            .storage
            .get_block_by_number(&block_number)
            .or_else(|| self.storage.get_latest_block())
            .map(|block| block.header.state_root)
            .unwrap_or_default();
        let vicinity = Vicinity {};

        let backend = EVMBackend::from_root(
            state_root,
            Arc::clone(&self.trie_store),
            Arc::clone(&self.storage),
            vicinity,
        )?;
        Ok(backend.get_account(address))
    }

    pub fn get_code(&self, address: H160, block_number: U256) -> Result<Option<Vec<u8>>, EVMError> {
        self.get_account(address, block_number).map(|opt_account| {
            opt_account.map_or_else(
                || None,
                |account| self.storage.get_code_by_hash(account.code_hash),
            )
        })
    }

    pub fn get_storage_at(
        &self,
        address: H160,
        position: U256,
        block_number: U256,
    ) -> Result<Option<Vec<u8>>, EVMError> {
        self.get_account(address, block_number)?
            .ok_or(EVMError::NoSuchAccount(address))
            .map(|account| {
                let storage_trie = self
                    .trie_store
                    .trie_db
                    .trie_restore(address.as_bytes(), None, account.storage_root.into())
                    .unwrap();

                let tmp: &mut [u8; 32] = &mut [0; 32];
                position.to_big_endian(tmp);
                storage_trie
                    .get(tmp.as_slice())
                    .map_err(|e| EVMError::TrieError(format!("{e}")))
            })?
    }

    pub fn get_balance(&self, address: H160, block_number: U256) -> Result<U256, EVMError> {
        self.get_account(address, block_number)?
            .ok_or(EVMError::NoSuchAccount(address))
            .map(|account| account.balance)
    }

    pub fn get_nonce(&self, address: H160, block_number: U256) -> Result<U256, EVMError> {
        self.get_account(address, block_number)?
            .ok_or(EVMError::NoSuchAccount(address))
            .map(|account| account.nonce)
    }
}

use std::fmt;
#[derive(Debug)]
pub enum EVMError {
    BackendError(EVMBackendError),
    NoSuchAccount(H160),
    TrieError(String),
}

impl fmt::Display for EVMError {
    fn fmt(&self, f: &mut fmt::Formatter) -> fmt::Result {
        match self {
            EVMError::BackendError(e) => write!(f, "EVMError: Backend error: {e}"),
            EVMError::NoSuchAccount(address) => {
                write!(f, "EVMError: No such acccount for address {address}")
            }
            EVMError::TrieError(e) => {
                write!(f, "EVMError: Trie error {e}")
            }
        }
    }
}

impl From<EVMBackendError> for EVMError {
    fn from(e: EVMBackendError) -> Self {
        EVMError::BackendError(e)
    }
}

impl std::error::Error for EVMError {}<|MERGE_RESOLUTION|>--- conflicted
+++ resolved
@@ -141,16 +141,11 @@
         // TODO Validate gas limit and chain_id
 
         let signed_tx: SignedTx = tx.try_into()?;
-<<<<<<< HEAD
-        let account = self.get_account(signed_tx.sender);
-        if account.nonce != signed_tx.nonce() {
-=======
         let nonce = self
             .get_nonce(signed_tx.sender, U256::zero())
             .map_err(|_| anyhow!("Error getting nonce"))?;
 
-        if nonce > signed_tx.nonce() {
->>>>>>> 655df953
+        if nonce != signed_tx.nonce() {
             return Err(anyhow!("Invalid nonce").into());
         }
         // TODO validate balance to pay gas
