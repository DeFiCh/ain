use std::{path::PathBuf, sync::Arc};

use ain_contracts::{
    get_dfi_instrinics_registry_contract, get_dfi_intrinsics_v1_contract, get_dst20_v1_contract,
    get_transfer_domain_contract, get_transfer_domain_v1_contract,
};
use anyhow::format_err;
use ethereum::{Block, PartialHeader};
use ethereum_types::{Bloom, H160, H256, H64, U256};
use log::{debug, trace};
use tokio::sync::{
    mpsc::{self, UnboundedReceiver, UnboundedSender},
    RwLock,
};

use crate::{
    backend::{EVMBackend, Vicinity},
    block::BlockService,
    blocktemplate::{BlockData, BlockTemplate, ReceiptAndOptionalContractAddress, TemplateTxItem},
    contract::{
        deploy_contract_tx, dfi_intrinsics_registry_deploy_info, dfi_intrinsics_v1_deploy_info,
        dst20_v1_deploy_info, get_dst20_migration_txs, reserve_dst20_namespace,
        reserve_intrinsics_namespace, transfer_domain_deploy_info,
        transfer_domain_v1_contract_deploy_info, DeployContractInfo,
    },
    core::{EVMCoreService, XHash},
    executor::{AinExecutor, ExecuteTx},
    filters::FilterService,
    log::{LogService, Notification},
    receipt::ReceiptService,
    storage::{traits::BlockStorage, Storage},
    transaction::SignedTx,
    trie::GENESIS_STATE_ROOT,
    Result,
};

pub struct NotificationChannel<T> {
    pub sender: UnboundedSender<T>,
    pub receiver: RwLock<UnboundedReceiver<T>>,
}

pub struct EVMServices {
    pub core: EVMCoreService,
    pub block: BlockService,
    pub receipt: ReceiptService,
    pub logs: LogService,
    pub filters: FilterService,
    pub storage: Arc<Storage>,
    pub channel: NotificationChannel<Notification>,
}

pub struct ExecTxState {
    pub tx: Box<SignedTx>,
    pub receipt: ReceiptAndOptionalContractAddress,
    pub logs_bloom: Bloom,
    pub gas_used: U256,
    pub gas_fees: U256,
}

pub struct FinalizedBlockInfo {
    pub block_hash: XHash,
    pub total_burnt_fees: U256,
    pub total_priority_fees: U256,
    pub block_number: U256,
}

impl EVMServices {
    /// Constructs a new Handlers instance. Depending on whether the defid -ethstartstate flag is set,
    /// it either revives the storage from a previously saved state or initializes new storage using input from a JSON file.
    /// This JSON-based initialization is exclusively reserved for regtest environments.
    ///
    /// # Warning
    ///
    /// Loading state from JSON will overwrite previous stored state
    ///
    /// # Errors
    ///
    /// This method will return an error if an attempt is made to load a genesis state from a JSON file outside of a regtest environment.
    ///
    /// # Return
    ///
    /// Returns an instance of the struct, either restored from storage or created from a JSON file.
    pub fn new() -> Result<Self> {
        let (sender, receiver) = mpsc::unbounded_channel();
        let datadir = ain_cpp_imports::get_datadir();
        let path = PathBuf::from(datadir).join("evm");
        if !path.exists() {
            std::fs::create_dir(&path)?;
        }

        if let Some(state_input_path) = ain_cpp_imports::get_state_input_json() {
            if ain_cpp_imports::get_network() != "regtest" {
                return Err(format_err!(
                    "Loading a genesis from JSON file is restricted to regtest network"
                )
                .into());
            }
            let storage = Arc::new(Storage::new(&path)?);
            Ok(Self {
                core: EVMCoreService::new_from_json(
                    Arc::clone(&storage),
                    PathBuf::from(state_input_path),
                    path,
                )?,
                block: BlockService::new(Arc::clone(&storage))?,
                receipt: ReceiptService::new(Arc::clone(&storage)),
                logs: LogService::new(Arc::clone(&storage)),
                filters: FilterService::new(),
                storage,
                channel: NotificationChannel {
                    sender,
                    receiver: RwLock::new(receiver),
                },
            })
        } else {
            let storage = Arc::new(Storage::restore(&path)?);
            Ok(Self {
                core: EVMCoreService::restore(Arc::clone(&storage), path),
                block: BlockService::new(Arc::clone(&storage))?,
                receipt: ReceiptService::new(Arc::clone(&storage)),
                logs: LogService::new(Arc::clone(&storage)),
                filters: FilterService::new(),
                storage,
                channel: NotificationChannel {
                    sender,
                    receiver: RwLock::new(receiver),
                },
            })
        }
    }

    ///
    /// # Safety
    ///
    /// Result cannot be used safety unless `cs_main` lock is taken on C++ side
    /// across all usages. Note: To be replaced with a proper lock flow later.
    ///
    pub unsafe fn construct_block_in_template(
        &self,
        template: &mut BlockTemplate,
        is_miner: bool,
    ) -> Result<FinalizedBlockInfo> {
        let logs_bloom = template.get_latest_logs_bloom();

        let timestamp = template.timestamp;
        let parent_hash = template.parent_hash;
        let beneficiary = template.vicinity.beneficiary;
        let difficulty = template.vicinity.block_difficulty;
        let block_number = template.vicinity.block_number;
        let base_fee = template.vicinity.block_base_fee_per_gas;
        let gas_limit = template.vicinity.block_gas_limit;

        let txs_len = template.transactions.len();
        let mut all_transactions = Vec::with_capacity(txs_len);
        let mut receipts_v3: Vec<ReceiptAndOptionalContractAddress> = Vec::with_capacity(txs_len);
        let mut total_gas_fees = U256::zero();

        debug!("[construct_block] vicinity: {:?}", template.vicinity);

        let mut executor = AinExecutor::new(&mut template.backend);
        for template_tx in template.transactions.clone() {
            all_transactions.push(template_tx.tx);
            receipts_v3.push(template_tx.receipt_v3);
            total_gas_fees = total_gas_fees
                .checked_add(template_tx.gas_fees)
                .ok_or_else(|| format_err!("calculate total gas fees failed from overflow"))?;
        }

        let total_burnt_fees = template
            .total_gas_used
            .checked_mul(base_fee)
            .ok_or_else(|| format_err!("total_burnt_fees overflow"))?;
        let total_priority_fees = total_gas_fees
            .checked_sub(total_burnt_fees)
            .ok_or_else(|| format_err!("total_priority_fees underflow"))?;
        debug!(
            "[construct_block] Total burnt fees : {:#?}",
            total_burnt_fees
        );
        debug!(
            "[construct_block] Total priority fees : {:#?}",
            total_priority_fees
        );

        // burn base fee and pay priority fee to miner
        executor
            .backend
            .add_balance(beneficiary, total_priority_fees)?;

        let state_root = executor.commit(is_miner)?;

        let extra_data = format!("DFI: {}", template.dvm_block).into_bytes();
        let block = Block::new(
            PartialHeader {
                parent_hash,
                beneficiary,
                state_root,
                receipts_root: ReceiptService::get_receipts_root(&receipts_v3),
                logs_bloom,
                difficulty,
                number: block_number,
                gas_limit,
                gas_used: template.total_gas_used,
                timestamp,
                extra_data,
                mix_hash: H256::default(),
                nonce: H64::default(),
                base_fee,
            },
            all_transactions
                .iter()
                .map(|signed_tx| signed_tx.transaction.clone())
                .collect(),
            Vec::new(),
        );
        let block_hash = format!("{:?}", block.header.hash());
        let receipts = self.receipt.generate_receipts(
            &all_transactions,
            receipts_v3.clone(),
            block.header.hash(),
            block.header.number,
            base_fee,
        )?;
        template.block_data = Some(BlockData { block, receipts });

        Ok(FinalizedBlockInfo {
            block_hash,
            total_burnt_fees,
            total_priority_fees,
            block_number,
        })
    }

    ///
    /// # Safety
    ///
    /// Result cannot be used safety unless cs_main lock is taken on C++ side
    /// across all usages. Note: To be replaced with a proper lock flow later.
    ///
    pub unsafe fn commit_block(&self, template: &BlockTemplate) -> Result<()> {
        {
            let Some(BlockData { block, receipts }) = template.block_data.clone() else {
                return Err(format_err!("no constructed EVM block exist in template id").into());
            };

            debug!(
                "[finalize_block] Finalizing block number {:#x}, state_root {:#x}",
                block.header.number, block.header.state_root
            );

            self.block.connect_block(&block)?;
            self.logs
                .generate_logs_from_receipts(&receipts, block.header.number)?;
            self.receipt.put_receipts(receipts)?;
            self.filters.add_block_to_filters(block.header.hash());

            self.channel
                .sender
                .send(Notification::Block(block.header.hash()))
                .map_err(|e| format_err!(e.to_string()))?;
        }
        self.core.clear_account_nonce();

        Ok(())
    }

    unsafe fn update_block_template_state_from_tx(
        &self,
        template: &mut BlockTemplate,
        tx: ExecuteTx,
    ) -> Result<ExecTxState> {
        let base_fee = template.get_block_base_fee_per_gas();
        let mut logs_bloom = template.get_latest_logs_bloom();

        let mut executor = AinExecutor::new(&mut template.backend);

        executor.update_total_gas_used(template.total_gas_used);
        match executor.execute_tx(tx, base_fee) {
            Ok(apply_tx) => {
                EVMCoreService::logs_bloom(apply_tx.logs, &mut logs_bloom);
                template.backend.increase_tx_count();

                Ok(ExecTxState {
                    tx: apply_tx.tx,
                    receipt: apply_tx.receipt,
                    logs_bloom,
                    gas_used: apply_tx.used_gas,
                    gas_fees: apply_tx.gas_fee,
                })
            }
            Err(e) => {
<<<<<<< HEAD
                template.backend.reset();
=======
                template.backend.reset_to_last_changeset();
>>>>>>> c02c30c9
                Err(e)
            }
        }
    }

    ///
    /// # Safety
    ///
    /// Result cannot be used safety unless `cs_main` lock is taken on C++ side
    /// across all usages. Note: To be replaced with a proper lock flow later.
    ///
    pub unsafe fn update_state_in_block_template(
        &self,
        template: &mut BlockTemplate,
        mnview_ptr: usize,
    ) -> Result<()> {
        // reserve DST20 namespace;
        let is_evm_genesis_block = template.get_block_number() == U256::zero();
        let mut logs_bloom = template.get_latest_logs_bloom();

        let mut executor = AinExecutor::new(&mut template.backend);
        let base_fee = template.vicinity.block_base_fee_per_gas;
        debug!(
            "[update_state_in_block_template] Block base fee: {}",
            base_fee
        );

        if is_evm_genesis_block {
            reserve_dst20_namespace(&mut executor)?;
            reserve_intrinsics_namespace(&mut executor)?;

            // Deploy DFIIntrinsicsRegistry contract
            let DeployContractInfo {
                address,
                storage,
                bytecode,
            } = dfi_intrinsics_registry_deploy_info(get_dfi_intrinsics_v1_contract().fixed_address);

            trace!("deploying {:x?} bytecode {:?}", address, bytecode);
            executor.deploy_contract(address, bytecode, storage)?;

            // DFIIntrinsicsRegistry contract deployment TX
            let (tx, receipt) = deploy_contract_tx(
                get_dfi_instrinics_registry_contract()
                    .contract
                    .init_bytecode,
                &base_fee,
            )?;
            template.transactions.push(TemplateTxItem::new_system_tx(
                Box::new(tx),
                (receipt, Some(address)),
                logs_bloom,
            ));

            // Deploy DFIIntrinsics contract
            let DeployContractInfo {
                address,
                storage,
                bytecode,
            } = dfi_intrinsics_v1_deploy_info(template.dvm_block, template.vicinity.block_number)?;

            trace!("deploying {:x?} bytecode {:?}", address, bytecode);
            executor.deploy_contract(address, bytecode, storage)?;

            // DFIIntrinsics contract deployment TX
            let (tx, receipt) = deploy_contract_tx(
                get_dfi_intrinsics_v1_contract().contract.init_bytecode,
                &base_fee,
            )?;
            template.transactions.push(TemplateTxItem::new_system_tx(
                Box::new(tx),
                (receipt, Some(address)),
                logs_bloom,
            ));

            // Deploy transfer domain contract on the first block
            let DeployContractInfo {
                address,
                storage,
                bytecode,
            } = transfer_domain_v1_contract_deploy_info();

            trace!("deploying {:x?} bytecode {:?}", address, bytecode);
            executor.deploy_contract(address, bytecode, storage)?;

            // Transferdomain_v1 contract deployment TX
            let (tx, receipt) = deploy_contract_tx(
                get_transfer_domain_v1_contract().contract.init_bytecode,
                &base_fee,
            )?;
            template.transactions.push(TemplateTxItem::new_system_tx(
                Box::new(tx),
                (receipt, Some(address)),
                logs_bloom,
            ));

            // Deploy transfer domain proxy
            let DeployContractInfo {
                address,
                storage,
                bytecode,
            } = transfer_domain_deploy_info(get_transfer_domain_v1_contract().fixed_address)?;

            trace!("deploying {:x?} bytecode {:?}", address, bytecode);
            executor.deploy_contract(address, bytecode, storage)?;

            // Transferdomain contract deployment TX
            let (tx, receipt) = deploy_contract_tx(
                get_transfer_domain_contract().contract.init_bytecode,
                &base_fee,
            )?;
            template.transactions.push(TemplateTxItem::new_system_tx(
                Box::new(tx),
                (receipt, Some(address)),
                logs_bloom,
            ));

            // Deploy DST20 implementation contract
            let DeployContractInfo {
                address,
                storage,
                bytecode,
            } = dst20_v1_deploy_info();
            trace!("deploying {:x?} bytecode {:?}", address, bytecode);

            executor.deploy_contract(address, bytecode, storage)?;

            // DST20 implementation contract deployment TX
            let (tx, receipt) =
                deploy_contract_tx(get_dst20_v1_contract().contract.init_bytecode, &base_fee)?;
            template.transactions.push(TemplateTxItem::new_system_tx(
                Box::new(tx),
                (receipt, Some(address)),
                logs_bloom,
            ));

            // Deploy DST20 migration TX
            let migration_txs = get_dst20_migration_txs(mnview_ptr)?;
            for exec_tx in migration_txs.clone() {
                let apply_result = executor.execute_tx(exec_tx, base_fee)?;
                EVMCoreService::logs_bloom(apply_result.logs, &mut logs_bloom);
                template.transactions.push(TemplateTxItem::new_system_tx(
                    apply_result.tx,
                    apply_result.receipt,
                    logs_bloom,
                ));
            }
        } else {
            let DeployContractInfo {
                address, storage, ..
            } = dfi_intrinsics_v1_deploy_info(template.dvm_block, template.vicinity.block_number)?;

            executor.update_storage(address, storage)?;
        }
        template.backend.increase_tx_count();
        Ok(())
    }
}

// Block template methods
impl EVMServices {
    ///
    /// # Safety
    ///
    /// Result cannot be used safety unless `cs_main` lock is taken on C++ side
    /// across all usages. Note: To be replaced with a proper lock flow later.
    ///
    pub unsafe fn create_block_template(
        &self,
        dvm_block: u64,
        beneficiary: H160,
        difficulty: u32,
        timestamp: u64,
    ) -> Result<BlockTemplate> {
        let (target_block, initial_state_root) = match self.storage.get_latest_block()? {
            None => (U256::zero(), GENESIS_STATE_ROOT), // Genesis block
            Some(block) => (
                block
                    .header
                    .number
                    .checked_add(U256::one())
                    .ok_or_else(|| format_err!("Block number overflow"))?,
                block.header.state_root,
            ),
        };

        let block_difficulty = U256::from(difficulty);
        let (parent_hash, _) = self
            .block
            .get_latest_block_hash_and_number()?
            .unwrap_or_default(); // Safe since calculate_base_fee will default to INITIAL_BASE_FEE
        let block_base_fee_per_gas = self.block.calculate_base_fee(parent_hash)?;

        let block_gas_limit = U256::from(self.storage.get_attributes_or_default()?.block_gas_limit);
        let vicinity = Vicinity {
            beneficiary,
            block_number: target_block,
            timestamp: U256::from(timestamp),
            block_difficulty,
            block_gas_limit,
            block_base_fee_per_gas,
            block_randomness: None,
            ..Vicinity::default()
        };

        let backend = EVMBackend::from_root(
            initial_state_root,
            Arc::clone(&self.core.trie_store),
            Arc::clone(&self.storage),
            vicinity.clone(),
        )?;

        let template = BlockTemplate::new(vicinity, parent_hash, dvm_block, timestamp, backend);
        Ok(template)
    }

    unsafe fn verify_tx_fees(&self, base_fee_per_gas: U256, tx: &ExecuteTx) -> Result<()> {
        if let ExecuteTx::SignedTx(signed_tx) = tx {
            let tx_gas_price = signed_tx.gas_price();
            if tx_gas_price < base_fee_per_gas {
                return Err(format_err!(
                    "tx gas price per gas is lower than block base fee per gas"
                )
                .into());
            }
        }
        Ok(())
    }

    ///
    /// # Safety
    ///
    /// Result cannot be used safety unless `cs_main` lock is taken on C++ side
    /// across all usages. Note: To be replaced with a proper lock flow later.
    ///
    pub unsafe fn push_tx_in_block_template(
        &self,
        template: &mut BlockTemplate,
        tx: ExecuteTx,
        hash: XHash,
    ) -> Result<()> {
        self.verify_tx_fees(template.get_block_base_fee_per_gas(), &tx)?;
        let tx_update = self.update_block_template_state_from_tx(template, tx.clone())?;
        let tx_hash = tx_update.tx.hash();

        template.add_tx(tx_update, hash)?;
        self.filters.add_tx_to_filters(tx_hash);

        Ok(())
    }

    ///
    /// # Safety
    ///
    /// Result cannot be used safety unless `cs_main` lock is taken on C++ side
    /// across all usages. Note: To be replaced with a proper lock flow later.
    ///
    pub unsafe fn is_smart_contract_in_block_template(
        &self,
        address: H160,
        template: &BlockTemplate,
    ) -> Result<bool> {
        let backend = &template.backend;

        Ok(match backend.get_account(&address) {
            None => false,
            Some(account) => account.code_hash != H256::zero(),
        })
    }

    pub fn get_nonce(&self, address: H160, state_root: H256) -> Result<U256> {
        let backend = self.core.get_backend(state_root)?;
        let nonce = backend.get_nonce(&address);
        Ok(nonce)
    }
}<|MERGE_RESOLUTION|>--- conflicted
+++ resolved
@@ -289,11 +289,7 @@
                 })
             }
             Err(e) => {
-<<<<<<< HEAD
-                template.backend.reset();
-=======
                 template.backend.reset_to_last_changeset();
->>>>>>> c02c30c9
                 Err(e)
             }
         }
