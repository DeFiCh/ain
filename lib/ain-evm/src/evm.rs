--- conflicted
+++ resolved
@@ -15,8 +15,8 @@
     backend::{EVMBackend, Vicinity},
     block::BlockService,
     contract::{
-        bridge_dst20, counter_contract, dst20_contract, transfer_domain_contract, DST20BridgeInfo,
-        DeployContractInfo,
+        bridge_dst20, dst20_contract, intrinsics_contract, transfer_domain_contract,
+        DST20BridgeInfo, DeployContractInfo,
     },
     core::{EVMCoreService, XHash},
     executor::{AinExecutor, TxResponse},
@@ -197,10 +197,7 @@
                 address,
                 storage,
                 bytecode,
-<<<<<<< HEAD
-            } = EVMServices::intrinsics_contract(dvm_block_number, current_block_number)?;
-=======
-            } = counter_contract(executor.backend, dvm_block_number, current_block_number)?;
+            } = intrinsics_contract(executor.backend, dvm_block_number, current_block_number)?;
 
             debug!("deploying {:x?} bytecode {:#?}", address, bytecode);
             executor.deploy_contract(address, bytecode, storage)?;
@@ -214,7 +211,6 @@
             } = transfer_domain_contract()?;
 
             debug!("deploying {:x?} bytecode {:#?}", address, bytecode);
->>>>>>> b62cc330
             executor.deploy_contract(address, bytecode, storage)?;
             executor.commit();
             let (tx, receipt) = transfer_domain_deploy_contract_tx(&base_fee)?;
@@ -225,11 +221,7 @@
             // Ensure that state root changes by updating counter contract storage
             let DeployContractInfo {
                 address, storage, ..
-<<<<<<< HEAD
-            } = EVMServices::intrinsics_contract(dvm_block_number, current_block_number)?;
-=======
-            } = counter_contract(executor.backend, dvm_block_number, current_block_number)?;
->>>>>>> b62cc330
+            } = intrinsics_contract(executor.backend, dvm_block_number, current_block_number)?;
             executor.update_storage(address, storage)?;
             executor.commit();
         }
@@ -579,132 +571,6 @@
         Ok(())
     }
 
-<<<<<<< HEAD
-    /// Returns address, bytecode and storage with incremented count for the counter contract
-    pub fn intrinsics_contract(
-        dvm_block_number: u64,
-        evm_block_number: U256,
-    ) -> Result<DeployContractInfo> {
-        let address = *CONTRACT_ADDRESSES.get(&Contracts::Intrinsics).unwrap();
-        let bytecode = ain_contracts::get_counter_bytecode()?;
-        let count = SERVICES
-            .evm
-            .core
-            .get_latest_contract_storage(address, ain_contracts::u256_to_h256(U256::one()))?;
-
-        debug!("Count: {:#x}", count + U256::one());
-
-        Ok(DeployContractInfo {
-            address,
-            bytecode: Bytes::from(bytecode),
-            storage: vec![
-                (
-                    H256::from_low_u64_be(0),
-                    ain_contracts::u256_to_h256(U256::one()),
-                ),
-                (
-                    H256::from_low_u64_be(1),
-                    ain_contracts::u256_to_h256(evm_block_number),
-                ),
-                (
-                    H256::from_low_u64_be(2),
-                    ain_contracts::u256_to_h256(U256::from(dvm_block_number)),
-                ),
-            ],
-        })
-    }
-
-    pub fn dst20_contract(
-        executor: &mut AinExecutor,
-        address: H160,
-        name: String,
-        symbol: String,
-    ) -> Result<DeployContractInfo> {
-        match executor.backend.get_account(&address) {
-            None => {}
-            Some(account) => {
-                if account.code_hash != ain_contracts::get_system_reserved_codehash()? {
-                    return Err(format_err!("Token address is already in use").into());
-                }
-            }
-        }
-
-        let bytecode = ain_contracts::get_dst20_bytecode()?;
-        let storage = vec![
-            (
-                H256::from_low_u64_be(3),
-                ain_contracts::get_abi_encoded_string(name.as_str()),
-            ),
-            (
-                H256::from_low_u64_be(4),
-                ain_contracts::get_abi_encoded_string(symbol.as_str()),
-            ),
-        ];
-
-        Ok(DeployContractInfo {
-            address,
-            bytecode: Bytes::from(bytecode),
-            storage,
-        })
-    }
-
-    pub fn bridge_dst20(
-        executor: &mut AinExecutor,
-        contract: H160,
-        to: H160,
-        amount: U256,
-        out: bool,
-    ) -> Result<DST20BridgeInfo> {
-        // check if code of address matches DST20 bytecode
-        let account = executor
-            .backend
-            .get_account(&contract)
-            .ok_or_else(|| format_err!("DST20 token address is not a contract"))?;
-
-        if account.code_hash != ain_contracts::get_dst20_codehash()? {
-            return Err(format_err!("DST20 token code is not valid").into());
-        }
-
-        let storage_index = ain_contracts::get_address_storage_index(to);
-        let balance = executor
-            .backend
-            .get_contract_storage(contract, storage_index.as_bytes())?;
-
-        let total_supply_index = H256::from_low_u64_be(2);
-        let total_supply = executor
-            .backend
-            .get_contract_storage(contract, total_supply_index.as_bytes())?;
-
-        let (new_balance, new_total_supply) = if out {
-            (
-                balance.checked_sub(amount),
-                total_supply.checked_sub(amount),
-            )
-        } else {
-            (
-                balance.checked_add(amount),
-                total_supply.checked_add(amount),
-            )
-        };
-
-        let new_balance = new_balance.ok_or_else(|| format_err!("Balance overflow/underflow"))?;
-        let new_total_supply =
-            new_total_supply.ok_or_else(|| format_err!("Total supply overflow/underflow"))?;
-
-        Ok(DST20BridgeInfo {
-            address: contract,
-            storage: vec![
-                (storage_index, ain_contracts::u256_to_h256(new_balance)),
-                (
-                    total_supply_index,
-                    ain_contracts::u256_to_h256(new_total_supply),
-                ),
-            ],
-        })
-    }
-
-=======
->>>>>>> b62cc330
     ///
     /// # Safety
     ///
@@ -772,7 +638,7 @@
     }
 
     pub fn reserve_intrinsics_namespace(&self, executor: &mut AinExecutor) -> Result<()> {
-        let bytecode = ain_contracts::get_system_reserved_bytecode()?;
+        let Contract { bytecode, .. } = get_reserved_contract();
         let addresses = (1..=127)
             .map(|token_id| ain_contracts::intrinsics_address_from_id(token_id).unwrap())
             .collect::<Vec<H160>>();
