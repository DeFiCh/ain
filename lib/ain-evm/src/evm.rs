--- conflicted
+++ resolved
@@ -368,8 +368,7 @@
                 .collect(),
             Vec::new(),
         );
-
-        let block_hash = *block.header.hash().as_fixed_bytes();
+        let block_hash = format!("{:?}", block.header.hash());
         let receipts = self.receipt.generate_receipts(
             &all_transactions,
             receipts_v3,
@@ -379,11 +378,7 @@
         queue.block_data = Some(BlockData { block, receipts });
 
         Ok(FinalizedBlockInfo {
-<<<<<<< HEAD
-            block_hash: format!("{:?}", block.header.hash()),
-=======
             block_hash,
->>>>>>> 7d32ead2
             failed_transactions,
             total_burnt_fees,
             total_priority_fees,
