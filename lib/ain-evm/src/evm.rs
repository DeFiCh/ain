--- conflicted
+++ resolved
@@ -256,7 +256,6 @@
             self.filters.add_block_to_filters(block.header.hash());
         }
 
-<<<<<<< HEAD
         let total_burnt_fees = U256::from(total_gas_used) * base_fee;
         let total_priority_fees = total_gas_fees - total_burnt_fees;
         debug!(
@@ -270,36 +269,9 @@
         Ok(FinalizedBlockInfo {
             block_hash: *block.header.hash().as_fixed_bytes(),
             failed_transactions,
-            total_burnt_fees: total_burnt_fees.try_into().unwrap(),
-            total_priority_fees: total_priority_fees.try_into().unwrap(),
+            total_burnt_fees,
+            total_priority_fees,
         })
-=======
-        if ain_cpp_imports::past_changi_intermediate_height_4_height() {
-            let total_burnt_fees = U256::from(total_gas_used) * base_fee;
-            let total_priority_fees = total_gas_fees - total_burnt_fees;
-            debug!(
-                "[finalize_block] Total burnt fees : {:#?}",
-                total_burnt_fees
-            );
-            debug!(
-                "[finalize_block] Total priority fees : {:#?}",
-                total_priority_fees
-            );
-            Ok(FinalizedBlockInfo {
-                block_hash: *block.header.hash().as_fixed_bytes(),
-                failed_transactions,
-                total_burnt_fees,
-                total_priority_fees,
-            })
-        } else {
-            Ok(FinalizedBlockInfo {
-                block_hash: *block.header.hash().as_fixed_bytes(),
-                failed_transactions,
-                total_burnt_fees: U256::from(total_gas_used),
-                total_priority_fees: U256::zero(),
-            })
-        }
->>>>>>> 879955a0
     }
 
     pub fn verify_tx_fees(&self, tx: &str, use_context: bool) -> Result<(), Box<dyn Error>> {
