--- conflicted
+++ resolved
@@ -579,35 +579,12 @@
         Ok(())
     }
 
-<<<<<<< HEAD
-    pub fn verify_tx_fees(&self, tx: &str) -> Result<U256> {
-        trace!("[verify_tx_fees] raw transaction : {:#?}", tx);
-        let signed_tx = self
-            .core
-            .signed_tx_cache
-            .try_get_or_create(tx)
-            .map_err(|_| format_err!("Error: decoding raw tx to TransactionV2"))?;
-        trace!("[verify_tx_fees] signed_tx : {:#?}", signed_tx);
-
-        let block_fee = self.block.calculate_next_block_base_fee()?;
-        let tx_gas_price = signed_tx.gas_price();
-        if tx_gas_price < block_fee {
-            trace!("[verify_tx_fees] tx gas price is lower than block base fee");
-            return Err(format_err!("tx gas price is lower than block base fee").into());
-        }
-
-        Ok(block_fee)
-    }
-
-=======
->>>>>>> a85c8202
     ///
     /// # Safety
     ///
     /// Result cannot be used safety unless `cs_main` lock is taken on C++ side
     /// across all usages. Note: To be replaced with a proper lock flow later.
     ///
-<<<<<<< HEAD
     pub unsafe fn is_smart_contract_in_block_template(
         &self,
         address: H160,
@@ -618,12 +595,6 @@
                 .block_templates
                 .get_latest_state_root_in(template_id)?,
         )?;
-=======
-    pub unsafe fn is_smart_contract_in_queue(&self, address: H160, queue_id: u64) -> Result<bool> {
-        let backend = self
-            .core
-            .get_backend(self.core.tx_queues.get_latest_state_root_in(queue_id)?)?;
->>>>>>> a85c8202
 
         Ok(match backend.get_account(&address) {
             None => false,
