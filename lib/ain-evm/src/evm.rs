--- conflicted
+++ resolved
@@ -277,7 +277,26 @@
         }
     }
 
-<<<<<<< HEAD
+    pub fn verify_tx_fees(&self, tx: &str) -> Result<(), Box<dyn Error>> {
+        debug!("[verify_tx_fees] raw transaction : {:#?}", tx);
+        let buffer = <Vec<u8>>::from_hex(tx)?;
+        let tx: TransactionV2 = ethereum::EnvelopedDecodable::decode(&buffer)
+            .map_err(|_| anyhow!("Error: decoding raw tx to TransactionV2"))?;
+        debug!("[verify_tx_fees] TransactionV2 : {:#?}", tx);
+        let signed_tx: SignedTx = tx.try_into()?;
+
+        if ain_cpp_imports::past_changi_intermediate_height_4_height() {
+            let tx_gas_price = get_tx_gas_price(&signed_tx);
+            let next_block_fees = self.block.calculate_next_block_base_fee();
+            if tx_gas_price < next_block_fees {
+                debug!("[verify_tx_fees] tx gas price is lower than next block base fee");
+                return Err(anyhow!("tx gas price is lower than next block base fee").into());
+            }
+        }
+
+        Ok(())
+    }
+
     pub fn queue_tx(
         &self,
         context: u64,
@@ -288,30 +307,6 @@
         self.core
             .tx_queues
             .queue_tx(context, tx.clone(), hash, gas_used)?;
-=======
-    pub fn verify_tx_fees(&self, tx: &str) -> Result<(), Box<dyn Error>> {
-        debug!("[verify_tx_fees] raw transaction : {:#?}", tx);
-        let buffer = <Vec<u8>>::from_hex(tx)?;
-        let tx: TransactionV2 = ethereum::EnvelopedDecodable::decode(&buffer)
-            .map_err(|_| anyhow!("Error: decoding raw tx to TransactionV2"))?;
-        debug!("[verify_tx_fees] TransactionV2 : {:#?}", tx);
-        let signed_tx: SignedTx = tx.try_into()?;
-
-        if ain_cpp_imports::past_changi_intermediate_height_4_height() {
-            let tx_gas_price = get_tx_gas_price(&signed_tx);
-            let next_block_fees = self.block.calculate_next_block_base_fee();
-            if tx_gas_price < next_block_fees {
-                debug!("[verify_tx_fees] tx gas price is lower than next block base fee");
-                return Err(anyhow!("tx gas price is lower than next block base fee").into());
-            }
-        }
-
-        Ok(())
-    }
-
-    pub fn queue_tx(&self, context: u64, tx: QueueTx, hash: NativeTxHash) -> Result<(), EVMError> {
-        self.core.tx_queues.queue_tx(context, tx.clone(), hash)?;
->>>>>>> cee421cd
 
         if let QueueTx::SignedTx(signed_tx) = tx {
             self.filters.add_tx_to_filters(signed_tx.transaction.hash())
