use std::{path::PathBuf, sync::Arc};

use ain_contracts::{
    get_dst20_contract, get_dst20_deploy_input, get_reserved_contract, get_transferdomain_contract,
    Contract,
};
use anyhow::format_err;
use ethereum::{
    Block, EIP1559ReceiptData, LegacyTransaction, PartialHeader, ReceiptV3, TransactionAction,
    TransactionSignature, TransactionV2,
};
use ethereum_types::{Bloom, H160, H256, H64, U256};
use log::{debug, trace};

use crate::traits::BridgeBackend;
use crate::{
    backend::{EVMBackend, Vicinity},
    block::BlockService,
    contract::{intrinsics_contract, transfer_domain_contract, DeployContractInfo},
    core::{EVMCoreService, XHash},
    executor::AinExecutor,
    filters::FilterService,
    log::LogService,
    receipt::ReceiptService,
    storage::{traits::BlockStorage, Storage},
    transaction::{
        system::{DeployContractData, SystemTx},
        SignedTx, LOWER_H256,
    },
    trie::GENESIS_STATE_ROOT,
    txqueue::{BlockData, QueueTx, QueueTxItem},
    Result,
};

pub struct EVMServices {
    pub core: EVMCoreService,
    pub block: BlockService,
    pub receipt: ReceiptService,
    pub logs: LogService,
    pub filters: FilterService,
    pub storage: Arc<Storage>,
}

pub struct FinalizedBlockInfo {
    pub block_hash: XHash,
    pub total_burnt_fees: U256,
    pub total_priority_fees: U256,
    pub block_number: U256,
}

pub type ReceiptAndOptionalContractAddress = (ReceiptV3, Option<H160>);

impl EVMServices {
    /// Constructs a new Handlers instance. Depending on whether the defid -ethstartstate flag is set,
    /// it either revives the storage from a previously saved state or initializes new storage using input from a JSON file.
    /// This JSON-based initialization is exclusively reserved for regtest environments.
    ///
    /// # Warning
    ///
    /// Loading state from JSON will overwrite previous stored state
    ///
    /// # Errors
    ///
    /// This method will return an error if an attempt is made to load a genesis state from a JSON file outside of a regtest environment.
    ///
    /// # Return
    ///
    /// Returns an instance of the struct, either restored from storage or created from a JSON file.
    pub fn new() -> Result<Self> {
        let datadir = ain_cpp_imports::get_datadir();
        let path = PathBuf::from(datadir).join("evm");
        if !path.exists() {
            std::fs::create_dir(&path)?;
        }

        if let Some(state_input_path) = ain_cpp_imports::get_state_input_json() {
            if ain_cpp_imports::get_network() != "regtest" {
                return Err(format_err!(
                    "Loading a genesis from JSON file is restricted to regtest network"
                )
                .into());
            }
            let storage = Arc::new(Storage::new(&path)?);
            Ok(Self {
                core: EVMCoreService::new_from_json(
                    Arc::clone(&storage),
                    PathBuf::from(state_input_path),
                    path,
                )?,
                block: BlockService::new(Arc::clone(&storage))?,
                receipt: ReceiptService::new(Arc::clone(&storage)),
                logs: LogService::new(Arc::clone(&storage)),
                filters: FilterService::new(),
                storage,
            })
        } else {
            let storage = Arc::new(Storage::restore(&path)?);
            Ok(Self {
                core: EVMCoreService::restore(Arc::clone(&storage), path),
                block: BlockService::new(Arc::clone(&storage))?,
                receipt: ReceiptService::new(Arc::clone(&storage)),
                logs: LogService::new(Arc::clone(&storage)),
                filters: FilterService::new(),
                storage,
            })
        }
    }

    ///
    /// # Safety
    ///
    /// Result cannot be used safety unless `cs_main` lock is taken on C++ side
    /// across all usages. Note: To be replaced with a proper lock flow later.
    ///
    pub unsafe fn construct_block_in_queue(
        &self,
        queue_id: u64,
        difficulty: u32,
        beneficiary: H160,
        timestamp: u64,
        dvm_block_number: u64,
        mnview_ptr: usize,
    ) -> Result<FinalizedBlockInfo> {
        let tx_queue = self.core.tx_queues.get(queue_id)?;
        let mut queue = tx_queue.data.lock().unwrap();

        let queue_txs_len = queue.transactions.len();
        let mut all_transactions = Vec::with_capacity(queue_txs_len);
        let mut receipts_v3: Vec<ReceiptAndOptionalContractAddress> =
            Vec::with_capacity(queue_txs_len);
        let mut total_gas_used = 0u64;
        let mut total_gas_fees = U256::zero();
        let mut logs_bloom: Bloom = Bloom::default();

        let parent_data = self.block.get_latest_block_hash_and_number()?;
        let state_root = self
            .storage
            .get_latest_block()?
            .map_or(GENESIS_STATE_ROOT, |block| block.header.state_root);

        debug!("[construct_block] queue_id: {:?}", queue_id);
        debug!("[construct_block] beneficiary: {:?}", beneficiary);
        let (vicinity, parent_hash, current_block_number) = match parent_data {
            None => (
                Vicinity {
                    beneficiary,
                    timestamp: U256::from(timestamp),
                    block_number: U256::zero(),
                    ..Vicinity::default()
                },
                H256::zero(),
                U256::zero(),
            ),
            Some((hash, number)) => (
                Vicinity {
                    beneficiary,
                    timestamp: U256::from(timestamp),
                    block_number: number + 1,
                    ..Vicinity::default()
                },
                hash,
                number + 1,
            ),
        };
        debug!("[construct_block] vincinity: {:?}", vicinity);

        let base_fee = self.block.calculate_base_fee(parent_hash)?;
        debug!("[construct_block] Block base fee: {}", base_fee);

        let mut backend = EVMBackend::from_root(
            state_root,
            Arc::clone(&self.core.trie_store),
            Arc::clone(&self.storage),
            vicinity,
        )?;

        let mut executor = AinExecutor::new(&mut backend);

        let is_evm_genesis_block = queue.target_block == U256::zero();
        if is_evm_genesis_block {
            // reserve DST20 namespace
            self.reserve_dst20_namespace(&mut executor)?;
            self.reserve_intrinsics_namespace(&mut executor)?;

            let migration_txs = get_dst20_migration_txs(mnview_ptr)?;
            queue.transactions.extend(migration_txs);

            // Deploy counter contract on the first block
            let DeployContractInfo {
                address,
                storage,
                bytecode,
            } = intrinsics_contract(executor.backend, dvm_block_number, current_block_number)?;

            trace!("deploying {:x?} bytecode {:?}", address, bytecode);
            executor.deploy_contract(address, bytecode, storage)?;
            executor.commit();

            // Deploy transfer domain contract on the first block
            let DeployContractInfo {
                address,
                storage,
                bytecode,
            } = transfer_domain_contract();

            trace!("deploying {:x?} bytecode {:?}", address, bytecode);
            executor.deploy_contract(address, bytecode, storage)?;
            executor.commit();
            let (tx, receipt) = transfer_domain_deploy_contract_tx(&base_fee)?;

            all_transactions.push(Box::new(tx));
            receipts_v3.push((receipt, Some(address)));
        } else {
            // Ensure that state root changes by updating counter contract storage
            let DeployContractInfo {
                address, storage, ..
            } = intrinsics_contract(executor.backend, dvm_block_number, current_block_number)?;
            executor.update_storage(address, storage)?;
            executor.commit();
        }

        debug!(
            "[construct_block] Processing {:?} transactions in queue",
            queue.transactions.len()
        );

        for queue_item in queue.transactions.clone() {
            let apply_result = executor.apply_queue_tx(queue_item.tx, base_fee)?;

            all_transactions.push(apply_result.tx);
            EVMCoreService::logs_bloom(apply_result.logs, &mut logs_bloom);
            receipts_v3.push(apply_result.receipt);
            total_gas_used += apply_result.used_gas;
            total_gas_fees += apply_result.gas_fee;

            executor.commit();
        }

        let total_burnt_fees = U256::from(total_gas_used) * base_fee;
        let total_priority_fees = total_gas_fees - total_burnt_fees;
        debug!(
            "[construct_block] Total burnt fees : {:#?}",
            total_burnt_fees
        );
        debug!(
            "[construct_block] Total priority fees : {:#?}",
            total_priority_fees
        );

<<<<<<< HEAD
        let extra_data = format!("DFI: {dvm_block_number}").into_bytes();
=======
        // burn base fee and pay priority fee to miner
        executor
            .backend
            .add_balance(beneficiary, total_priority_fees)?;
        executor.commit();

        let extra_data = format!("DFI: {}", dvm_block_number).into_bytes();
>>>>>>> 277f3902
        let gas_limit = self.storage.get_attributes_or_default()?.block_gas_limit;
        let block = Block::new(
            PartialHeader {
                parent_hash,
                beneficiary,
                state_root: backend.commit(),
                receipts_root: ReceiptService::get_receipts_root(&receipts_v3),
                logs_bloom,
                difficulty: U256::from(difficulty),
                number: current_block_number,
                gas_limit: U256::from(gas_limit),
                gas_used: U256::from(total_gas_used),
                timestamp,
                extra_data,
                mix_hash: H256::default(),
                nonce: H64::default(),
                base_fee,
            },
            all_transactions
                .iter()
                .map(|signed_tx| signed_tx.transaction.clone())
                .collect(),
            Vec::new(),
        );
        let block_hash = format!("{:?}", block.header.hash());
        let receipts = self.receipt.generate_receipts(
            &all_transactions,
            receipts_v3,
            block.header.hash(),
            block.header.number,
        );
        queue.block_data = Some(BlockData { block, receipts });

        Ok(FinalizedBlockInfo {
            block_hash,
            total_burnt_fees,
            total_priority_fees,
            block_number: current_block_number,
        })
    }

    ///
    /// # Safety
    ///
    /// Result cannot be used safety unless cs_main lock is taken on C++ side
    /// across all usages. Note: To be replaced with a proper lock flow later.
    ///
    pub unsafe fn commit_queue(&self, queue_id: u64) -> Result<()> {
        {
            let tx_queue = self.core.tx_queues.get(queue_id)?;
            let queue = tx_queue.data.lock().unwrap();
            let Some(BlockData { block, receipts }) = queue.block_data.clone() else {
                return Err(format_err!("no constructed EVM block exist in queue id").into());
            };

            debug!(
                "[finalize_block] Finalizing block number {:#x}, state_root {:#x}",
                block.header.number, block.header.state_root
            );

            self.block.connect_block(&block)?;
            self.logs
                .generate_logs_from_receipts(&receipts, block.header.number)?;
            self.receipt.put_receipts(receipts)?;
            self.filters.add_block_to_filters(block.header.hash());
        }
        self.core.tx_queues.remove(queue_id);

        Ok(())
    }

    unsafe fn update_queue_state_from_tx(
        &self,
        queue_id: u64,
        tx: QueueTx,
    ) -> Result<(SignedTx, U256, H256)> {
        let state_root = self.core.tx_queues.get_latest_state_root_in(queue_id)?;
        debug!("[validate_raw_tx] state_root : {:#?}", state_root);

        // Has to be mutable to obtain new state root
        let mut backend = self.core.get_backend(state_root)?;
        let mut executor = AinExecutor::new(&mut backend);

        let (parent_hash, _) = self
            .block
            .get_latest_block_hash_and_number()?
            .unwrap_or_default(); // Safe since calculate_base_fee will default to INITIAL_BASE_FEE
        let base_fee = self.block.calculate_base_fee(parent_hash)?;

        let apply_tx = executor.apply_queue_tx(tx, base_fee)?;

        Ok((
            *apply_tx.tx,
            U256::from(apply_tx.used_gas),
            backend.commit(),
        ))
    }

    ///
    /// # Safety
    ///
    /// Result cannot be used safety unless `cs_main` lock is taken on C++ side
    /// across all usages. Note: To be replaced with a proper lock flow later.
    ///
    pub unsafe fn push_tx_in_queue(&self, queue_id: u64, tx: QueueTx, hash: XHash) -> Result<()> {
        let (signed_tx, gas_used, state_root) =
            self.update_queue_state_from_tx(queue_id, tx.clone())?;

        debug!(
            "[push_tx_in_queue] Pushing new state_root {:x?} to queue_id {}",
            state_root, queue_id
        );
        self.core
            .tx_queues
            .push_in(queue_id, tx, hash, gas_used, state_root)?;

        self.filters.add_tx_to_filters(signed_tx.transaction.hash());

        Ok(())
    }

    pub fn verify_tx_fees(&self, tx: &str) -> Result<()> {
        trace!("[verify_tx_fees] raw transaction : {:#?}", tx);
        let signed_tx = SignedTx::try_from(tx)
            .map_err(|_| format_err!("Error: decoding raw tx to TransactionV2"))?;
        trace!("[verify_tx_fees] signed_tx : {:#?}", signed_tx);

        let block_fee = self.block.calculate_next_block_base_fee()?;
        let tx_gas_price = signed_tx.gas_price();
        if tx_gas_price < block_fee {
            trace!("[verify_tx_fees] tx gas price is lower than block base fee");
            return Err(format_err!("tx gas price is lower than block base fee").into());
        }

        Ok(())
    }

    ///
    /// # Safety
    ///
    /// Result cannot be used safety unless `cs_main` lock is taken on C++ side
    /// across all usages. Note: To be replaced with a proper lock flow later.
    ///
    pub unsafe fn is_dst20_deployed_or_queued(
        &self,
        queue_id: u64,
        name: &str,
        symbol: &str,
        token_id: u64,
    ) -> Result<bool> {
        let address = ain_contracts::dst20_address_from_token_id(token_id)?;
        debug!(
            "[is_dst20_deployed_or_queued] Fetching address {:#?}",
            address
        );

        let backend = self.core.get_latest_block_backend()?;
        // Address already deployed
        match backend.get_account(&address) {
            None => {}
            Some(account) => {
                let Contract { codehash, .. } = get_dst20_contract();
                if account.code_hash == codehash {
                    return Ok(true);
                }
            }
        }

        let deploy_tx = QueueTx::SystemTx(SystemTx::DeployContract(DeployContractData {
            name: String::from(name),
            symbol: String::from(symbol),
            token_id,
            address,
        }));

        let is_queued = self.core.tx_queues.get(queue_id)?.is_queued(&deploy_tx);

        Ok(is_queued)
    }

    pub fn get_nonce(&self, address: H160, state_root: H256) -> Result<U256> {
        let backend = self.core.get_backend(state_root)?;
        let nonce = backend.get_nonce(&address);
        Ok(nonce)
    }

    pub fn reserve_dst20_namespace(&self, executor: &mut AinExecutor) -> Result<()> {
        let Contract {
            runtime_bytecode, ..
        } = get_reserved_contract();
        let addresses = (1..=1024)
            .map(|token_id| ain_contracts::dst20_address_from_token_id(token_id).unwrap())
            .collect::<Vec<H160>>();

        for address in addresses {
            trace!(
                "[reserve_dst20_namespace] Deploying address to {:x?}",
                address
            );
            executor.deploy_contract(address, runtime_bytecode.clone().into(), Vec::new())?;
        }

        Ok(())
    }

    pub fn reserve_intrinsics_namespace(&self, executor: &mut AinExecutor) -> Result<()> {
        let Contract {
            runtime_bytecode, ..
        } = get_reserved_contract();
        let addresses = (1..=127)
            .map(|token_id| ain_contracts::intrinsics_address_from_id(token_id).unwrap())
            .collect::<Vec<H160>>();

        for address in addresses {
            trace!(
                "[reserve_intrinsics_namespace] Deploying address to {:x?}",
                address
            );
            executor.deploy_contract(address, runtime_bytecode.clone().into(), Vec::new())?;
        }

        Ok(())
    }
}

pub fn dst20_deploy_contract_tx(
    token_id: u64,
    base_fee: &U256,
    name: &str,
    symbol: &str,
) -> Result<(Box<SignedTx>, ReceiptV3)> {
    let tx = TransactionV2::Legacy(LegacyTransaction {
        nonce: U256::from(token_id),
        gas_price: *base_fee,
        gas_limit: U256::from(u64::MAX),
        action: TransactionAction::Create,
        value: U256::zero(),
        input: get_dst20_deploy_input(get_dst20_contract().init_bytecode, name, symbol)
            .map_err(|e| format_err!(e))?,
        signature: TransactionSignature::new(27, LOWER_H256, LOWER_H256)
            .ok_or(format_err!("Invalid transaction signature format"))?,
    })
    .try_into()?;

    let receipt = get_default_successful_receipt();

    Ok((Box::new(tx), receipt))
}

fn transfer_domain_deploy_contract_tx(base_fee: &U256) -> Result<(SignedTx, ReceiptV3)> {
    let tx = TransactionV2::Legacy(LegacyTransaction {
        nonce: U256::zero(),
        gas_price: *base_fee,
        gas_limit: U256::from(u64::MAX),
        action: TransactionAction::Create,
        value: U256::zero(),
        input: get_transferdomain_contract().contract.init_bytecode,
        signature: TransactionSignature::new(27, LOWER_H256, LOWER_H256)
            .ok_or(format_err!("Invalid transaction signature format"))?,
    })
    .try_into()?;

    let receipt = get_default_successful_receipt();

    Ok((tx, receipt))
}

fn get_default_successful_receipt() -> ReceiptV3 {
    ReceiptV3::Legacy(EIP1559ReceiptData {
        status_code: 1u8,
        used_gas: U256::zero(),
        logs_bloom: Bloom::default(),
        logs: Vec::new(),
    })
}

fn get_dst20_migration_txs(mnview_ptr: usize) -> Result<Vec<QueueTxItem>> {
    let mut txs = Vec::new();
    for token in ain_cpp_imports::get_dst20_tokens(mnview_ptr) {
        let address = ain_contracts::dst20_address_from_token_id(token.id)?;
        trace!(
            "[get_dst20_migration_txs] Deploying to address {:x?}",
            address
        );

        let tx = QueueTx::SystemTx(SystemTx::DeployContract(DeployContractData {
            name: token.name,
            symbol: token.symbol,
            token_id: token.id,
            address,
        }));
        txs.push(QueueTxItem {
            tx,
            tx_hash: String::default(),
            gas_used: U256::zero(),
            state_root: H256::default(),
        });
    }
    Ok(txs)
}<|MERGE_RESOLUTION|>--- conflicted
+++ resolved
@@ -12,7 +12,6 @@
 use ethereum_types::{Bloom, H160, H256, H64, U256};
 use log::{debug, trace};
 
-use crate::traits::BridgeBackend;
 use crate::{
     backend::{EVMBackend, Vicinity},
     block::BlockService,
@@ -247,17 +246,13 @@
             total_priority_fees
         );
 
-<<<<<<< HEAD
-        let extra_data = format!("DFI: {dvm_block_number}").into_bytes();
-=======
         // burn base fee and pay priority fee to miner
         executor
             .backend
             .add_balance(beneficiary, total_priority_fees)?;
         executor.commit();
 
-        let extra_data = format!("DFI: {}", dvm_block_number).into_bytes();
->>>>>>> 277f3902
+        let extra_data = format!("DFI: {dvm_block_number}").into_bytes();
         let gas_limit = self.storage.get_attributes_or_default()?.block_gas_limit;
         let block = Block::new(
             PartialHeader {
