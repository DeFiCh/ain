--- conflicted
+++ resolved
@@ -617,12 +617,12 @@
         Ok(is_queued)
     }
 
-<<<<<<< HEAD
     pub fn get_nonce(&self, address: H160) -> Result<U256> {
         let backend = self.core.get_latest_block_backend()?;
         let nonce = backend.get_nonce(&address);
         Ok(nonce)
-=======
+    }
+
     pub fn get_dst20_total_supply(&self, token_id: u64, state_root: Option<H256>) -> Result<U256> {
         let address = ain_contracts::dst20_address_from_token_id(token_id)?;
         debug!("[get_dst20_total_supply] Fetching address {:#?}", address);
@@ -634,7 +634,6 @@
 
         let total_supply_index = H256::from_low_u64_be(2);
         backend.get_contract_storage(address, total_supply_index.as_bytes())
->>>>>>> 97ac2549
     }
 
     pub fn reserve_dst20_namespace(&self, executor: &mut AinExecutor) -> Result<()> {
