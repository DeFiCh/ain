mod core;
mod evm;
mod prelude;

use crate::core::*;
use crate::evm::*;

#[cxx::bridge]
pub mod ffi {
    // =========  Core ==========
    pub struct CrossBoundaryResult {
        pub ok: bool,
        pub reason: String,
    }

    extern "Rust" {
        fn ain_rs_preinit(result: &mut CrossBoundaryResult);
        fn ain_rs_init_logging(result: &mut CrossBoundaryResult);
        fn ain_rs_init_core_services(result: &mut CrossBoundaryResult);
        fn ain_rs_wipe_evm_folder(result: &mut CrossBoundaryResult);
        fn ain_rs_stop_core_services(result: &mut CrossBoundaryResult);
        fn ain_rs_init_network_services(
            result: &mut CrossBoundaryResult,
            json_addr: &str,
            grpc_addr: &str,
        );
        fn ain_rs_stop_network_services(result: &mut CrossBoundaryResult);
    }

    // ========== EVM ==========

    pub struct CreateTransactionContext {
        pub chain_id: u64,
        pub nonce: [u8; 32],
        pub gas_price: [u8; 32],
        pub gas_limit: [u8; 32],
        pub to: [u8; 20],
        pub value: [u8; 32],
        pub input: Vec<u8>,
        pub priv_key: [u8; 32],
    }

    #[derive(Default)]
    pub struct FinalizeBlockCompletion {
        pub block_hash: [u8; 32],
        pub failed_transactions: Vec<String>,
        pub total_burnt_fees: u64,
        pub total_priority_fees: u64,
    }

    #[derive(Default)]
    pub struct PreValidateTxCompletion {
        pub nonce: u64,
        pub sender: [u8; 20],
        pub prepay_fee: u64,
    }

    #[derive(Default)]
    pub struct ValidateTxCompletion {
        pub nonce: u64,
        pub sender: [u8; 20],
        pub prepay_fee: u64,
        pub gas_used: u64,
    }

    extern "Rust" {
        // In-fallible functions
        //
        // If they are fallible, it's a TODO to changed and move later
        // so errors are propogated up properly.
        fn evm_get_balance(address: [u8; 20]) -> u64;
        fn evm_get_next_valid_nonce_in_queue(queue_id: u64, address: [u8; 20]) -> u64;
        fn evm_remove_txs_by_sender(queue_id: u64, address: [u8; 20]);
        fn evm_add_balance(
            queue_id: u64,
            address: &str,
            amount: [u8; 32],
            native_tx_hash: [u8; 32],
        );
        fn evm_sub_balance(
            queue_id: u64,
            address: &str,
            amount: [u8; 32],
            native_tx_hash: [u8; 32],
        ) -> bool;
        fn evm_get_queue_id() -> u64;
        fn evm_discard_context(queue_id: u64);
        fn evm_disconnect_latest_block();

        // Failible functions
        // Has to take CrossBoundaryResult as first param
        // Has to start with try_ / evm_try

        fn evm_try_prevalidate_raw_tx(
            result: &mut CrossBoundaryResult,
            tx: &str,
        ) -> PreValidateTxCompletion;
        fn evm_try_validate_raw_tx(
            result: &mut CrossBoundaryResult,
            tx: &str,
            queue_id: u64,
        ) -> ValidateTxCompletion;
        fn evm_try_queue_tx(
            result: &mut CrossBoundaryResult,
            queue_id: u64,
            raw_tx: &str,
            hash: [u8; 32],
            gas_used: u64,
        );
        fn evm_try_finalize(
            result: &mut CrossBoundaryResult,
            queue_id: u64,
            update_state: bool,
            difficulty: u32,
            miner_address: [u8; 20],
            timestamp: u64,
            dvm_block_number: u64,
        ) -> FinalizeBlockCompletion;
        fn evm_try_create_and_sign_tx(
            result: &mut CrossBoundaryResult,
            ctx: CreateTransactionContext,
        ) -> Vec<u8>;

        fn evm_try_get_block_hash_by_number(
            result: &mut CrossBoundaryResult,
            height: u64,
        ) -> [u8; 32];
        fn evm_try_get_block_number_by_hash(
            result: &mut CrossBoundaryResult,
            hash: [u8; 32],
        ) -> u64;
<<<<<<< HEAD
=======

        fn evm_try_get_block_count(result: &mut CrossBoundaryResult) -> u64;

>>>>>>> 5bd8d426
        fn evm_try_create_dst20(
            result: &mut CrossBoundaryResult,
            context: u64,
            native_hash: [u8; 32],
            name: &str,
            symbol: &str,
            token_id: &str,
        );
<<<<<<< HEAD
=======

>>>>>>> 5bd8d426
        fn evm_try_bridge_dst20(
            result: &mut CrossBoundaryResult,
            context: u64,
            address: &str,
            amount: [u8; 32],
            native_hash: [u8; 32],
            token_id: &str,
            out: bool,
        );
        fn evm_try_is_dst20_deployed_or_queued(
            result: &mut CrossBoundaryResult,
            queue_id: u64,
            name: &str,
            symbol: &str,
            token_id: &str,
        ) -> bool;
    }
}<|MERGE_RESOLUTION|>--- conflicted
+++ resolved
@@ -129,12 +129,9 @@
             result: &mut CrossBoundaryResult,
             hash: [u8; 32],
         ) -> u64;
-<<<<<<< HEAD
-=======
 
         fn evm_try_get_block_count(result: &mut CrossBoundaryResult) -> u64;
 
->>>>>>> 5bd8d426
         fn evm_try_create_dst20(
             result: &mut CrossBoundaryResult,
             context: u64,
@@ -143,10 +140,6 @@
             symbol: &str,
             token_id: &str,
         );
-<<<<<<< HEAD
-=======
-
->>>>>>> 5bd8d426
         fn evm_try_bridge_dst20(
             result: &mut CrossBoundaryResult,
             context: u64,
