--- conflicted
+++ resolved
@@ -100,8 +100,7 @@
             ctx: CreateTransactionContext,
         ) -> Vec<u8>;
 
-<<<<<<< HEAD
-        fn evm_disconnect_latest_block() -> Result<()>;
+        fn evm_disconnect_latest_block();
 
         fn create_dst20(
             result: &mut CrossBoundaryResult,
@@ -109,10 +108,7 @@
             native_hash: [u8; 32],
             name: &str,
             symbol: &str,
-        ) -> Result<bool>;
-=======
-        fn evm_disconnect_latest_block();
->>>>>>> 5a4b409a
+        ) -> bool;
     }
 }
 
@@ -428,8 +424,18 @@
 
 fn evm_disconnect_latest_block() {
     RUNTIME.handlers.storage.disconnect_latest_block();
-<<<<<<< HEAD
-    Ok(())
+}
+
+fn start_servers(result: &mut CrossBoundaryResult, json_addr: &str, grpc_addr: &str) {
+    match start_evm_servers(json_addr, grpc_addr) {
+        Ok(()) => {
+            result.ok = true;
+        }
+        Err(e) => {
+            result.ok = false;
+            result.reason = e.to_string();
+        }
+    }
 }
 
 fn create_dst20(
@@ -438,7 +444,7 @@
     native_hash: [u8; 32],
     name: &str,
     symbol: &str,
-) -> Result<bool, Box<dyn Error>> {
+) -> bool {
     debug!("HERE");
     match deploy_dst20(
         native_hash,
@@ -446,25 +452,13 @@
         String::from(name),
         String::from(symbol),
     ) {
-        Ok(_) => Ok(true),
+        Ok(_) => true,
         Err(e) => {
             debug!("{:#?}", e);
             result.ok = false;
             result.reason = e.to_string();
 
-            Ok(false)
-=======
-}
-
-fn start_servers(result: &mut CrossBoundaryResult, json_addr: &str, grpc_addr: &str) {
-    match start_evm_servers(json_addr, grpc_addr) {
-        Ok(()) => {
-            result.ok = true;
-        }
-        Err(e) => {
-            result.ok = false;
-            result.reason = e.to_string();
->>>>>>> 5a4b409a
+            false
         }
     }
 }