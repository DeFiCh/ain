--- conflicted
+++ resolved
@@ -7,11 +7,7 @@
 
 use ain_evm::blocktemplate::BlockTemplate;
 
-<<<<<<< HEAD
-use crate::{core::*, evm::*, ocean::*};
-=======
-use crate::{core::*, debug::*, evm::*, util::*};
->>>>>>> 2b9fb557
+use crate::{core::*, debug::*, evm::*, util::*, ocean::*};
 
 pub struct BlockTemplateWrapper(Option<BlockTemplate>);
 
@@ -51,6 +47,7 @@
         // Networking
         fn ain_rs_init_network_json_rpc_service(result: &mut CrossBoundaryResult, addr: &str);
         fn ain_rs_init_network_grpc_service(result: &mut CrossBoundaryResult, addr: &str);
+        fn ain_rs_init_network_rest_ocean(result: &mut CrossBoundaryResult, addr: &str);
         fn ain_rs_init_network_subscriptions_service(result: &mut CrossBoundaryResult, addr: &str);
         fn ain_rs_stop_network_services(result: &mut CrossBoundaryResult);
     }
@@ -106,33 +103,7 @@
         pub key: u32,
         pub key_id: u32,
     }
-
-<<<<<<< HEAD
-    // =========  FFI ==========
-    // =========  Core ==========
-    pub struct CrossBoundaryResult {
-        pub ok: bool,
-        pub reason: String,
-    }
-
-    // =========  Core ==========
-    extern "Rust" {
-        fn ain_rs_preinit(result: &mut CrossBoundaryResult);
-        fn ain_rs_init_logging(result: &mut CrossBoundaryResult);
-        fn ain_rs_init_core_services(result: &mut CrossBoundaryResult);
-        fn ain_rs_wipe_evm_folder(result: &mut CrossBoundaryResult);
-        fn ain_rs_stop_core_services(result: &mut CrossBoundaryResult);
-
-        // Networking
-        fn ain_rs_init_network_json_rpc_service(result: &mut CrossBoundaryResult, addr: &str);
-        fn ain_rs_init_network_grpc_service(result: &mut CrossBoundaryResult, addr: &str);
-        fn ain_rs_init_network_rest_ocean(result: &mut CrossBoundaryResult, addr: &str);
-        fn ain_rs_init_network_subscriptions_service(result: &mut CrossBoundaryResult, addr: &str);
-        fn ain_rs_stop_network_services(result: &mut CrossBoundaryResult);
-    }
-
-=======
->>>>>>> 2b9fb557
+  
     // ========== EVM ==========
 
     pub struct CreateTransactionContext<'a> {
