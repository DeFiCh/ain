--- conflicted
+++ resolved
@@ -45,6 +45,7 @@
         // Networking
         fn ain_rs_init_network_json_rpc_service(result: &mut CrossBoundaryResult, addr: &str);
         fn ain_rs_init_network_grpc_service(result: &mut CrossBoundaryResult, addr: &str);
+        fn ain_rs_init_network_rest_ocean(result: &mut CrossBoundaryResult, addr: &str);
         fn ain_rs_init_network_subscriptions_service(result: &mut CrossBoundaryResult, addr: &str);
         fn ain_rs_stop_network_services(result: &mut CrossBoundaryResult);
     }
@@ -101,30 +102,6 @@
         pub key_id: u32,
     }
 
-<<<<<<< HEAD
-    // =========  Core ==========
-    pub struct CrossBoundaryResult {
-        pub ok: bool,
-        pub reason: String,
-    }
-
-    extern "Rust" {
-        fn ain_rs_preinit(result: &mut CrossBoundaryResult);
-        fn ain_rs_init_logging(result: &mut CrossBoundaryResult);
-        fn ain_rs_init_core_services(result: &mut CrossBoundaryResult);
-        fn ain_rs_wipe_evm_folder(result: &mut CrossBoundaryResult);
-        fn ain_rs_stop_core_services(result: &mut CrossBoundaryResult);
-
-        // Networking
-        fn ain_rs_init_network_json_rpc_service(result: &mut CrossBoundaryResult, addr: &str);
-        fn ain_rs_init_network_grpc_service(result: &mut CrossBoundaryResult, addr: &str);
-        fn ain_rs_init_network_rest_ocean(result: &mut CrossBoundaryResult, addr: &str);
-        fn ain_rs_init_network_subscriptions_service(result: &mut CrossBoundaryResult, addr: &str);
-        fn ain_rs_stop_network_services(result: &mut CrossBoundaryResult);
-    }
-
-=======
->>>>>>> ab5034ec
     // ========== EVM ==========
 
     pub struct CreateTransactionContext<'a> {
