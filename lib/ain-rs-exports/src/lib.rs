--- conflicted
+++ resolved
@@ -22,16 +22,10 @@
 
 #[cxx::bridge]
 pub mod ffi {
-<<<<<<< HEAD
     // =========  FFI ==========
     pub struct CrossBoundaryResult {
         pub ok: bool,
         pub reason: String,
-    }
-
-    // =========  Util ==========
-    extern "Rust" {
-        fn rs_try_from_utf8(result: &mut CrossBoundaryResult, string: &'static [u8]) -> String;
     }
 
     // =========  Core ==========
@@ -50,8 +44,6 @@
         fn ain_rs_stop_network_services(result: &mut CrossBoundaryResult);
     }
 
-=======
->>>>>>> 5455aa5a
     // ========== Block ==========
     #[derive(Default)]
     pub struct EVMBlockHeader {
@@ -104,26 +96,6 @@
         pub key_id: u32,
     }
 
-    // =========  Core ==========
-    pub struct CrossBoundaryResult {
-        pub ok: bool,
-        pub reason: String,
-    }
-
-    extern "Rust" {
-        fn ain_rs_preinit(result: &mut CrossBoundaryResult);
-        fn ain_rs_init_logging(result: &mut CrossBoundaryResult);
-        fn ain_rs_init_core_services(result: &mut CrossBoundaryResult);
-        fn ain_rs_wipe_evm_folder(result: &mut CrossBoundaryResult);
-        fn ain_rs_stop_core_services(result: &mut CrossBoundaryResult);
-
-        // Networking
-        fn ain_rs_init_network_json_rpc_service(result: &mut CrossBoundaryResult, addr: &str);
-        fn ain_rs_init_network_grpc_service(result: &mut CrossBoundaryResult, addr: &str);
-        fn ain_rs_init_network_subscriptions_service(result: &mut CrossBoundaryResult, addr: &str);
-        fn ain_rs_stop_network_services(result: &mut CrossBoundaryResult);
-    }
-
     // ========== EVM ==========
 
     pub struct CreateTransactionContext<'a> {
