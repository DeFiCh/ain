use ain_contracts::{get_transferdomain_contract, FixedContract};
use ain_evm::{
    core::{ValidateTxInfo, XHash},
    evm::FinalizedBlockInfo,
    services::SERVICES,
    storage::traits::{BlockStorage, Rollback, TransactionStorage},
    transaction::{
        self,
        system::{DST20Data, DeployContractData, SystemTx, TransferDirection, TransferDomainData},
        SignedTx,
    },
    txqueue::QueueTx,
    weiamount::{try_from_gwei, try_from_satoshi, WeiAmount},
};
use ethereum::{EnvelopedEncodable, TransactionAction, TransactionSignature, TransactionV2};
use ethereum_types::{H160, U256};
use log::debug;
use transaction::{LegacyUnsignedTransaction, TransactionError, LOWER_H256};

use crate::{
    ffi::{self, TxSenderInfo},
    prelude::*,
};

/// Creates and signs a transaction.
///
/// # Arguments
///
/// * `ctx` - The transaction context.
///
/// # Errors
///
/// Returns a `TransactionError` if signing fails.
///
/// # Returns
///
/// Returns the signed transaction encoded as a byte vector on success.
pub fn evm_try_create_and_sign_tx(
    result: &mut ffi::CrossBoundaryResult,
    ctx: ffi::CreateTransactionContext,
) -> Vec<u8> {
    let to_action = if ctx.to.is_empty() {
        TransactionAction::Create
    } else {
        let Ok(to_address) = ctx.to.parse() else {
            return cross_boundary_error_return(result, "Invalid address");
        };
        TransactionAction::Call(to_address)
    };
    let nonce = U256::from(ctx.nonce);
    let gas_price = match try_from_gwei(U256::from(ctx.gas_price)) {
        Ok(price) => price,
        Err(e) => return cross_boundary_error_return(result, e.to_string()),
    };
    let gas_limit = U256::from(ctx.gas_limit);
    let value = match try_from_satoshi(U256::from(ctx.value)) {
        Ok(wei_value) => wei_value,
        Err(e) => return cross_boundary_error_return(result, e.to_string()),
    };

    // Create
    let t = LegacyUnsignedTransaction {
        nonce,
        gas_price: gas_price.0,
        gas_limit,
        action: to_action,
        value: value.0,
        input: ctx.input,
        // Dummy sig for now. Needs 27, 28 or > 36 for valid v.
        sig: TransactionSignature::new(27, LOWER_H256, LOWER_H256).unwrap(),
    };

    // Sign with a big endian byte array
    match t.sign(&ctx.priv_key, ctx.chain_id) {
        Ok(signed) => cross_boundary_success_return(result, signed.encode().into()),
        Err(e) => cross_boundary_error_return(result, e.to_string()),
    }
}

/// Creates and signs a transfer domain transaction.
///
/// # Arguments
///
/// * `to` - The address to transfer funds to.
/// * `direction` - True if sending to EVM. False if sending from EVM
/// * `value` - Amount to send
/// * `priv_key` - Key used to sign the TX
///
/// # Errors
///
/// Returns a `TransactionError` if signing fails.
///
/// # Returns
///
/// Returns the signed transaction encoded as a byte vector on success.
pub fn evm_try_create_and_sign_transfer_domain_tx(
    result: &mut ffi::CrossBoundaryResult,
    ctx: ffi::CreateTransferDomainContext,
) -> Vec<u8> {
    let FixedContract { fixed_address, .. } = get_transferdomain_contract();
    let action = TransactionAction::Call(fixed_address);

    let (from_address, to_address) = if ctx.direction {
        let Ok(to_address) = ctx.to.parse() else {
            return cross_boundary_error_return(result, format!("Invalid address {}", ctx.to));
        };
        let Ok(from_address) = ctx.from.parse::<H160>() else {
            return cross_boundary_error_return(result, format!("Invalid address {}", ctx.from));
        };
        (from_address, to_address)
    } else {
        let Ok(from_address) = ctx.from.parse() else {
            return cross_boundary_error_return(result, format!("Invalid address {}", ctx.from));
        };
        // Send EvmOut to contract address
        (from_address, fixed_address)
    };

    let value = match try_from_satoshi(U256::from(ctx.value)) {
        Ok(wei_value) => wei_value,
        Err(e) => return cross_boundary_error_return(result, e.to_string()),
    };

    let input = {
        let from_address = ethabi::Token::Address(from_address);
        let to_address = ethabi::Token::Address(to_address);
        let value = ethabi::Token::Uint(value.0);
        let native_address = ethabi::Token::String(ctx.native_address);

        let is_native_token_transfer = ctx.token_id == 0;
        match if is_native_token_transfer {
            #[allow(deprecated)] // constant field is deprecated since Solidity 0.5.0
            let function = ethabi::Function {
                name: String::from("transfer"),
                inputs: vec![
                    ethabi::Param {
                        name: String::from("from"),
                        kind: ethabi::ParamType::Address,
                        internal_type: None,
                    },
                    ethabi::Param {
                        name: String::from("to"),
                        kind: ethabi::ParamType::Address,
                        internal_type: None,
                    },
                    ethabi::Param {
                        name: String::from("amount"),
                        kind: ethabi::ParamType::Uint(256),
                        internal_type: None,
                    },
                    ethabi::Param {
                        name: String::from("nativeAddress"),
                        kind: ethabi::ParamType::String,
                        internal_type: None,
                    },
                ],
                outputs: vec![],
                constant: None,
                state_mutability: ethabi::StateMutability::NonPayable,
            };

            function.encode_input(&[from_address, to_address, value, native_address])
        } else {
            let contract_address =
                match ain_contracts::dst20_address_from_token_id(u64::from(ctx.token_id)) {
                    Ok(address) => ethabi::Token::Address(address),
                    Err(e) => return cross_boundary_error_return(result, e.to_string()),
                };

            #[allow(deprecated)] // constant field is deprecated since Solidity 0.5.0
            let function = ethabi::Function {
                name: String::from("bridgeDST20"),
                inputs: vec![
                    ethabi::Param {
                        name: String::from("contractAddress"),
                        kind: ethabi::ParamType::Address,
                        internal_type: None,
                    },
                    ethabi::Param {
                        name: String::from("from"),
                        kind: ethabi::ParamType::Address,
                        internal_type: None,
                    },
                    ethabi::Param {
                        name: String::from("to"),
                        kind: ethabi::ParamType::Address,
                        internal_type: None,
                    },
                    ethabi::Param {
                        name: String::from("amount"),
                        kind: ethabi::ParamType::Uint(256),
                        internal_type: None,
                    },
                    ethabi::Param {
                        name: String::from("nativeAddress"),
                        kind: ethabi::ParamType::String,
                        internal_type: None,
                    },
                ],
                outputs: vec![],
                constant: None,
                state_mutability: ethabi::StateMutability::NonPayable,
            };

            function.encode_input(&[
                contract_address,
                from_address,
                to_address,
                value,
                native_address,
            ])
        } {
            Ok(input) => input,
            Err(e) => return cross_boundary_error_return(result, e.to_string()),
        }
    };

    let Ok(base_fee) = SERVICES.evm.block.calculate_next_block_base_fee() else {
        return cross_boundary_error_return(
            result,
            "Could not calculate next block base fee".to_string(),
        );
    };

    let state_root = unsafe {
        match SERVICES
            .evm
            .core
            .tx_queues
            .get_latest_state_root_in(ctx.queue_id)
        {
            Ok(state_root) => state_root,
            Err(e) => {
                return cross_boundary_error_return(result, format!("Could not get state root {e}"))
            }
        }
    };
    let Ok(nonce) = SERVICES.evm.get_nonce(from_address, state_root) else {
        return cross_boundary_error_return(
            result,
            format!("Could not get nonce for {from_address:x?}"),
        );
    };

    let t = LegacyUnsignedTransaction {
        nonce,
        gas_price: base_fee,
        gas_limit: U256::from(100_000),
        action,
        value: U256::zero(),
        input,
        sig: TransactionSignature::new(27, LOWER_H256, LOWER_H256).unwrap(),
    };

    match t.sign(&ctx.priv_key, ctx.chain_id) {
        Ok(signed) => cross_boundary_success_return(result, signed.encode().into()),
        Err(e) => cross_boundary_error_return(result, e.to_string()),
    }
}

/// Retrieves the balance of an EVM account at latest block height.
///
/// # Arguments
///
/// * `address` - The EVM address of the account.
///
/// # Errors
///
/// Returns an Error if the address is not a valid EVM address.
///
/// # Returns
///
/// Returns the balance of the account as a `u64` on success.
pub fn evm_try_get_balance(result: &mut ffi::CrossBoundaryResult, address: &str) -> u64 {
    let Ok(address) = address.parse() else {
        return cross_boundary_error_return(result, "Invalid address");
    };
    let (_, latest_block_number) = match SERVICES.evm.block.get_latest_block_hash_and_number() {
        Err(e) => return cross_boundary_error_return(result, e.to_string()),
        Ok(data) => data.unwrap_or_default(),
    };

    match SERVICES.evm.core.get_balance(address, latest_block_number) {
        Err(e) => cross_boundary_error_return(result, e.to_string()),
        Ok(balance) => {
            let amount = WeiAmount(balance).to_satoshi().try_into();

            try_cross_boundary_return(result, amount)
        }
    }
}

/// Retrieves the next valid nonce of an EVM account in a specific queue_id
///
/// # Arguments
///
/// * `queue_id` - The queue ID.
/// * `address` - The EVM address of the account.
///
/// # Returns
///
/// Returns the next valid nonce of the account in a specific queue_id as a `u64`
pub fn evm_unsafe_try_get_next_valid_nonce_in_q(
    result: &mut ffi::CrossBoundaryResult,
    queue_id: u64,
    address: &str,
) -> u64 {
    let Ok(address) = address.parse() else {
        return cross_boundary_error_return(result, "Invalid address");
    };

    unsafe {
        match SERVICES
            .evm
            .core
            .get_next_valid_nonce_in_queue(queue_id, address)
        {
            Ok(nonce) => {
                let Ok(nonce) = u64::try_from(nonce) else {
                    return cross_boundary_error_return(result, "nonce value overflow");
                };
                cross_boundary_success_return(result, nonce)
            }
            Err(e) => cross_boundary_error_return(result, e.to_string()),
        }
    }
}

/// Removes all transactions in the queue above a native hash
///
/// # Arguments
///
/// * `queue_id` - The queue ID.
/// * `address` - The EVM address of the account.
///
pub fn evm_unsafe_try_remove_txs_above_hash_in_q(
    result: &mut ffi::CrossBoundaryResult,
    queue_id: u64,
    target_hash: String,
) -> Vec<String> {
    unsafe {
        match SERVICES
            .evm
            .core
            .remove_txs_above_hash_in(queue_id, target_hash)
        {
            Ok(res) => cross_boundary_success_return(result, res),
            Err(e) => cross_boundary_error_return(result, e.to_string()),
        }
    }
}

/// `EvmIn`. Send DFI to an EVM account.
///
/// # Arguments
///
/// * `queue_id` - The queue ID.
/// * `address` - The EVM address of the account.
/// * `amount` - The amount to add as a byte array.
/// * `hash` - The hash value as a byte array.
///
pub fn evm_unsafe_try_add_balance_in_q(
    result: &mut ffi::CrossBoundaryResult,
    queue_id: u64,
    raw_tx: &str,
    native_hash: &str,
) {
    let Ok(signed_tx) = SignedTx::try_from(raw_tx) else {
        return cross_boundary_error_return(result, "Invalid raw tx");
    };
    let native_hash = XHash::from(native_hash);

    let queue_tx = QueueTx::SystemTx(SystemTx::TransferDomain(TransferDomainData {
        signed_tx: Box::new(signed_tx),
        direction: TransferDirection::EvmIn,
    }));
    unsafe {
        match SERVICES
            .evm
            .push_tx_in_queue(queue_id, queue_tx, native_hash)
        {
            Ok(()) => cross_boundary_success_return(result, ()),
            Err(e) => cross_boundary_error_return(result, e.to_string()),
        }
    }
}

/// `EvmOut`. Send DFI from an EVM account.
///
/// # Arguments
///
/// * `queue_id` - The queue ID.
/// * `address` - The EVM address of the account.
/// * `amount` - The amount to subtract as a byte array.
/// * `hash` - The hash value as a byte array.
///
/// # Errors
///
/// Returns an Error if:
/// - the `queue_id` does not match any existing queue
/// - the address is not a valid EVM address
/// - the account has insufficient balance.
///
/// # Returns
///
/// Returns `true` if the balance subtraction is successful, `false` otherwise.
pub fn evm_unsafe_try_sub_balance_in_q(
    result: &mut ffi::CrossBoundaryResult,
    queue_id: u64,
    raw_tx: &str,
    native_hash: &str,
) -> bool {
    let Ok(signed_tx) = SignedTx::try_from(raw_tx) else {
        return cross_boundary_error_return(result, "Invalid raw tx");
    };
    let native_hash = XHash::from(native_hash);

    let queue_tx = QueueTx::SystemTx(SystemTx::TransferDomain(TransferDomainData {
        signed_tx: Box::new(signed_tx),
        direction: TransferDirection::EvmOut,
    }));

    unsafe {
        match SERVICES
            .evm
            .push_tx_in_queue(queue_id, queue_tx, native_hash)
        {
            Ok(()) => cross_boundary_success_return(result, true),
            Err(e) => cross_boundary_error_return(result, e.to_string()),
        }
    }
}

/// Validates a raw EVM transaction.
///
/// # Arguments
///
/// * `result` - Result object
/// * `queue_id` - The EVM queue ID
/// * `tx` - The raw transaction string.
///
/// # Errors
///
/// Returns an Error if:
/// - The hex data is invalid
/// - The EVM transaction is invalid
/// - The EVM transaction fee is lower than the next block's base fee
/// - Could not fetch the underlying EVM account
/// - Account's nonce does not match raw tx's nonce
/// - The EVM transaction prepay gas is invalid
/// - The EVM transaction gas limit is lower than the transaction intrinsic gas
/// - The EVM transaction call failed
///
/// # Returns
///
/// Returns the transaction nonce, sender address, transaction fees, gas used and
/// updated state rooot if valid. Logs and set the error reason to result object otherwise.
pub fn evm_unsafe_try_validate_raw_tx_in_q(
    result: &mut ffi::CrossBoundaryResult,
    queue_id: u64,
    raw_tx: &str,
    pre_validate: bool,
    test_tx: bool,
) -> ffi::ValidateTxMiner {
    debug!("[evm_unsafe_try_validate_raw_tx_in_q]");
    match SERVICES.evm.verify_tx_fees(raw_tx) {
        Ok(()) => (),
        Err(e) => {
            debug!("evm_try_validate_raw_tx failed with error: {e}");
            return cross_boundary_error_return(result, e.to_string());
        }
    }
    unsafe {
        match SERVICES
            .evm
            .core
            .validate_raw_tx(raw_tx, queue_id, pre_validate, test_tx)
        {
            Ok(ValidateTxInfo {
                signed_tx,
                prepay_fee,
                higher_nonce,
                lower_nonce,
            }) => {
                let Ok(nonce) = u64::try_from(signed_tx.nonce()) else {
                    return cross_boundary_error_return(result, "nonce value overflow");
                };

                let Ok(prepay_fee) = u64::try_from(prepay_fee) else {
                    return cross_boundary_error_return(result, "prepay fee value overflow");
                };

                cross_boundary_success_return(
                    result,
                    ffi::ValidateTxMiner {
                        nonce,
                        sender: format!("{:?}", signed_tx.sender),
                        tx_hash: format!("{:?}", signed_tx.hash()),
                        prepay_fee,
                        higher_nonce,
                        lower_nonce,
                    },
                )
            }
            Err(e) => {
                debug!("evm_try_validate_raw_tx failed with error: {e}");
                cross_boundary_error_return(result, e.to_string())
            }
        }
    }
}

/// Retrieves the EVM queue ID.
///
/// # Returns
///
/// Returns the EVM queue ID as a `u64`.
pub fn evm_unsafe_try_create_queue(result: &mut ffi::CrossBoundaryResult) -> u64 {
    unsafe {
        match SERVICES.evm.core.create_queue() {
            Ok(queue_id) => cross_boundary_success_return(result, queue_id),
            Err(e) => cross_boundary_error_return(result, e.to_string()),
        }
    }
}

/// /// Discards an EVM queue.
///
/// # Arguments
///
/// * `queue_id` - The queue ID.
///
pub fn evm_unsafe_try_remove_queue(result: &mut ffi::CrossBoundaryResult, queue_id: u64) {
    unsafe { SERVICES.evm.core.remove_queue(queue_id) }
    cross_boundary_success(result);
}

/// Add an EVM transaction to a specific queue.
///
/// # Arguments
///
/// * `queue_id` - The queue ID.
/// * `raw_tx` - The raw transaction string.
/// * `hash` - The native transaction hash.
///
/// # Errors
///
/// Returns an Error if:
/// - The `raw_tx` is in invalid format
/// - The queue does not exists.
///
pub fn evm_unsafe_try_push_tx_in_q(
    result: &mut ffi::CrossBoundaryResult,
    queue_id: u64,
    raw_tx: &str,
    native_hash: &str,
) {
    let native_hash = native_hash.to_string();
    let signed_tx: Result<SignedTx, TransactionError> = raw_tx.try_into();

    unsafe {
        match signed_tx {
            Ok(signed_tx) => {
                match SERVICES
                    .evm
                    .push_tx_in_queue(queue_id, signed_tx.into(), native_hash)
                {
                    Ok(()) => cross_boundary_success(result),
                    Err(e) => cross_boundary_error_return(result, e.to_string()),
                }
            }
            Err(e) => cross_boundary_error_return(result, e.to_string()),
        }
    }
}

/// Creates an EVM block.
///
/// # Arguments
///
/// * `queue_id` - The queue ID.
/// * `difficulty` - The block's difficulty.
/// * `miner_address` - The miner's EVM address as a byte array.
/// * `timestamp` - The block's timestamp.
///
/// # Returns
///
/// Returns a `FinalizeBlockResult` containing the block hash, failed transactions, burnt fees and priority fees (in satoshis) on success.
pub fn evm_unsafe_try_construct_block_in_q(
    result: &mut ffi::CrossBoundaryResult,
    queue_id: u64,
    difficulty: u32,
    miner_address: &str,
    timestamp: u64,
    dvm_block_number: u64,
    mnview_ptr: usize,
) -> ffi::FinalizeBlockCompletion {
    let Ok(eth_address) = miner_address.parse() else {
        return cross_boundary_error_return(result, "Invalid address");
    };

    unsafe {
        match SERVICES.evm.construct_block_in_queue(
            queue_id,
            difficulty,
            eth_address,
            timestamp,
            dvm_block_number,
            mnview_ptr,
        ) {
            Ok(FinalizedBlockInfo {
                block_hash,
                total_burnt_fees,
                total_priority_fees,
                block_number,
            }) => {
                let Ok(total_burnt_fees) = u64::try_from(WeiAmount(total_burnt_fees).to_satoshi())
                else {
                    return cross_boundary_error_return(result, "total burnt fees value overflow");
                };
                let Ok(total_priority_fees) =
                    u64::try_from(WeiAmount(total_priority_fees).to_satoshi())
                else {
                    return cross_boundary_error_return(
                        result,
                        "total priority fees value overflow",
                    );
                };
                cross_boundary_success(result);
                ffi::FinalizeBlockCompletion {
                    block_hash,
                    total_burnt_fees,
                    total_priority_fees,
                    block_number: block_number.as_u64(),
                }
            }
            Err(e) => cross_boundary_error_return(result, e.to_string()),
        }
    }
}

pub fn evm_unsafe_try_commit_queue(result: &mut ffi::CrossBoundaryResult, queue_id: u64) {
    unsafe {
        match SERVICES.evm.commit_queue(queue_id) {
            Ok(()) => cross_boundary_success(result),
            Err(e) => cross_boundary_error_return(result, e.to_string()),
        }
    }
}

pub fn evm_try_disconnect_latest_block(result: &mut ffi::CrossBoundaryResult) {
    match SERVICES.evm.storage.disconnect_latest_block() {
        Ok(()) => cross_boundary_success(result),
        Err(e) => cross_boundary_error_return(result, e.to_string()),
    }
}

pub fn evm_try_handle_attribute_apply(
    result: &mut ffi::CrossBoundaryResult,
    _queue_id: u64,
    _attribute_type: ffi::GovVarKeyDataStructure,
    _value: Vec<u8>,
) -> bool {
    cross_boundary_success_return(result, true)
}

/// Return the block for a given height.
///
/// # Arguments
///
/// * `height` - The block number we want to get the blockhash from.
///
/// # Returns
///
/// Returns the blockhash associated with the given block number.
pub fn evm_try_get_block_hash_by_number(
    result: &mut ffi::CrossBoundaryResult,
    height: u64,
) -> XHash {
    match SERVICES
        .evm
        .storage
        .get_block_by_number(&U256::from(height))
    {
        Ok(Some(block)) => {
            cross_boundary_success_return(result, format!("{:?}", block.header.hash()))
        }
        Ok(None) => cross_boundary_error_return(result, "Invalid block number"),
        Err(e) => cross_boundary_error_return(result, e.to_string()),
    }
}

/// Return the block number for a given blockhash.
///
/// # Arguments
///
/// * `hash` - The hash of the block we want to get the block number.
///
/// # Returns
///
/// Returns the block number associated with the given blockhash.
pub fn evm_try_get_block_number_by_hash(result: &mut ffi::CrossBoundaryResult, hash: &str) -> u64 {
    let Ok(hash) = hash.parse() else {
        return cross_boundary_error_return(result, "Invalid block hash");
    };

    match SERVICES.evm.storage.get_block_by_hash(&hash) {
        Ok(Some(block)) => {
            let Ok(block_number) = u64::try_from(block.header.number) else {
                return cross_boundary_error_return(result, "Block number value overflow");
            };
            cross_boundary_success_return(result, block_number)
        }
        Ok(None) => cross_boundary_error_return(result, "Invalid block hash"),
        Err(e) => cross_boundary_error_return(result, e.to_string()),
    }
}

pub fn evm_try_get_block_header_by_hash(
    result: &mut ffi::CrossBoundaryResult,
    hash: &str,
) -> ffi::EVMBlockHeader {
    let Ok(hash) = hash.parse() else {
        return cross_boundary_error_return(result, "Invalid block hash");
    };

    match SERVICES.evm.storage.get_block_by_hash(&hash) {
        Ok(Some(block)) => {
            let Ok(number) = u64::try_from(block.header.number) else {
                return cross_boundary_error_return(result, "block number value overflow");
            };
            let Ok(gas_limit) = u64::try_from(block.header.gas_limit) else {
                return cross_boundary_error_return(result, "block gas limit value overflow");
            };
            let Ok(gas_used) = u64::try_from(block.header.gas_used) else {
                return cross_boundary_error_return(result, "block gas used value overflow");
            };
            let Ok(base_fee) = u64::try_from(WeiAmount(block.header.base_fee).to_satoshi()) else {
                return cross_boundary_error_return(result, "base fee value overflow");
            };

            let out = ffi::EVMBlockHeader {
                parent_hash: format!("{:?}", block.header.parent_hash),
                beneficiary: format!("{:?}", block.header.beneficiary),
                state_root: format!("{:?}", block.header.state_root),
                receipts_root: format!("{:?}", block.header.receipts_root),
                number,
                gas_limit,
                gas_used,
                timestamp: block.header.timestamp,
                extra_data: block.header.extra_data.clone(),
                mix_hash: format!("{:?}", block.header.mix_hash),
                nonce: block.header.nonce.to_low_u64_be(),
                base_fee,
            };
            cross_boundary_success_return(result, out)
        }
        Ok(None) => cross_boundary_error_return(result, "Invalid block hash"),
        Err(e) => cross_boundary_error_return(result, e.to_string()),
    }
}

pub fn evm_try_get_block_count(result: &mut ffi::CrossBoundaryResult) -> u64 {
    match SERVICES.evm.block.get_latest_block_hash_and_number() {
        Ok(Some((_, number))) => {
            let Ok(number) = u64::try_from(number) else {
                return cross_boundary_error_return(result, "Count value overflow");
            };
            cross_boundary_success_return(result, number)
        }
        Ok(None) => cross_boundary_error_return(result, "Unable to get block count"),
        Err(e) => cross_boundary_error_return(result, e.to_string()),
    }
}

pub fn evm_try_is_dst20_deployed_or_queued(
    result: &mut ffi::CrossBoundaryResult,
    queue_id: u64,
    name: &str,
    symbol: &str,
    token_id: u64,
) -> bool {
    unsafe {
        match SERVICES
            .evm
            .is_dst20_deployed_or_queued(queue_id, name, symbol, token_id)
        {
            Ok(is_deployed) => cross_boundary_success_return(result, is_deployed),
            Err(e) => cross_boundary_error_return(result, e.to_string()),
        }
    }
}

pub fn evm_try_get_tx_by_hash(
    result: &mut ffi::CrossBoundaryResult,
    tx_hash: &str,
) -> ffi::EVMTransaction {
    let Ok(tx_hash) = tx_hash.parse() else {
        return cross_boundary_error_return(result, "Invalid tx hash");
    };

    match SERVICES.evm.storage.get_transaction_by_hash(&tx_hash) {
        Ok(Some(tx)) => {
            let Ok(tx) = SignedTx::try_from(tx) else {
                return cross_boundary_error_return(result, "failed to convert tx to SignedTx");
            };

            let Ok(nonce) = u64::try_from(tx.nonce()) else {
                return cross_boundary_error_return(result, "tx nonce value overflow");
            };

            let Ok(gas_limit) = u64::try_from(tx.gas_limit()) else {
                return cross_boundary_error_return(result, "tx gas limit value overflow");
            };

            let Ok(value) = u64::try_from(WeiAmount(tx.value()).to_satoshi()) else {
                return cross_boundary_error_return(result, "tx value overflow");
            };

            let mut tx_type = 0u8;
            let mut gas_price = 0u64;
            let mut max_fee_per_gas = 0u64;
            let mut max_priority_fee_per_gas = 0u64;
            match &tx.transaction {
                TransactionV2::Legacy(transaction) => {
                    let Ok(price) = u64::try_from(WeiAmount(transaction.gas_price).to_satoshi())
                    else {
                        return cross_boundary_error_return(result, "tx gas price value overflow");
                    };
                    gas_price = price;
                }
                TransactionV2::EIP2930(transaction) => {
                    tx_type = 1u8;
                    let Ok(price) = u64::try_from(WeiAmount(transaction.gas_price).to_satoshi())
                    else {
                        return cross_boundary_error_return(result, "tx gas price value overflow");
                    };
                    gas_price = price;
                }
                TransactionV2::EIP1559(transaction) => {
                    tx_type = 2u8;
                    let Ok(price) =
                        u64::try_from(WeiAmount(transaction.max_fee_per_gas).to_satoshi())
                    else {
                        return cross_boundary_error_return(
                            result,
                            "tx max fee per gas value overflow",
                        );
                    };
                    max_fee_per_gas = price;
                    let Ok(price) =
                        u64::try_from(WeiAmount(transaction.max_priority_fee_per_gas).to_satoshi())
                    else {
                        return cross_boundary_error_return(
                            result,
                            "tx max priority fee per gas value overflow",
                        );
                    };
                    max_priority_fee_per_gas = price;
                }
            }

            let out = ffi::EVMTransaction {
                tx_type,
                hash: format!("{:?}", tx.hash()),
                sender: format!("{:?}", tx.sender),
                nonce,
                gas_price,
                gas_limit,
                max_fee_per_gas,
                max_priority_fee_per_gas,
                create_tx: match tx.action() {
                    TransactionAction::Call(_) => false,
                    TransactionAction::Create => true,
                },
                to: match tx.to() {
                    Some(to) => format!("{to:?}"),
                    None => XHash::new(),
                },
                value,
                data: tx.data().to_vec(),
            };
            cross_boundary_success_return(result, out)
        }
        Ok(None) => cross_boundary_error_return(result, "Unable to get evm tx from tx hash"),
        Err(e) => cross_boundary_error_return(result, e.to_string()),
    }
}

pub fn evm_try_create_dst20(
    result: &mut ffi::CrossBoundaryResult,
    queue_id: u64,
    native_hash: &str,
    name: &str,
    symbol: &str,
    token_id: u64,
) {
    let native_hash = XHash::from(native_hash);
    let address = match ain_contracts::dst20_address_from_token_id(token_id) {
        Ok(address) => address,
        Err(e) => cross_boundary_error_return(result, e.to_string()),
    };
    debug!("Deploying to address {:#?}", address);

    let system_tx = QueueTx::SystemTx(SystemTx::DeployContract(DeployContractData {
        name: String::from(name),
        symbol: String::from(symbol),
        address,
        token_id,
    }));

    unsafe {
        match SERVICES
            .evm
            .push_tx_in_queue(queue_id, system_tx, native_hash)
        {
            Ok(()) => cross_boundary_success(result),
            Err(e) => cross_boundary_error_return(result, e.to_string()),
        }
    }
}

pub fn evm_try_bridge_dst20(
    result: &mut ffi::CrossBoundaryResult,
    queue_id: u64,
    raw_tx: &str,
    native_hash: &str,
    token_id: u64,
    out: bool,
) {
    let native_hash = XHash::from(native_hash);
    let contract_address = match ain_contracts::dst20_address_from_token_id(token_id) {
        Ok(address) => address,
        Err(e) => return cross_boundary_error_return(result, e.to_string()),
    };
    let Ok(signed_tx) = SignedTx::try_from(raw_tx) else {
        return cross_boundary_error_return(result, "Invalid raw tx");
    };
    let system_tx = QueueTx::SystemTx(SystemTx::DST20Bridge(DST20Data {
        signed_tx: Box::new(signed_tx),
        contract_address,
        direction: out.into(),
    }));

    unsafe {
        match SERVICES
            .evm
            .push_tx_in_queue(queue_id, system_tx, native_hash)
        {
            Ok(()) => cross_boundary_success(result),
            Err(e) => cross_boundary_error_return(result, e.to_string()),
        }
    }
}

/// Retrieves a raw tx's transaction hash
/// # Arguments
///
/// * `raw_tx` - The transaction as raw hex
///
/// # Returns
///
/// Returns the transaction's hash
pub fn evm_try_get_tx_hash(result: &mut ffi::CrossBoundaryResult, raw_tx: &str) -> String {
    match SignedTx::try_from(raw_tx) {
        Ok(signed_tx) => cross_boundary_success_return(result, format!("{:?}", signed_tx.hash())),
        Err(e) => cross_boundary_error_return(result, e.to_string()),
    }
}

/// Retrieves the queue target block
///
/// # Arguments
///
/// * `queue_id` - The queue ID.
///
/// # Returns
///
/// Returns the target block for a specific `queue_id` as a `u64`
pub fn evm_unsafe_try_get_target_block_in_q(
    result: &mut ffi::CrossBoundaryResult,
    queue_id: u64,
) -> u64 {
    unsafe {
        match SERVICES.evm.core.get_target_block_in(queue_id) {
            Ok(target_block) => cross_boundary_success_return(result, target_block.as_u64()),
            Err(e) => cross_boundary_error_return(result, e.to_string()),
        }
    }
}

<<<<<<< HEAD
/// Checks if the given address is a smart contract
///
/// # Arguments
///
/// * `address` - The address to check.
///
/// # Returns
///
/// Returns `true` if the address is a contract, `false` otherwise
pub fn evm_is_smart_contract(result: &mut ffi::CrossBoundaryResult, address: &str) -> bool {
    debug!("{}", address);
    let Ok(address) = address.parse() else {
        return cross_boundary_error_return(result, "Invalid address");
    };

    match SERVICES.evm.is_smart_contract(address) {
        Ok(is_contract) => cross_boundary_success_return(result, is_contract),
        Err(e) => cross_boundary_error_return(result, e.to_string()),
    }
=======
pub fn evm_try_get_tx_sender_info_from_raw_tx(
    result: &mut ffi::CrossBoundaryResult,
    raw_tx: &str,
) -> TxSenderInfo {
    let Ok(signed_tx) = SignedTx::try_from(raw_tx) else {
        return cross_boundary_error_return(result, "Invalid raw tx");
    };

    let Ok(nonce) = u64::try_from(signed_tx.nonce()) else {
        return cross_boundary_error_return(result, "nonce value overflow");
    };

    cross_boundary_success_return(
        result,
        TxSenderInfo {
            nonce,
            address: format!("{:?}", signed_tx.sender),
        },
    )
>>>>>>> 638d3145
}

#[cfg(test)]
mod tests {
    #[test]
    fn test_hash_type_string() {
        use ethereum_types::H160;
        let num = 0b11010111_11010111_11010111_11010111_11010111_11010111_11010111_11010111;
        let num_h160 = H160::from_low_u64_be(num);
        let num_h160_string = format!("{:?}", num_h160);
        println!("{}", num_h160_string);

        let num_h160_test: H160 = num_h160_string.parse().unwrap();
        assert_eq!(num_h160_test, num_h160);

        use ethereum_types::H256;
        let num_h256: H256 = "0x3186715414c5fbd73586662d26b83b66b5754036379d56e896a560a90e409351"
            .parse()
            .unwrap();
        let num_h256_string = format!("{:?}", num_h256);
        println!("{}", num_h256_string);
        let num_h256_test: H256 = num_h256_string.parse().unwrap();
        assert_eq!(num_h256_test, num_h256);
    }
}<|MERGE_RESOLUTION|>--- conflicted
+++ resolved
@@ -989,7 +989,6 @@
     }
 }
 
-<<<<<<< HEAD
 /// Checks if the given address is a smart contract
 ///
 /// # Arguments
@@ -1009,7 +1008,7 @@
         Ok(is_contract) => cross_boundary_success_return(result, is_contract),
         Err(e) => cross_boundary_error_return(result, e.to_string()),
     }
-=======
+}
 pub fn evm_try_get_tx_sender_info_from_raw_tx(
     result: &mut ffi::CrossBoundaryResult,
     raw_tx: &str,
@@ -1029,7 +1028,6 @@
             address: format!("{:?}", signed_tx.sender),
         },
     )
->>>>>>> 638d3145
 }
 
 #[cfg(test)]
