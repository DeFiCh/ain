--- conflicted
+++ resolved
@@ -615,20 +615,6 @@
 }
 
 #[ffi_fallible]
-<<<<<<< HEAD
-fn get_block_count() -> Result<u64> {
-    let (_, block_number) = SERVICES
-        .evm
-        .block
-        .get_latest_block_hash_and_number()?
-        .ok_or("Unable to get block block_number")?;
-    let count = u64::try_from(block_number)?;
-    Ok(count)
-}
-
-#[ffi_fallible]
-=======
->>>>>>> a85c8202
 fn get_tx_by_hash(tx_hash: &str) -> Result<ffi::EVMTransaction> {
     let tx_hash = tx_hash.parse::<H256>().map_err(|_| "Invalid hash")?;
 
@@ -761,24 +747,6 @@
     Ok(format!("{:?}", signed_tx.hash()))
 }
 
-<<<<<<< HEAD
-/// Retrieves the block template's target block
-///
-/// # Arguments
-///
-/// * `template_id` - The template ID.
-///
-/// # Returns
-///
-/// Returns the target block for a specific `template_id` as a `u64`
-#[ffi_fallible]
-fn unsafe_get_target_block_in_template(template_id: u64) -> Result<u64> {
-    let target_block = unsafe { SERVICES.evm.core.get_target_block_in(template_id)? };
-    Ok(u64::try_from(target_block)?)
-}
-
-=======
->>>>>>> a85c8202
 /// Checks if the given address is a smart contract
 ///
 /// # Arguments
@@ -823,19 +791,6 @@
 }
 
 #[ffi_fallible]
-<<<<<<< HEAD
-fn unsafe_get_total_gas_used(template_id: u64) -> Result<String> {
-    unsafe { Ok(SERVICES.evm.core.get_total_gas_used(template_id)) }
-}
-
-#[ffi_fallible]
-fn get_block_limit() -> Result<u64> {
-    SERVICES.evm.get_block_limit()
-}
-
-#[ffi_fallible]
-=======
->>>>>>> a85c8202
 fn dispatch_pending_transactions_event(raw_tx: &str) -> Result<()> {
     let signed_tx = SERVICES
         .evm
