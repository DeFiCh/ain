--- conflicted
+++ resolved
@@ -6,13 +6,6 @@
     transaction::{self, SignedTx},
 };
 
-<<<<<<< HEAD
-=======
-use ain_evm::services::SERVICES;
-use log::debug;
-
-use ain_evm::storage::traits::BlockStorage;
->>>>>>> a89a43e1
 use ethereum::{EnvelopedEncodable, TransactionAction, TransactionSignature};
 use log::debug;
 use primitive_types::{H160, H256, U256};
@@ -369,10 +362,7 @@
     SERVICES.evm.storage.disconnect_latest_block();
 }
 
-<<<<<<< HEAD
-
-=======
->>>>>>> a89a43e1
+
 /// Return the block for a given height.
 ///
 /// # Arguments
@@ -382,11 +372,7 @@
 /// # Returns
 ///
 /// Returns the blockhash associated with the given block number.
-<<<<<<< HEAD
 pub fn evm_try_get_block_hash_by_number(result: &mut ffi::CrossBoundaryResult, height: u64) -> [u8; 32] {
-=======
-pub fn evm_get_block_hash_by_number(result: &mut CrossBoundaryResult, height: u64) -> [u8; 32] {
->>>>>>> a89a43e1
     match SERVICES
         .evm
         .storage
@@ -413,11 +399,7 @@
 /// # Returns
 ///
 /// Returns the block number associated with the given blockhash.
-<<<<<<< HEAD
 pub fn evm_try_get_block_number_by_hash(result: &mut ffi::CrossBoundaryResult, hash: [u8; 32]) -> u64 {
-=======
-pub fn evm_get_block_number_by_hash(result: &mut CrossBoundaryResult, hash: [u8; 32]) -> u64 {
->>>>>>> a89a43e1
     match SERVICES.evm.storage.get_block_by_hash(&H256::from(hash)) {
         Some(block) => {
             result.ok = true;
