use ain_contracts::{
    get_transfer_domain_contract, get_transferdomain_dst20_transfer_function,
    get_transferdomain_native_transfer_function, FixedContract,
};
use ain_evm::{
    core::{TransferDomainTxInfo, XHash},
    evm::FinalizedBlockInfo,
<<<<<<< HEAD
    executor::TxResponse,
    fee::{calculate_max_tip_gas_fee, calculate_min_rbf_tip_gas_fee},
=======
    fee::calculate_max_tip_gas_fee,
>>>>>>> 694def58
    services::SERVICES,
    storage::traits::{BlockStorage, Rollback, TransactionStorage},
    transaction::{
        self,
        system::{DST20Data, DeployContractData, SystemTx, TransferDirection, TransferDomainData},
    },
    txqueue::QueueTx,
    weiamount::{try_from_gwei, try_from_satoshi, WeiAmount},
    Result,
};
use ain_macros::ffi_fallible;
use ethereum::{EnvelopedEncodable, TransactionAction, TransactionSignature, TransactionV2};
use ethereum_types::{H160, H256, U256};
use log::debug;
use transaction::{LegacyUnsignedTransaction, LOWER_H256};

use crate::{
    ffi::{self, TxMinerInfo},
    prelude::*,
};

/// Creates and signs a transaction.
///
/// # Arguments
///
/// * `ctx` - The transaction context.
///
/// # Errors
///
/// Returns a `TransactionError` if signing fails.
///
/// # Returns
///
/// Returns the signed transaction encoded as a byte vector on success.
#[ffi_fallible]
fn create_and_sign_tx(ctx: ffi::CreateTransactionContext) -> Result<ffi::CreateTxResult> {
    let to_action = if ctx.to.is_empty() {
        TransactionAction::Create
    } else {
        let to_address = ctx.to.parse::<H160>().map_err(|_| "Invalid address")?;
        TransactionAction::Call(to_address)
    };
    let nonce = U256::from(ctx.nonce);
    let gas_price = try_from_gwei(U256::from(ctx.gas_price))?;
    let gas_limit = U256::from(ctx.gas_limit);
    let value = try_from_satoshi(U256::from(ctx.value))?;

    // Create
    let t = LegacyUnsignedTransaction {
        nonce,
        gas_price: gas_price.0,
        gas_limit,
        action: to_action,
        value: value.0,
        input: ctx.input,
        // Dummy sig for now. Needs 27, 28 or > 36 for valid v.
        sig: TransactionSignature::new(27, LOWER_H256, LOWER_H256).unwrap(),
    };

    // Sign with a big endian byte array
    let signed = t.sign(&ctx.priv_key, ctx.chain_id)?;
    let nonce = u64::try_from(signed.nonce)?;
    Ok(ffi::CreateTxResult {
        tx: signed.encode().into(),
        nonce,
    })
}

/// Creates and signs a transfer domain transaction.
///
/// # Arguments
///
/// * `to` - The address to transfer funds to.
/// * `direction` - True if sending to EVM. False if sending from EVM
/// * `value` - Amount to send
/// * `priv_key` - Key used to sign the TX
///
/// # Errors
///
/// Returns a `TransactionError` if signing fails.
///
/// # Returns
///
/// Returns the signed transaction encoded as a byte vector on success.
#[ffi_fallible]
fn create_and_sign_transfer_domain_tx(
    ctx: ffi::CreateTransferDomainContext,
) -> Result<ffi::CreateTxResult> {
    let FixedContract { fixed_address, .. } = get_transfer_domain_contract();
    let action = TransactionAction::Call(fixed_address);

    let sender = ctx.from.parse::<H160>().map_err(|_| "Invalid address")?;

    let (from_address, to_address) = if ctx.direction {
        let to_address = ctx.to.parse::<H160>().map_err(|_| "Invalid address")?;
        // Send EvmIn from contract address
        (fixed_address, to_address)
    } else {
        let from_address = ctx.from.parse::<H160>().map_err(|_| "Invalid address")?;
        // Send EvmOut to contract address
        (from_address, fixed_address)
    };

    let value = try_from_satoshi(U256::from(ctx.value))?;

    let input = {
        let from_address = ethabi::Token::Address(from_address);
        let to_address = ethabi::Token::Address(to_address);
        let value = ethabi::Token::Uint(value.0);
        let native_address = ethabi::Token::String(ctx.native_address);

        let is_native_token_transfer = ctx.token_id == 0;
        if is_native_token_transfer {
            let function = get_transferdomain_native_transfer_function();
            function.encode_input(&[from_address, to_address, value, native_address])
        } else {
            let contract_address = {
                let address = ain_contracts::dst20_address_from_token_id(u64::from(ctx.token_id))?;
                ethabi::Token::Address(address)
            };
            let function = get_transferdomain_dst20_transfer_function();
            function.encode_input(&[
                contract_address,
                from_address,
                to_address,
                value,
                native_address,
            ])
        }
    }?;

    let state_root = SERVICES.evm.core.get_state_root()?;
    let nonce = if ctx.use_nonce {
        U256::from(ctx.nonce)
    } else {
        SERVICES
            .evm
            .core
            .get_next_account_nonce(sender, state_root)?
    };

    let t = LegacyUnsignedTransaction {
        nonce,
        gas_price: U256::zero(),
        gas_limit: U256::zero(),
        action,
        value: U256::zero(),
        input,
        sig: TransactionSignature::new(27, LOWER_H256, LOWER_H256).unwrap(),
    };

    let signed = t.sign(&ctx.priv_key, ctx.chain_id)?;
    let nonce = u64::try_from(signed.nonce)?;
    Ok(ffi::CreateTxResult {
        tx: signed.encode().into(),
        nonce,
    })
}

#[ffi_fallible]
fn store_account_nonce(from_address: &str, nonce: u64) -> Result<()> {
    let from_address = from_address
        .parse::<H160>()
        .map_err(|_| "Invalid address")?;
    let _ = SERVICES
        .evm
        .core
        .store_account_nonce(from_address, U256::from(nonce));
    Ok(())
}

/// Retrieves the balance of an EVM account at latest block height.
///
/// # Arguments
///
/// * `address` - The EVM address of the account.
///
/// # Errors
///
/// Returns an Error if the address is not a valid EVM address.
///
/// # Returns
///
/// Returns the balance of the account as a `u64` on success.
#[ffi_fallible]
fn get_balance(address: &str) -> Result<u64> {
    let address = address.parse::<H160>().map_err(|_| "Invalid address")?;
    let (_, latest_block_number) = SERVICES
        .evm
        .block
        .get_latest_block_hash_and_number()?
        .unwrap_or_default();

    let balance = SERVICES
        .evm
        .core
        .get_balance(address, latest_block_number)?;
    let amount = WeiAmount(balance).to_satoshi()?.try_into()?;

    Ok(amount)
}

/// Retrieves the next valid nonce of an EVM account in a specific queue_id
///
/// # Arguments
///
/// * `queue_id` - The queue ID.
/// * `address` - The EVM address of the account.
///
/// # Returns
///
/// Returns the next valid nonce of the account in a specific queue_id as a `u64`
#[ffi_fallible]
fn unsafe_get_next_valid_nonce_in_q(queue_id: u64, address: &str) -> Result<u64> {
    let address = address.parse::<H160>().map_err(|_| "Invalid address")?;

    unsafe {
        let next_nonce = SERVICES
            .evm
            .core
            .get_next_valid_nonce_in_queue(queue_id, address)?;

        let nonce = u64::try_from(next_nonce)?;
        Ok(nonce)
    }
}

/// Removes all transactions in the queue above a native hash
///
/// # Arguments
///
/// * `queue_id` - The queue ID.
/// * `address` - The EVM address of the account.
#[ffi_fallible]
fn unsafe_remove_txs_above_hash_in_q(queue_id: u64, target_hash: String) -> Result<Vec<String>> {
    unsafe {
        SERVICES
            .evm
            .core
            .remove_txs_above_hash_in(queue_id, target_hash)
    }
}

/// `EvmIn`. Send DFI to an EVM account.
///
/// # Arguments
///
/// * `queue_id` - The queue ID.
/// * `address` - The EVM address of the account.
/// * `amount` - The amount to add as a byte array.
/// * `hash` - The hash value as a byte array.
#[ffi_fallible]
fn unsafe_add_balance_in_q(queue_id: u64, raw_tx: &str, native_hash: &str) -> Result<()> {
    let signed_tx = SERVICES
        .evm
        .core
        .signed_tx_cache
        .try_get_or_create(raw_tx)?;
    let native_hash = XHash::from(native_hash);

    let queue_tx = QueueTx::SystemTx(SystemTx::TransferDomain(TransferDomainData {
        signed_tx: Box::new(signed_tx),
        direction: TransferDirection::EvmIn,
    }));

    unsafe {
        SERVICES
            .evm
            .push_tx_in_queue(queue_id, queue_tx, native_hash)
    }
}

/// `EvmOut`. Send DFI from an EVM account.
///
/// # Arguments
///
/// * `queue_id` - The queue ID.
/// * `address` - The EVM address of the account.
/// * `amount` - The amount to subtract as a byte array.
/// * `hash` - The hash value as a byte array.
///
/// # Errors
///
/// Returns an Error if:
/// - the `queue_id` does not match any existing queue
/// - the address is not a valid EVM address
/// - the account has insufficient balance.
///
/// # Returns
///
/// Returns `true` if the balance subtraction is successful, `false` otherwise.
#[ffi_fallible]
fn unsafe_sub_balance_in_q(queue_id: u64, raw_tx: &str, native_hash: &str) -> Result<bool> {
    let signed_tx = SERVICES
        .evm
        .core
        .signed_tx_cache
        .try_get_or_create(raw_tx)?;
    let native_hash = XHash::from(native_hash);

    let queue_tx = QueueTx::SystemTx(SystemTx::TransferDomain(TransferDomainData {
        signed_tx: Box::new(signed_tx),
        direction: TransferDirection::EvmOut,
    }));

    unsafe {
        SERVICES
            .evm
            .push_tx_in_queue(queue_id, queue_tx, native_hash)?;
        Ok(true)
    }
}

/// Validates a raw EVM transaction.
///
/// # Arguments
///
/// * `result` - Result object
/// * `queue_id` - The EVM queue ID
/// * `tx` - The raw transaction string.
///
/// # Errors
///
/// Returns an Error if:
/// - The hex data is invalid
/// - The EVM transaction is invalid
/// - The EVM transaction fee is lower than the initial block base fee
/// - The EVM transaction values exceed money range.
/// - Could not fetch the underlying EVM account
/// - Account's nonce is more than raw tx's nonce
/// - The EVM transaction max prepay gas is invalid
/// - The EVM transaction gas limit is lower than the transaction intrinsic gas
///
/// # Returns
///
/// Returns the validation result.
#[ffi_fallible]
fn unsafe_validate_raw_tx_in_q(queue_id: u64, raw_tx: &str) -> Result<()> {
    debug!("[unsafe_validate_raw_tx_in_q]");
    unsafe {
        let _ = SERVICES.evm.core.validate_raw_tx(raw_tx, queue_id)?;
        Ok(())
    }
}

/// Validates a raw transfer domain EVM transaction.
///
/// # Arguments
///
/// * `result` - Result object
/// * `queue_id` - The EVM queue ID
/// * `tx` - The raw transaction string.
///
/// # Errors
///
/// Returns an Error if:
/// - The hex data is invalid
/// - The EVM transaction is invalid
/// - Could not fetch the underlying EVM account
/// - Account's nonce does not match raw tx's nonce
/// - The EVM transaction value is not zero
/// - The EVM tranasction action is not a call to the transferdomain contract address
/// - The EVM transaction execution is unsuccessful
///
/// # Returns
///
/// Returns the validation result.
#[ffi_fallible]
fn unsafe_validate_transferdomain_tx_in_q(
    queue_id: u64,
    raw_tx: &str,
    context: ffi::TransferDomainInfo,
) -> Result<()> {
    debug!("[unsafe_validate_transferdomain_tx_in_q]");
    unsafe {
        let _ = SERVICES.evm.core.validate_raw_transferdomain_tx(
            raw_tx,
            queue_id,
            TransferDomainTxInfo {
                from: context.from,
                to: context.to,
                native_address: context.native_address,
                direction: context.direction,
                value: context.value,
                token_id: context.token_id,
            },
        )?;
        Ok(())
    }
}

/// Retrieves the EVM queue ID.
///
/// # Returns
///
/// Returns the EVM queue ID as a `u64`.
#[ffi_fallible]
fn unsafe_create_queue(timestamp: u64) -> Result<u64> {
    unsafe { SERVICES.evm.core.create_queue(timestamp) }
}

/// /// Discards an EVM queue.
///
/// # Arguments
///
/// * `queue_id` - The queue ID.
///
#[ffi_fallible]
fn unsafe_remove_queue(queue_id: u64) -> Result<()> {
    unsafe { SERVICES.evm.core.remove_queue(queue_id) }
    Ok(())
}

/// Add an EVM transaction to a specific queue.
///
/// # Arguments
///
/// * `queue_id` - The queue ID.
/// * `raw_tx` - The raw transaction string.
/// * `hash` - The native transaction hash.
///
/// # Errors
///
/// Returns an Error if:
/// - The `raw_tx` is in invalid format
/// - The queue does not exists.
///
#[ffi_fallible]
fn unsafe_push_tx_in_q(
    queue_id: u64,
    raw_tx: &str,
    native_hash: &str,
) -> Result<ffi::ValidateTxCompletion> {
    let native_hash = native_hash.to_string();

    unsafe {
        let signed_tx = SERVICES
            .evm
            .core
            .signed_tx_cache
            .try_get_or_create(raw_tx)?;

        let tx_hash = signed_tx.hash();
        SERVICES
            .evm
            .push_tx_in_queue(queue_id, signed_tx.into(), native_hash)?;

        Ok(ffi::ValidateTxCompletion {
            tx_hash: format!("{:?}", tx_hash),
        })
    }
}

/// Creates an EVM block.
///
/// # Arguments
///
/// * `queue_id` - The queue ID.
/// * `difficulty` - The block's difficulty.
/// * `miner_address` - The miner's EVM address as a byte array.
/// * `timestamp` - The block's timestamp.
///
/// # Returns
///
/// Returns a `FinalizeBlockResult` containing the block hash, failed transactions, burnt fees and priority fees (in satoshis) on success.
#[ffi_fallible]
fn unsafe_construct_block_in_q(
    queue_id: u64,
    difficulty: u32,
    miner_address: &str,
    timestamp: u64,
    dvm_block_number: u64,
    mnview_ptr: usize,
) -> Result<ffi::FinalizeBlockCompletion> {
    let eth_address = miner_address
        .parse::<H160>()
        .map_err(|_| "Invalid address")?;

    unsafe {
        let FinalizedBlockInfo {
            block_hash,
            failed_transactions,
            total_burnt_fees,
            total_priority_fees,
            block_number,
        } = SERVICES.evm.construct_block_in_queue(
            queue_id,
            difficulty,
            eth_address,
            timestamp,
            dvm_block_number,
            mnview_ptr,
        )?;
        let total_burnt_fees = u64::try_from(WeiAmount(total_burnt_fees).to_satoshi()?)?;
        let total_priority_fees = u64::try_from(WeiAmount(total_priority_fees).to_satoshi()?)?;

        Ok(ffi::FinalizeBlockCompletion {
            block_hash,
            failed_transactions,
            total_burnt_fees,
            total_priority_fees,
            block_number: block_number.as_u64(),
        })
    }
}

#[ffi_fallible]
fn unsafe_commit_queue(queue_id: u64) -> Result<()> {
    unsafe { SERVICES.evm.commit_queue(queue_id) }
}

#[ffi_fallible]
fn disconnect_latest_block() -> Result<()> {
    SERVICES.evm.core.clear_account_nonce();
    SERVICES.evm.storage.disconnect_latest_block()
}

#[ffi_fallible]
fn handle_attribute_apply(
    _queue_id: u64,
    _attribute_type: ffi::GovVarKeyDataStructure,
    _value: Vec<u8>,
) -> Result<bool> {
    Ok(true)
}

/// Return the block for a given height.
///
/// # Arguments
///
/// * `height` - The block number we want to get the blockhash from.
///
/// # Returns
///
/// Returns the blockhash associated with the given block number.
#[ffi_fallible]
fn get_block_hash_by_number(height: u64) -> Result<XHash> {
    let block = SERVICES
        .evm
        .storage
        .get_block_by_number(&U256::from(height))?
        .ok_or("Invalid block number")?;
    Ok(format!("{:?}", block.header.hash()))
}

/// Return the block number for a given blockhash.
///
/// # Arguments
///
/// * `hash` - The hash of the block we want to get the block number.
///
/// # Returns
///
/// Returns the block number associated with the given blockhash.
#[ffi_fallible]
fn get_block_number_by_hash(hash: &str) -> Result<u64> {
    let hash = hash.parse::<H256>().map_err(|_| "Invalid hash")?;

    let block = SERVICES
        .evm
        .storage
        .get_block_by_hash(&hash)?
        .ok_or("Invalid block hash")?;
    let block_number = u64::try_from(block.header.number)?;
    Ok(block_number)
}

#[ffi_fallible]
fn get_block_header_by_hash(hash: &str) -> Result<ffi::EVMBlockHeader> {
    let hash = hash.parse::<H256>().map_err(|_| "Invalid hash")?;

    let block = SERVICES
        .evm
        .storage
        .get_block_by_hash(&hash)?
        .ok_or("Invalid block hash")?;

    let number = u64::try_from(block.header.number)?;
    let gas_limit = u64::try_from(block.header.gas_limit)?;
    let gas_used = u64::try_from(block.header.gas_used)?;
    let base_fee = WeiAmount(block.header.base_fee).to_satoshi_double()?;

    let out = ffi::EVMBlockHeader {
        parent_hash: format!("{:?}", block.header.parent_hash),
        beneficiary: format!("{:?}", block.header.beneficiary),
        state_root: format!("{:?}", block.header.state_root),
        receipts_root: format!("{:?}", block.header.receipts_root),
        number,
        gas_limit,
        gas_used,
        timestamp: block.header.timestamp,
        extra_data: block.header.extra_data.clone(),
        mix_hash: format!("{:?}", block.header.mix_hash),
        nonce: block.header.nonce.to_low_u64_be(),
        base_fee,
    };
    Ok(out)
}

#[ffi_fallible]
fn get_block_count() -> Result<u64> {
    let (_, block_number) = SERVICES
        .evm
        .block
        .get_latest_block_hash_and_number()?
        .ok_or("Unable to get block block_number")?;
    let count = u64::try_from(block_number)?;
    Ok(count)
}

#[ffi_fallible]
fn is_dst20_deployed_or_queued(
    queue_id: u64,
    name: &str,
    symbol: &str,
    token_id: u64,
) -> Result<bool> {
    unsafe {
        SERVICES
            .evm
            .is_dst20_deployed_or_queued(queue_id, name, symbol, token_id)
    }
}

#[ffi_fallible]
fn get_tx_by_hash(tx_hash: &str) -> Result<ffi::EVMTransaction> {
    let tx_hash = tx_hash.parse::<H256>().map_err(|_| "Invalid hash")?;

    let tx = SERVICES
        .evm
        .storage
        .get_transaction_by_hash(&tx_hash)?
        .ok_or("Unable to get evm tx from tx hash")?;

    let tx = SERVICES
        .evm
        .core
        .signed_tx_cache
        .try_get_or_create_from_tx(&tx)?;

    let nonce = u64::try_from(tx.nonce())?;
    let gas_limit = u64::try_from(tx.gas_limit())?;
    let value = WeiAmount(tx.value()).to_satoshi_double()?;

    let mut tx_type = 0u8;
    let mut gas_price = 0f64;
    let mut max_fee_per_gas = 0f64;
    let mut max_priority_fee_per_gas = 0f64;
    match &tx.transaction {
        TransactionV2::Legacy(transaction) => {
            let price = WeiAmount(transaction.gas_price).to_satoshi_double()?;
            gas_price = price;
        }
        TransactionV2::EIP2930(transaction) => {
            tx_type = 1u8;
            let price = WeiAmount(transaction.gas_price).to_satoshi_double()?;
            gas_price = price;
        }
        TransactionV2::EIP1559(transaction) => {
            tx_type = 2u8;
            let price = WeiAmount(transaction.max_fee_per_gas).to_satoshi_double()?;
            max_fee_per_gas = price;
            let price = WeiAmount(transaction.max_priority_fee_per_gas).to_satoshi_double()?;
            max_priority_fee_per_gas = price;
        }
    }

    let out = ffi::EVMTransaction {
        tx_type,
        hash: format!("{:?}", tx.hash()),
        sender: format!("{:?}", tx.sender),
        nonce,
        gas_price,
        gas_limit,
        max_fee_per_gas,
        max_priority_fee_per_gas,
        create_tx: match tx.action() {
            TransactionAction::Call(_) => false,
            TransactionAction::Create => true,
        },
        to: match tx.to() {
            Some(to) => format!("{to:?}"),
            None => XHash::new(),
        },
        value,
        data: tx.data().to_vec(),
    };
    Ok(out)
}

#[ffi_fallible]
fn parse_tx_from_raw(raw_tx: &str) -> Result<ffi::EVMTransaction> {
    let tx = SERVICES
        .evm
        .core
        .signed_tx_cache
        .try_get_or_create(raw_tx)?;
    let nonce = u64::try_from(tx.nonce())?;
    let gas_limit = u64::try_from(tx.gas_limit())?;
    let value = WeiAmount(tx.value()).to_satoshi_double()?;

    let mut tx_type = 0u8;
    let mut gas_price = 0f64;
    let mut max_fee_per_gas = 0f64;
    let mut max_priority_fee_per_gas = 0f64;
    match &tx.transaction {
        TransactionV2::Legacy(transaction) => {
            let price = WeiAmount(transaction.gas_price).to_satoshi_double()?;
            gas_price = price;
        }
        TransactionV2::EIP2930(transaction) => {
            tx_type = 1u8;
            let price = WeiAmount(transaction.gas_price).to_satoshi_double()?;
            gas_price = price;
        }
        TransactionV2::EIP1559(transaction) => {
            tx_type = 2u8;
            let price = WeiAmount(transaction.max_fee_per_gas).to_satoshi_double()?;
            max_fee_per_gas = price;
            let price = WeiAmount(transaction.max_priority_fee_per_gas).to_satoshi_double()?;
            max_priority_fee_per_gas = price;
        }
    }

    let out = ffi::EVMTransaction {
        tx_type,
        hash: format!("{:?}", tx.hash()),
        sender: format!("{:?}", tx.sender),
        nonce,
        gas_price,
        gas_limit,
        max_fee_per_gas,
        max_priority_fee_per_gas,
        create_tx: match tx.action() {
            TransactionAction::Call(_) => false,
            TransactionAction::Create => true,
        },
        to: match tx.to() {
            Some(to) => format!("{to:?}"),
            None => XHash::new(),
        },
        value,
        data: tx.data().to_vec(),
    };
    Ok(out)
}

#[ffi_fallible]
fn create_dst20(
    queue_id: u64,
    native_hash: &str,
    name: &str,
    symbol: &str,
    token_id: u64,
) -> Result<()> {
    let native_hash = XHash::from(native_hash);
    let address = ain_contracts::dst20_address_from_token_id(token_id)?;
    debug!("Deploying to address {:#?}", address);

    let system_tx = QueueTx::SystemTx(SystemTx::DeployContract(DeployContractData {
        name: String::from(name),
        symbol: String::from(symbol),
        address,
        token_id,
    }));

    unsafe {
        SERVICES
            .evm
            .push_tx_in_queue(queue_id, system_tx, native_hash)
    }
}

#[ffi_fallible]
fn unsafe_bridge_dst20(
    queue_id: u64,
    raw_tx: &str,
    native_hash: &str,
    token_id: u64,
    out: bool,
) -> Result<()> {
    let native_hash = XHash::from(native_hash);
    let contract_address = ain_contracts::dst20_address_from_token_id(token_id)?;
    let signed_tx = SERVICES
        .evm
        .core
        .signed_tx_cache
        .try_get_or_create(raw_tx)?;
    let system_tx = QueueTx::SystemTx(SystemTx::DST20Bridge(DST20Data {
        signed_tx: Box::new(signed_tx),
        contract_address,
        direction: out.into(),
    }));

    unsafe {
        SERVICES
            .evm
            .push_tx_in_queue(queue_id, system_tx, native_hash)
    }
}

/// Retrieves a raw tx's transaction hash
/// # Arguments
///
/// * `raw_tx` - The transaction as raw hex
///
/// # Returns
///
/// Returns the transaction's hash
#[ffi_fallible]
fn get_tx_hash(raw_tx: &str) -> Result<String> {
    let signed_tx = SERVICES
        .evm
        .core
        .signed_tx_cache
        .try_get_or_create(raw_tx)?;
    Ok(format!("{:?}", signed_tx.hash()))
}

/// Retrieves the queue target block
///
/// # Arguments
///
/// * `queue_id` - The queue ID.
///
/// # Returns
///
/// Returns the target block for a specific `queue_id` as a `u64`
#[ffi_fallible]
fn unsafe_get_target_block_in_q(queue_id: u64) -> Result<u64> {
    let target_block = unsafe { SERVICES.evm.core.get_target_block_in(queue_id)? };
    Ok(target_block.as_u64())
}

/// Checks if the given address is a smart contract
///
/// # Arguments
///
/// * `address` - The address to check.
///
/// # Returns
///
/// Returns `true` if the address is a contract, `false` otherwise
#[ffi_fallible]
fn unsafe_is_smart_contract_in_q(address: &str, queue_id: u64) -> Result<bool> {
    let address = address.parse::<H160>().map_err(|_| "Invalid address")?;

    unsafe { SERVICES.evm.is_smart_contract_in_queue(address, queue_id) }
}

#[ffi_fallible]
fn get_tx_miner_info_from_raw_tx(raw_tx: &str) -> Result<TxMinerInfo> {
    let signed_tx = SERVICES
        .evm
        .core
        .signed_tx_cache
        .try_get_or_create(raw_tx)?;

    let nonce = u64::try_from(signed_tx.nonce())?;
    let initial_base_fee = SERVICES.evm.block.calculate_base_fee(H256::zero())?;
    let tip_fee = calculate_max_tip_gas_fee(&signed_tx, initial_base_fee)?;
    let min_rbf_tip_fee = calculate_min_rbf_tip_gas_fee(&signed_tx, tip_fee)?;

<<<<<<< HEAD
    let base_fee = SERVICES.evm.block.calculate_base_fee(parent_hash)?;
    let tip_fee = u64::try_from(WeiAmount(tip_fee).to_satoshi()?)?;
    let min_rbf_tip_fee = u64::try_from(WeiAmount(min_rbf_tip_fee).to_satoshi()?)?;

    let TxResponse { used_gas, .. } = SERVICES.evm.core.call(EthCallArgs {
        caller: Some(signed_tx.sender),
        to: signed_tx.to(),
        value: signed_tx.value(),
        data: signed_tx.data(),
        gas_limit: u64::try_from(signed_tx.gas_limit()).unwrap_or(u64::MAX),
        gas_price: Some(signed_tx.effective_gas_price(base_fee)),
        max_fee_per_gas: signed_tx.max_fee_per_gas(),
        access_list: signed_tx.access_list(),
        block_number: parent_number,
        transaction_type: Some(signed_tx.get_tx_type()),
    })?;

    Ok(TxMinerInfo {
        nonce,
        address: format!("{:?}", signed_tx.sender),
        tip_fee,
        min_rbf_tip_fee,
        used_gas,
=======
    Ok(TxInfo {
        nonce,
        address: format!("{:?}", signed_tx.sender),
        tip_fee,
>>>>>>> 694def58
    })
}

#[ffi_fallible]
fn unsafe_get_total_gas_used(queue_id: u64) -> Result<String> {
    unsafe { Ok(SERVICES.evm.core.get_total_gas_used(queue_id)) }
}

#[ffi_fallible]
fn get_block_limit() -> Result<u64> {
    SERVICES.evm.get_block_limit()
}

#[cfg(test)]
mod tests {
    #[test]
    fn test_hash_type_string() {
        use ethereum_types::H160;
        let num = 0b11010111_11010111_11010111_11010111_11010111_11010111_11010111_11010111;
        let num_h160 = H160::from_low_u64_be(num);
        let num_h160_string = format!("{:?}", num_h160);
        println!("{}", num_h160_string);

        let num_h160_test: H160 = num_h160_string.parse().unwrap();
        assert_eq!(num_h160_test, num_h160);

        use ethereum_types::H256;
        let num_h256: H256 = "0x3186715414c5fbd73586662d26b83b66b5754036379d56e896a560a90e409351"
            .parse()
            .unwrap();
        let num_h256_string = format!("{:?}", num_h256);
        println!("{}", num_h256_string);
        let num_h256_test: H256 = num_h256_string.parse().unwrap();
        assert_eq!(num_h256_test, num_h256);
    }
}<|MERGE_RESOLUTION|>--- conflicted
+++ resolved
@@ -5,12 +5,8 @@
 use ain_evm::{
     core::{TransferDomainTxInfo, XHash},
     evm::FinalizedBlockInfo,
-<<<<<<< HEAD
     executor::TxResponse,
     fee::{calculate_max_tip_gas_fee, calculate_min_rbf_tip_gas_fee},
-=======
-    fee::calculate_max_tip_gas_fee,
->>>>>>> 694def58
     services::SERVICES,
     storage::traits::{BlockStorage, Rollback, TransactionStorage},
     transaction::{
@@ -874,36 +870,13 @@
     let tip_fee = calculate_max_tip_gas_fee(&signed_tx, initial_base_fee)?;
     let min_rbf_tip_fee = calculate_min_rbf_tip_gas_fee(&signed_tx, tip_fee)?;
 
-<<<<<<< HEAD
-    let base_fee = SERVICES.evm.block.calculate_base_fee(parent_hash)?;
     let tip_fee = u64::try_from(WeiAmount(tip_fee).to_satoshi()?)?;
     let min_rbf_tip_fee = u64::try_from(WeiAmount(min_rbf_tip_fee).to_satoshi()?)?;
-
-    let TxResponse { used_gas, .. } = SERVICES.evm.core.call(EthCallArgs {
-        caller: Some(signed_tx.sender),
-        to: signed_tx.to(),
-        value: signed_tx.value(),
-        data: signed_tx.data(),
-        gas_limit: u64::try_from(signed_tx.gas_limit()).unwrap_or(u64::MAX),
-        gas_price: Some(signed_tx.effective_gas_price(base_fee)),
-        max_fee_per_gas: signed_tx.max_fee_per_gas(),
-        access_list: signed_tx.access_list(),
-        block_number: parent_number,
-        transaction_type: Some(signed_tx.get_tx_type()),
-    })?;
-
     Ok(TxMinerInfo {
         nonce,
         address: format!("{:?}", signed_tx.sender),
         tip_fee,
         min_rbf_tip_fee,
-        used_gas,
-=======
-    Ok(TxInfo {
-        nonce,
-        address: format!("{:?}", signed_tx.sender),
-        tip_fee,
->>>>>>> 694def58
     })
 }
 
