--- conflicted
+++ resolved
@@ -820,15 +820,9 @@
 ///
 /// Returns the target block for a specific `template_id` as a `u64`
 #[ffi_fallible]
-<<<<<<< HEAD
 fn unsafe_get_target_block_in_template(template_id: u64) -> Result<u64> {
     let target_block = unsafe { SERVICES.evm.core.get_target_block_in(template_id)? };
-    Ok(target_block.as_u64())
-=======
-fn unsafe_get_target_block_in_q(queue_id: u64) -> Result<u64> {
-    let target_block = unsafe { SERVICES.evm.core.get_target_block_in(queue_id)? };
     Ok(u64::try_from(target_block)?)
->>>>>>> 50085115
 }
 
 /// Checks if the given address is a smart contract
