use ain_contracts::{
    get_transfer_domain_contract, get_transferdomain_dst20_transfer_function,
    get_transferdomain_native_transfer_function, FixedContract,
};
use ain_evm::{
<<<<<<< HEAD
    core::{TransferDomainTxInfo, ValidateTxInfo, XHash},
=======
    core::{EthCallArgs, TransferDomainTxInfo, XHash},
>>>>>>> 5c084e69
    evm::FinalizedBlockInfo,
    fee::calculate_max_tip_gas_fee,
    services::SERVICES,
    storage::traits::{BlockStorage, Rollback, TransactionStorage},
    transaction::{
        self,
        system::{DST20Data, DeployContractData, SystemTx, TransferDirection, TransferDomainData},
    },
    txqueue::QueueTx,
    weiamount::{try_from_gwei, try_from_satoshi, WeiAmount},
    Result,
};
use ain_macros::ffi_fallible;
use ethereum::{EnvelopedEncodable, TransactionAction, TransactionSignature, TransactionV2};
use ethereum_types::{H160, H256, U256};
use log::debug;
use transaction::{LegacyUnsignedTransaction, LOWER_H256};

use crate::{
    ffi::{self, TxInfo},
    prelude::*,
};

/// Creates and signs a transaction.
///
/// # Arguments
///
/// * `ctx` - The transaction context.
///
/// # Errors
///
/// Returns a `TransactionError` if signing fails.
///
/// # Returns
///
/// Returns the signed transaction encoded as a byte vector on success.
#[ffi_fallible]
fn create_and_sign_tx(ctx: ffi::CreateTransactionContext) -> Result<ffi::CreateTxResult> {
    let to_action = if ctx.to.is_empty() {
        TransactionAction::Create
    } else {
        let to_address = ctx.to.parse::<H160>().map_err(|_| "Invalid address")?;
        TransactionAction::Call(to_address)
    };
    let nonce = U256::from(ctx.nonce);
    let gas_price = try_from_gwei(U256::from(ctx.gas_price))?;
    let gas_limit = U256::from(ctx.gas_limit);
    let value = try_from_satoshi(U256::from(ctx.value))?;

    // Create
    let t = LegacyUnsignedTransaction {
        nonce,
        gas_price: gas_price.0,
        gas_limit,
        action: to_action,
        value: value.0,
        input: ctx.input,
        // Dummy sig for now. Needs 27, 28 or > 36 for valid v.
        sig: TransactionSignature::new(27, LOWER_H256, LOWER_H256).unwrap(),
    };

    // Sign with a big endian byte array
    let signed = t.sign(&ctx.priv_key, ctx.chain_id)?;
    let nonce = u64::try_from(signed.nonce)?;
    Ok(ffi::CreateTxResult {
        tx: signed.encode().into(),
        nonce,
    })
}

/// Creates and signs a transfer domain transaction.
///
/// # Arguments
///
/// * `to` - The address to transfer funds to.
/// * `direction` - True if sending to EVM. False if sending from EVM
/// * `value` - Amount to send
/// * `priv_key` - Key used to sign the TX
///
/// # Errors
///
/// Returns a `TransactionError` if signing fails.
///
/// # Returns
///
/// Returns the signed transaction encoded as a byte vector on success.
#[ffi_fallible]
fn create_and_sign_transfer_domain_tx(
    ctx: ffi::CreateTransferDomainContext,
) -> Result<ffi::CreateTxResult> {
    let FixedContract { fixed_address, .. } = get_transfer_domain_contract();
    let action = TransactionAction::Call(fixed_address);

    let sender = ctx.from.parse::<H160>().map_err(|_| "Invalid address")?;

    let (from_address, to_address) = if ctx.direction {
        let to_address = ctx.to.parse::<H160>().map_err(|_| "Invalid address")?;
        // Send EvmIn from contract address
        (fixed_address, to_address)
    } else {
        let from_address = ctx.from.parse::<H160>().map_err(|_| "Invalid address")?;
        // Send EvmOut to contract address
        (from_address, fixed_address)
    };

    let value = try_from_satoshi(U256::from(ctx.value))?;

    let input = {
        let from_address = ethabi::Token::Address(from_address);
        let to_address = ethabi::Token::Address(to_address);
        let value = ethabi::Token::Uint(value.0);
        let native_address = ethabi::Token::String(ctx.native_address);

        let is_native_token_transfer = ctx.token_id == 0;
        if is_native_token_transfer {
            let function = get_transferdomain_native_transfer_function();
            function.encode_input(&[from_address, to_address, value, native_address])
        } else {
            let contract_address = {
                let address = ain_contracts::dst20_address_from_token_id(u64::from(ctx.token_id))?;
                ethabi::Token::Address(address)
            };
            let function = get_transferdomain_dst20_transfer_function();
            function.encode_input(&[
                contract_address,
                from_address,
                to_address,
                value,
                native_address,
            ])
        }
    }?;

    let state_root = SERVICES.evm.core.get_state_root()?;
    let nonce = if ctx.use_nonce {
        U256::from(ctx.nonce)
    } else {
        SERVICES
            .evm
            .core
            .get_next_account_nonce(sender, state_root)?
    };

    let t = LegacyUnsignedTransaction {
        nonce,
        gas_price: U256::zero(),
        gas_limit: U256::zero(),
        action,
        value: U256::zero(),
        input,
        sig: TransactionSignature::new(27, LOWER_H256, LOWER_H256).unwrap(),
    };

    let signed = t.sign(&ctx.priv_key, ctx.chain_id)?;
    let nonce = u64::try_from(signed.nonce)?;
    Ok(ffi::CreateTxResult {
        tx: signed.encode().into(),
        nonce,
    })
}

#[ffi_fallible]
fn store_account_nonce(from_address: &str, nonce: u64) -> Result<()> {
    let from_address = from_address
        .parse::<H160>()
        .map_err(|_| "Invalid address")?;
    let _ = SERVICES
        .evm
        .core
        .store_account_nonce(from_address, U256::from(nonce));
    Ok(())
}

/// Retrieves the balance of an EVM account at latest block height.
///
/// # Arguments
///
/// * `address` - The EVM address of the account.
///
/// # Errors
///
/// Returns an Error if the address is not a valid EVM address.
///
/// # Returns
///
/// Returns the balance of the account as a `u64` on success.
#[ffi_fallible]
fn get_balance(address: &str) -> Result<u64> {
    let address = address.parse::<H160>().map_err(|_| "Invalid address")?;
    let (_, latest_block_number) = SERVICES
        .evm
        .block
        .get_latest_block_hash_and_number()?
        .unwrap_or_default();

    let balance = SERVICES
        .evm
        .core
        .get_balance(address, latest_block_number)?;
    let amount = WeiAmount(balance).to_satoshi().try_into()?;

    Ok(amount)
}

/// Retrieves the next valid nonce of an EVM account in a specific queue_id
///
/// # Arguments
///
/// * `queue_id` - The queue ID.
/// * `address` - The EVM address of the account.
///
/// # Returns
///
/// Returns the next valid nonce of the account in a specific queue_id as a `u64`
#[ffi_fallible]
fn unsafe_get_next_valid_nonce_in_q(queue_id: u64, address: &str) -> Result<u64> {
    let address = address.parse::<H160>().map_err(|_| "Invalid address")?;

    unsafe {
        let next_nonce = SERVICES
            .evm
            .core
            .get_next_valid_nonce_in_queue(queue_id, address)?;

        let nonce = u64::try_from(next_nonce)?;
        Ok(nonce)
    }
}

/// Removes all transactions in the queue above a native hash
///
/// # Arguments
///
/// * `queue_id` - The queue ID.
/// * `address` - The EVM address of the account.
#[ffi_fallible]
fn unsafe_remove_txs_above_hash_in_q(queue_id: u64, target_hash: String) -> Result<Vec<String>> {
    unsafe {
        SERVICES
            .evm
            .core
            .remove_txs_above_hash_in(queue_id, target_hash)
    }
}

/// `EvmIn`. Send DFI to an EVM account.
///
/// # Arguments
///
/// * `queue_id` - The queue ID.
/// * `address` - The EVM address of the account.
/// * `amount` - The amount to add as a byte array.
/// * `hash` - The hash value as a byte array.
#[ffi_fallible]
fn unsafe_add_balance_in_q(queue_id: u64, raw_tx: &str, native_hash: &str) -> Result<()> {
    let signed_tx = SERVICES
        .evm
        .core
        .signed_tx_cache
        .try_get_or_create(raw_tx)?;
    let native_hash = XHash::from(native_hash);

    let queue_tx = QueueTx::SystemTx(SystemTx::TransferDomain(TransferDomainData {
        signed_tx: Box::new(signed_tx),
        direction: TransferDirection::EvmIn,
    }));

    unsafe {
        SERVICES
            .evm
            .push_tx_in_queue(queue_id, queue_tx, native_hash)
    }
}

/// `EvmOut`. Send DFI from an EVM account.
///
/// # Arguments
///
/// * `queue_id` - The queue ID.
/// * `address` - The EVM address of the account.
/// * `amount` - The amount to subtract as a byte array.
/// * `hash` - The hash value as a byte array.
///
/// # Errors
///
/// Returns an Error if:
/// - the `queue_id` does not match any existing queue
/// - the address is not a valid EVM address
/// - the account has insufficient balance.
///
/// # Returns
///
/// Returns `true` if the balance subtraction is successful, `false` otherwise.
#[ffi_fallible]
fn unsafe_sub_balance_in_q(queue_id: u64, raw_tx: &str, native_hash: &str) -> Result<bool> {
    let signed_tx = SERVICES
        .evm
        .core
        .signed_tx_cache
        .try_get_or_create(raw_tx)?;
    let native_hash = XHash::from(native_hash);

    let queue_tx = QueueTx::SystemTx(SystemTx::TransferDomain(TransferDomainData {
        signed_tx: Box::new(signed_tx),
        direction: TransferDirection::EvmOut,
    }));

    unsafe {
        SERVICES
            .evm
            .push_tx_in_queue(queue_id, queue_tx, native_hash)?;
        Ok(true)
    }
}

/// Validates a raw EVM transaction.
///
/// # Arguments
///
/// * `result` - Result object
/// * `queue_id` - The EVM queue ID
/// * `tx` - The raw transaction string.
///
/// # Errors
///
/// Returns an Error if:
/// - The hex data is invalid
/// - The EVM transaction is invalid
/// - The EVM transaction fee is lower than the initial block base fee
/// - The EVM transaction values exceed money range.
/// - Could not fetch the underlying EVM account
/// - Account's nonce is more than raw tx's nonce
/// - The EVM transaction max prepay gas is invalid
/// - The EVM transaction gas limit is lower than the transaction intrinsic gas
///
/// # Returns
///
/// Returns the validation result.
#[ffi_fallible]
fn unsafe_validate_raw_tx_in_q(queue_id: u64, raw_tx: &str) -> Result<()> {
    debug!("[unsafe_validate_raw_tx_in_q]");
    unsafe {
        let _ = SERVICES.evm.core.validate_raw_tx(raw_tx, queue_id)?;
        Ok(())
    }
}

/// Validates a raw transfer domain EVM transaction.
///
/// # Arguments
///
/// * `result` - Result object
/// * `queue_id` - The EVM queue ID
/// * `tx` - The raw transaction string.
///
/// # Errors
///
/// Returns an Error if:
/// - The hex data is invalid
/// - The EVM transaction is invalid
/// - Could not fetch the underlying EVM account
/// - Account's nonce does not match raw tx's nonce
/// - The EVM transaction value is not zero
/// - The EVM tranasction action is not a call to the transferdomain contract address
/// - The EVM transaction execution is unsuccessful
///
/// # Returns
///
/// Returns the validation result.
#[ffi_fallible]
fn unsafe_validate_transferdomain_tx_in_q(
    queue_id: u64,
    raw_tx: &str,
    context: ffi::TransferDomainInfo,
) -> Result<()> {
    debug!("[unsafe_validate_transferdomain_tx_in_q]");
    unsafe {
        let _ = SERVICES.evm.core.validate_raw_transferdomain_tx(
            raw_tx,
            queue_id,
            TransferDomainTxInfo {
                from: context.from,
                to: context.to,
                native_address: context.native_address,
                direction: context.direction,
                value: context.value,
                token_id: context.token_id,
            },
        )?;
        Ok(())
    }
}

/// Retrieves the EVM queue ID.
///
/// # Returns
///
/// Returns the EVM queue ID as a `u64`.
#[ffi_fallible]
fn unsafe_create_queue(timestamp: u64) -> Result<u64> {
    unsafe { SERVICES.evm.core.create_queue(timestamp) }
}

/// /// Discards an EVM queue.
///
/// # Arguments
///
/// * `queue_id` - The queue ID.
///
#[ffi_fallible]
fn unsafe_remove_queue(queue_id: u64) -> Result<()> {
    unsafe { SERVICES.evm.core.remove_queue(queue_id) }
    Ok(())
}

/// Add an EVM transaction to a specific queue.
///
/// # Arguments
///
/// * `queue_id` - The queue ID.
/// * `raw_tx` - The raw transaction string.
/// * `hash` - The native transaction hash.
///
/// # Errors
///
/// Returns an Error if:
/// - The `raw_tx` is in invalid format
/// - The queue does not exists.
///
#[ffi_fallible]
fn unsafe_push_tx_in_q(
    queue_id: u64,
    raw_tx: &str,
    native_hash: &str,
) -> Result<ffi::ValidateTxCompletion> {
    let native_hash = native_hash.to_string();

    unsafe {
        let signed_tx = SERVICES
            .evm
            .core
            .signed_tx_cache
            .try_get_or_create(raw_tx)?;

        let tx_hash = signed_tx.hash();
        SERVICES
            .evm
            .push_tx_in_queue(queue_id, signed_tx.into(), native_hash)?;

        Ok(ffi::ValidateTxCompletion {
            tx_hash: format!("{:?}", tx_hash),
        })
    }
}

/// Creates an EVM block.
///
/// # Arguments
///
/// * `queue_id` - The queue ID.
/// * `difficulty` - The block's difficulty.
/// * `miner_address` - The miner's EVM address as a byte array.
/// * `timestamp` - The block's timestamp.
///
/// # Returns
///
/// Returns a `FinalizeBlockResult` containing the block hash, failed transactions, burnt fees and priority fees (in satoshis) on success.
#[ffi_fallible]
fn unsafe_construct_block_in_q(
    queue_id: u64,
    difficulty: u32,
    miner_address: &str,
    timestamp: u64,
    dvm_block_number: u64,
    mnview_ptr: usize,
) -> Result<ffi::FinalizeBlockCompletion> {
    let eth_address = miner_address
        .parse::<H160>()
        .map_err(|_| "Invalid address")?;

    unsafe {
        let FinalizedBlockInfo {
            block_hash,
            failed_transactions,
            total_burnt_fees,
            total_priority_fees,
            block_number,
        } = SERVICES.evm.construct_block_in_queue(
            queue_id,
            difficulty,
            eth_address,
            timestamp,
            dvm_block_number,
            mnview_ptr,
        )?;
        let total_burnt_fees = u64::try_from(WeiAmount(total_burnt_fees).to_satoshi())?;
        let total_priority_fees = u64::try_from(WeiAmount(total_priority_fees).to_satoshi())?;

        Ok(ffi::FinalizeBlockCompletion {
            block_hash,
            failed_transactions,
            total_burnt_fees,
            total_priority_fees,
            block_number: block_number.as_u64(),
        })
    }
}

#[ffi_fallible]
fn unsafe_commit_queue(queue_id: u64) -> Result<()> {
    unsafe { SERVICES.evm.commit_queue(queue_id) }
}

#[ffi_fallible]
fn disconnect_latest_block() -> Result<()> {
    SERVICES.evm.core.clear_account_nonce();
    SERVICES.evm.storage.disconnect_latest_block()
}

#[ffi_fallible]
fn handle_attribute_apply(
    _queue_id: u64,
    _attribute_type: ffi::GovVarKeyDataStructure,
    _value: Vec<u8>,
) -> Result<bool> {
    Ok(true)
}

/// Return the block for a given height.
///
/// # Arguments
///
/// * `height` - The block number we want to get the blockhash from.
///
/// # Returns
///
/// Returns the blockhash associated with the given block number.
#[ffi_fallible]
fn get_block_hash_by_number(height: u64) -> Result<XHash> {
    let block = SERVICES
        .evm
        .storage
        .get_block_by_number(&U256::from(height))?
        .ok_or("Invalid block number")?;
    Ok(format!("{:?}", block.header.hash()))
}

/// Return the block number for a given blockhash.
///
/// # Arguments
///
/// * `hash` - The hash of the block we want to get the block number.
///
/// # Returns
///
/// Returns the block number associated with the given blockhash.
#[ffi_fallible]
fn get_block_number_by_hash(hash: &str) -> Result<u64> {
    let hash = hash.parse::<H256>().map_err(|_| "Invalid hash")?;

    let block = SERVICES
        .evm
        .storage
        .get_block_by_hash(&hash)?
        .ok_or("Invalid block hash")?;
    let block_number = u64::try_from(block.header.number)?;
    Ok(block_number)
}

#[ffi_fallible]
fn get_block_header_by_hash(hash: &str) -> Result<ffi::EVMBlockHeader> {
    let hash = hash.parse::<H256>().map_err(|_| "Invalid hash")?;

    let block = SERVICES
        .evm
        .storage
        .get_block_by_hash(&hash)?
        .ok_or("Invalid block hash")?;

    let number = u64::try_from(block.header.number)?;
    let gas_limit = u64::try_from(block.header.gas_limit)?;
    let gas_used = u64::try_from(block.header.gas_used)?;
    let base_fee = u64::try_from(WeiAmount(block.header.base_fee).to_satoshi())?;

    let out = ffi::EVMBlockHeader {
        parent_hash: format!("{:?}", block.header.parent_hash),
        beneficiary: format!("{:?}", block.header.beneficiary),
        state_root: format!("{:?}", block.header.state_root),
        receipts_root: format!("{:?}", block.header.receipts_root),
        number,
        gas_limit,
        gas_used,
        timestamp: block.header.timestamp,
        extra_data: block.header.extra_data.clone(),
        mix_hash: format!("{:?}", block.header.mix_hash),
        nonce: block.header.nonce.to_low_u64_be(),
        base_fee,
    };
    Ok(out)
}

#[ffi_fallible]
fn get_block_count() -> Result<u64> {
    let (_, block_number) = SERVICES
        .evm
        .block
        .get_latest_block_hash_and_number()?
        .ok_or("Unable to get block block_number")?;
    let count = u64::try_from(block_number)?;
    Ok(count)
}

#[ffi_fallible]
fn is_dst20_deployed_or_queued(
    queue_id: u64,
    name: &str,
    symbol: &str,
    token_id: u64,
) -> Result<bool> {
    unsafe {
        SERVICES
            .evm
            .is_dst20_deployed_or_queued(queue_id, name, symbol, token_id)
    }
}

#[ffi_fallible]
fn get_tx_by_hash(tx_hash: &str) -> Result<ffi::EVMTransaction> {
    let tx_hash = tx_hash.parse::<H256>().map_err(|_| "Invalid hash")?;

    let tx = SERVICES
        .evm
        .storage
        .get_transaction_by_hash(&tx_hash)?
        .ok_or("Unable to get evm tx from tx hash")?;

    let tx = SERVICES
        .evm
        .core
        .signed_tx_cache
        .try_get_or_create_from_tx(&tx)?;

    let nonce = u64::try_from(tx.nonce())?;
    let gas_limit = u64::try_from(tx.gas_limit())?;
    let value = u64::try_from(WeiAmount(tx.value()).to_satoshi())?;

    let mut tx_type = 0u8;
    let mut gas_price = 0u64;
    let mut max_fee_per_gas = 0u64;
    let mut max_priority_fee_per_gas = 0u64;
    match &tx.transaction {
        TransactionV2::Legacy(transaction) => {
            let price = u64::try_from(WeiAmount(transaction.gas_price).to_satoshi())?;
            gas_price = price;
        }
        TransactionV2::EIP2930(transaction) => {
            tx_type = 1u8;
            let price = u64::try_from(WeiAmount(transaction.gas_price).to_satoshi())?;
            gas_price = price;
        }
        TransactionV2::EIP1559(transaction) => {
            tx_type = 2u8;
            let price = u64::try_from(WeiAmount(transaction.max_fee_per_gas).to_satoshi())?;
            max_fee_per_gas = price;
            let price =
                u64::try_from(WeiAmount(transaction.max_priority_fee_per_gas).to_satoshi())?;
            max_priority_fee_per_gas = price;
        }
    }

    let out = ffi::EVMTransaction {
        tx_type,
        hash: format!("{:?}", tx.hash()),
        sender: format!("{:?}", tx.sender),
        nonce,
        gas_price,
        gas_limit,
        max_fee_per_gas,
        max_priority_fee_per_gas,
        create_tx: match tx.action() {
            TransactionAction::Call(_) => false,
            TransactionAction::Create => true,
        },
        to: match tx.to() {
            Some(to) => format!("{to:?}"),
            None => XHash::new(),
        },
        value,
        data: tx.data().to_vec(),
    };
    Ok(out)
}

#[ffi_fallible]
fn parse_tx_from_raw(raw_tx: &str) -> Result<ffi::EVMTransaction> {
    let tx = SERVICES
        .evm
        .core
        .signed_tx_cache
        .try_get_or_create(raw_tx)?;
    let nonce = u64::try_from(tx.nonce())?;
    let gas_limit = u64::try_from(tx.gas_limit())?;
    let value = u64::try_from(WeiAmount(tx.value()).to_satoshi())?;

    let mut tx_type = 0u8;
    let mut gas_price = 0u64;
    let mut max_fee_per_gas = 0u64;
    let mut max_priority_fee_per_gas = 0u64;
    match &tx.transaction {
        TransactionV2::Legacy(transaction) => {
            let price = u64::try_from(WeiAmount(transaction.gas_price).to_satoshi())?;
            gas_price = price;
        }
        TransactionV2::EIP2930(transaction) => {
            tx_type = 1u8;
            let price = u64::try_from(WeiAmount(transaction.gas_price).to_satoshi())?;
            gas_price = price;
        }
        TransactionV2::EIP1559(transaction) => {
            tx_type = 2u8;
            let price = u64::try_from(WeiAmount(transaction.max_fee_per_gas).to_satoshi())?;
            max_fee_per_gas = price;
            let price =
                u64::try_from(WeiAmount(transaction.max_priority_fee_per_gas).to_satoshi())?;
            max_priority_fee_per_gas = price;
        }
    }

    let out = ffi::EVMTransaction {
        tx_type,
        hash: format!("{:?}", tx.hash()),
        sender: format!("{:?}", tx.sender),
        nonce,
        gas_price,
        gas_limit,
        max_fee_per_gas,
        max_priority_fee_per_gas,
        create_tx: match tx.action() {
            TransactionAction::Call(_) => false,
            TransactionAction::Create => true,
        },
        to: match tx.to() {
            Some(to) => format!("{to:?}"),
            None => XHash::new(),
        },
        value,
        data: tx.data().to_vec(),
    };
    Ok(out)
}

#[ffi_fallible]
fn create_dst20(
    queue_id: u64,
    native_hash: &str,
    name: &str,
    symbol: &str,
    token_id: u64,
) -> Result<()> {
    let native_hash = XHash::from(native_hash);
    let address = ain_contracts::dst20_address_from_token_id(token_id)?;
    debug!("Deploying to address {:#?}", address);

    let system_tx = QueueTx::SystemTx(SystemTx::DeployContract(DeployContractData {
        name: String::from(name),
        symbol: String::from(symbol),
        address,
        token_id,
    }));

    unsafe {
        SERVICES
            .evm
            .push_tx_in_queue(queue_id, system_tx, native_hash)
    }
}

#[ffi_fallible]
fn unsafe_bridge_dst20(
    queue_id: u64,
    raw_tx: &str,
    native_hash: &str,
    token_id: u64,
    out: bool,
) -> Result<()> {
    let native_hash = XHash::from(native_hash);
    let contract_address = ain_contracts::dst20_address_from_token_id(token_id)?;
    let signed_tx = SERVICES
        .evm
        .core
        .signed_tx_cache
        .try_get_or_create(raw_tx)?;
    let system_tx = QueueTx::SystemTx(SystemTx::DST20Bridge(DST20Data {
        signed_tx: Box::new(signed_tx),
        contract_address,
        direction: out.into(),
    }));

    unsafe {
        SERVICES
            .evm
            .push_tx_in_queue(queue_id, system_tx, native_hash)
    }
}

/// Retrieves a raw tx's transaction hash
/// # Arguments
///
/// * `raw_tx` - The transaction as raw hex
///
/// # Returns
///
/// Returns the transaction's hash
#[ffi_fallible]
fn get_tx_hash(raw_tx: &str) -> Result<String> {
    let signed_tx = SERVICES
        .evm
        .core
        .signed_tx_cache
        .try_get_or_create(raw_tx)?;
    Ok(format!("{:?}", signed_tx.hash()))
}

/// Retrieves the queue target block
///
/// # Arguments
///
/// * `queue_id` - The queue ID.
///
/// # Returns
///
/// Returns the target block for a specific `queue_id` as a `u64`
#[ffi_fallible]
fn unsafe_get_target_block_in_q(queue_id: u64) -> Result<u64> {
    let target_block = unsafe { SERVICES.evm.core.get_target_block_in(queue_id)? };
    Ok(target_block.as_u64())
}

/// Checks if the given address is a smart contract
///
/// # Arguments
///
/// * `address` - The address to check.
///
/// # Returns
///
/// Returns `true` if the address is a contract, `false` otherwise
#[ffi_fallible]
fn unsafe_is_smart_contract_in_q(address: &str, queue_id: u64) -> Result<bool> {
    let address = address.parse::<H160>().map_err(|_| "Invalid address")?;

    unsafe { SERVICES.evm.is_smart_contract_in_queue(address, queue_id) }
}

#[ffi_fallible]
fn get_tx_info_from_raw_tx(raw_tx: &str) -> Result<TxInfo> {
    let signed_tx = SERVICES
        .evm
        .core
        .signed_tx_cache
        .try_get_or_create(raw_tx)?;

    let nonce = u64::try_from(signed_tx.nonce())?;
    let initial_base_fee = SERVICES.evm.block.calculate_base_fee(H256::zero())?;
    let tip_fee = calculate_max_tip_gas_fee(&signed_tx, initial_base_fee)?;
    let tip_fee = u64::try_from(tip_fee)?;

    Ok(TxInfo {
        nonce,
        address: format!("{:?}", signed_tx.sender),
        tip_fee,
    })
}

#[ffi_fallible]
fn unsafe_get_total_gas_used(queue_id: u64) -> Result<String> {
    unsafe { Ok(SERVICES.evm.core.get_total_gas_used(queue_id)) }
}

#[ffi_fallible]
fn get_block_limit() -> Result<u64> {
    SERVICES.evm.get_block_limit()
}

#[cfg(test)]
mod tests {
    #[test]
    fn test_hash_type_string() {
        use ethereum_types::H160;
        let num = 0b11010111_11010111_11010111_11010111_11010111_11010111_11010111_11010111;
        let num_h160 = H160::from_low_u64_be(num);
        let num_h160_string = format!("{:?}", num_h160);
        println!("{}", num_h160_string);

        let num_h160_test: H160 = num_h160_string.parse().unwrap();
        assert_eq!(num_h160_test, num_h160);

        use ethereum_types::H256;
        let num_h256: H256 = "0x3186715414c5fbd73586662d26b83b66b5754036379d56e896a560a90e409351"
            .parse()
            .unwrap();
        let num_h256_string = format!("{:?}", num_h256);
        println!("{}", num_h256_string);
        let num_h256_test: H256 = num_h256_string.parse().unwrap();
        assert_eq!(num_h256_test, num_h256);
    }
}<|MERGE_RESOLUTION|>--- conflicted
+++ resolved
@@ -3,11 +3,7 @@
     get_transferdomain_native_transfer_function, FixedContract,
 };
 use ain_evm::{
-<<<<<<< HEAD
-    core::{TransferDomainTxInfo, ValidateTxInfo, XHash},
-=======
-    core::{EthCallArgs, TransferDomainTxInfo, XHash},
->>>>>>> 5c084e69
+    core::{TransferDomainTxInfo, XHash},
     evm::FinalizedBlockInfo,
     fee::calculate_max_tip_gas_fee,
     services::SERVICES,
