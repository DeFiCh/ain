--- conflicted
+++ resolved
@@ -208,24 +208,19 @@
     call_tx: bool,
     context: u64,
 ) -> ffi::ValidateTxCompletion {
-<<<<<<< HEAD
+    match SERVICES.evm.verify_tx_fees(tx) {
+        Ok(_) => (),
+        Err(e) => {
+            debug!("evm_try_prevalidate_raw_tx failed with error: {e}");
+            result.ok = false;
+            result.reason = e.to_string();
+
+            return ffi::ValidateTxCompletion::default();
+        }
+    }
+
     match SERVICES.evm.core.validate_raw_tx(tx, call_tx, context) {
         Ok((signed_tx, tx_fees, gas_used)) => {
-=======
-    match SERVICES.evm.verify_tx_fees(tx) {
-        Ok(_) => (),
-        Err(e) => {
-            debug!("evm_try_prevalidate_raw_tx failed with error: {e}");
-            result.ok = false;
-            result.reason = e.to_string();
-
-            return ffi::ValidateTxCompletion::default();
-        }
-    }
-
-    match SERVICES.evm.core.validate_raw_tx(tx, with_gas_usage) {
-        Ok((signed_tx, used_gas)) => {
->>>>>>> cee421cd
             result.ok = true;
 
             ffi::ValidateTxCompletion {
