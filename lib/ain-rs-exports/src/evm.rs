use ain_contracts::{
    get_transfer_domain_contract, get_transferdomain_dst20_transfer_function,
    get_transferdomain_native_transfer_function, FixedContract,
};
use ain_evm::{
    core::{TransferDomainTxInfo, XHash},
    evm::FinalizedBlockInfo,
    executor::ExecuteTx,
    fee::{calculate_max_tip_gas_fee, calculate_min_rbf_tip_gas_fee},
    log::Notification,
    services::SERVICES,
    storage::traits::{BlockStorage, Rollback, TransactionStorage},
    transaction::{
        self,
        system::{DST20Data, DeployContractData, SystemTx, TransferDirection, TransferDomainData},
    },
    weiamount::{try_from_gwei, try_from_satoshi, WeiAmount},
    Result,
};
use ain_macros::ffi_fallible;
use anyhow::format_err;
use ethereum::{EnvelopedEncodable, TransactionAction, TransactionSignature, TransactionV2};
use ethereum_types::{H160, H256, U256};
use log::debug;
use transaction::{LegacyUnsignedTransaction, LOWER_H256};

use crate::{
    ffi::{self, TxMinerInfo},
    prelude::*,
};

/// Creates and signs a transaction.
///
/// # Arguments
///
/// * `ctx` - The transaction context.
///
/// # Errors
///
/// Returns a `TransactionError` if signing fails.
///
/// # Returns
///
/// Returns the signed transaction encoded as a byte vector on success.
#[ffi_fallible]
fn evm_try_create_and_sign_tx(ctx: ffi::CreateTransactionContext) -> Result<ffi::CreateTxResult> {
    let to_action = if ctx.to.is_empty() {
        TransactionAction::Create
    } else {
        let to_address = ctx.to.parse::<H160>().map_err(|_| "Invalid address")?;
        TransactionAction::Call(to_address)
    };
    let nonce = U256::from(ctx.nonce);
    let gas_price = try_from_gwei(U256::from(ctx.gas_price))?;
    let gas_limit = U256::from(ctx.gas_limit);
    let value = try_from_satoshi(U256::from(ctx.value))?;

    // Create
    let t = LegacyUnsignedTransaction {
        nonce,
        gas_price: gas_price.0,
        gas_limit,
        action: to_action,
        value: value.0,
        input: ctx.input,
        // Dummy sig for now. Needs 27, 28 or > 36 for valid v.
        sig: TransactionSignature::new(27, LOWER_H256, LOWER_H256).unwrap(),
    };

    // Sign with a big endian byte array
    let signed = t.sign(&ctx.priv_key, ctx.chain_id)?;
    let nonce = u64::try_from(signed.nonce)?;
    Ok(ffi::CreateTxResult {
        tx: signed.encode().into(),
        nonce,
    })
}

/// Creates and signs a transfer domain transaction.
///
/// # Arguments
///
/// * `ctx` - The transferdomain transaction context.
///
/// # Errors
///
/// Returns a `TransactionError` if signing fails.
///
/// # Returns
///
/// Returns the signed transaction encoded as a byte vector on success.
#[ffi_fallible]
fn evm_try_create_and_sign_transfer_domain_tx(
    ctx: ffi::CreateTransferDomainContext,
) -> Result<ffi::CreateTxResult> {
    let FixedContract { fixed_address, .. } = get_transfer_domain_contract();
    let action = TransactionAction::Call(fixed_address);

    let sender = ctx.from.parse::<H160>().map_err(|_| "Invalid address")?;

    let (from_address, to_address) = if ctx.direction {
        let to_address = ctx.to.parse::<H160>().map_err(|_| "Invalid address")?;
        // Send EvmIn from contract address
        (fixed_address, to_address)
    } else {
        let from_address = ctx.from.parse::<H160>().map_err(|_| "Invalid address")?;
        // Send EvmOut to contract address
        (from_address, fixed_address)
    };

    let value = try_from_satoshi(U256::from(ctx.value))?;

    let input = {
        let from_address = ethabi::Token::Address(from_address);
        let to_address = ethabi::Token::Address(to_address);
        let value = ethabi::Token::Uint(value.0);
        let native_address = ethabi::Token::String(ctx.native_address);

        let is_native_token_transfer = ctx.token_id == 0;
        if is_native_token_transfer {
            let function = get_transferdomain_native_transfer_function();
            function.encode_input(&[from_address, to_address, value, native_address])
        } else {
            let contract_address = {
                let address = ain_contracts::dst20_address_from_token_id(u64::from(ctx.token_id))?;
                ethabi::Token::Address(address)
            };
            let function = get_transferdomain_dst20_transfer_function();
            function.encode_input(&[
                contract_address,
                from_address,
                to_address,
                value,
                native_address,
            ])
        }
    }?;

    let state_root = SERVICES.evm.core.get_state_root()?;
    let nonce = if ctx.use_nonce {
        U256::from(ctx.nonce)
    } else {
        SERVICES
            .evm
            .core
            .get_next_account_nonce(sender, state_root)?
    };

    let t = LegacyUnsignedTransaction {
        nonce,
        gas_price: U256::zero(),
        gas_limit: U256::zero(),
        action,
        value: U256::zero(),
        input,
        sig: TransactionSignature::new(27, LOWER_H256, LOWER_H256).unwrap(),
    };

    let signed = t.sign(&ctx.priv_key, ctx.chain_id)?;
    let nonce = u64::try_from(signed.nonce)?;
    Ok(ffi::CreateTxResult {
        tx: signed.encode().into(),
        nonce,
    })
}

#[ffi_fallible]
fn evm_try_store_account_nonce(from_address: &str, nonce: u64) -> Result<()> {
    let from_address = from_address
        .parse::<H160>()
        .map_err(|_| "Invalid address")?;
    let _ = SERVICES
        .evm
        .core
        .store_account_nonce(from_address, U256::from(nonce));
    Ok(())
}

/// Retrieves the balance of an EVM account at latest block height.
///
/// # Arguments
///
/// * `address` - The EVM address of the account.
///
/// # Errors
///
/// Returns an Error if the address is not a valid EVM address.
///
/// # Returns
///
/// Returns the balance of the account as a `u64` on success.
#[ffi_fallible]
fn evm_try_get_balance(address: &str) -> Result<u64> {
    let address = address.parse::<H160>().map_err(|_| "Invalid address")?;
    let (_, latest_block_number) = SERVICES
        .evm
        .block
        .get_latest_block_hash_and_number()?
        .unwrap_or_default();

    let balance = SERVICES
        .evm
        .core
        .get_balance(address, latest_block_number)?;
    let amount = WeiAmount(balance).to_satoshi()?.try_into()?;

    Ok(amount)
}

/// Updates the block template in a specific template_id as a `u64`
///
/// # Arguments
///
/// * `template_id` - The template ID.
/// * `mnview_ptr` - The pointer to the DVM accounts view.
///
/// # Returns
///
/// The state update results.
#[ffi_fallible]
fn unsafe_update_state_in_template(template_id: u64, mnview_ptr: usize) -> Result<()> {
    unsafe {
        SERVICES
            .evm
            .update_state_in_block_template(template_id, mnview_ptr)
    }
}

/// Retrieves the next valid nonce of an EVM account in a specific template_id
///
/// # Arguments
///
/// * `template_id` - The template ID.
/// * `address` - The EVM address of the account.
///
/// # Returns
///
/// Returns the next valid nonce of the account in a specific template_id as a `u64`
#[ffi_fallible]
<<<<<<< HEAD
fn evm_try_unsafe_get_next_valid_nonce_in_q(queue_id: u64, address: &str) -> Result<u64> {
=======
fn unsafe_get_next_valid_nonce_in_template(template_id: u64, address: &str) -> Result<u64> {
>>>>>>> ca549a80
    let address = address.parse::<H160>().map_err(|_| "Invalid address")?;

    unsafe {
        let next_nonce = SERVICES
            .evm
            .core
            .get_next_valid_nonce_in_block_template(template_id, address)?;

        let nonce = u64::try_from(next_nonce)?;
        Ok(nonce)
    }
}

/// Removes all transactions in the block template above a native hash
///
/// # Arguments
///
/// * `template_id` - The template ID.
/// * `target_hash` - The native hash of the tx to be targeted and removed.
#[ffi_fallible]
<<<<<<< HEAD
fn evm_try_unsafe_remove_txs_above_hash_in_q(
    queue_id: u64,
=======
fn unsafe_remove_txs_above_hash_in_template(
    template_id: u64,
>>>>>>> ca549a80
    target_hash: String,
) -> Result<Vec<String>> {
    unsafe {
        SERVICES
            .evm
            .core
            .remove_txs_above_hash_in_block_template(template_id, target_hash)
    }
}

/// `EvmIn`. Send DFI to an EVM account.
///
/// # Arguments
///
/// * `template_id` - The template ID.
/// * `raw_tx` - The raw transparent transferdomain tx.
/// * `hash` - The native hash of the transferdomain tx.
#[ffi_fallible]
<<<<<<< HEAD
fn evm_try_unsafe_add_balance_in_q(queue_id: u64, raw_tx: &str, native_hash: &str) -> Result<()> {
=======
fn unsafe_add_balance_in_template(template_id: u64, raw_tx: &str, native_hash: &str) -> Result<()> {
>>>>>>> ca549a80
    let signed_tx = SERVICES
        .evm
        .core
        .signed_tx_cache
        .try_get_or_create(raw_tx)?;
    let native_hash = XHash::from(native_hash);

    let exec_tx = ExecuteTx::SystemTx(SystemTx::TransferDomain(TransferDomainData {
        signed_tx: Box::new(signed_tx),
        direction: TransferDirection::EvmIn,
    }));

    unsafe {
        SERVICES
            .evm
            .push_tx_in_block_template(template_id, exec_tx, native_hash)
    }
}

/// `EvmOut`. Send DFI from an EVM account.
///
/// # Arguments
///
/// * `template_id` - The template ID.
/// * `raw_tx` - The raw transparent transferdomain tx.
/// * `hash` - The native hash of the transferdomain tx.
#[ffi_fallible]
<<<<<<< HEAD
fn evm_try_unsafe_sub_balance_in_q(queue_id: u64, raw_tx: &str, native_hash: &str) -> Result<bool> {
=======
fn unsafe_sub_balance_in_template(
    template_id: u64,
    raw_tx: &str,
    native_hash: &str,
) -> Result<bool> {
>>>>>>> ca549a80
    let signed_tx = SERVICES
        .evm
        .core
        .signed_tx_cache
        .try_get_or_create(raw_tx)?;
    let native_hash = XHash::from(native_hash);

    let exec_tx = ExecuteTx::SystemTx(SystemTx::TransferDomain(TransferDomainData {
        signed_tx: Box::new(signed_tx),
        direction: TransferDirection::EvmOut,
    }));

    unsafe {
        SERVICES
            .evm
            .push_tx_in_block_template(template_id, exec_tx, native_hash)?;
        Ok(true)
    }
}

/// Validates a raw EVM transaction.
///
/// # Arguments
///
/// * `result` - Result object
/// * `template_id` - The EVM template ID
/// * `tx` - The raw transaction string.
///
/// # Errors
///
/// Returns an Error if:
/// - The hex data is invalid
/// - The EVM transaction is invalid
/// - The EVM transaction fee is lower than the initial block base fee
/// - The EVM transaction values exceed money range.
/// - Could not fetch the underlying EVM account
/// - Account's nonce is more than raw tx's nonce
/// - The EVM transaction max prepay gas is invalid
/// - The EVM transaction gas limit is lower than the transaction intrinsic gas
///
/// # Returns
///
/// Returns the validation result.
#[ffi_fallible]
<<<<<<< HEAD
fn evm_try_unsafe_validate_raw_tx_in_q(queue_id: u64, raw_tx: &str) -> Result<()> {
    debug!("[unsafe_validate_raw_tx_in_q]");
=======
fn unsafe_validate_raw_tx_in_template(template_id: u64, raw_tx: &str) -> Result<()> {
    debug!("[unsafe_validate_raw_tx_in_template]");
>>>>>>> ca549a80
    unsafe {
        let _ = SERVICES.evm.core.validate_raw_tx(raw_tx, template_id)?;
        Ok(())
    }
}

/// Validates a raw transfer domain EVM transaction.
///
/// # Arguments
///
/// * `result` - Result object
/// * `template_id` - The EVM template ID
/// * `tx` - The raw transaction string.
///
/// # Errors
///
/// Returns an Error if:
/// - The hex data is invalid
/// - The EVM transaction is invalid
/// - Could not fetch the underlying EVM account
/// - Account's nonce does not match raw tx's nonce
/// - The EVM transaction value is not zero
/// - The EVM tranasction action is not a call to the transferdomain contract address
/// - The EVM transaction execution is unsuccessful
///
/// # Returns
///
/// Returns the validation result.
#[ffi_fallible]
<<<<<<< HEAD
fn evm_try_unsafe_validate_transferdomain_tx_in_q(
    queue_id: u64,
=======
fn unsafe_validate_transferdomain_tx_in_template(
    template_id: u64,
>>>>>>> ca549a80
    raw_tx: &str,
    context: ffi::TransferDomainInfo,
) -> Result<()> {
    debug!("[unsafe_validate_transferdomain_tx_in_template]");
    unsafe {
        let _ = SERVICES.evm.core.validate_raw_transferdomain_tx(
            raw_tx,
            template_id,
            TransferDomainTxInfo {
                from: context.from,
                to: context.to,
                native_address: context.native_address,
                direction: context.direction,
                value: context.value,
                token_id: context.token_id,
            },
        )?;
        Ok(())
    }
}

/// Retrieves the EVM template ID.
///
/// # Returns
///
/// Returns the EVM template ID as a `u64`.
#[ffi_fallible]
<<<<<<< HEAD
fn evm_try_unsafe_create_queue(timestamp: u64) -> Result<u64> {
    unsafe { SERVICES.evm.core.create_queue(timestamp) }
=======
fn unsafe_create_template(
    dvm_block: u64,
    miner_address: &str,
    difficulty: u32,
    timestamp: u64,
) -> Result<u64> {
    let miner_address = if miner_address.is_empty() {
        H160::zero()
    } else {
        miner_address
            .parse::<H160>()
            .map_err(|_| "Invalid address")?
    };

    unsafe {
        SERVICES
            .evm
            .create_block_template(dvm_block, miner_address, difficulty, timestamp)
    }
>>>>>>> ca549a80
}

/// /// Discards an EVM block template.
///
/// # Arguments
///
/// * `template_id` - The template ID.
///
#[ffi_fallible]
<<<<<<< HEAD
fn evm_try_unsafe_remove_queue(queue_id: u64) -> Result<()> {
    unsafe { SERVICES.evm.core.remove_queue(queue_id) }
=======
fn unsafe_remove_template(template_id: u64) -> Result<()> {
    unsafe { SERVICES.evm.core.remove_block_template(template_id) }
>>>>>>> ca549a80
    Ok(())
}

/// Add an EVM transaction to a specific block template.
///
/// # Arguments
///
/// * `template_id` - The template ID.
/// * `raw_tx` - The raw transaction string.
/// * `hash` - The native transaction hash.
///
/// # Errors
///
/// Returns an Error if:
/// - The `raw_tx` is in invalid format
/// - The block template does not exists.
///
#[ffi_fallible]
<<<<<<< HEAD
fn evm_try_unsafe_push_tx_in_q(
    queue_id: u64,
=======
fn unsafe_push_tx_in_template(
    template_id: u64,
>>>>>>> ca549a80
    raw_tx: &str,
    native_hash: &str,
) -> Result<ffi::ValidateTxCompletion> {
    let native_hash = native_hash.to_string();

    unsafe {
        let signed_tx = SERVICES
            .evm
            .core
            .signed_tx_cache
            .try_get_or_create(raw_tx)?;

        let tx_hash = signed_tx.hash();
        SERVICES
            .evm
            .push_tx_in_block_template(template_id, signed_tx.into(), native_hash)?;

        Ok(ffi::ValidateTxCompletion {
            tx_hash: format!("{:?}", tx_hash),
        })
    }
}

/// Creates an EVM block.
///
/// # Arguments
///
/// * `template_id` - The template ID.
/// * `difficulty` - The block's difficulty.
/// * `miner_address` - The miner's EVM address as a byte array.
/// * `timestamp` - The block's timestamp.
///
/// # Returns
///
/// Returns a `FinalizeBlockResult` containing the block hash, failed transactions, burnt fees and priority fees (in satoshis) on success.
#[ffi_fallible]
<<<<<<< HEAD
fn evm_try_unsafe_construct_block_in_q(
    queue_id: u64,
    difficulty: u32,
    miner_address: &str,
    timestamp: u64,
    dvm_block_number: u64,
    mnview_ptr: usize,
) -> Result<ffi::FinalizeBlockCompletion> {
    let eth_address = miner_address
        .parse::<H160>()
        .map_err(|_| "Invalid address")?;

=======
fn unsafe_construct_block_in_template(template_id: u64) -> Result<ffi::FinalizeBlockCompletion> {
>>>>>>> ca549a80
    unsafe {
        let FinalizedBlockInfo {
            block_hash,
            total_burnt_fees,
            total_priority_fees,
            block_number,
        } = SERVICES.evm.construct_block_in_template(template_id)?;
        let total_burnt_fees = u64::try_from(WeiAmount(total_burnt_fees).to_satoshi()?)?;
        let total_priority_fees = u64::try_from(WeiAmount(total_priority_fees).to_satoshi()?)?;

        Ok(ffi::FinalizeBlockCompletion {
            block_hash,
            total_burnt_fees,
            total_priority_fees,
            block_number: u64::try_from(block_number)?,
        })
    }
}

#[ffi_fallible]
<<<<<<< HEAD
fn evm_try_unsafe_commit_queue(queue_id: u64) -> Result<()> {
    unsafe { SERVICES.evm.commit_queue(queue_id) }
=======
fn unsafe_commit_block(template_id: u64) -> Result<()> {
    unsafe { SERVICES.evm.commit_block(template_id) }
>>>>>>> ca549a80
}

#[ffi_fallible]
fn evm_try_disconnect_latest_block() -> Result<()> {
    SERVICES.evm.core.clear_account_nonce();
    SERVICES.evm.storage.disconnect_latest_block()
}

#[ffi_fallible]
<<<<<<< HEAD
fn evm_try_handle_attribute_apply(
    _queue_id: u64,
=======
fn handle_attribute_apply(
    _template_id: u64,
>>>>>>> ca549a80
    _attribute_type: ffi::GovVarKeyDataStructure,
    _value: Vec<u8>,
) -> Result<bool> {
    Ok(true)
}

/// Return the block for a given height.
///
/// # Arguments
///
/// * `height` - The block number we want to get the blockhash from.
///
/// # Returns
///
/// Returns the blockhash associated with the given block number.
#[ffi_fallible]
fn evm_try_get_block_hash_by_number(height: u64) -> Result<XHash> {
    let block = SERVICES
        .evm
        .storage
        .get_block_by_number(&U256::from(height))?
        .ok_or("Invalid block number")?;
    Ok(format!("{:?}", block.header.hash()))
}

/// Return the block number for a given blockhash.
///
/// # Arguments
///
/// * `hash` - The hash of the block we want to get the block number.
///
/// # Returns
///
/// Returns the block number associated with the given blockhash.
#[ffi_fallible]
fn evm_try_get_block_number_by_hash(hash: &str) -> Result<u64> {
    let hash = hash.parse::<H256>().map_err(|_| "Invalid hash")?;

    let block = SERVICES
        .evm
        .storage
        .get_block_by_hash(&hash)?
        .ok_or("Invalid block hash")?;
    let block_number = u64::try_from(block.header.number)?;
    Ok(block_number)
}

#[ffi_fallible]
fn evm_try_get_block_header_by_hash(hash: &str) -> Result<ffi::EVMBlockHeader> {
    let hash = hash.parse::<H256>().map_err(|_| "Invalid hash")?;

    let block = SERVICES
        .evm
        .storage
        .get_block_by_hash(&hash)?
        .ok_or("Invalid block hash")?;

    let number = u64::try_from(block.header.number)?;
    let gas_limit = u64::try_from(block.header.gas_limit)?;
    let gas_used = u64::try_from(block.header.gas_used)?;
    let base_fee = u64::try_from(WeiAmount(block.header.base_fee).to_satoshi()?)?;

    let out = ffi::EVMBlockHeader {
        parent_hash: format!("{:?}", block.header.parent_hash),
        beneficiary: format!("{:?}", block.header.beneficiary),
        state_root: format!("{:?}", block.header.state_root),
        receipts_root: format!("{:?}", block.header.receipts_root),
        number,
        gas_limit,
        gas_used,
        timestamp: block.header.timestamp,
        extra_data: block.header.extra_data.clone(),
        mix_hash: format!("{:?}", block.header.mix_hash),
        nonce: block.header.nonce.to_low_u64_be(),
        base_fee,
    };
    Ok(out)
}

#[ffi_fallible]
fn evm_try_get_tx_by_hash(tx_hash: &str) -> Result<ffi::EVMTransaction> {
    let tx_hash = tx_hash.parse::<H256>().map_err(|_| "Invalid hash")?;

    let tx = SERVICES
        .evm
        .storage
        .get_transaction_by_hash(&tx_hash)?
        .ok_or("Unable to get evm tx from tx hash")?;

    let tx = SERVICES
        .evm
        .core
        .signed_tx_cache
        .try_get_or_create_from_tx(&tx)?;

    let nonce = u64::try_from(tx.nonce())?;
    let gas_limit = u64::try_from(tx.gas_limit())?;
    let value = u64::try_from(WeiAmount(tx.value()).to_satoshi()?)?;

    let (tx_type, gas_price, max_fee_per_gas, max_priority_fee_per_gas) = match &tx.transaction {
        TransactionV2::Legacy(transaction) => {
            let price = u64::try_from(WeiAmount(transaction.gas_price).to_satoshi()?)?;
            (0u8, price, 0u64, 0u64)
        }
        TransactionV2::EIP2930(transaction) => {
            let price = u64::try_from(WeiAmount(transaction.gas_price).to_satoshi()?)?;
            (1u8, price, 0u64, 0u64)
        }
        TransactionV2::EIP1559(transaction) => {
            let max_fee_per_gas =
                u64::try_from(WeiAmount(transaction.max_fee_per_gas).to_satoshi()?)?;
            let max_priority_fee_per_gas =
                u64::try_from(WeiAmount(transaction.max_priority_fee_per_gas).to_satoshi()?)?;
            (2u8, 0u64, max_fee_per_gas, max_priority_fee_per_gas)
        }
    };

    let out = ffi::EVMTransaction {
        tx_type,
        hash: format!("{:?}", tx.hash()),
        sender: format!("{:?}", tx.sender),
        nonce,
        gas_price,
        gas_limit,
        max_fee_per_gas,
        max_priority_fee_per_gas,
        create_tx: match tx.action() {
            TransactionAction::Call(_) => false,
            TransactionAction::Create => true,
        },
        to: match tx.to() {
            Some(to) => format!("{to:?}"),
            None => XHash::new(),
        },
        value,
        data: tx.data().to_vec(),
    };
    Ok(out)
}

#[ffi_fallible]
<<<<<<< HEAD
fn evm_try_create_dst20(
    queue_id: u64,
=======
fn create_dst20(
    template_id: u64,
>>>>>>> ca549a80
    native_hash: &str,
    name: &str,
    symbol: &str,
    token_id: u64,
) -> Result<()> {
    let native_hash = XHash::from(native_hash);
    let address = ain_contracts::dst20_address_from_token_id(token_id)?;
    debug!("Deploying to address {:#?}", address);

    let system_tx = ExecuteTx::SystemTx(SystemTx::DeployContract(DeployContractData {
        name: String::from(name),
        symbol: String::from(symbol),
        address,
        token_id,
    }));

    unsafe {
        SERVICES
            .evm
            .push_tx_in_block_template(template_id, system_tx, native_hash)
    }
}

#[ffi_fallible]
<<<<<<< HEAD
fn evm_try_unsafe_bridge_dst20(
    queue_id: u64,
=======
fn unsafe_bridge_dst20(
    template_id: u64,
>>>>>>> ca549a80
    raw_tx: &str,
    native_hash: &str,
    token_id: u64,
    out: bool,
) -> Result<()> {
    let native_hash = XHash::from(native_hash);
    let contract_address = ain_contracts::dst20_address_from_token_id(token_id)?;
    let signed_tx = SERVICES
        .evm
        .core
        .signed_tx_cache
        .try_get_or_create(raw_tx)?;
    let system_tx = ExecuteTx::SystemTx(SystemTx::DST20Bridge(DST20Data {
        signed_tx: Box::new(signed_tx),
        contract_address,
        direction: out.into(),
    }));

    unsafe {
        SERVICES
            .evm
            .push_tx_in_block_template(template_id, system_tx, native_hash)
    }
}

/// Retrieves a raw tx's transaction hash
/// # Arguments
///
/// * `raw_tx` - The transaction as raw hex
///
/// # Returns
///
/// Returns the transaction's hash
#[ffi_fallible]
fn evm_try_get_tx_hash(raw_tx: &str) -> Result<String> {
    let signed_tx = SERVICES
        .evm
        .core
        .signed_tx_cache
        .try_get_or_create(raw_tx)?;
    Ok(format!("{:?}", signed_tx.hash()))
}

/// Checks if the given address is a smart contract
///
/// # Arguments
///
/// * `address` - The address to check.
///
/// # Returns
///
/// Returns `true` if the address is a contract, `false` otherwise
#[ffi_fallible]
<<<<<<< HEAD
fn evm_try_unsafe_is_smart_contract_in_q(address: &str, queue_id: u64) -> Result<bool> {
=======
fn unsafe_is_smart_contract_in_template(address: &str, template_id: u64) -> Result<bool> {
>>>>>>> ca549a80
    let address = address.parse::<H160>().map_err(|_| "Invalid address")?;

    unsafe {
        SERVICES
            .evm
            .is_smart_contract_in_block_template(address, template_id)
    }
}

#[ffi_fallible]
fn evm_try_get_tx_miner_info_from_raw_tx(raw_tx: &str) -> Result<TxMinerInfo> {
    let signed_tx = SERVICES
        .evm
        .core
        .signed_tx_cache
        .try_get_or_create(raw_tx)?;

    let nonce = u64::try_from(signed_tx.nonce())?;
    let initial_base_fee = SERVICES.evm.block.calculate_base_fee(H256::zero())?;
    let tip_fee = calculate_max_tip_gas_fee(&signed_tx, initial_base_fee)?;
    let min_rbf_tip_fee = calculate_min_rbf_tip_gas_fee(&signed_tx, tip_fee)?;

    let tip_fee = u64::try_from(WeiAmount(tip_fee).to_satoshi()?)?;
    let min_rbf_tip_fee = u64::try_from(WeiAmount(min_rbf_tip_fee).to_satoshi()?)?;
    Ok(TxMinerInfo {
        nonce,
        address: format!("{:?}", signed_tx.sender),
        tip_fee,
        min_rbf_tip_fee,
    })
}

#[ffi_fallible]
fn evm_try_dispatch_pending_transactions_event(raw_tx: &str) -> Result<()> {
    let signed_tx = SERVICES
        .evm
        .core
        .signed_tx_cache
        .try_get_or_create(raw_tx)?;

    debug!(
        "[evm_try_dispatch_pending_transactions_event] {:#?}",
        signed_tx.hash()
    );
    Ok(SERVICES
        .evm
        .channel
        .sender
        .send(Notification::Transaction(signed_tx.hash()))
        .map_err(|e| format_err!(e.to_string()))?)
}

#[cfg(test)]
mod tests {
    #[test]
    fn test_hash_type_string() {
        use ethereum_types::H160;
        let num = 0b11010111_11010111_11010111_11010111_11010111_11010111_11010111_11010111;
        let num_h160 = H160::from_low_u64_be(num);
        let num_h160_string = format!("{:?}", num_h160);
        println!("{}", num_h160_string);

        let num_h160_test: H160 = num_h160_string.parse().unwrap();
        assert_eq!(num_h160_test, num_h160);

        use ethereum_types::H256;
        let num_h256: H256 = "0x3186715414c5fbd73586662d26b83b66b5754036379d56e896a560a90e409351"
            .parse()
            .unwrap();
        let num_h256_string = format!("{:?}", num_h256);
        println!("{}", num_h256_string);
        let num_h256_test: H256 = num_h256_string.parse().unwrap();
        assert_eq!(num_h256_test, num_h256);
    }
}<|MERGE_RESOLUTION|>--- conflicted
+++ resolved
@@ -237,11 +237,7 @@
 ///
 /// Returns the next valid nonce of the account in a specific template_id as a `u64`
 #[ffi_fallible]
-<<<<<<< HEAD
-fn evm_try_unsafe_get_next_valid_nonce_in_q(queue_id: u64, address: &str) -> Result<u64> {
-=======
-fn unsafe_get_next_valid_nonce_in_template(template_id: u64, address: &str) -> Result<u64> {
->>>>>>> ca549a80
+fn evm_try_unsafe_get_next_valid_nonce_in_template(template_id: u64, address: &str) -> Result<u64> {
     let address = address.parse::<H160>().map_err(|_| "Invalid address")?;
 
     unsafe {
@@ -262,13 +258,8 @@
 /// * `template_id` - The template ID.
 /// * `target_hash` - The native hash of the tx to be targeted and removed.
 #[ffi_fallible]
-<<<<<<< HEAD
-fn evm_try_unsafe_remove_txs_above_hash_in_q(
-    queue_id: u64,
-=======
-fn unsafe_remove_txs_above_hash_in_template(
+fn evm_try_unsafe_remove_txs_above_hash_in_template(
     template_id: u64,
->>>>>>> ca549a80
     target_hash: String,
 ) -> Result<Vec<String>> {
     unsafe {
@@ -287,11 +278,7 @@
 /// * `raw_tx` - The raw transparent transferdomain tx.
 /// * `hash` - The native hash of the transferdomain tx.
 #[ffi_fallible]
-<<<<<<< HEAD
-fn evm_try_unsafe_add_balance_in_q(queue_id: u64, raw_tx: &str, native_hash: &str) -> Result<()> {
-=======
-fn unsafe_add_balance_in_template(template_id: u64, raw_tx: &str, native_hash: &str) -> Result<()> {
->>>>>>> ca549a80
+fn evm_try_unsafe_add_balance_in_template(template_id: u64, raw_tx: &str, native_hash: &str) -> Result<()> {
     let signed_tx = SERVICES
         .evm
         .core
@@ -319,15 +306,11 @@
 /// * `raw_tx` - The raw transparent transferdomain tx.
 /// * `hash` - The native hash of the transferdomain tx.
 #[ffi_fallible]
-<<<<<<< HEAD
-fn evm_try_unsafe_sub_balance_in_q(queue_id: u64, raw_tx: &str, native_hash: &str) -> Result<bool> {
-=======
-fn unsafe_sub_balance_in_template(
+fn evm_try_unsafe_sub_balance_in_template(
     template_id: u64,
     raw_tx: &str,
     native_hash: &str,
 ) -> Result<bool> {
->>>>>>> ca549a80
     let signed_tx = SERVICES
         .evm
         .core
@@ -372,13 +355,8 @@
 ///
 /// Returns the validation result.
 #[ffi_fallible]
-<<<<<<< HEAD
-fn evm_try_unsafe_validate_raw_tx_in_q(queue_id: u64, raw_tx: &str) -> Result<()> {
-    debug!("[unsafe_validate_raw_tx_in_q]");
-=======
-fn unsafe_validate_raw_tx_in_template(template_id: u64, raw_tx: &str) -> Result<()> {
+fn evm_try_unsafe_validate_raw_tx_in_template(template_id: u64, raw_tx: &str) -> Result<()> {
     debug!("[unsafe_validate_raw_tx_in_template]");
->>>>>>> ca549a80
     unsafe {
         let _ = SERVICES.evm.core.validate_raw_tx(raw_tx, template_id)?;
         Ok(())
@@ -408,13 +386,8 @@
 ///
 /// Returns the validation result.
 #[ffi_fallible]
-<<<<<<< HEAD
-fn evm_try_unsafe_validate_transferdomain_tx_in_q(
-    queue_id: u64,
-=======
-fn unsafe_validate_transferdomain_tx_in_template(
+fn evm_try_unsafe_validate_transferdomain_tx_in_template(
     template_id: u64,
->>>>>>> ca549a80
     raw_tx: &str,
     context: ffi::TransferDomainInfo,
 ) -> Result<()> {
@@ -442,11 +415,7 @@
 ///
 /// Returns the EVM template ID as a `u64`.
 #[ffi_fallible]
-<<<<<<< HEAD
-fn evm_try_unsafe_create_queue(timestamp: u64) -> Result<u64> {
-    unsafe { SERVICES.evm.core.create_queue(timestamp) }
-=======
-fn unsafe_create_template(
+fn evm_try_unsafe_create_template(
     dvm_block: u64,
     miner_address: &str,
     difficulty: u32,
@@ -465,7 +434,6 @@
             .evm
             .create_block_template(dvm_block, miner_address, difficulty, timestamp)
     }
->>>>>>> ca549a80
 }
 
 /// /// Discards an EVM block template.
@@ -475,13 +443,8 @@
 /// * `template_id` - The template ID.
 ///
 #[ffi_fallible]
-<<<<<<< HEAD
-fn evm_try_unsafe_remove_queue(queue_id: u64) -> Result<()> {
-    unsafe { SERVICES.evm.core.remove_queue(queue_id) }
-=======
-fn unsafe_remove_template(template_id: u64) -> Result<()> {
+fn evm_try_unsafe_remove_template(template_id: u64) -> Result<()> {
     unsafe { SERVICES.evm.core.remove_block_template(template_id) }
->>>>>>> ca549a80
     Ok(())
 }
 
@@ -500,13 +463,8 @@
 /// - The block template does not exists.
 ///
 #[ffi_fallible]
-<<<<<<< HEAD
-fn evm_try_unsafe_push_tx_in_q(
-    queue_id: u64,
-=======
-fn unsafe_push_tx_in_template(
+fn evm_try_unsafe_push_tx_in_template(
     template_id: u64,
->>>>>>> ca549a80
     raw_tx: &str,
     native_hash: &str,
 ) -> Result<ffi::ValidateTxCompletion> {
@@ -543,22 +501,7 @@
 ///
 /// Returns a `FinalizeBlockResult` containing the block hash, failed transactions, burnt fees and priority fees (in satoshis) on success.
 #[ffi_fallible]
-<<<<<<< HEAD
-fn evm_try_unsafe_construct_block_in_q(
-    queue_id: u64,
-    difficulty: u32,
-    miner_address: &str,
-    timestamp: u64,
-    dvm_block_number: u64,
-    mnview_ptr: usize,
-) -> Result<ffi::FinalizeBlockCompletion> {
-    let eth_address = miner_address
-        .parse::<H160>()
-        .map_err(|_| "Invalid address")?;
-
-=======
-fn unsafe_construct_block_in_template(template_id: u64) -> Result<ffi::FinalizeBlockCompletion> {
->>>>>>> ca549a80
+fn evm_try_unsafe_construct_block_in_template(template_id: u64) -> Result<ffi::FinalizeBlockCompletion> {
     unsafe {
         let FinalizedBlockInfo {
             block_hash,
@@ -579,13 +522,8 @@
 }
 
 #[ffi_fallible]
-<<<<<<< HEAD
-fn evm_try_unsafe_commit_queue(queue_id: u64) -> Result<()> {
-    unsafe { SERVICES.evm.commit_queue(queue_id) }
-=======
-fn unsafe_commit_block(template_id: u64) -> Result<()> {
+fn evm_try_unsafe_commit_block(template_id: u64) -> Result<()> {
     unsafe { SERVICES.evm.commit_block(template_id) }
->>>>>>> ca549a80
 }
 
 #[ffi_fallible]
@@ -595,13 +533,8 @@
 }
 
 #[ffi_fallible]
-<<<<<<< HEAD
 fn evm_try_handle_attribute_apply(
-    _queue_id: u64,
-=======
-fn handle_attribute_apply(
     _template_id: u64,
->>>>>>> ca549a80
     _attribute_type: ffi::GovVarKeyDataStructure,
     _value: Vec<u8>,
 ) -> Result<bool> {
@@ -743,13 +676,8 @@
 }
 
 #[ffi_fallible]
-<<<<<<< HEAD
 fn evm_try_create_dst20(
-    queue_id: u64,
-=======
-fn create_dst20(
     template_id: u64,
->>>>>>> ca549a80
     native_hash: &str,
     name: &str,
     symbol: &str,
@@ -774,13 +702,8 @@
 }
 
 #[ffi_fallible]
-<<<<<<< HEAD
 fn evm_try_unsafe_bridge_dst20(
-    queue_id: u64,
-=======
-fn unsafe_bridge_dst20(
     template_id: u64,
->>>>>>> ca549a80
     raw_tx: &str,
     native_hash: &str,
     token_id: u64,
@@ -834,11 +757,7 @@
 ///
 /// Returns `true` if the address is a contract, `false` otherwise
 #[ffi_fallible]
-<<<<<<< HEAD
-fn evm_try_unsafe_is_smart_contract_in_q(address: &str, queue_id: u64) -> Result<bool> {
-=======
-fn unsafe_is_smart_contract_in_template(address: &str, template_id: u64) -> Result<bool> {
->>>>>>> ca549a80
+fn evm_try_unsafe_is_smart_contract_in_template(address: &str, template_id: u64) -> Result<bool> {
     let address = address.parse::<H160>().map_err(|_| "Invalid address")?;
 
     unsafe {
