--- conflicted
+++ resolved
@@ -740,24 +740,6 @@
     Ok(format!("{:?}", signed_tx.hash()))
 }
 
-<<<<<<< HEAD
-=======
-/// Retrieves the queue target block
-///
-/// # Arguments
-///
-/// * `queue_id` - The queue ID.
-///
-/// # Returns
-///
-/// Returns the target block for a specific `queue_id` as a `u64`
-#[ffi_fallible]
-fn unsafe_get_target_block_in_q(queue_id: u64) -> Result<u64> {
-    let target_block = unsafe { SERVICES.evm.core.get_target_block_in(queue_id)? };
-    Ok(u64::try_from(target_block)?)
-}
-
->>>>>>> 50085115
 /// Checks if the given address is a smart contract
 ///
 /// # Arguments
