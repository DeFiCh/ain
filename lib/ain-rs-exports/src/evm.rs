--- conflicted
+++ resolved
@@ -246,39 +246,6 @@
     tx: &str,
 ) -> ffi::PreValidateTxCompletion {
     let queue_id = 0;
-<<<<<<< HEAD
-    match SERVICES.evm.core.validate_raw_tx(tx, queue_id, false) {
-        Ok(ValidateTxInfo {
-            signed_tx,
-            prepay_fee,
-            used_gas: _,
-        }) => cross_boundary_success_return(
-            result,
-            ffi::PreValidateTxCompletion {
-                tx_info: ffi::EVMTransaction {
-                    hash: signed_tx.hash().to_fixed_bytes(),
-                    sender: signed_tx.sender.to_fixed_bytes(),
-                    nonce: signed_tx.nonce().try_into().unwrap_or_default(),
-                    gas_price: WeiAmount(signed_tx.gas_price()).to_satoshi().try_into().unwrap_or_default(),
-                    gas_limit: signed_tx.gas_limit().try_into().unwrap_or_default(),
-                    create_tx: match signed_tx.action() {
-                        TransactionAction::Call(_) => false,
-                        TransactionAction::Create => true,
-                    },
-                    to: match signed_tx.to() {
-                        Some(to) => to.to_fixed_bytes(),
-                        None => H160::zero().to_fixed_bytes(),
-                    },
-                    value: WeiAmount(signed_tx.value()).to_satoshi().try_into().unwrap_or_default(),
-                    data: signed_tx.data().to_vec(),
-                },
-                prepay_fee: prepay_fee.try_into().unwrap_or_default(),
-            },
-        ),
-        Err(e) => {
-            debug!("evm_try_prevalidate_raw_tx failed with error: {e}");
-            cross_boundary_error_return(result, e.to_string())
-=======
     unsafe {
         match SERVICES.evm.core.validate_raw_tx(tx, queue_id) {
             Ok(ValidateTxInfo {
@@ -288,8 +255,23 @@
             }) => cross_boundary_success_return(
                 result,
                 ffi::PreValidateTxCompletion {
-                    nonce: signed_tx.nonce().as_u64(),
-                    sender: signed_tx.sender.to_fixed_bytes(),
+                    tx_info: ffi::EVMTransaction {
+                        hash: signed_tx.hash().to_fixed_bytes(),
+                        sender: signed_tx.sender.to_fixed_bytes(),
+                        nonce: signed_tx.nonce().try_into().unwrap_or_default(),
+                        gas_price: WeiAmount(signed_tx.gas_price()).to_satoshi().try_into().unwrap_or_default(),
+                        gas_limit: signed_tx.gas_limit().try_into().unwrap_or_default(),
+                        create_tx: match signed_tx.action() {
+                            TransactionAction::Call(_) => false,
+                            TransactionAction::Create => true,
+                        },
+                        to: match signed_tx.to() {
+                            Some(to) => to.to_fixed_bytes(),
+                            None => H160::zero().to_fixed_bytes(),
+                        },
+                        value: WeiAmount(signed_tx.value()).to_satoshi().try_into().unwrap_or_default(),
+                        data: signed_tx.data().to_vec(),
+                    },
                     prepay_fee: prepay_fee.try_into().unwrap_or_default(),
                 },
             ),
@@ -297,7 +279,6 @@
                 debug!("evm_try_prevalidate_raw_tx failed with error: {e}");
                 cross_boundary_error_return(result, e.to_string())
             }
->>>>>>> 0f294f34
         }
     }
 }
@@ -338,41 +319,6 @@
             return cross_boundary_error_return(result, e.to_string());
         }
     }
-<<<<<<< HEAD
-
-    match SERVICES.evm.core.validate_raw_tx(tx, queue_id, true) {
-        Ok(ValidateTxInfo {
-            signed_tx,
-            prepay_fee,
-            used_gas,
-        }) => cross_boundary_success_return(
-            result,
-            ffi::ValidateTxCompletion {
-                tx_info: ffi::EVMTransaction {
-                    hash: signed_tx.hash().to_fixed_bytes(),
-                    sender: signed_tx.sender.to_fixed_bytes(),
-                    nonce: signed_tx.nonce().try_into().unwrap_or_default(),
-                    gas_price: WeiAmount(signed_tx.gas_price()).to_satoshi().try_into().unwrap_or_default(),
-                    gas_limit: signed_tx.gas_limit().try_into().unwrap_or_default(),
-                    create_tx: match signed_tx.action() {
-                        TransactionAction::Call(_) => false,
-                        TransactionAction::Create => true,
-                    },
-                    to: match signed_tx.to() {
-                        Some(to) => to.to_fixed_bytes(),
-                        None => H160::zero().to_fixed_bytes(),
-                    },
-                    value: WeiAmount(signed_tx.value()).to_satoshi().try_into().unwrap_or_default(),
-                    data: signed_tx.data().to_vec(),
-                },
-                prepay_fee: prepay_fee.try_into().unwrap_or_default(),
-                gas_used: used_gas,
-            },
-        ),
-        Err(e) => {
-            debug!("evm_try_validate_raw_tx failed with error: {e}");
-            cross_boundary_error_return(result, e.to_string())
-=======
     unsafe {
         match SERVICES.evm.core.validate_raw_tx(tx, queue_id) {
             Ok(ValidateTxInfo {
@@ -382,8 +328,23 @@
             }) => cross_boundary_success_return(
                 result,
                 ffi::ValidateTxCompletion {
-                    nonce: signed_tx.nonce().as_u64(),
-                    sender: signed_tx.sender.to_fixed_bytes(),
+                    tx_info: ffi::EVMTransaction {
+                        hash: signed_tx.hash().to_fixed_bytes(),
+                        sender: signed_tx.sender.to_fixed_bytes(),
+                        nonce: signed_tx.nonce().try_into().unwrap_or_default(),
+                        gas_price: WeiAmount(signed_tx.gas_price()).to_satoshi().try_into().unwrap_or_default(),
+                        gas_limit: signed_tx.gas_limit().try_into().unwrap_or_default(),
+                        create_tx: match signed_tx.action() {
+                            TransactionAction::Call(_) => false,
+                            TransactionAction::Create => true,
+                        },
+                        to: match signed_tx.to() {
+                            Some(to) => to.to_fixed_bytes(),
+                            None => H160::zero().to_fixed_bytes(),
+                        },
+                        value: WeiAmount(signed_tx.value()).to_satoshi().try_into().unwrap_or_default(),
+                        data: signed_tx.data().to_vec(),
+                    },
                     prepay_fee: prepay_fee.try_into().unwrap_or_default(),
                     gas_used: used_gas,
                 },
@@ -392,7 +353,6 @@
                 debug!("evm_try_validate_raw_tx failed with error: {e}");
                 cross_boundary_error_return(result, e.to_string())
             }
->>>>>>> 0f294f34
         }
     }
 }
