--- conflicted
+++ resolved
@@ -7,21 +7,12 @@
 
 message EthTransactionInfo {
     string from = 1; // The address from which the transaction is sent
-<<<<<<< HEAD
     string to = 2; // The address to which the transaction is addressed
     uint64 gas = 3; // The integer of gas provided for the transaction execution
     uint64 price = 4; // The integer of gas price used for each paid gas encoded as hexadecimal
     uint64 value = 5; // The integer of value sent with this transaction encoded as hexadecimal
     string data = 6; // The hash of the method signature and encoded parameters.
     uint64 nonce = 7; // The integer of a nonce. This allows to overwrite your own pending transactions that use the same nonce.
-=======
-    optional string to = 2; // The address to which the transaction is addressed
-    uint64 gas = 3; // The integer of gas provided for the transaction execution
-    string price = 4; // The integer of gas price used for each paid gas encoded as hexadecimal
-    string value = 5; // The integer of value sent with this transaction encoded as hexadecimal
-    string data = 6; // The hash of the method signature and encoded parameters.
-    string nonce = 7; // The integer of a nonce. This allows to overwrite your own pending transactions that use the same nonce.
->>>>>>> ec83ec42
 }
 
 message EthChainIdResult {
