[package]
name = "ain-grpc"
version = "0.1.0"
edition = "2021"
build = "build.rs"

[dependencies]
ain-evm = { path = "../ain-evm" }
ain-cpp-imports = { path = "../ain-cpp-imports" }
cxx = "1.0"
env_logger = "0.10"
jsonrpsee = { version = "0.15", features = ["http-server", "macros", "http-client"] }
lazy_static = "1.4"
log = "0.4"
libsecp256k1 = "0.7.1"
num-traits = "0.2"
prost = "0.11"
serde = { version = "1.0", features = ["derive"] }
serde_json = "1.0"
tokio = { version = "1.1", features = ["rt-multi-thread"] }
tonic = "0.9"
primitive-types = "0.12.1"
ethereum = "0.14.0"
ethereum-types = "0.14.1"
hex = "0.4.3"
async-trait = "0.1.68"
rlp = "0.5.2"
<<<<<<< HEAD
serde_with = "3.0.0"
=======
sha3 = "0.10.6"
>>>>>>> c14a2ba1

[build-dependencies]
cxx-gen = "0.7"
heck = "0.4"
proc-macro2 = "1.0"
quote = "1.0"
regex = "1.5"
syn = { version = "2.0", default-features = false, features = ["parsing", "printing"] }
prost-build = "0.11"
tonic-build = "0.9"
prettyplease = "0.2.4"
anyhow = "1.0.70"<|MERGE_RESOLUTION|>--- conflicted
+++ resolved
@@ -25,11 +25,7 @@
 hex = "0.4.3"
 async-trait = "0.1.68"
 rlp = "0.5.2"
-<<<<<<< HEAD
-serde_with = "3.0.0"
-=======
 sha3 = "0.10.6"
->>>>>>> c14a2ba1
 
 [build-dependencies]
 cxx-gen = "0.7"
