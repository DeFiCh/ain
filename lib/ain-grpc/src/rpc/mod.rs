pub mod debug;
pub mod eth;
pub mod net;
<<<<<<< HEAD

pub fn to_jsonrpsee_custom_error<T: ToString>(e: T) -> jsonrpsee::core::Error {
    jsonrpsee::core::Error::Custom(e.to_string())
}
=======
pub mod web3;
>>>>>>> df222289
<|MERGE_RESOLUTION|>--- conflicted
+++ resolved
@@ -1,11 +1,8 @@
 pub mod debug;
 pub mod eth;
 pub mod net;
-<<<<<<< HEAD
+pub mod web3;
 
 pub fn to_jsonrpsee_custom_error<T: ToString>(e: T) -> jsonrpsee::core::Error {
     jsonrpsee::core::Error::Custom(e.to_string())
-}
-=======
-pub mod web3;
->>>>>>> df222289
+}