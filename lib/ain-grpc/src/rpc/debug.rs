--- conflicted
+++ resolved
@@ -1,9 +1,5 @@
-<<<<<<< HEAD
 use anyhow::format_err;
-use std::{cmp, sync::Arc};
-=======
 use std::sync::Arc;
->>>>>>> 88d5ba82
 
 use ain_evm::storage::traits::{ReceiptStorage, TransactionStorage};
 use ain_evm::transaction::SignedTx;
@@ -19,16 +15,11 @@
 use log::debug;
 use rlp::{Decodable, Rlp};
 
-<<<<<<< HEAD
-use super::to_jsonrpsee_custom_error;
-use crate::call_request::CallRequest;
 use crate::transaction::{TraceLogs, TraceTransactionResult};
-=======
 use crate::{
     call_request::CallRequest,
     errors::{to_custom_err, RPCError},
 };
->>>>>>> 88d5ba82
 
 #[derive(Serialize, Deserialize)]
 pub struct FeeEstimate {
@@ -106,7 +97,7 @@
             .handler
             .storage
             .get_receipt(&tx_hash)
-            .map_err(to_jsonrpsee_custom_error)?
+            .map_err(to_custom_err)?
             .ok_or_else(|| {
                 Error::Custom(format!("Could not find receipt for transaction {tx_hash}"))
             })?;
@@ -192,30 +183,13 @@
         Ok(())
     }
 
-<<<<<<< HEAD
-    fn fee_estimate(&self, input: CallRequest) -> RpcResult<FeeEstimate> {
-        self.is_enabled()?;
-
-        let CallRequest {
-            from,
-            to,
-            gas,
-            value,
-            data,
-            access_list,
-            transaction_type,
-            gas_price,
-            max_fee_per_gas,
-            max_priority_fee_per_gas,
-            ..
-        } = input;
-=======
     fn fee_estimate(&self, call: CallRequest) -> RpcResult<FeeEstimate> {
+        self.is_enabled()?;
+
         debug!(target:"rpc",  "Fee estimate");
         let caller = call.from.unwrap_or_default();
         let byte_data = call.get_data()?;
         let data = byte_data.0.as_slice();
->>>>>>> 88d5ba82
 
         // Get latest block information
         let (block_hash, block_number) = self
