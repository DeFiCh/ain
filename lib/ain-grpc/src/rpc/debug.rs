--- conflicted
+++ resolved
@@ -8,12 +8,8 @@
     trace::types::single::TransactionTrace,
     transaction::SignedTx,
 };
-<<<<<<< HEAD
 use ethereum::BlockAny;
 use ethereum_types::{H160, H256, U256};
-=======
-use ethereum_types::{H256, U256};
->>>>>>> 1c5c3ffe
 use jsonrpsee::{
     core::{JsonValue, RpcResult},
     proc_macros::rpc,
@@ -23,11 +19,7 @@
 
 use crate::{
     block::BlockNumber,
-<<<<<<< HEAD
     call_request::{override_to_overlay, CallRequest, CallStateOverride},
-=======
-    call_request::CallRequest,
->>>>>>> 1c5c3ffe
     errors::{to_custom_err, RPCError},
     trace::{handle_trace_params, TraceParams},
 };
@@ -51,7 +43,6 @@
         trace_params: Option<TraceParams>,
     ) -> RpcResult<TransactionTrace>;
 
-<<<<<<< HEAD
     #[method(name = "traceCall")]
     fn trace_call(
         &self,
@@ -61,8 +52,6 @@
         state_overrides: Option<BTreeMap<H160, CallStateOverride>>,
     ) -> RpcResult<TransactionTrace>;
 
-=======
->>>>>>> 1c5c3ffe
     #[method(name = "traceBlockByNumber")]
     fn trace_block_by_number(
         &self,
@@ -179,7 +168,6 @@
             .map_err(RPCError::EvmError)?)
     }
 
-<<<<<<< HEAD
     fn trace_call(
         &self,
         call: CallRequest,
@@ -230,8 +218,6 @@
             .map_err(RPCError::EvmError)?)
     }
 
-=======
->>>>>>> 1c5c3ffe
     fn trace_block_by_number(
         &self,
         block_number: BlockNumber,
@@ -246,11 +232,7 @@
                 .map_err(|_| to_custom_err("failed to convert response size limit to usize"))?;
 
         // Get block
-<<<<<<< HEAD
-        let trace_block = self.get_block(Some(block_number))?;
-=======
         let trace_block = get_block(&self.handler.storage, Some(block_number))?;
->>>>>>> 1c5c3ffe
         let res = self
             .handler
             .tracer
