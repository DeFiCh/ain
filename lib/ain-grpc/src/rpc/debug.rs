--- conflicted
+++ resolved
@@ -8,10 +8,7 @@
     trace::types::single::TransactionTrace,
     transaction::SignedTx,
 };
-<<<<<<< HEAD
-use ethereum::BlockAny;
-=======
->>>>>>> d403eefa
+
 use ethereum_types::{H160, H256, U256};
 use jsonrpsee::{
     core::{JsonValue, RpcResult},
@@ -96,34 +93,6 @@
             return Err(RPCError::TraceNotEnabled.into());
         }
         Ok(())
-    }
-
-    fn get_block(&self, block_number: Option<BlockNumber>) -> RpcResult<BlockAny> {
-        match block_number.unwrap_or(BlockNumber::Latest) {
-            BlockNumber::Hash { hash, .. } => self.handler.storage.get_block_by_hash(&hash),
-            BlockNumber::Num(n) => self.handler.storage.get_block_by_number(&U256::from(n)),
-            BlockNumber::Earliest => self.handler.storage.get_block_by_number(&U256::zero()),
-            BlockNumber::Safe | BlockNumber::Finalized => {
-                self.handler.storage.get_latest_block().and_then(|block| {
-                    block.map_or(Ok(None), |block| {
-                        let finality_count =
-                            ain_cpp_imports::get_attribute_values(None).finality_count;
-
-                        block
-                            .header
-                            .number
-                            .checked_sub(U256::from(finality_count))
-                            .map_or(Ok(None), |safe_block_number| {
-                                self.handler.storage.get_block_by_number(&safe_block_number)
-                            })
-                    })
-                })
-            }
-            // BlockNumber::Pending => todo!(),
-            _ => self.handler.storage.get_latest_block(),
-        }
-        .map_err(RPCError::EvmError)?
-        .ok_or(RPCError::BlockNotFound.into())
     }
 }
 
@@ -196,11 +165,7 @@
         let gas_limit = u64::try_from(call.gas.unwrap_or(U256::from(block_gas_limit)))
             .map_err(to_custom_err)?;
 
-<<<<<<< HEAD
-        let block = self.get_block(Some(block_number))?;
-=======
         let block = get_block(&self.handler.storage, Some(block_number))?;
->>>>>>> d403eefa
         let block_base_fee = block.header.base_fee;
         let gas_price = call.get_effective_gas_price()?.unwrap_or(block_base_fee);
 
@@ -239,11 +204,7 @@
                 .map_err(|_| to_custom_err("failed to convert response size limit to usize"))?;
 
         // Get block
-<<<<<<< HEAD
-        let trace_block = self.get_block(Some(block_number))?;
-=======
         let trace_block = get_block(&self.handler.storage, Some(block_number))?;
->>>>>>> d403eefa
         let res = self
             .handler
             .tracer
