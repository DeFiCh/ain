use std::{collections::BTreeMap, sync::Arc};

use ain_evm::{
    core::EthCallArgs,
    evm::EVMServices,
    executor::TxResponse,
    storage::traits::{BlockStorage, ReceiptStorage, TransactionStorage},
    trace::types::single::TransactionTrace,
    transaction::SignedTx,
};
use ethereum::BlockAny;
<<<<<<< HEAD
use ethereum_types::{H160, H256, U256};
use jsonrpsee::{core::RpcResult, proc_macros::rpc};
=======
use ethereum_types::{H256, U256};
use jsonrpsee::{
    core::{JsonValue, RpcResult},
    proc_macros::rpc,
};
>>>>>>> 7ae7cd5f
use log::debug;
use serde_json::json;

use crate::{
    block::BlockNumber,
    call_request::{override_to_overlay, CallRequest, CallStateOverride},
    errors::{to_custom_err, RPCError},
    trace::{handle_trace_params, TraceParams},
};

#[derive(Serialize, Deserialize)]
pub struct FeeEstimate {
    used_gas: U256,
    gas_fee: U256,
    burnt_fee: U256,
    priority_fee: U256,
}

#[rpc(server, client, namespace = "debug")]
pub trait MetachainDebugRPC {
    #[method(name = "traceTransaction")]
    fn trace_transaction(
        &self,
        tx_hash: H256,
        trace_params: Option<TraceParams>,
    ) -> RpcResult<TransactionTrace>;

    #[method(name = "traceCall")]
    fn trace_call(
        &self,
        call: CallRequest,
        block_number: BlockNumber,
        trace_params: Option<TraceParams>,
        state_overrides: Option<BTreeMap<H160, CallStateOverride>>,
    ) -> RpcResult<TransactionTrace>;

    #[method(name = "traceBlockByNumber")]
    fn trace_block_by_number(
        &self,
        block_number: BlockNumber,
        trace_params: Option<TraceParams>,
    ) -> RpcResult<Vec<JsonValue>>;

    #[method(name = "traceBlockByHash")]
    fn trace_block_by_hash(
        &self,
        hash: H256,
        trace_params: Option<TraceParams>,
    ) -> RpcResult<Vec<JsonValue>>;

    // Get transaction fee estimate
    #[method(name = "feeEstimate")]
    fn fee_estimate(&self, call: CallRequest) -> RpcResult<FeeEstimate>;
}

pub struct MetachainDebugRPCModule {
    handler: Arc<EVMServices>,
}

impl MetachainDebugRPCModule {
    #[must_use]
    pub fn new(handler: Arc<EVMServices>) -> Self {
        Self { handler }
    }

    fn is_enabled(&self) -> RpcResult<()> {
        if !ain_cpp_imports::is_eth_debug_rpc_enabled() {
            return Err(RPCError::DebugNotEnabled.into());
        }
        Ok(())
    }

    fn is_trace_enabled(&self) -> RpcResult<()> {
        if !ain_cpp_imports::is_eth_debug_trace_rpc_enabled() {
            return Err(RPCError::TraceNotEnabled.into());
        }
        Ok(())
    }

    fn get_block(&self, block_number: Option<BlockNumber>) -> RpcResult<BlockAny> {
        match block_number.unwrap_or(BlockNumber::Latest) {
            BlockNumber::Hash { hash, .. } => self.handler.storage.get_block_by_hash(&hash),
            BlockNumber::Num(n) => self.handler.storage.get_block_by_number(&U256::from(n)),
            BlockNumber::Earliest => self.handler.storage.get_block_by_number(&U256::zero()),
            BlockNumber::Safe | BlockNumber::Finalized => {
                self.handler.storage.get_latest_block().and_then(|block| {
                    block.map_or(Ok(None), |block| {
                        let finality_count =
                            ain_cpp_imports::get_attribute_values(None).finality_count;

                        block
                            .header
                            .number
                            .checked_sub(U256::from(finality_count))
                            .map_or(Ok(None), |safe_block_number| {
                                self.handler.storage.get_block_by_number(&safe_block_number)
                            })
                    })
                })
            }
            // BlockNumber::Pending => todo!(),
            _ => self.handler.storage.get_latest_block(),
        }
        .map_err(RPCError::EvmError)?
        .ok_or(RPCError::BlockNotFound.into())
    }
}

impl MetachainDebugRPCServer for MetachainDebugRPCModule {
    /// Replays a transaction in the Runtime at a given block height.
    /// In order to succesfully reproduce the result of the original transaction we need a correct
    /// state to replay over.
    fn trace_transaction(
        &self,
        tx_hash: H256,
        trace_params: Option<TraceParams>,
    ) -> RpcResult<TransactionTrace> {
        self.is_trace_enabled().or_else(|_| self.is_enabled())?;

        // Handle trace params
        let params = handle_trace_params(trace_params)?;
        let raw_max_memory_usage =
            usize::try_from(ain_cpp_imports::get_tracing_raw_max_memory_usage_bytes())
                .map_err(|_| to_custom_err("failed to convert response size limit to usize"))?;

        // Get signed tx
        let receipt = self
            .handler
            .storage
            .get_receipt(&tx_hash)
            .map_err(to_custom_err)?
            .ok_or(RPCError::ReceiptNotFound(tx_hash))?;
        let tx = self
            .handler
            .storage
            .get_transaction_by_block_hash_and_index(&receipt.block_hash, receipt.tx_index)
            .map_err(RPCError::EvmError)?
            .ok_or(RPCError::TxNotFound(tx_hash))?;
        let signed_tx = SignedTx::try_from(tx).map_err(to_custom_err)?;

        Ok(self
            .handler
            .tracer
            .trace_transaction(
                &signed_tx,
                receipt.block_number,
                params,
                raw_max_memory_usage,
            )
            .map_err(RPCError::EvmError)?)
    }

    fn trace_call(
        &self,
        call: CallRequest,
        block_number: BlockNumber,
        trace_params: Option<TraceParams>,
        state_overrides: Option<BTreeMap<H160, CallStateOverride>>,
    ) -> RpcResult<TransactionTrace> {
        self.is_trace_enabled().or_else(|_| self.is_enabled())?;

        // Handle trace params
        let params = handle_trace_params(trace_params)?;
        let raw_max_memory_usage =
            usize::try_from(ain_cpp_imports::get_tracing_raw_max_memory_usage_bytes())
                .map_err(|_| to_custom_err("failed to convert response size limit to usize"))?;

        // Get call arguments
        let caller = call.from.unwrap_or_default();
        let byte_data = call.get_data()?;
        let data = byte_data.0.as_slice();

        // Get gas
        let block_gas_limit = ain_cpp_imports::get_attribute_values(None).block_gas_limit;
        let gas_limit = u64::try_from(call.gas.unwrap_or(U256::from(block_gas_limit)))
            .map_err(to_custom_err)?;

        let block = self.get_block(Some(block_number))?;
        let block_base_fee = block.header.base_fee;
        let gas_price = call.get_effective_gas_price()?.unwrap_or(block_base_fee);

        Ok(self
            .handler
            .tracer
            .trace_call(
                EthCallArgs {
                    caller,
                    to: call.to,
                    value: call.value.unwrap_or_default(),
                    data,
                    gas_limit,
                    gas_price,
                    access_list: call.access_list.unwrap_or_default(),
                    block_number: block.header.number,
                },
                state_overrides.map(override_to_overlay),
                params,
                raw_max_memory_usage,
            )
            .map_err(RPCError::EvmError)?)
    }

    fn trace_block_by_number(
        &self,
        block_number: BlockNumber,
        trace_params: Option<TraceParams>,
    ) -> RpcResult<Vec<JsonValue>> {
        self.is_trace_enabled().or_else(|_| self.is_enabled())?;

        // Handle trace params
        let params = handle_trace_params(trace_params)?;
        let raw_max_memory_usage =
            usize::try_from(ain_cpp_imports::get_tracing_raw_max_memory_usage_bytes())
                .map_err(|_| to_custom_err("failed to convert response size limit to usize"))?;

        // Get block
        let trace_block = self.get_block(Some(block_number))?;
        let res = self
            .handler
            .tracer
            .trace_block(trace_block, params, raw_max_memory_usage)
            .map_err(RPCError::EvmError)?
            .into_iter()
            .map(|(tx_hash, trace)| json!({ "txHash": tx_hash.to_string(), "result": trace }))
            .collect();
        Ok(res)
    }

    fn trace_block_by_hash(
        &self,
        hash: H256,
        trace_params: Option<TraceParams>,
    ) -> RpcResult<Vec<JsonValue>> {
        self.is_trace_enabled().or_else(|_| self.is_enabled())?;

        // Handle trace params
        let params = handle_trace_params(trace_params)?;
        let raw_max_memory_usage =
            usize::try_from(ain_cpp_imports::get_tracing_raw_max_memory_usage_bytes())
                .map_err(|_| to_custom_err("failed to convert response size limit to usize"))?;

        // Get block
        let trace_block = self
            .handler
            .storage
            .get_block_by_hash(&hash)
            .map_err(to_custom_err)?
            .ok_or(RPCError::BlockNotFound)?;
        let res = self
            .handler
            .tracer
            .trace_block(trace_block, params, raw_max_memory_usage)
            .map_err(RPCError::EvmError)?
            .into_iter()
            .map(|(tx_hash, trace)| json!({ "txHash": tx_hash.to_string(), "result": trace }))
            .collect();
        Ok(res)
    }

    fn fee_estimate(&self, call: CallRequest) -> RpcResult<FeeEstimate> {
        self.is_enabled()?;

        debug!(target:"rpc",  "Fee estimate");
        let caller = call.from.unwrap_or_default();
        let byte_data = call.get_data()?;
        let data = byte_data.0.as_slice();
        let attrs = ain_cpp_imports::get_attribute_values(None);

        // Get latest block information
        let (block_hash, block_number) = self
            .handler
            .block
            .get_latest_block_hash_and_number()
            .map_err(to_custom_err)?
            .unwrap_or_default();

        let block_gas_target_factor = attrs.block_gas_target_factor;
        let block_gas_limit = attrs.block_gas_limit;

        let gas_limit = u64::try_from(call.gas.unwrap_or(U256::from(block_gas_limit)))
            .map_err(to_custom_err)?;

        // Get gas price
        let block_base_fee = self
            .handler
            .block
            .calculate_base_fee(block_hash, block_gas_target_factor)
            .map_err(to_custom_err)?;
        let gas_price = call.get_effective_gas_price()?.unwrap_or(block_base_fee);

        let TxResponse { used_gas, .. } = self
            .handler
            .core
            .call(
                EthCallArgs {
                    caller,
                    to: call.to,
                    value: call.value.unwrap_or_default(),
                    data,
                    gas_limit,
                    gas_price,
                    access_list: call.access_list.unwrap_or_default(),
                    block_number,
                },
                None,
            )
            .map_err(RPCError::EvmError)?;

        let used_gas = U256::from(used_gas);
        let gas_fee = used_gas
            .checked_mul(gas_price)
            .ok_or(RPCError::ValueOverflow)?;
        let burnt_fee = used_gas
            .checked_mul(block_base_fee)
            .ok_or(RPCError::ValueOverflow)?;
        let priority_fee = gas_fee
            .checked_sub(burnt_fee)
            .ok_or(RPCError::ValueOverflow)?;

        Ok(FeeEstimate {
            used_gas,
            gas_fee,
            burnt_fee,
            priority_fee,
        })
    }
}<|MERGE_RESOLUTION|>--- conflicted
+++ resolved
@@ -9,16 +9,11 @@
     transaction::SignedTx,
 };
 use ethereum::BlockAny;
-<<<<<<< HEAD
 use ethereum_types::{H160, H256, U256};
-use jsonrpsee::{core::RpcResult, proc_macros::rpc};
-=======
-use ethereum_types::{H256, U256};
 use jsonrpsee::{
     core::{JsonValue, RpcResult},
     proc_macros::rpc,
 };
->>>>>>> 7ae7cd5f
 use log::debug;
 use serde_json::json;
 
