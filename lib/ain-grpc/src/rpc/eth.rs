--- conflicted
+++ resolved
@@ -6,7 +6,7 @@
     bytes::Bytes,
     core::EthCallArgs,
     evm::EVMServices,
-    executor::{ExitError, ExitReason, TxResponse},
+    executor::TxResponse,
     filters::Filter,
     log::FilterType,
     storage::traits::{BlockStorage, ReceiptStorage, TransactionStorage},
@@ -330,15 +330,6 @@
             .get_attributes_or_default()
             .map_err(to_custom_err)?
             .block_gas_limit;
-<<<<<<< HEAD
-        let gas_limit = gas
-            .unwrap_or(U256::from(max_gas_per_block))
-            .try_into()
-            .map_err(to_jsonrpsee_custom_error)?;
-        let TxResponse {
-            data, exit_reason, ..
-        } = self
-=======
         let gas_limit = u64::try_from(call.gas.unwrap_or(U256::from(block_gas_limit)))
             .map_err(to_custom_err)?;
 
@@ -354,7 +345,6 @@
         let gas_price = call.get_effective_gas_price(block_base_fee)?;
 
         let TxResponse { data, .. } = self
->>>>>>> 11717b58
             .handler
             .core
             .call(EthCallArgs {
@@ -367,20 +357,12 @@
                 access_list: call.access_list.unwrap_or_default(),
                 block_number,
             })
-<<<<<<< HEAD
-            .map_err(|e| {
-                debug!("Error calling EVM : {e:?}");
-                Error::Custom(format!("Error calling EVM : {e:?}"))
-            })?;
+            .map_err(RPCError::EvmError)?;
 
         match error_on_execution_failure(&exit_reason, &data) {
             Ok(_) => Ok(Bytes(data)),
             Err(e) => Err(e),
         }
-=======
-            .map_err(RPCError::EvmError)?;
-        Ok(Bytes(data))
->>>>>>> 11717b58
     }
 
     fn accounts(&self) -> RpcResult<Vec<String>> {
