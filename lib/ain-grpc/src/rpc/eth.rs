--- conflicted
+++ resolved
@@ -1,26 +1,16 @@
 use std::{convert::Into, str::FromStr, sync::Arc};
 
 use ain_cpp_imports::get_eth_priv_key;
-<<<<<<< HEAD
-use ain_evm::bytes::Bytes;
-use ain_evm::core::EthCallArgs;
-use ain_evm::evm::EVMServices;
-use ain_evm::executor::TxResponse;
-use ain_evm::filters::Filter;
-use ain_evm::log::FilterType;
-use ain_evm::storage::traits::{BlockStorage, ReceiptStorage, TransactionStorage};
-use ain_evm::transaction::SignedTx;
-=======
 use ain_evm::{
     bytes::Bytes,
     core::EthCallArgs,
     evm::EVMServices,
     executor::TxResponse,
     filters::Filter,
+    log::FilterType,
     storage::traits::{BlockStorage, ReceiptStorage, TransactionStorage},
     transaction::SignedTx,
 };
->>>>>>> e3c6eaae
 use ethereum::{EnvelopedEncodable, TransactionV2};
 use ethereum_types::{H160, H256, U256};
 use jsonrpsee::{
