--- conflicted
+++ resolved
@@ -241,8 +241,7 @@
         Self { handler }
     }
 
-<<<<<<< HEAD
-    fn block_number_to_u256(&self, block_number: Option<BlockNumber>) -> U256 {
+    fn block_number_to_u256(&self, block_number: Option<BlockNumber>) -> RpcResult<U256> {
         match block_number.unwrap_or(BlockNumber::Latest) {
             BlockNumber::Hash { hash, .. } => self
                 .handler
@@ -259,54 +258,24 @@
                 .storage
                 .get_block_by_number(&U256::zero())
                 .map(|block| block.header.number),
-            BlockNumber::Safe | BlockNumber::Finalized => self
-                .handler
-                .storage
-                .get_latest_block()
-                .map(|block| block.header.number - 1),
             BlockNumber::Latest => self
                 .handler
                 .storage
                 .get_latest_block()
                 .map(|block| block.header.number),
-            BlockNumber::Pending => self
-                .handler
-                .storage
-                .get_latest_block()
-                .map(|block| block.header.number + 1),
-        }
-        .unwrap_or(U256::MAX)
-=======
-    fn block_number_to_u256(&self, block_number: Option<BlockNumber>) -> RpcResult<U256> {
-        match block_number.unwrap_or_default() {
-            BlockNumber::Hash {
-                hash,
-                ..
-            } => {
-                self.handler
-                    .storage
-                    .get_block_by_hash(&hash)
-                    .map(|block| block.header.number)
-            }
-            BlockNumber::Num(n) => {
-                self.handler
-                    .storage
-                    .get_block_by_number(&U256::from(n))
-                    .map(|block| block.header.number)
-            }
-            _ => {
-                self.handler
-                    .storage
-                    .get_latest_block()
-                    .map(|block| block.header.number)
-            }
-            // BlockNumber::Earliest => todo!(),
-            // BlockNumber::Pending => todo!(),
-            // BlockNumber::Safe => todo!(),
-            // BlockNumber::Finalized => todo!(),
+            // BlockNumber::Safe | BlockNumber::Finalized => self
+            //     .handler
+            //     .storage
+            //     .get_latest_block()
+            //     .map(|block| block.header.number - 1),
+            // BlockNumber::Pending => self
+            //     .handler
+            //     .storage
+            //     .get_latest_block()
+            //     .map(|block| block.header.number + 1),
+            _ => None,
         }
         .ok_or(Error::Custom(String::from("header not found")))
->>>>>>> c14a2ba1
     }
 }
 
