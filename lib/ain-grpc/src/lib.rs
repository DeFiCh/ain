#[macro_use]
extern crate serde;
extern crate serde_json;

<<<<<<< HEAD
mod block;
mod call_request;
mod codegen;
mod impls;
mod receipt;
=======
pub mod block;
pub mod call_request;
pub mod codegen;
>>>>>>> 446b99fb
pub mod rpc;
pub use ain_evm::evm::EVMState;

mod impls;
use env_logger::{Builder as LogBuilder, Env, Target};
use jsonrpsee::core::server::rpc_module::Methods;
use jsonrpsee::http_server::HttpServerBuilder;
use log::Level;

use crate::rpc::{MetachainRPCModule, MetachainRPCServer};

use std::error::Error;
use std::net::SocketAddr;
use std::sync::Arc;

use ain_evm::runtime::{Runtime, RUNTIME};

#[cfg(test)]
mod tests;

pub fn add_json_rpc_server(runtime: &Runtime, addr: &str) -> Result<(), Box<dyn Error>> {
    log::info!("Starting JSON RPC server at {}", addr);
    let addr = addr.parse::<SocketAddr>()?;
    let handle = runtime.rt_handle.clone();
    let server = runtime.rt_handle.block_on(
        HttpServerBuilder::default()
            .custom_tokio_runtime(handle)
            .build(addr),
    )?;
    let mut methods: Methods = Methods::new();
    methods.merge(MetachainRPCModule::new(Arc::clone(&runtime.handlers)).into_rpc())?;

    *runtime.jrpc_handle.lock().unwrap() = Some(server.start(methods)?);
    Ok(())
}

pub fn add_grpc_server(_runtime: &Runtime, _addr: &str) -> Result<(), Box<dyn Error>> {
    // log::info!("Starting gRPC server at {}", addr);
    // Commented out for now as nothing to serve
    // runtime
    //     .rt_handle
    // .spawn(Server::builder().serve(addr.parse()?));

    Ok(())
}

pub fn init_runtime() {
    log::info!("Starting gRPC and JSON RPC servers");
    LogBuilder::from_env(Env::default().default_filter_or(Level::Info.as_str()))
        .target(Target::Stdout)
        .init();
    let _ = &*RUNTIME;
}

pub fn start_servers(json_addr: &str, grpc_addr: &str) -> Result<(), Box<dyn Error>> {
    add_json_rpc_server(&RUNTIME, json_addr)?;
    add_grpc_server(&RUNTIME, grpc_addr)?;
    Ok(())
}

pub fn stop_runtime() {
    log::info!("Stopping gRPC and JSON RPC servers");
    RUNTIME.stop();
}<|MERGE_RESOLUTION|>--- conflicted
+++ resolved
@@ -2,21 +2,14 @@
 extern crate serde;
 extern crate serde_json;
 
-<<<<<<< HEAD
 mod block;
 mod call_request;
 mod codegen;
 mod impls;
 mod receipt;
-=======
-pub mod block;
-pub mod call_request;
-pub mod codegen;
->>>>>>> 446b99fb
 pub mod rpc;
 pub use ain_evm::evm::EVMState;
 
-mod impls;
 use env_logger::{Builder as LogBuilder, Env, Target};
 use jsonrpsee::core::server::rpc_module::Methods;
 use jsonrpsee::http_server::HttpServerBuilder;
