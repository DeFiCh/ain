--- conflicted
+++ resolved
@@ -5,15 +5,11 @@
 pub mod block;
 pub mod call_request;
 pub mod codegen;
+pub mod rpc;
 mod impls;
 mod receipt;
-pub mod rpc;
-<<<<<<< HEAD
 mod transaction;
 mod utils;
-// pub use ain_evm::evm::EVMState;
-=======
->>>>>>> ec9cf0b5
 
 use env_logger::{Builder as LogBuilder, Env, Target};
 use jsonrpsee::core::server::rpc_module::Methods;
