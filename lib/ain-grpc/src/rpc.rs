--- conflicted
+++ resolved
@@ -1,26 +1,13 @@
 use crate::block::{BlockNumber, RpcBlock};
 use crate::call_request::CallRequest;
-<<<<<<< HEAD
-use crate::codegen::types::{
-    EthGetBlockByHashInput, EthGetBlockTransactionCountByHashInput,
-    EthGetBlockTransactionCountByHashResult, EthGetBlockTransactionCountByNumberInput,
-    EthGetBlockTransactionCountByNumberResult, EthGetStorageAtInput, EthGetStorageAtResult,
-    EthTransactionInfo, EthPendingTransactionInfo
-};
-
-use ain_cpp_imports::{publish_eth_transaction, get_pool_transactions};
-use ain_evm::evm::EVMState;
-use ain_evm::handler::Handlers;
-use ain_evm::transaction::SignedTx;
-use ethereum::{Block, PartialHeader, TransactionV2};
-=======
-use crate::codegen::types::EthTransactionInfo;
-
+use crate::codegen::types::{EthTransactionInfo, EthPendingTransactionInfo};
+
+use ain_cpp_imports::get_pool_transactions;
 use ain_evm::evm::EVMState;
 use ain_evm::handler::Handlers;
 use ain_evm::transaction::{SignedTx, TransactionError};
 use jsonrpsee::core::{Error, RpcResult};
->>>>>>> 4a673618
+use ethereum::{Block, PartialHeader, TransactionV2};
 use jsonrpsee::proc_macros::rpc;
 use log::debug;
 use primitive_types::{H160, H256, U256};
@@ -154,24 +141,11 @@
         Ok(self.handler.evm.get_balance(address))
     }
 
-<<<<<<< HEAD
-    fn get_block_by_hash(&self, input: EthGetBlockByHashInput) -> Result<Option<RpcBlock>> {
-        let EthGetBlockByHashInput { hash, .. } = input;
-
-        let hash: H256 = hash.parse().expect("Invalid hash");
-
-        Ok(self
-            .handler
-            .storage
-            .get_block_by_hash(&hash)
-            .map(Into::into))
-=======
     fn get_block_by_hash(&self, hash: H256) -> RpcResult<Option<RpcBlock>> {
         self.handler
             .storage
             .get_block_by_hash(&hash)
             .map_or(Ok(None), |block| Ok(Some(block.into())))
->>>>>>> 4a673618
     }
 
     fn chain_id(&self) -> RpcResult<String> {
