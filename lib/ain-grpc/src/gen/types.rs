fn ignore_integer<T: num_traits::PrimInt + num_traits::Signed + num_traits::NumCast>(
    i: &T,
) -> bool {
    T::from(-1).unwrap() == *i
}
#[allow(clippy::derive_partial_eq_without_eq)]
#[derive(Clone, PartialEq, ::prost::Message)]
#[allow(clippy::derive_partial_eq_without_eq)]
pub struct Transaction {
    /// Transaction hash
    #[prost(string, tag = "1")]
    pub hash: ::prost::alloc::string::String,
    /// Raw transaction data
    #[prost(message, optional, tag = "2")]
    pub raw: ::core::option::Option<RawTransaction>,
}
#[allow(clippy::derive_partial_eq_without_eq)]
#[derive(Clone, PartialEq, ::prost::Message)]
#[derive(Serialize, Deserialize)]
#[serde(rename_all = "camelCase")]
#[allow(clippy::derive_partial_eq_without_eq)]
pub struct RawTransaction {
    /// Whether specified block is in the active chain or not (only present with explicit "blockhash" argument)
    #[prost(bool, tag = "1")]
    pub in_active_chain: bool,
    /// The serialized, hex-encoded data for 'txid'
    #[prost(string, tag = "2")]
    #[serde(skip_serializing_if = "String::is_empty")]
    pub hex: ::prost::alloc::string::String,
    /// The transaction id (same as provided)
    #[prost(string, tag = "3")]
    #[serde(skip_serializing_if = "String::is_empty")]
    pub txid: ::prost::alloc::string::String,
    /// The transaction hash (differs from txid for witness transactions)
    #[prost(string, tag = "4")]
    #[serde(skip_serializing_if = "String::is_empty")]
    pub hash: ::prost::alloc::string::String,
    /// The serialized transaction size
    #[prost(uint32, tag = "5")]
    pub size: u32,
    /// The virtual transaction size (differs from size for witness transactions)
    #[prost(uint32, tag = "6")]
    pub vsize: u32,
    /// The transaction's weight (between vsize*4-3 and vsize*4)
    #[prost(uint32, tag = "7")]
    pub weight: u32,
    /// The transaction version
    #[prost(uint32, tag = "8")]
    pub version: u32,
    /// The lock time
    #[prost(uint64, tag = "9")]
    pub locktime: u64,
    /// List of inputs
    #[prost(message, repeated, tag = "10")]
    #[serde(skip_serializing_if = "Vec::is_empty")]
    pub vin: ::prost::alloc::vec::Vec<Vin>,
    /// List of outputs
    #[prost(message, repeated, tag = "11")]
    #[serde(skip_serializing_if = "Vec::is_empty")]
    pub vout: ::prost::alloc::vec::Vec<Vout>,
    /// The block hash
    #[prost(string, tag = "12")]
    #[serde(skip_serializing_if = "String::is_empty")]
    pub blockhash: ::prost::alloc::string::String,
    /// The confirmations
    #[prost(string, tag = "13")]
    #[serde(skip_serializing_if = "String::is_empty")]
    pub confirmations: ::prost::alloc::string::String,
    /// The block time in seconds since UNIX epoch
    #[prost(uint64, tag = "14")]
    pub blocktime: u64,
}
#[allow(clippy::derive_partial_eq_without_eq)]
#[derive(Clone, PartialEq, ::prost::Message)]
#[derive(Serialize, Deserialize)]
#[serde(rename_all = "camelCase")]
#[allow(clippy::derive_partial_eq_without_eq)]
pub struct Vin {
    /// The transaction id
    #[prost(string, tag = "1")]
    #[serde(skip_serializing_if = "String::is_empty")]
    pub txid: ::prost::alloc::string::String,
    /// The output index
    #[prost(uint32, tag = "2")]
    pub vout: u32,
    /// The script signature
    #[prost(message, optional, tag = "3")]
    pub script_sig: ::core::option::Option<ScriptSig>,
    /// The script sequence number
    #[prost(uint64, tag = "4")]
    pub sequence: u64,
    /// Hex-encoded witness data
    #[prost(string, repeated, tag = "5")]
    #[serde(skip_serializing_if = "Vec::is_empty")]
    pub txinwitness: ::prost::alloc::vec::Vec<::prost::alloc::string::String>,
    /// DeFiChain fields
    #[prost(string, tag = "51")]
    #[serde(skip_serializing_if = "String::is_empty")]
    pub coinbase: ::prost::alloc::string::String,
}
#[allow(clippy::derive_partial_eq_without_eq)]
#[derive(Clone, PartialEq, ::prost::Message)]
#[derive(Serialize, Deserialize)]
#[serde(rename_all = "camelCase")]
#[allow(clippy::derive_partial_eq_without_eq)]
pub struct ScriptSig {
    #[prost(string, tag = "1")]
    #[serde(skip_serializing_if = "String::is_empty")]
    #[serde(rename = "asm")]
    pub field_asm: ::prost::alloc::string::String,
    #[prost(string, tag = "2")]
    #[serde(skip_serializing_if = "String::is_empty")]
    pub hex: ::prost::alloc::string::String,
}
#[allow(clippy::derive_partial_eq_without_eq)]
#[derive(Clone, PartialEq, ::prost::Message)]
#[derive(Serialize, Deserialize)]
#[serde(rename_all = "camelCase")]
#[allow(clippy::derive_partial_eq_without_eq)]
pub struct Vout {
    #[prost(double, tag = "1")]
    pub value: f64,
    #[prost(uint64, tag = "2")]
    pub n: u64,
    #[prost(message, optional, tag = "3")]
    pub script_pub_key: ::core::option::Option<PubKey>,
    #[prost(uint64, tag = "4")]
    pub token_id: u64,
}
#[allow(clippy::derive_partial_eq_without_eq)]
#[derive(Clone, PartialEq, ::prost::Message)]
#[derive(Serialize, Deserialize)]
#[serde(rename_all = "camelCase")]
#[allow(clippy::derive_partial_eq_without_eq)]
pub struct PubKey {
    #[prost(string, tag = "1")]
    #[serde(skip_serializing_if = "String::is_empty")]
    #[serde(rename = "asm")]
    pub field_asm: ::prost::alloc::string::String,
    #[prost(string, tag = "2")]
    #[serde(skip_serializing_if = "String::is_empty")]
    pub hex: ::prost::alloc::string::String,
    #[prost(string, tag = "3")]
    #[serde(skip_serializing_if = "String::is_empty")]
    #[serde(rename = "type")]
    pub field_type: ::prost::alloc::string::String,
    #[prost(int32, tag = "4")]
    #[serde(skip_serializing_if = "ignore_integer")]
    pub req_sigs: i32,
    #[prost(string, repeated, tag = "5")]
    #[serde(skip_serializing_if = "Vec::is_empty")]
    pub addresses: ::prost::alloc::vec::Vec<::prost::alloc::string::String>,
}
#[allow(clippy::derive_partial_eq_without_eq)]
#[derive(Clone, PartialEq, ::prost::Message)]
#[derive(Serialize, Deserialize)]
#[serde(rename_all = "camelCase")]
#[allow(clippy::derive_partial_eq_without_eq)]
<<<<<<< HEAD
=======
pub struct Block {
    /// Block hash (same as input, if any)
    #[prost(string, tag = "1")]
    #[serde(skip_serializing_if = "String::is_empty")]
    pub hash: ::prost::alloc::string::String,
    /// The number of confirmations, or -1 if the block is not on the main chain
    #[prost(int64, tag = "2")]
    pub confirmations: i64,
    /// Block size
    #[prost(uint64, tag = "3")]
    pub size: u64,
    /// Block size without witness data
    #[prost(uint64, tag = "4")]
    pub strippedsize: u64,
    /// The block weight as defined in BIP 141
    #[prost(uint64, tag = "5")]
    pub weight: u64,
    /// The block height or index
    #[prost(uint64, tag = "6")]
    pub height: u64,
    /// The block version
    #[prost(uint64, tag = "7")]
    pub version: u64,
    /// The block version in hex
    #[prost(string, tag = "8")]
    #[serde(skip_serializing_if = "String::is_empty")]
    pub version_hex: ::prost::alloc::string::String,
    /// The merkle root
    #[prost(string, tag = "9")]
    #[serde(skip_serializing_if = "String::is_empty")]
    pub merkleroot: ::prost::alloc::string::String,
    /// List of transaction IDs
    #[prost(message, repeated, tag = "10")]
    #[serde(skip_serializing_if = "Vec::is_empty")]
    pub tx: ::prost::alloc::vec::Vec<Transaction>,
    /// The block time in seconds since UNIX epoch
    #[prost(uint64, tag = "11")]
    pub time: u64,
    /// The median block time in seconds since UNIX epoch
    #[prost(uint64, tag = "12")]
    pub mediantime: u64,
    /// The nonce used to generate the block (property exists only when PoW is used)
    #[prost(uint64, tag = "13")]
    pub nonce: u64,
    /// The bits which represent the target difficulty
    #[prost(string, tag = "14")]
    #[serde(skip_serializing_if = "String::is_empty")]
    pub bits: ::prost::alloc::string::String,
    /// The difficulty of the block
    #[prost(double, tag = "15")]
    pub difficulty: f64,
    /// Expected number of hashes required to produce the chain up to this block (in hex)
    #[prost(string, tag = "16")]
    #[serde(skip_serializing_if = "String::is_empty")]
    pub chainwork: ::prost::alloc::string::String,
    /// Number of transactions in the block
    #[prost(uint32, tag = "17")]
    pub n_tx: u32,
    /// The hash of the previous block
    #[prost(string, tag = "18")]
    #[serde(skip_serializing_if = "String::is_empty")]
    #[serde(rename = "previousblockhash")]
    pub previous_block_hash: ::prost::alloc::string::String,
    /// The hash of the next block
    #[prost(string, tag = "19")]
    #[serde(skip_serializing_if = "String::is_empty")]
    #[serde(rename = "nextblockhash")]
    pub next_block_hash: ::prost::alloc::string::String,
    /// DeFiChain fields
    #[prost(string, tag = "101")]
    #[serde(skip_serializing_if = "String::is_empty")]
    pub masternode: ::prost::alloc::string::String,
    #[prost(string, tag = "102")]
    #[serde(skip_serializing_if = "String::is_empty")]
    pub minter: ::prost::alloc::string::String,
    #[prost(uint64, tag = "103")]
    pub minted_blocks: u64,
    #[prost(string, tag = "104")]
    #[serde(skip_serializing_if = "String::is_empty")]
    pub stake_modifier: ::prost::alloc::string::String,
    #[prost(message, repeated, tag = "105")]
    #[serde(skip_serializing_if = "Vec::is_empty")]
    pub nonutxo: ::prost::alloc::vec::Vec<NonUtxo>,
}
#[allow(clippy::derive_partial_eq_without_eq)]
#[derive(Clone, PartialEq, ::prost::Message)]
#[allow(clippy::derive_partial_eq_without_eq)]
#[derive(Serialize, Deserialize)]
#[serde(rename_all = "PascalCase")]
pub struct NonUtxo {
    #[prost(double, tag = "1")]
    pub anchor_reward: f64,
    #[prost(double, tag = "2")]
    pub burnt: f64,
    #[prost(double, tag = "3")]
    pub incentive_funding: f64,
    #[prost(double, tag = "4")]
    pub loan: f64,
    #[prost(double, tag = "5")]
    pub options: f64,
    #[prost(double, tag = "6")]
    pub unknown: f64,
}
#[allow(clippy::derive_partial_eq_without_eq)]
#[derive(Clone, PartialEq, ::prost::Message)]
#[derive(Serialize, Deserialize)]
#[serde(rename_all = "camelCase")]
#[allow(clippy::derive_partial_eq_without_eq)]
pub struct BlockInput {
    /// Block hash
    #[prost(string, tag = "1")]
    #[serde(skip_serializing_if = "String::is_empty")]
    pub blockhash: ::prost::alloc::string::String,
    /// 0 for hex-encoded data, 1 for a json object, and 2 for json object with transaction data [default: 1]
    #[prost(uint32, tag = "2")]
    pub verbosity: u32,
}
#[allow(clippy::derive_partial_eq_without_eq)]
#[derive(Clone, PartialEq, ::prost::Message)]
#[allow(clippy::derive_partial_eq_without_eq)]
pub struct BlockResult {
    /// Hex-encoded data for block hash (for verbosity 0)
    #[prost(string, tag = "1")]
    pub hash: ::prost::alloc::string::String,
    /// Block data (for verbosity 1 and 2)
    #[prost(message, optional, tag = "2")]
    pub block: ::core::option::Option<Block>,
}
#[allow(clippy::derive_partial_eq_without_eq)]
#[derive(Clone, PartialEq, ::prost::Message)]
#[derive(Serialize, Deserialize)]
#[serde(rename_all = "camelCase")]
#[allow(clippy::derive_partial_eq_without_eq)]
pub struct BlockHashResult {
    /// Hex-encoded data for block hash
    #[prost(string, tag = "1")]
    #[serde(skip_serializing_if = "String::is_empty")]
    pub hash: ::prost::alloc::string::String,
}
#[allow(clippy::derive_partial_eq_without_eq)]
#[derive(Clone, PartialEq, ::prost::Message)]
#[derive(Serialize, Deserialize)]
#[serde(rename_all = "camelCase")]
#[allow(clippy::derive_partial_eq_without_eq)]
>>>>>>> c68bf65c
pub struct EthAccountsResult {
    /// Accounts
    #[prost(string, repeated, tag = "1")]
    #[serde(skip_serializing_if = "Vec::is_empty")]
    pub accounts: ::prost::alloc::vec::Vec<::prost::alloc::string::String>,
}
#[allow(clippy::derive_partial_eq_without_eq)]
#[derive(Clone, PartialEq, ::prost::Message)]
#[derive(Serialize, Deserialize)]
#[serde(rename_all = "camelCase")]
#[allow(clippy::derive_partial_eq_without_eq)]
pub struct EthTransactionInfo {
    /// The address from which the transaction is sent
    #[prost(string, tag = "1")]
    #[serde(skip_serializing_if = "String::is_empty")]
    pub from: ::prost::alloc::string::String,
    /// The address to which the transaction is addressed
    #[prost(string, optional, tag = "2")]
    pub to: ::core::option::Option<::prost::alloc::string::String>,
    /// The integer of gas provided for the transaction execution
    #[prost(uint64, tag = "3")]
    pub gas: u64,
    /// The integer of gas price used for each paid gas encoded as hexadecimal
    #[prost(string, tag = "4")]
    #[serde(skip_serializing_if = "String::is_empty")]
    pub price: ::prost::alloc::string::String,
    /// The integer of value sent with this transaction encoded as hexadecimal
    #[prost(string, tag = "5")]
    #[serde(skip_serializing_if = "String::is_empty")]
    pub value: ::prost::alloc::string::String,
    /// The hash of the method signature and encoded parameters.
    #[prost(string, tag = "6")]
    #[serde(skip_serializing_if = "String::is_empty")]
    pub data: ::prost::alloc::string::String,
    /// The integer of a nonce. This allows to overwrite your own pending transactions that use the same nonce.
    #[prost(string, tag = "7")]
    #[serde(skip_serializing_if = "String::is_empty")]
    pub nonce: ::prost::alloc::string::String,
}
#[allow(clippy::derive_partial_eq_without_eq)]
#[derive(Clone, PartialEq, ::prost::Message)]
#[derive(Serialize, Deserialize)]
#[serde(rename_all = "camelCase")]
#[allow(clippy::derive_partial_eq_without_eq)]
pub struct EthChainIdResult {
    #[prost(string, tag = "1")]
    #[serde(skip_serializing_if = "String::is_empty")]
    pub id: ::prost::alloc::string::String,
}
#[allow(clippy::derive_partial_eq_without_eq)]
#[derive(Clone, PartialEq, ::prost::Message)]
#[derive(Serialize, Deserialize)]
#[serde(rename_all = "camelCase")]
#[allow(clippy::derive_partial_eq_without_eq)]
pub struct EthBlockInfo {
    /// The block number. null when its pending block.
    #[prost(string, tag = "1")]
    #[serde(skip_serializing_if = "String::is_empty")]
    pub block_number: ::prost::alloc::string::String,
    /// Hash of the block. null when its pending block.
    #[prost(string, tag = "2")]
    #[serde(skip_serializing_if = "String::is_empty")]
    pub hash: ::prost::alloc::string::String,
    /// Hash of the parent block.
    #[prost(string, tag = "3")]
    #[serde(skip_serializing_if = "String::is_empty")]
    pub parent_hash: ::prost::alloc::string::String,
    /// Hash of the generated proof-of-work. null when its pending block.
    #[prost(string, tag = "4")]
    #[serde(skip_serializing_if = "String::is_empty")]
    pub nonce: ::prost::alloc::string::String,
    /// SHA3 of the uncles data in the block.
    #[prost(string, tag = "5")]
    #[serde(skip_serializing_if = "String::is_empty")]
    pub sha3_uncles: ::prost::alloc::string::String,
    /// The bloom filter for the logs of the block. null when its pending block.
    #[prost(string, tag = "6")]
    #[serde(skip_serializing_if = "String::is_empty")]
    pub logs_bloom: ::prost::alloc::string::String,
    /// The root of the transaction trie of the block.
    #[prost(string, tag = "7")]
    #[serde(skip_serializing_if = "String::is_empty")]
    pub transactions_root: ::prost::alloc::string::String,
    /// The root of the final state trie of the block.
    #[prost(string, tag = "8")]
    #[serde(skip_serializing_if = "String::is_empty")]
    pub state_root: ::prost::alloc::string::String,
    /// The root of the receipts trie of the block.
    #[prost(string, tag = "9")]
    #[serde(skip_serializing_if = "String::is_empty")]
    pub receipt_root: ::prost::alloc::string::String,
    /// The address of the beneficiary to whom the mining rewards were given.
    #[prost(string, tag = "10")]
    #[serde(skip_serializing_if = "String::is_empty")]
    pub miner: ::prost::alloc::string::String,
    /// Integer of the difficulty for this block.
    #[prost(string, tag = "11")]
    #[serde(skip_serializing_if = "String::is_empty")]
    pub difficulty: ::prost::alloc::string::String,
    /// Integer of the total difficulty of the chain until this block.
    #[prost(string, tag = "12")]
    #[serde(skip_serializing_if = "String::is_empty")]
    pub total_difficulty: ::prost::alloc::string::String,
    /// The "extra data" field of this block.
    #[prost(string, tag = "13")]
    #[serde(skip_serializing_if = "String::is_empty")]
    pub extra_data: ::prost::alloc::string::String,
    /// Integer the size of this block in bytes.
    #[prost(string, tag = "14")]
    #[serde(skip_serializing_if = "String::is_empty")]
    pub size: ::prost::alloc::string::String,
    /// The maximum gas allowed in this block.
    #[prost(string, tag = "15")]
    #[serde(skip_serializing_if = "String::is_empty")]
    pub gas_limit: ::prost::alloc::string::String,
    /// The total used gas by all transactions in this block.
    #[prost(string, tag = "16")]
    #[serde(skip_serializing_if = "String::is_empty")]
    pub gas_used: ::prost::alloc::string::String,
    /// The unix timestamp for when the block was collated.
    #[prost(string, tag = "17")]
    #[serde(skip_serializing_if = "String::is_empty")]
    pub timestamps: ::prost::alloc::string::String,
    /// Array of transaction objects, or 32 Bytes transaction hashes depending on the last given parameter.
    #[prost(string, repeated, tag = "18")]
    #[serde(skip_serializing_if = "Vec::is_empty")]
    pub transactions: ::prost::alloc::vec::Vec<::prost::alloc::string::String>,
    /// Array of uncle hashes.
    #[prost(string, repeated, tag = "19")]
    #[serde(skip_serializing_if = "Vec::is_empty")]
    pub uncles: ::prost::alloc::vec::Vec<::prost::alloc::string::String>,
}
#[allow(clippy::derive_partial_eq_without_eq)]
#[derive(Clone, PartialEq, ::prost::Message)]
#[derive(Serialize, Deserialize)]
#[serde(rename_all = "camelCase")]
#[allow(clippy::derive_partial_eq_without_eq)]
pub struct EthTransactionReceipt {
    /// Hash of the transaction.
    #[prost(string, tag = "1")]
    #[serde(skip_serializing_if = "String::is_empty")]
    pub transaction_hash: ::prost::alloc::string::String,
    /// Integer of the transactions index position in the block.
    #[prost(string, tag = "2")]
    #[serde(skip_serializing_if = "String::is_empty")]
    pub transaction_index: ::prost::alloc::string::String,
    /// Hash of the block where this transaction was in.
    #[prost(string, tag = "3")]
    #[serde(skip_serializing_if = "String::is_empty")]
    pub block_hash: ::prost::alloc::string::String,
    /// Block number where this transaction was in.
    #[prost(string, tag = "4")]
    #[serde(skip_serializing_if = "String::is_empty")]
    pub block_number: ::prost::alloc::string::String,
    /// Address of the sender.
    #[prost(string, tag = "5")]
    #[serde(skip_serializing_if = "String::is_empty")]
    pub from: ::prost::alloc::string::String,
    /// Address of the receiver. null when its a contract creation transaction.
    #[prost(string, tag = "6")]
    #[serde(skip_serializing_if = "String::is_empty")]
    pub to: ::prost::alloc::string::String,
    /// The total amount of gas used when this transaction was executed in the block.
    #[prost(string, tag = "7")]
    #[serde(skip_serializing_if = "String::is_empty")]
    pub cumulative_gas_used: ::prost::alloc::string::String,
    /// The sum of the base fee and tip paid per unit of gas.
    #[prost(string, tag = "8")]
    #[serde(skip_serializing_if = "String::is_empty")]
    pub effective_gas_price: ::prost::alloc::string::String,
    /// The amount of gas used by this specific transaction alone.
    #[prost(string, tag = "9")]
    #[serde(skip_serializing_if = "String::is_empty")]
    pub gas_used: ::prost::alloc::string::String,
    /// The contract address created, if the transaction was a contract creation, otherwise null.
    #[prost(string, tag = "10")]
    #[serde(skip_serializing_if = "String::is_empty")]
    pub contract_address: ::prost::alloc::string::String,
    /// Array of log objects, which this transaction generated.
    #[prost(string, repeated, tag = "11")]
    #[serde(skip_serializing_if = "Vec::is_empty")]
    pub logs: ::prost::alloc::vec::Vec<::prost::alloc::string::String>,
    /// Bloom filter for light clients to quickly retrieve related logs.
    #[prost(string, tag = "12")]
    #[serde(skip_serializing_if = "String::is_empty")]
    pub logs_bloom: ::prost::alloc::string::String,
    /// Integer of the transaction type, 0x00 for legacy transactions, 0x01 for access list types, 0x02 for dynamic fees. It also returns either :
    #[prost(string, tag = "13")]
    #[serde(skip_serializing_if = "String::is_empty")]
    #[serde(rename = "type")]
    pub field_type: ::prost::alloc::string::String,
    /// 32 bytes of post-transaction stateroot (pre Byzantium)
    #[prost(string, optional, tag = "14")]
    pub root: ::core::option::Option<::prost::alloc::string::String>,
    /// Either 1 (success) or 0 (failure)
    #[prost(string, optional, tag = "15")]
    pub status: ::core::option::Option<::prost::alloc::string::String>,
}
#[allow(clippy::derive_partial_eq_without_eq)]
#[derive(Clone, PartialEq, ::prost::Message)]
#[derive(Serialize, Deserialize)]
#[serde(rename_all = "camelCase")]
#[allow(clippy::derive_partial_eq_without_eq)]
pub struct EthCallInput {
    /// Transaction info
    #[prost(message, optional, tag = "1")]
    pub transaction_info: ::core::option::Option<EthTransactionInfo>,
    /// Block number in hexadecimal format or the string latest, earliest, pending, safe or finalized
    #[prost(string, optional, tag = "2")]
    pub block_number: ::core::option::Option<::prost::alloc::string::String>,
}
#[allow(clippy::derive_partial_eq_without_eq)]
#[derive(Clone, PartialEq, ::prost::Message)]
#[derive(Serialize, Deserialize)]
#[serde(rename_all = "camelCase")]
#[allow(clippy::derive_partial_eq_without_eq)]
pub struct EthCallResult {
    /// The return value of the executed contract method
    #[prost(string, tag = "1")]
    #[serde(skip_serializing_if = "String::is_empty")]
    pub data: ::prost::alloc::string::String,
}
#[allow(clippy::derive_partial_eq_without_eq)]
#[derive(Clone, PartialEq, ::prost::Message)]
#[derive(Serialize, Deserialize)]
#[serde(rename_all = "camelCase")]
#[allow(clippy::derive_partial_eq_without_eq)]
pub struct EthSignInput {
    #[prost(string, tag = "1")]
    #[serde(skip_serializing_if = "String::is_empty")]
    pub address: ::prost::alloc::string::String,
    #[prost(string, tag = "2")]
    #[serde(skip_serializing_if = "String::is_empty")]
    pub message: ::prost::alloc::string::String,
}
#[allow(clippy::derive_partial_eq_without_eq)]
#[derive(Clone, PartialEq, ::prost::Message)]
#[derive(Serialize, Deserialize)]
#[serde(rename_all = "camelCase")]
#[allow(clippy::derive_partial_eq_without_eq)]
pub struct EthSignResult {
    #[prost(string, tag = "1")]
    #[serde(skip_serializing_if = "String::is_empty")]
    pub signature: ::prost::alloc::string::String,
}
#[allow(clippy::derive_partial_eq_without_eq)]
#[derive(Clone, PartialEq, ::prost::Message)]
#[derive(Serialize, Deserialize)]
#[serde(rename_all = "camelCase")]
#[allow(clippy::derive_partial_eq_without_eq)]
pub struct EthGetBalanceInput {
    #[prost(string, tag = "1")]
    #[serde(skip_serializing_if = "String::is_empty")]
    pub address: ::prost::alloc::string::String,
    #[prost(string, tag = "2")]
    #[serde(skip_serializing_if = "String::is_empty")]
    pub block_number: ::prost::alloc::string::String,
}
#[allow(clippy::derive_partial_eq_without_eq)]
#[derive(Clone, PartialEq, ::prost::Message)]
#[derive(Serialize, Deserialize)]
#[serde(rename_all = "camelCase")]
#[allow(clippy::derive_partial_eq_without_eq)]
pub struct EthGetBalanceResult {
    #[prost(string, tag = "1")]
    #[serde(skip_serializing_if = "String::is_empty")]
    pub balance: ::prost::alloc::string::String,
}
#[allow(clippy::derive_partial_eq_without_eq)]
#[derive(Clone, PartialEq, ::prost::Message)]
#[derive(Serialize, Deserialize)]
#[serde(rename_all = "camelCase")]
#[allow(clippy::derive_partial_eq_without_eq)]
pub struct EthSendTransactionInput {
    #[prost(message, optional, tag = "1")]
    pub transaction_info: ::core::option::Option<EthTransactionInfo>,
}
#[allow(clippy::derive_partial_eq_without_eq)]
#[derive(Clone, PartialEq, ::prost::Message)]
#[derive(Serialize, Deserialize)]
#[serde(rename_all = "camelCase")]
#[allow(clippy::derive_partial_eq_without_eq)]
pub struct EthSendTransactionResult {
    #[prost(string, tag = "1")]
    #[serde(skip_serializing_if = "String::is_empty")]
    pub hash: ::prost::alloc::string::String,
}
#[allow(clippy::derive_partial_eq_without_eq)]
#[derive(Clone, PartialEq, ::prost::Message)]
#[derive(Serialize, Deserialize)]
#[serde(rename_all = "camelCase")]
#[allow(clippy::derive_partial_eq_without_eq)]
pub struct EthCoinBaseResult {
    #[prost(string, tag = "1")]
    #[serde(skip_serializing_if = "String::is_empty")]
    pub address: ::prost::alloc::string::String,
}
#[allow(clippy::derive_partial_eq_without_eq)]
#[derive(Clone, PartialEq, ::prost::Message)]
#[derive(Serialize, Deserialize)]
#[serde(rename_all = "camelCase")]
#[allow(clippy::derive_partial_eq_without_eq)]
pub struct EthMiningResult {
    #[prost(bool, tag = "1")]
    pub is_mining: bool,
}
#[allow(clippy::derive_partial_eq_without_eq)]
#[derive(Clone, PartialEq, ::prost::Message)]
#[derive(Serialize, Deserialize)]
#[serde(rename_all = "camelCase")]
#[allow(clippy::derive_partial_eq_without_eq)]
pub struct EthHashRateResult {
    #[prost(string, tag = "1")]
    #[serde(skip_serializing_if = "String::is_empty")]
    pub hash_rate: ::prost::alloc::string::String,
}
#[allow(clippy::derive_partial_eq_without_eq)]
#[derive(Clone, PartialEq, ::prost::Message)]
#[derive(Serialize, Deserialize)]
#[serde(rename_all = "camelCase")]
#[allow(clippy::derive_partial_eq_without_eq)]
pub struct EthGasPriceResult {
    #[prost(string, tag = "1")]
    #[serde(skip_serializing_if = "String::is_empty")]
    pub gas_price: ::prost::alloc::string::String,
}
#[allow(clippy::derive_partial_eq_without_eq)]
#[derive(Clone, PartialEq, ::prost::Message)]
#[derive(Serialize, Deserialize)]
#[serde(rename_all = "camelCase")]
#[allow(clippy::derive_partial_eq_without_eq)]
pub struct EthBlockNumberResult {
    #[prost(string, tag = "1")]
    #[serde(skip_serializing_if = "String::is_empty")]
    pub block_number: ::prost::alloc::string::String,
}
#[allow(clippy::derive_partial_eq_without_eq)]
#[derive(Clone, PartialEq, ::prost::Message)]
#[derive(Serialize, Deserialize)]
#[serde(rename_all = "camelCase")]
#[allow(clippy::derive_partial_eq_without_eq)]
pub struct EthGetTransactionCountInput {
    #[prost(string, tag = "1")]
    #[serde(skip_serializing_if = "String::is_empty")]
    pub address: ::prost::alloc::string::String,
    #[prost(string, tag = "2")]
    #[serde(skip_serializing_if = "String::is_empty")]
    pub block_number: ::prost::alloc::string::String,
}
#[allow(clippy::derive_partial_eq_without_eq)]
#[derive(Clone, PartialEq, ::prost::Message)]
#[derive(Serialize, Deserialize)]
#[serde(rename_all = "camelCase")]
#[allow(clippy::derive_partial_eq_without_eq)]
pub struct EthGetTransactionCountResult {
    #[prost(string, tag = "1")]
    #[serde(skip_serializing_if = "String::is_empty")]
    pub number_transaction: ::prost::alloc::string::String,
}
#[allow(clippy::derive_partial_eq_without_eq)]
#[derive(Clone, PartialEq, ::prost::Message)]
#[derive(Serialize, Deserialize)]
#[serde(rename_all = "camelCase")]
#[allow(clippy::derive_partial_eq_without_eq)]
pub struct EthGetBlockTransactionCountByHashInput {
    #[prost(string, tag = "1")]
    #[serde(skip_serializing_if = "String::is_empty")]
    pub block_hash: ::prost::alloc::string::String,
}
#[allow(clippy::derive_partial_eq_without_eq)]
#[derive(Clone, PartialEq, ::prost::Message)]
#[derive(Serialize, Deserialize)]
#[serde(rename_all = "camelCase")]
#[allow(clippy::derive_partial_eq_without_eq)]
pub struct EthGetBlockTransactionCountByHashResult {
    #[prost(string, tag = "1")]
    #[serde(skip_serializing_if = "String::is_empty")]
    pub number_transaction: ::prost::alloc::string::String,
}
#[allow(clippy::derive_partial_eq_without_eq)]
#[derive(Clone, PartialEq, ::prost::Message)]
#[derive(Serialize, Deserialize)]
#[serde(rename_all = "camelCase")]
#[allow(clippy::derive_partial_eq_without_eq)]
pub struct EthGetBlockTransactionCountByNumberInput {
    #[prost(string, tag = "1")]
    #[serde(skip_serializing_if = "String::is_empty")]
    pub block_number: ::prost::alloc::string::String,
}
#[allow(clippy::derive_partial_eq_without_eq)]
#[derive(Clone, PartialEq, ::prost::Message)]
#[derive(Serialize, Deserialize)]
#[serde(rename_all = "camelCase")]
#[allow(clippy::derive_partial_eq_without_eq)]
pub struct EthGetBlockTransactionCountByNumberResult {
    #[prost(string, tag = "1")]
    #[serde(skip_serializing_if = "String::is_empty")]
    pub number_transaction: ::prost::alloc::string::String,
}
#[allow(clippy::derive_partial_eq_without_eq)]
#[derive(Clone, PartialEq, ::prost::Message)]
#[derive(Serialize, Deserialize)]
#[serde(rename_all = "camelCase")]
#[allow(clippy::derive_partial_eq_without_eq)]
pub struct EthGetUncleCountByBlockHashInput {
    #[prost(string, tag = "1")]
    #[serde(skip_serializing_if = "String::is_empty")]
    pub block_hash: ::prost::alloc::string::String,
}
#[allow(clippy::derive_partial_eq_without_eq)]
#[derive(Clone, PartialEq, ::prost::Message)]
#[derive(Serialize, Deserialize)]
#[serde(rename_all = "camelCase")]
#[allow(clippy::derive_partial_eq_without_eq)]
pub struct EthGetUncleCountByBlockHashResult {
    #[prost(string, tag = "1")]
    #[serde(skip_serializing_if = "String::is_empty")]
    pub number_uncles: ::prost::alloc::string::String,
}
#[allow(clippy::derive_partial_eq_without_eq)]
#[derive(Clone, PartialEq, ::prost::Message)]
#[derive(Serialize, Deserialize)]
#[serde(rename_all = "camelCase")]
#[allow(clippy::derive_partial_eq_without_eq)]
pub struct EthGetUncleCountByBlockNumberInput {
    #[prost(string, tag = "1")]
    #[serde(skip_serializing_if = "String::is_empty")]
    pub block_number: ::prost::alloc::string::String,
}
#[allow(clippy::derive_partial_eq_without_eq)]
#[derive(Clone, PartialEq, ::prost::Message)]
#[derive(Serialize, Deserialize)]
#[serde(rename_all = "camelCase")]
#[allow(clippy::derive_partial_eq_without_eq)]
pub struct EthGetUncleCountByBlockNumberResult {
    #[prost(string, tag = "1")]
    #[serde(skip_serializing_if = "String::is_empty")]
    pub number_uncles: ::prost::alloc::string::String,
}
#[allow(clippy::derive_partial_eq_without_eq)]
#[derive(Clone, PartialEq, ::prost::Message)]
#[derive(Serialize, Deserialize)]
#[serde(rename_all = "camelCase")]
#[allow(clippy::derive_partial_eq_without_eq)]
pub struct EthGetCodeInput {
    #[prost(string, tag = "1")]
    #[serde(skip_serializing_if = "String::is_empty")]
    pub address: ::prost::alloc::string::String,
    #[prost(string, tag = "2")]
    #[serde(skip_serializing_if = "String::is_empty")]
    pub block_number: ::prost::alloc::string::String,
}
#[allow(clippy::derive_partial_eq_without_eq)]
#[derive(Clone, PartialEq, ::prost::Message)]
#[derive(Serialize, Deserialize)]
#[serde(rename_all = "camelCase")]
#[allow(clippy::derive_partial_eq_without_eq)]
pub struct EthGetCodeResult {
    /// The code from the given address.
    #[prost(string, tag = "1")]
    #[serde(skip_serializing_if = "String::is_empty")]
    pub code: ::prost::alloc::string::String,
}
#[allow(clippy::derive_partial_eq_without_eq)]
#[derive(Clone, PartialEq, ::prost::Message)]
#[derive(Serialize, Deserialize)]
#[serde(rename_all = "camelCase")]
#[allow(clippy::derive_partial_eq_without_eq)]
pub struct EthSignTransactionInput {
    #[prost(message, optional, tag = "1")]
    pub transaction_info: ::core::option::Option<EthTransactionInfo>,
}
#[allow(clippy::derive_partial_eq_without_eq)]
#[derive(Clone, PartialEq, ::prost::Message)]
#[derive(Serialize, Deserialize)]
#[serde(rename_all = "camelCase")]
#[allow(clippy::derive_partial_eq_without_eq)]
pub struct EthSignTransactionResult {
    /// The signed transaction object.
    #[prost(string, tag = "1")]
    #[serde(skip_serializing_if = "String::is_empty")]
    pub transaction: ::prost::alloc::string::String,
}
#[allow(clippy::derive_partial_eq_without_eq)]
#[derive(Clone, PartialEq, ::prost::Message)]
#[derive(Serialize, Deserialize)]
#[serde(rename_all = "camelCase")]
#[allow(clippy::derive_partial_eq_without_eq)]
pub struct EthSendRawTransactionInput {
    #[prost(string, tag = "1")]
    #[serde(skip_serializing_if = "String::is_empty")]
    pub transaction: ::prost::alloc::string::String,
}
#[allow(clippy::derive_partial_eq_without_eq)]
#[derive(Clone, PartialEq, ::prost::Message)]
#[derive(Serialize, Deserialize)]
#[serde(rename_all = "camelCase")]
#[allow(clippy::derive_partial_eq_without_eq)]
pub struct EthSendRawTransactionResult {
    /// The transaction hash, or the zero hash if the transaction is not yet available.
    #[prost(string, tag = "1")]
    #[serde(skip_serializing_if = "String::is_empty")]
    pub hash: ::prost::alloc::string::String,
}
#[allow(clippy::derive_partial_eq_without_eq)]
#[derive(Clone, PartialEq, ::prost::Message)]
#[derive(Serialize, Deserialize)]
#[serde(rename_all = "camelCase")]
#[allow(clippy::derive_partial_eq_without_eq)]
pub struct EthEstimateGasInput {
    /// Transaction info
    #[prost(message, optional, tag = "1")]
    pub transaction_info: ::core::option::Option<EthTransactionInfo>,
    /// Block number in hexadecimal format or the string latest, earliest, pending, safe or finalized
    #[prost(string, optional, tag = "2")]
    pub block_number: ::core::option::Option<::prost::alloc::string::String>,
}
#[allow(clippy::derive_partial_eq_without_eq)]
#[derive(Clone, PartialEq, ::prost::Message)]
#[derive(Serialize, Deserialize)]
#[serde(rename_all = "camelCase")]
#[allow(clippy::derive_partial_eq_without_eq)]
pub struct EthEstimateGasResult {
    #[prost(string, tag = "1")]
    #[serde(skip_serializing_if = "String::is_empty")]
    pub gas_used: ::prost::alloc::string::String,
}
#[allow(clippy::derive_partial_eq_without_eq)]
#[derive(Clone, PartialEq, ::prost::Message)]
#[derive(Serialize, Deserialize)]
#[serde(rename_all = "camelCase")]
#[allow(clippy::derive_partial_eq_without_eq)]
pub struct EthGetBlockByHashInput {
    #[prost(string, tag = "1")]
    #[serde(skip_serializing_if = "String::is_empty")]
    pub hash: ::prost::alloc::string::String,
    #[prost(bool, tag = "2")]
    pub full_transaction: bool,
}
#[allow(clippy::derive_partial_eq_without_eq)]
#[derive(Clone, PartialEq, ::prost::Message)]
#[derive(Serialize, Deserialize)]
#[serde(rename_all = "camelCase")]
#[allow(clippy::derive_partial_eq_without_eq)]
pub struct EthGetBlockByHashResult {
    #[prost(message, optional, tag = "1")]
    pub block_info: ::core::option::Option<EthBlockInfo>,
}
#[allow(clippy::derive_partial_eq_without_eq)]
#[derive(Clone, PartialEq, ::prost::Message)]
#[derive(Serialize, Deserialize)]
#[serde(rename_all = "camelCase")]
#[allow(clippy::derive_partial_eq_without_eq)]
pub struct BlockNumber {
    #[prost(string, tag = "1")]
    #[serde(skip_serializing_if = "String::is_empty")]
    pub block_number: ::prost::alloc::string::String,
}
#[allow(clippy::derive_partial_eq_without_eq)]
#[derive(Clone, PartialEq, ::prost::Message)]
#[derive(Serialize, Deserialize)]
#[serde(rename_all = "camelCase")]
#[allow(clippy::derive_partial_eq_without_eq)]
pub struct EthGetBlockByNumberInput {
    #[prost(message, optional, tag = "1")]
    pub block_number: ::core::option::Option<BlockNumber>,
    #[prost(bool, tag = "2")]
    pub full_transaction: bool,
}
#[allow(clippy::derive_partial_eq_without_eq)]
#[derive(Clone, PartialEq, ::prost::Message)]
#[derive(Serialize, Deserialize)]
#[serde(rename_all = "camelCase")]
#[allow(clippy::derive_partial_eq_without_eq)]
pub struct EthGetBlockByNumberResult {
    #[prost(message, optional, tag = "1")]
    pub block_info: ::core::option::Option<EthBlockInfo>,
}
#[allow(clippy::derive_partial_eq_without_eq)]
#[derive(Clone, PartialEq, ::prost::Message)]
#[derive(Serialize, Deserialize)]
#[serde(rename_all = "camelCase")]
#[allow(clippy::derive_partial_eq_without_eq)]
pub struct EthGetTransactionByHashInput {
    #[prost(string, tag = "1")]
    #[serde(skip_serializing_if = "String::is_empty")]
    pub hash: ::prost::alloc::string::String,
}
#[allow(clippy::derive_partial_eq_without_eq)]
#[derive(Clone, PartialEq, ::prost::Message)]
#[derive(Serialize, Deserialize)]
#[serde(rename_all = "camelCase")]
#[allow(clippy::derive_partial_eq_without_eq)]
pub struct EthGetTransactionByHashResult {
    #[prost(message, optional, tag = "1")]
    pub transaction: ::core::option::Option<EthTransactionInfo>,
}
#[allow(clippy::derive_partial_eq_without_eq)]
#[derive(Clone, PartialEq, ::prost::Message)]
#[derive(Serialize, Deserialize)]
#[serde(rename_all = "camelCase")]
#[allow(clippy::derive_partial_eq_without_eq)]
pub struct EthGetTransactionByBlockHashAndIndexInput {
    #[prost(string, tag = "1")]
    #[serde(skip_serializing_if = "String::is_empty")]
    pub block_hash: ::prost::alloc::string::String,
    #[prost(string, tag = "2")]
    #[serde(skip_serializing_if = "String::is_empty")]
    pub index: ::prost::alloc::string::String,
}
#[allow(clippy::derive_partial_eq_without_eq)]
#[derive(Clone, PartialEq, ::prost::Message)]
#[derive(Serialize, Deserialize)]
#[serde(rename_all = "camelCase")]
#[allow(clippy::derive_partial_eq_without_eq)]
pub struct EthGetTransactionByBlockHashAndIndexResult {
    #[prost(message, optional, tag = "1")]
    pub transaction: ::core::option::Option<EthTransactionInfo>,
}
#[allow(clippy::derive_partial_eq_without_eq)]
#[derive(Clone, PartialEq, ::prost::Message)]
#[derive(Serialize, Deserialize)]
#[serde(rename_all = "camelCase")]
#[allow(clippy::derive_partial_eq_without_eq)]
pub struct EthGetTransactionByBlockNumberAndIndexInput {
    #[prost(string, tag = "1")]
    #[serde(skip_serializing_if = "String::is_empty")]
    pub block_number: ::prost::alloc::string::String,
    #[prost(string, tag = "2")]
    #[serde(skip_serializing_if = "String::is_empty")]
    pub index: ::prost::alloc::string::String,
}
#[allow(clippy::derive_partial_eq_without_eq)]
#[derive(Clone, PartialEq, ::prost::Message)]
#[derive(Serialize, Deserialize)]
#[serde(rename_all = "camelCase")]
#[allow(clippy::derive_partial_eq_without_eq)]
pub struct EthGetTransactionByBlockNumberAndIndexResult {
    #[prost(message, optional, tag = "1")]
    pub transaction: ::core::option::Option<EthTransactionInfo>,
}
#[allow(clippy::derive_partial_eq_without_eq)]
#[derive(Clone, PartialEq, ::prost::Message)]
#[derive(Serialize, Deserialize)]
#[serde(rename_all = "camelCase")]
#[allow(clippy::derive_partial_eq_without_eq)]
pub struct EthGetUncleByBlockHashAndIndexInput {
    #[prost(string, tag = "1")]
    #[serde(skip_serializing_if = "String::is_empty")]
    pub block_hash: ::prost::alloc::string::String,
    #[prost(string, tag = "2")]
    #[serde(skip_serializing_if = "String::is_empty")]
    pub index: ::prost::alloc::string::String,
}
#[allow(clippy::derive_partial_eq_without_eq)]
#[derive(Clone, PartialEq, ::prost::Message)]
#[derive(Serialize, Deserialize)]
#[serde(rename_all = "camelCase")]
#[allow(clippy::derive_partial_eq_without_eq)]
pub struct EthGetUncleByBlockHashAndIndexResult {
    #[prost(message, optional, tag = "1")]
    pub block_info: ::core::option::Option<EthBlockInfo>,
}
#[allow(clippy::derive_partial_eq_without_eq)]
#[derive(Clone, PartialEq, ::prost::Message)]
#[derive(Serialize, Deserialize)]
#[serde(rename_all = "camelCase")]
#[allow(clippy::derive_partial_eq_without_eq)]
pub struct EthGetUncleByBlockNumberAndIndexInput {
    #[prost(string, tag = "1")]
    #[serde(skip_serializing_if = "String::is_empty")]
    pub block_number: ::prost::alloc::string::String,
    #[prost(string, tag = "2")]
    #[serde(skip_serializing_if = "String::is_empty")]
    pub index: ::prost::alloc::string::String,
}
#[allow(clippy::derive_partial_eq_without_eq)]
#[derive(Clone, PartialEq, ::prost::Message)]
#[derive(Serialize, Deserialize)]
#[serde(rename_all = "camelCase")]
#[allow(clippy::derive_partial_eq_without_eq)]
pub struct EthGetUncleByBlockNumberAndIndexResult {
    #[prost(message, optional, tag = "1")]
    pub block_info: ::core::option::Option<EthBlockInfo>,
}
#[allow(clippy::derive_partial_eq_without_eq)]
#[derive(Clone, PartialEq, ::prost::Message)]
#[derive(Serialize, Deserialize)]
#[serde(rename_all = "camelCase")]
#[allow(clippy::derive_partial_eq_without_eq)]
pub struct EthGetCompilersResult {
    #[prost(string, repeated, tag = "1")]
    #[serde(skip_serializing_if = "Vec::is_empty")]
    pub compilers: ::prost::alloc::vec::Vec<::prost::alloc::string::String>,
}
#[allow(clippy::derive_partial_eq_without_eq)]
#[derive(Clone, PartialEq, ::prost::Message)]
#[derive(Serialize, Deserialize)]
#[serde(rename_all = "camelCase")]
#[allow(clippy::derive_partial_eq_without_eq)]
pub struct EthCompileSolidityInput {
    #[prost(string, tag = "1")]
    #[serde(skip_serializing_if = "String::is_empty")]
    pub code: ::prost::alloc::string::String,
}
#[allow(clippy::derive_partial_eq_without_eq)]
#[derive(Clone, PartialEq, ::prost::Message)]
#[derive(Serialize, Deserialize)]
#[serde(rename_all = "camelCase")]
#[allow(clippy::derive_partial_eq_without_eq)]
pub struct EthCompileSolidityResult {
    #[prost(string, tag = "1")]
    #[serde(skip_serializing_if = "String::is_empty")]
    pub compiled_code: ::prost::alloc::string::String,
}
#[allow(clippy::derive_partial_eq_without_eq)]
#[derive(Clone, PartialEq, ::prost::Message)]
#[derive(Serialize, Deserialize)]
#[serde(rename_all = "camelCase")]
#[allow(clippy::derive_partial_eq_without_eq)]
pub struct EthCompileLllInput {
    #[prost(string, tag = "1")]
    #[serde(skip_serializing_if = "String::is_empty")]
    pub code: ::prost::alloc::string::String,
}
#[allow(clippy::derive_partial_eq_without_eq)]
#[derive(Clone, PartialEq, ::prost::Message)]
#[derive(Serialize, Deserialize)]
#[serde(rename_all = "camelCase")]
#[allow(clippy::derive_partial_eq_without_eq)]
pub struct EthCompileLllResult {
    #[prost(string, tag = "1")]
    #[serde(skip_serializing_if = "String::is_empty")]
    pub compiled_code: ::prost::alloc::string::String,
}
#[allow(clippy::derive_partial_eq_without_eq)]
#[derive(Clone, PartialEq, ::prost::Message)]
#[derive(Serialize, Deserialize)]
#[serde(rename_all = "camelCase")]
#[allow(clippy::derive_partial_eq_without_eq)]
pub struct EthCompileSerpentInput {
    #[prost(string, tag = "1")]
    #[serde(skip_serializing_if = "String::is_empty")]
    pub code: ::prost::alloc::string::String,
}
#[allow(clippy::derive_partial_eq_without_eq)]
#[derive(Clone, PartialEq, ::prost::Message)]
#[derive(Serialize, Deserialize)]
#[serde(rename_all = "camelCase")]
#[allow(clippy::derive_partial_eq_without_eq)]
pub struct EthCompileSerpentResult {
    #[prost(string, tag = "1")]
    #[serde(skip_serializing_if = "String::is_empty")]
    pub compiled_code: ::prost::alloc::string::String,
}
#[allow(clippy::derive_partial_eq_without_eq)]
#[derive(Clone, PartialEq, ::prost::Message)]
#[derive(Serialize, Deserialize)]
#[serde(rename_all = "camelCase")]
#[allow(clippy::derive_partial_eq_without_eq)]
pub struct EthProtocolVersionResult {
    #[prost(string, tag = "1")]
    #[serde(skip_serializing_if = "String::is_empty")]
    pub protocol_version: ::prost::alloc::string::String,
}
#[allow(clippy::derive_partial_eq_without_eq)]
#[derive(Clone, PartialEq, ::prost::Message)]
#[derive(Serialize, Deserialize)]
#[serde(rename_all = "camelCase")]
#[allow(clippy::derive_partial_eq_without_eq)]
pub struct Web3Sha3Input {
    /// The data to convert into a SHA3 hash
    #[prost(string, tag = "1")]
    #[serde(skip_serializing_if = "String::is_empty")]
    pub data: ::prost::alloc::string::String,
}
#[allow(clippy::derive_partial_eq_without_eq)]
#[derive(Clone, PartialEq, ::prost::Message)]
#[derive(Serialize, Deserialize)]
#[serde(rename_all = "camelCase")]
#[allow(clippy::derive_partial_eq_without_eq)]
pub struct Web3Sha3Result {
    /// The SHA3 result of the given string.
    #[prost(string, tag = "1")]
    #[serde(skip_serializing_if = "String::is_empty")]
    pub data: ::prost::alloc::string::String,
}
#[allow(clippy::derive_partial_eq_without_eq)]
#[derive(Clone, PartialEq, ::prost::Message)]
#[derive(Serialize, Deserialize)]
#[serde(rename_all = "camelCase")]
#[allow(clippy::derive_partial_eq_without_eq)]
pub struct NetPeerCountResult {
    #[prost(string, tag = "1")]
    #[serde(skip_serializing_if = "String::is_empty")]
    pub number_peer: ::prost::alloc::string::String,
}
#[allow(clippy::derive_partial_eq_without_eq)]
#[derive(Clone, PartialEq, ::prost::Message)]
#[derive(Serialize, Deserialize)]
#[serde(rename_all = "camelCase")]
#[allow(clippy::derive_partial_eq_without_eq)]
pub struct NetVersionResult {
    #[prost(string, tag = "1")]
    #[serde(skip_serializing_if = "String::is_empty")]
    pub network_version: ::prost::alloc::string::String,
}
#[allow(clippy::derive_partial_eq_without_eq)]
#[derive(Clone, PartialEq, ::prost::Message)]
#[derive(Serialize, Deserialize)]
#[serde(rename_all = "camelCase")]
#[allow(clippy::derive_partial_eq_without_eq)]
pub struct Web3ClientVersionResult {
    #[prost(string, tag = "1")]
    #[serde(skip_serializing_if = "String::is_empty")]
    pub client_version: ::prost::alloc::string::String,
}
#[allow(clippy::derive_partial_eq_without_eq)]
#[derive(Clone, PartialEq, ::prost::Message)]
#[derive(Serialize, Deserialize)]
#[serde(rename_all = "camelCase")]
#[allow(clippy::derive_partial_eq_without_eq)]
pub struct EthGetWorkResult {
    /// Current block header pow-hash
    #[prost(string, tag = "1")]
    #[serde(skip_serializing_if = "String::is_empty")]
    pub currentblock: ::prost::alloc::string::String,
    /// The seed hash used for the DAG.
    #[prost(string, tag = "2")]
    #[serde(skip_serializing_if = "String::is_empty")]
    pub seed_hash: ::prost::alloc::string::String,
    /// The boundary condition ("target"), 2^256 / difficulty.
    #[prost(string, tag = "3")]
    #[serde(skip_serializing_if = "String::is_empty")]
    pub target: ::prost::alloc::string::String,
}
#[allow(clippy::derive_partial_eq_without_eq)]
#[derive(Clone, PartialEq, ::prost::Message)]
#[derive(Serialize, Deserialize)]
#[serde(rename_all = "camelCase")]
#[allow(clippy::derive_partial_eq_without_eq)]
pub struct EthSubmitWorkInput {
    #[prost(string, tag = "1")]
    #[serde(skip_serializing_if = "String::is_empty")]
    pub nounce: ::prost::alloc::string::String,
    #[prost(string, tag = "2")]
    #[serde(skip_serializing_if = "String::is_empty")]
    pub pow_hash: ::prost::alloc::string::String,
    #[prost(string, tag = "3")]
    #[serde(skip_serializing_if = "String::is_empty")]
    pub mix_digest: ::prost::alloc::string::String,
}
#[allow(clippy::derive_partial_eq_without_eq)]
#[derive(Clone, PartialEq, ::prost::Message)]
#[derive(Serialize, Deserialize)]
#[serde(rename_all = "camelCase")]
#[allow(clippy::derive_partial_eq_without_eq)]
pub struct EthSubmitWorkResult {
    #[prost(bool, tag = "1")]
    pub is_valid: bool,
}
#[allow(clippy::derive_partial_eq_without_eq)]
#[derive(Clone, PartialEq, ::prost::Message)]
#[derive(Serialize, Deserialize)]
#[serde(rename_all = "camelCase")]
#[allow(clippy::derive_partial_eq_without_eq)]
pub struct EthSubmitHashrateInput {
    #[prost(string, tag = "1")]
    #[serde(skip_serializing_if = "String::is_empty")]
    pub hash_rate: ::prost::alloc::string::String,
    #[prost(string, tag = "2")]
    #[serde(skip_serializing_if = "String::is_empty")]
    pub id: ::prost::alloc::string::String,
}
#[allow(clippy::derive_partial_eq_without_eq)]
#[derive(Clone, PartialEq, ::prost::Message)]
#[derive(Serialize, Deserialize)]
#[serde(rename_all = "camelCase")]
#[allow(clippy::derive_partial_eq_without_eq)]
pub struct EthSubmitHashrateResult {
    #[prost(bool, tag = "1")]
    pub is_valid: bool,
}
#[allow(clippy::derive_partial_eq_without_eq)]
#[derive(Clone, PartialEq, ::prost::Message)]
#[derive(Serialize, Deserialize)]
#[serde(rename_all = "camelCase")]
#[allow(clippy::derive_partial_eq_without_eq)]
pub struct EthGetStorageAtInput {
    #[prost(string, tag = "1")]
    #[serde(skip_serializing_if = "String::is_empty")]
    pub address: ::prost::alloc::string::String,
    #[prost(string, tag = "2")]
    #[serde(skip_serializing_if = "String::is_empty")]
    pub position: ::prost::alloc::string::String,
    #[prost(string, tag = "3")]
    #[serde(skip_serializing_if = "String::is_empty")]
    pub block_number: ::prost::alloc::string::String,
}
#[allow(clippy::derive_partial_eq_without_eq)]
#[derive(Clone, PartialEq, ::prost::Message)]
#[derive(Serialize, Deserialize)]
#[serde(rename_all = "camelCase")]
#[allow(clippy::derive_partial_eq_without_eq)]
pub struct EthGetStorageAtResult {
    /// The value at this storage position.
    #[prost(string, tag = "1")]
    #[serde(skip_serializing_if = "String::is_empty")]
    pub value: ::prost::alloc::string::String,
}
#[allow(clippy::derive_partial_eq_without_eq)]
#[derive(Clone, PartialEq, ::prost::Message)]
#[derive(Serialize, Deserialize)]
#[serde(rename_all = "camelCase")]
#[allow(clippy::derive_partial_eq_without_eq)]
pub struct EthGetTransactionReceiptInput {
    #[prost(string, tag = "1")]
    #[serde(skip_serializing_if = "String::is_empty")]
    pub transaction_hash: ::prost::alloc::string::String,
}
#[allow(clippy::derive_partial_eq_without_eq)]
#[derive(Clone, PartialEq, ::prost::Message)]
#[derive(Serialize, Deserialize)]
#[serde(rename_all = "camelCase")]
#[allow(clippy::derive_partial_eq_without_eq)]
pub struct EthGetTransactionReceiptResult {
    #[prost(message, optional, tag = "1")]
    pub transaction_receipt: ::core::option::Option<EthTransactionReceipt>,
}
#[allow(clippy::derive_partial_eq_without_eq)]
#[derive(Clone, PartialEq, ::prost::Message)]
#[derive(Serialize, Deserialize)]
#[serde(rename_all = "camelCase")]
#[allow(clippy::derive_partial_eq_without_eq)]
pub struct EthSyncingInfo {
    /// The block at which the import started (will only be reset, after the sync reached his head)
    #[prost(string, tag = "1")]
    #[serde(skip_serializing_if = "String::is_empty")]
    pub starting_block: ::prost::alloc::string::String,
    /// The current block, same as eth_blockNumber
    #[prost(string, tag = "2")]
    #[serde(skip_serializing_if = "String::is_empty")]
    pub current_block: ::prost::alloc::string::String,
    /// The estimated highest block
    #[prost(string, tag = "3")]
    #[serde(skip_serializing_if = "String::is_empty")]
    pub highest_block: ::prost::alloc::string::String,
}
/// TODO make it oneof
#[allow(clippy::derive_partial_eq_without_eq)]
#[derive(Clone, PartialEq, ::prost::Message)]
#[derive(Serialize, Deserialize)]
#[serde(rename_all = "camelCase")]
#[allow(clippy::derive_partial_eq_without_eq)]
pub struct EthSyncingResult {
    #[prost(bool, optional, tag = "1")]
    pub status: ::core::option::Option<bool>,
    #[prost(message, optional, tag = "2")]
    pub sync_info: ::core::option::Option<EthSyncingInfo>,
<<<<<<< HEAD
}
#[allow(clippy::derive_partial_eq_without_eq)]
#[derive(Clone, PartialEq, ::prost::Message)]
#[derive(Serialize, Deserialize)]
#[serde(rename_all = "camelCase")]
#[allow(clippy::derive_partial_eq_without_eq)]
pub struct Block {
    /// Block hash (same as input, if any)
    #[prost(string, tag = "1")]
    #[serde(skip_serializing_if = "String::is_empty")]
    pub hash: ::prost::alloc::string::String,
    /// The number of confirmations, or -1 if the block is not on the main chain
    #[prost(int64, tag = "2")]
    pub confirmations: i64,
    /// Block size
    #[prost(uint64, tag = "3")]
    pub size: u64,
    /// Block size without witness data
    #[prost(uint64, tag = "4")]
    pub strippedsize: u64,
    /// The block weight as defined in BIP 141
    #[prost(uint64, tag = "5")]
    pub weight: u64,
    /// The block height or index
    #[prost(uint64, tag = "6")]
    pub height: u64,
    /// The block version
    #[prost(uint64, tag = "7")]
    pub version: u64,
    /// The block version in hex
    #[prost(string, tag = "8")]
    #[serde(skip_serializing_if = "String::is_empty")]
    pub version_hex: ::prost::alloc::string::String,
    /// The merkle root
    #[prost(string, tag = "9")]
    #[serde(skip_serializing_if = "String::is_empty")]
    pub merkleroot: ::prost::alloc::string::String,
    /// List of transaction IDs
    #[prost(message, repeated, tag = "10")]
    #[serde(skip_serializing_if = "Vec::is_empty")]
    pub tx: ::prost::alloc::vec::Vec<Transaction>,
    /// The block time in seconds since UNIX epoch
    #[prost(uint64, tag = "11")]
    pub time: u64,
    /// The median block time in seconds since UNIX epoch
    #[prost(uint64, tag = "12")]
    pub mediantime: u64,
    /// The nonce used to generate the block (property exists only when PoW is used)
    #[prost(uint64, tag = "13")]
    pub nonce: u64,
    /// The bits which represent the target difficulty
    #[prost(string, tag = "14")]
    #[serde(skip_serializing_if = "String::is_empty")]
    pub bits: ::prost::alloc::string::String,
    /// The difficulty of the block
    #[prost(double, tag = "15")]
    pub difficulty: f64,
    /// Expected number of hashes required to produce the chain up to this block (in hex)
    #[prost(string, tag = "16")]
    #[serde(skip_serializing_if = "String::is_empty")]
    pub chainwork: ::prost::alloc::string::String,
    /// Number of transactions in the block
    #[prost(uint32, tag = "17")]
    pub n_tx: u32,
    /// The hash of the previous block
    #[prost(string, tag = "18")]
    #[serde(skip_serializing_if = "String::is_empty")]
    #[serde(rename = "previousblockhash")]
    pub previous_block_hash: ::prost::alloc::string::String,
    /// The hash of the next block
    #[prost(string, tag = "19")]
    #[serde(skip_serializing_if = "String::is_empty")]
    #[serde(rename = "nextblockhash")]
    pub next_block_hash: ::prost::alloc::string::String,
    /// DeFiChain fields
    #[prost(string, tag = "101")]
    #[serde(skip_serializing_if = "String::is_empty")]
    pub masternode: ::prost::alloc::string::String,
    #[prost(string, tag = "102")]
    #[serde(skip_serializing_if = "String::is_empty")]
    pub minter: ::prost::alloc::string::String,
    #[prost(uint64, tag = "103")]
    pub minted_blocks: u64,
    #[prost(string, tag = "104")]
    #[serde(skip_serializing_if = "String::is_empty")]
    pub stake_modifier: ::prost::alloc::string::String,
    #[prost(message, repeated, tag = "105")]
    #[serde(skip_serializing_if = "Vec::is_empty")]
    pub nonutxo: ::prost::alloc::vec::Vec<NonUtxo>,
}
#[allow(clippy::derive_partial_eq_without_eq)]
#[derive(Clone, PartialEq, ::prost::Message)]
#[allow(clippy::derive_partial_eq_without_eq)]
#[derive(Serialize, Deserialize)]
#[serde(rename_all = "PascalCase")]
pub struct NonUtxo {
    #[prost(double, tag = "1")]
    pub anchor_reward: f64,
    #[prost(double, tag = "2")]
    pub burnt: f64,
    #[prost(double, tag = "3")]
    pub incentive_funding: f64,
    #[prost(double, tag = "4")]
    pub loan: f64,
    #[prost(double, tag = "5")]
    pub options: f64,
    #[prost(double, tag = "6")]
    pub unknown: f64,
}
#[allow(clippy::derive_partial_eq_without_eq)]
#[derive(Clone, PartialEq, ::prost::Message)]
#[derive(Serialize, Deserialize)]
#[serde(rename_all = "camelCase")]
#[allow(clippy::derive_partial_eq_without_eq)]
pub struct BlockInput {
    /// Block hash
    #[prost(string, tag = "1")]
    #[serde(skip_serializing_if = "String::is_empty")]
    pub blockhash: ::prost::alloc::string::String,
    /// 0 for hex-encoded data, 1 for a json object, and 2 for json object with transaction data [default: 1]
    #[prost(uint32, tag = "2")]
    pub verbosity: u32,
}
#[allow(clippy::derive_partial_eq_without_eq)]
#[derive(Clone, PartialEq, ::prost::Message)]
#[allow(clippy::derive_partial_eq_without_eq)]
pub struct BlockResult {
    /// Hex-encoded data for block hash (for verbosity 0)
    #[prost(string, tag = "1")]
    pub hash: ::prost::alloc::string::String,
    /// Block data (for verbosity 1 and 2)
    #[prost(message, optional, tag = "2")]
    pub block: ::core::option::Option<Block>,
}
#[allow(clippy::derive_partial_eq_without_eq)]
#[derive(Clone, PartialEq, ::prost::Message)]
#[derive(Serialize, Deserialize)]
#[serde(rename_all = "camelCase")]
#[allow(clippy::derive_partial_eq_without_eq)]
pub struct BlockHashResult {
    /// Hex-encoded data for block hash
    #[prost(string, tag = "1")]
    #[serde(skip_serializing_if = "String::is_empty")]
    pub hash: ::prost::alloc::string::String,
=======
>>>>>>> c68bf65c
}<|MERGE_RESOLUTION|>--- conflicted
+++ resolved
@@ -156,8 +156,6 @@
 #[derive(Serialize, Deserialize)]
 #[serde(rename_all = "camelCase")]
 #[allow(clippy::derive_partial_eq_without_eq)]
-<<<<<<< HEAD
-=======
 pub struct Block {
     /// Block hash (same as input, if any)
     #[prost(string, tag = "1")]
@@ -302,7 +300,6 @@
 #[derive(Serialize, Deserialize)]
 #[serde(rename_all = "camelCase")]
 #[allow(clippy::derive_partial_eq_without_eq)]
->>>>>>> c68bf65c
 pub struct EthAccountsResult {
     /// Accounts
     #[prost(string, repeated, tag = "1")]
@@ -1262,151 +1259,4 @@
     pub status: ::core::option::Option<bool>,
     #[prost(message, optional, tag = "2")]
     pub sync_info: ::core::option::Option<EthSyncingInfo>,
-<<<<<<< HEAD
-}
-#[allow(clippy::derive_partial_eq_without_eq)]
-#[derive(Clone, PartialEq, ::prost::Message)]
-#[derive(Serialize, Deserialize)]
-#[serde(rename_all = "camelCase")]
-#[allow(clippy::derive_partial_eq_without_eq)]
-pub struct Block {
-    /// Block hash (same as input, if any)
-    #[prost(string, tag = "1")]
-    #[serde(skip_serializing_if = "String::is_empty")]
-    pub hash: ::prost::alloc::string::String,
-    /// The number of confirmations, or -1 if the block is not on the main chain
-    #[prost(int64, tag = "2")]
-    pub confirmations: i64,
-    /// Block size
-    #[prost(uint64, tag = "3")]
-    pub size: u64,
-    /// Block size without witness data
-    #[prost(uint64, tag = "4")]
-    pub strippedsize: u64,
-    /// The block weight as defined in BIP 141
-    #[prost(uint64, tag = "5")]
-    pub weight: u64,
-    /// The block height or index
-    #[prost(uint64, tag = "6")]
-    pub height: u64,
-    /// The block version
-    #[prost(uint64, tag = "7")]
-    pub version: u64,
-    /// The block version in hex
-    #[prost(string, tag = "8")]
-    #[serde(skip_serializing_if = "String::is_empty")]
-    pub version_hex: ::prost::alloc::string::String,
-    /// The merkle root
-    #[prost(string, tag = "9")]
-    #[serde(skip_serializing_if = "String::is_empty")]
-    pub merkleroot: ::prost::alloc::string::String,
-    /// List of transaction IDs
-    #[prost(message, repeated, tag = "10")]
-    #[serde(skip_serializing_if = "Vec::is_empty")]
-    pub tx: ::prost::alloc::vec::Vec<Transaction>,
-    /// The block time in seconds since UNIX epoch
-    #[prost(uint64, tag = "11")]
-    pub time: u64,
-    /// The median block time in seconds since UNIX epoch
-    #[prost(uint64, tag = "12")]
-    pub mediantime: u64,
-    /// The nonce used to generate the block (property exists only when PoW is used)
-    #[prost(uint64, tag = "13")]
-    pub nonce: u64,
-    /// The bits which represent the target difficulty
-    #[prost(string, tag = "14")]
-    #[serde(skip_serializing_if = "String::is_empty")]
-    pub bits: ::prost::alloc::string::String,
-    /// The difficulty of the block
-    #[prost(double, tag = "15")]
-    pub difficulty: f64,
-    /// Expected number of hashes required to produce the chain up to this block (in hex)
-    #[prost(string, tag = "16")]
-    #[serde(skip_serializing_if = "String::is_empty")]
-    pub chainwork: ::prost::alloc::string::String,
-    /// Number of transactions in the block
-    #[prost(uint32, tag = "17")]
-    pub n_tx: u32,
-    /// The hash of the previous block
-    #[prost(string, tag = "18")]
-    #[serde(skip_serializing_if = "String::is_empty")]
-    #[serde(rename = "previousblockhash")]
-    pub previous_block_hash: ::prost::alloc::string::String,
-    /// The hash of the next block
-    #[prost(string, tag = "19")]
-    #[serde(skip_serializing_if = "String::is_empty")]
-    #[serde(rename = "nextblockhash")]
-    pub next_block_hash: ::prost::alloc::string::String,
-    /// DeFiChain fields
-    #[prost(string, tag = "101")]
-    #[serde(skip_serializing_if = "String::is_empty")]
-    pub masternode: ::prost::alloc::string::String,
-    #[prost(string, tag = "102")]
-    #[serde(skip_serializing_if = "String::is_empty")]
-    pub minter: ::prost::alloc::string::String,
-    #[prost(uint64, tag = "103")]
-    pub minted_blocks: u64,
-    #[prost(string, tag = "104")]
-    #[serde(skip_serializing_if = "String::is_empty")]
-    pub stake_modifier: ::prost::alloc::string::String,
-    #[prost(message, repeated, tag = "105")]
-    #[serde(skip_serializing_if = "Vec::is_empty")]
-    pub nonutxo: ::prost::alloc::vec::Vec<NonUtxo>,
-}
-#[allow(clippy::derive_partial_eq_without_eq)]
-#[derive(Clone, PartialEq, ::prost::Message)]
-#[allow(clippy::derive_partial_eq_without_eq)]
-#[derive(Serialize, Deserialize)]
-#[serde(rename_all = "PascalCase")]
-pub struct NonUtxo {
-    #[prost(double, tag = "1")]
-    pub anchor_reward: f64,
-    #[prost(double, tag = "2")]
-    pub burnt: f64,
-    #[prost(double, tag = "3")]
-    pub incentive_funding: f64,
-    #[prost(double, tag = "4")]
-    pub loan: f64,
-    #[prost(double, tag = "5")]
-    pub options: f64,
-    #[prost(double, tag = "6")]
-    pub unknown: f64,
-}
-#[allow(clippy::derive_partial_eq_without_eq)]
-#[derive(Clone, PartialEq, ::prost::Message)]
-#[derive(Serialize, Deserialize)]
-#[serde(rename_all = "camelCase")]
-#[allow(clippy::derive_partial_eq_without_eq)]
-pub struct BlockInput {
-    /// Block hash
-    #[prost(string, tag = "1")]
-    #[serde(skip_serializing_if = "String::is_empty")]
-    pub blockhash: ::prost::alloc::string::String,
-    /// 0 for hex-encoded data, 1 for a json object, and 2 for json object with transaction data [default: 1]
-    #[prost(uint32, tag = "2")]
-    pub verbosity: u32,
-}
-#[allow(clippy::derive_partial_eq_without_eq)]
-#[derive(Clone, PartialEq, ::prost::Message)]
-#[allow(clippy::derive_partial_eq_without_eq)]
-pub struct BlockResult {
-    /// Hex-encoded data for block hash (for verbosity 0)
-    #[prost(string, tag = "1")]
-    pub hash: ::prost::alloc::string::String,
-    /// Block data (for verbosity 1 and 2)
-    #[prost(message, optional, tag = "2")]
-    pub block: ::core::option::Option<Block>,
-}
-#[allow(clippy::derive_partial_eq_without_eq)]
-#[derive(Clone, PartialEq, ::prost::Message)]
-#[derive(Serialize, Deserialize)]
-#[serde(rename_all = "camelCase")]
-#[allow(clippy::derive_partial_eq_without_eq)]
-pub struct BlockHashResult {
-    /// Hex-encoded data for block hash
-    #[prost(string, tag = "1")]
-    #[serde(skip_serializing_if = "String::is_empty")]
-    pub hash: ::prost::alloc::string::String,
-=======
->>>>>>> c68bf65c
-}+}
