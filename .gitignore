.code
.idea

# Editors.
*.sw*
.vscode
.clangd

# Misc
*.tar.gz
*.tmp

# Build
build/
out/
*.exe
*.pdb

# Univalue 

src/defi
src/defid
src/defi-cli
src/defi-tx
src/defi-wallet
src/test/test_defi
src/test/test_defi_fuzzy
src/config/defi-config.h
src/config/defi-config.h.in
src/obj
src/univalue/gen
src/secp256k1/gen_context
src/secp256k1/src/ecmult_static_context.h

# autotools

Makefile
Makefile.in
Makefile.am.user
Makefile.test
!depends/Makefile
!src/leveldb*/Makefile

config.log
config.status
configure
configure~

aclocal.m4
autom4te.cache/
**/build-aux/config.guess
**/build-aux/config.sub
**/build-aux/depcomp
**/build-aux/install-sh
**/build-aux/ltmain.sh
**/build-aux/m4/ar-lib.m4
**/build-aux/m4/libtool.m4
**/build-aux/m4/lt~obsolete.m4
**/build-aux/m4/ltoptions.m4
**/build-aux/m4/ltsugar.m4
**/build-aux/m4/ltversion.m4
**/build-aux/missing
**/build-aux/compile
**/build-aux/test-driver

libtool
stamp-h1

.deps
.dirstamp
.libs
.*.swp
*.*~*
*.bak
*.rej
*.orig
*.pyc
*.o
*.o-*
*.a
*.pb.cc
*.pb.h
*.dat

*.log
*.trs
*.dmg

*.json.h
*.raw.h

# Only ignore unexpected patches
*.patch
!depends/patches/**/*.patch
!contrib/devtools/*.patch

#libtool object files
*.lo
*.la

# Compilation and Qt preprocessor part
*.qm
background.tiff*
<<<<<<< HEAD
configure~

# Qt Creator
Makefile.am.user

# Unit-tests
Makefile.test

# Rust
**/cargo.lock

# Resources cpp
qrc_*.cpp

# Mac specific
.DS_Store
build
=======
>>>>>>> 01dc71e9

#lcov
*.gcno
*.gcda
/*.info
test_defi.coverage/
total.coverage/
coverage_percent.txt

#build tests
linux-coverage-build
linux-build
win32-build
test/config.ini
test/cache/*

# Output from running db4 installation
db4/

# Mac
.DS_Store
*.plist
osx_volname
dist/
*.background.tiff

# VSCode extension LocalHistory
.history

# compile_commands.json
compile_commands.json

<<<<<<< HEAD
# secp256k1
src/secp256k1/gen_context
src/secp256k1/src/ecmult_static_context.h

# EVM
src/evm/Cargo.lock
src/evm/target/
*.bin
=======
# Others

/doc/doxygen/
contrib/devtools/split-debug.sh

# CI scratch area used for tests
/ci/scratch/

# Potential rust paths to keep things clean
# as we switch between branches
/src/rust/target
/lib/target
>>>>>>> 01dc71e9
<|MERGE_RESOLUTION|>--- conflicted
+++ resolved
@@ -101,26 +101,6 @@
 # Compilation and Qt preprocessor part
 *.qm
 background.tiff*
-<<<<<<< HEAD
-configure~
-
-# Qt Creator
-Makefile.am.user
-
-# Unit-tests
-Makefile.test
-
-# Rust
-**/cargo.lock
-
-# Resources cpp
-qrc_*.cpp
-
-# Mac specific
-.DS_Store
-build
-=======
->>>>>>> 01dc71e9
 
 #lcov
 *.gcno
@@ -153,16 +133,6 @@
 # compile_commands.json
 compile_commands.json
 
-<<<<<<< HEAD
-# secp256k1
-src/secp256k1/gen_context
-src/secp256k1/src/ecmult_static_context.h
-
-# EVM
-src/evm/Cargo.lock
-src/evm/target/
-*.bin
-=======
 # Others
 
 /doc/doxygen/
@@ -174,5 +144,4 @@
 # Potential rust paths to keep things clean
 # as we switch between branches
 /src/rust/target
-/lib/target
->>>>>>> 01dc71e9
+/lib/target