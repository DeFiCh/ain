--- conflicted
+++ resolved
@@ -94,11 +94,7 @@
     - uses: actions/checkout@5a4ac9002d0be2fb38bd78e4b4dbde5606d7042f
 
     - name: Build and package
-<<<<<<< HEAD
-      run: TARGETS="x86_64-apple-darwin18" ./make.sh docker-release-git
-=======
       run: TARGET="x86_64-apple-darwin18" ./make.sh docker-release-git
->>>>>>> db2b0438
 
     - name: Publish artifact - x86_64-apple-darwin18
       uses: actions/upload-artifact@e448a9b857ee2131e752b06002bf0e093c65e571
