name: Tests - Sync
on:
  workflow_dispatch:
    inputs:
      block_ranges:
        description: 'Optionally restrict to specific block ranges. Should be 
          formatted as multiple start block, such as "350000 50000 750000". 
          Defaults to all block ranges'
        required: false
      name:
        description: 'Workflow run custom name'
        required: false
  pull_request:
    branches:
      - master
    types: [labeled, opened, reopened, synchronize]

run-name: ${{ inputs.name || github.event.pull_request.title || github.ref_name }}

jobs:
  build-binaries:
    if: contains(github.event.pull_request.labels.*.name, 'ci/sync') || github.event_name == 'workflow_dispatch'
    runs-on: [self-hosted, linux, x64, builder]
    steps:
    - uses: actions/checkout@v3
      with:
        fetch-depth: 0

    - name: Populate environment
      run: ./make.sh ci-export-vars

    - name: Install dependencies
      run: sudo ./make.sh ci-setup-deps

<<<<<<< HEAD
    - name: Build node
      # TODO: Switch this to a docker build later and this builds on the native
      # VM toolchain and loses disparity with the CI release builds
=======
    - name: Setup target
      run: ./make.sh ci-setup-deps-target

      # TODO: Switch this to a docker build later and this builds on the native
      # VM toolchain and loses disparity with the CI release builds
    - name: Build binaries
>>>>>>> 566d0c4c
      run: ./make.sh build

    - name: Upload binaries
      uses: actions/upload-artifact@v3
      with:
        name: defibins
        path: |
         build/src/defid
         build/src/defi-cli

    - name: Upload shell commands
      uses: actions/upload-artifact@v3
      with:
        name: sync
        path: ci/sync/main.sh

  generate-matrix:
      if: contains(github.event.pull_request.labels.*.name, 'ci/sync') || github.event_name == 'workflow_dispatch'
      runs-on: [self-hosted, linux, x64]

      # Add "id-token" with the intended permissions.
      permissions:
        contents: 'read'
        id-token: 'write'

      outputs:
        matrix: ${{ steps.set-matrix.outputs.matrix }}

      steps:
        - uses: actions/checkout@v3

        - id: 'auth'
          name: 'Authenticate to Google Cloud'
          uses: 'google-github-actions/auth@v0'
          with:
            workload_identity_provider: 'projects/965426322273/locations/global/workloadIdentityPools/br-blockchains-pool/providers/br-blockchains-provider'
            service_account: 'blockchain-dev-service@br-blockchains-dev.iam.gserviceaccount.com'

        - name: 'Set up Cloud SDK'
          uses: 'google-github-actions/setup-gcloud@v0'

        - id: set-matrix
          name: 'Set matrix output'
          run: |
            if [ -n "${{ inputs.block_ranges }}" ]; then
              BLOCKS=$(echo ${{ inputs.block_ranges }} | tr ' ' '\n')
            else
              SNAPSHOTS=$(gsutil ls gs://team-drop/master-datadir)
              BLOCKS=$(echo "$SNAPSHOTS" | sed -e 's/.*\-\(.*\)\.tar.*/\1/' | grep -v gs | sort -n | head -n -1)
            fi
            MATRIX_JSON=$(jq -n -c -M --arg blocks "$BLOCKS" '{blocks: ($blocks | split("\n") | .[] |= tonumber | to_entries | map({start: .value , stop: (.value + 50000)}))}')
            echo "MATRIX=$MATRIX_JSON" >> $GITHUB_OUTPUT

  sync:
    runs-on: [self-hosted, linux, x64]
    needs: [build-binaries, generate-matrix]

    strategy:
      matrix: ${{fromJson(needs.generate-matrix.outputs.matrix)}}

    continue-on-error: true
    env:
      DATADIR : datadir-${{matrix.blocks.start}}
      STOP_BLOCK: ${{matrix.blocks.stop}}
      START_BLOCK: ${{matrix.blocks.start}}
      DEFID_BIN: ./defid
      DEFI_CLI_BIN: ./defi-cli
      REF_LOG_DIR: master-datadir/log
      BASE_REF: master
    timeout-minutes: 4320

    steps:
    - uses: actions/checkout@v3

    - name: Download Snapshot
      run: aria2c -x16 -s16 https://storage.googleapis.com/team-drop/master-datadir/datadir-${{matrix.blocks.start}}.tar.gz

    - name: Create datadir
      run: mkdir $DATADIR && tar -C $DATADIR -xvf datadir-${{matrix.blocks.start}}.tar.gz

    - name: Download Binaries
      uses: actions/download-artifact@v3
      with:
        name: defibins

    - name: Download Shell Commands
      uses: actions/download-artifact@v3
      with:
        name: sync

    - name: Set Permissions
      run: |
        chmod 777 defid
        chmod 777 defi-cli
        chmod 777 sync.sh

    - name: Sync
      run: ./sync.sh

    - name: Diff log
      run: diff debug-${{matrix.blocks.stop}}.log debug-tmp-${{matrix.blocks.stop}}.log

    - name: Diff rollback log
      run: diff debug-pre-rollback.log debug-post-rollback.log
      if: ${{ failure() ||  success() }}

    - name: Show debug.log
      run: cat $DATADIR/debug.log
      if: ${{ failure() ||  success() }}

    - name: Show log file
      run: cat debug-tmp-$STOP_BLOCK.log
      if: ${{ failure() ||  success() }}<|MERGE_RESOLUTION|>--- conflicted
+++ resolved
@@ -32,18 +32,12 @@
     - name: Install dependencies
       run: sudo ./make.sh ci-setup-deps
 
-<<<<<<< HEAD
-    - name: Build node
-      # TODO: Switch this to a docker build later and this builds on the native
-      # VM toolchain and loses disparity with the CI release builds
-=======
     - name: Setup target
       run: ./make.sh ci-setup-deps-target
 
       # TODO: Switch this to a docker build later and this builds on the native
       # VM toolchain and loses disparity with the CI release builds
     - name: Build binaries
->>>>>>> 566d0c4c
       run: ./make.sh build
 
     - name: Upload binaries
