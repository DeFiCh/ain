#!/bin/bash

export LC_ALL=C
set -Eeuo pipefail

setup_vars() {
  # Binaries
  DEFID_BIN=${DEFID_BIN:-"./defid"}
  DEFI_CLI_BIN=${DEFI_CLI_BIN:-"./defi-cli"}

  # Files and directories
  DATADIR=${DATADIR:-".defi"}
  DEBUG_FILE="$DATADIR/debug.log"
  TMP_LOG=debug-tmp-$STOP_BLOCK.log
  BASE_PATH=https://storage.googleapis.com
  BUCKET=team-drop
  REF_LOG=debug-$STOP_BLOCK.log
  REF_LOG_PATH=$BASE_PATH/$BUCKET/$REF_LOG_DIR/$REF_LOG

  # Commands
  DEFID_CMD="$DEFID_BIN -datadir=$DATADIR -daemon -debug=accountchange -spv"
  DEFI_CLI_CMD="$DEFI_CLI_BIN -datadir=$DATADIR"
  FETCH="wget -q"
  GREP="grep"

  BLOCK=0
  ATTEMPTS=0
  MAX_ATTEMPTS=10
  MAX_NODE_RESTARTS=5
  NODE_RESTARTS=0
}

create_log_file () {
    echo "Output log to $TMP_LOG file"
    {
    $GREP "AccountChange:" "$DEBUG_FILE" | cut -d" " -f2-
    $DEFI_CLI_CMD logaccountbalances
    $DEFI_CLI_CMD spv_listanchors
    $DEFI_CLI_CMD logstoredinterests
    $DEFI_CLI_CMD listvaults '{"verbose": true}' '{"limit":1000000}'
    $DEFI_CLI_CMD listtokens '{"limit":1000000}'
    $DEFI_CLI_CMD getburninfo
    } >> "$TMP_LOG"
}

# Start defid
start_node () {
  echo "Syncing to block height: $STOP_BLOCK"
  $DEFID_CMD -interrupt-block=$((STOP_BLOCK + 1))
  sleep 30
}

main() {
  setup_vars
  start_node

  $DEFI_CLI_CMD clearbanned || true

  # Sync to target block height
  while [ "$BLOCK" -lt "$STOP_BLOCK" ]; do
    if [ "$ATTEMPTS" -gt "$MAX_ATTEMPTS" ]; then
      if [ "$NODE_RESTARTS" -lt "$MAX_NODE_RESTARTS" ]; then
        echo "Node Stuck After $ATTEMPTS attempts, restarting node"
        $DEFI_CLI_CMD stop
        sleep 20
        start_node
        NODE_RESTARTS=$((NODE_RESTARTS + 1))
        ATTEMPTS=0
      else
        exit 1
      fi
    fi
    CUR_BLOCK=$($DEFI_CLI_CMD getblockcount || echo $BLOCK)
    if [ "$CUR_BLOCK" -eq "$BLOCK" ]; then
      ATTEMPTS=$((ATTEMPTS + 1))

      # Handle odd case where node get stuck on previously invalidated block
<<<<<<< HEAD
      $DEFI_CLI_CMD reconsiderblock "$($DEFI_CLI_CMD getbestblockhash)" || true
=======
      $DEFI_CLI_CMD reconsiderblock $($DEFI_CLI_CMD getbestblockhash)
>>>>>>> 3b23597c
    else
      ATTEMPTS=0
    fi
    BLOCK=${CUR_BLOCK:-$BLOCK}
    echo "Current block: $BLOCK"
    sleep 20
  done

  # Create temporary log file
  create_log_file

  $DEFI_CLI_CMD stop
  # Download reference log file
  echo "Downloading reference log file : $REF_LOG_PATH"
  $FETCH "$REF_LOG_PATH"

  echo "diff $TMP_LOG $REF_LOG"
  diff "$TMP_LOG" "$REF_LOG"
}

main "$@"


<|MERGE_RESOLUTION|>--- conflicted
+++ resolved
@@ -75,11 +75,7 @@
       ATTEMPTS=$((ATTEMPTS + 1))
 
       # Handle odd case where node get stuck on previously invalidated block
-<<<<<<< HEAD
       $DEFI_CLI_CMD reconsiderblock "$($DEFI_CLI_CMD getbestblockhash)" || true
-=======
-      $DEFI_CLI_CMD reconsiderblock $($DEFI_CLI_CMD getbestblockhash)
->>>>>>> 3b23597c
     else
       ATTEMPTS=0
     fi
